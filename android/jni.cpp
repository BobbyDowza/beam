--- conflicted
+++ resolved
@@ -1,1016 +1,1008 @@
-// Copyright 2018 The Beam Team
-//
-// Licensed under the Apache License, Version 2.0 (the "License");
-// you may not use this file except in compliance with the License.
-// You may obtain a copy of the License at
-//
-//    http://www.apache.org/licenses/LICENSE-2.0
-//
-// Unless required by applicable law or agreed to in writing, software
-// distributed under the License is distributed on an "AS IS" BASIS,
-// WITHOUT WARRANTIES OR CONDITIONS OF ANY KIND, either express or implied.
-// See the License for the specific language governing permissions and
-// limitations under the License.
-
-#include "wallet/core/wallet.h"
-#include "wallet/core/wallet_db.h"
-#include "wallet/core/wallet_network.h"
-#include "wallet/client/wallet_model_async.h"
-#include "wallet/core/default_peers.h"
-#include "keykeeper/local_private_key_keeper.h"
-#include "wallet/transactions/lelantus/push_transaction.h"
-#include "wallet/core/simple_transaction.h"
-#include "wallet/core/common_utils.h"
-
-#include "utility/bridge.h"
-#include "utility/string_helpers.h"
-#include "mnemonic/mnemonic.h"
-
-#include <boost/filesystem.hpp>
-#include <boost/algorithm/string/trim.hpp>
-#include <jni.h>
-
-#include "common.h"
-#include "wallet_model.h"
-#include "node_model.h"
-#include "version.h"
-#include <regex>
-
-#define WALLET_FILENAME "wallet.db"
-#define BBS_FILENAME "keys.bbs"
-
-using namespace beam;
-using namespace beam::wallet;
-using namespace beam::io;
-using namespace std;
-
-namespace fs = boost::filesystem;
-
-namespace
-{
-    static const unsigned LOG_ROTATION_PERIOD = 3 * 60 * 60 * 1000; // 3 hours
-
-    // this code for node
-    static unique_ptr<NodeModel> nodeModel;
-
-    static unique_ptr<WalletModel> walletModel;
-
-    static IWalletDB::Ptr walletDB;
-    static Reactor::Ptr reactor;
-
-    static ECC::NoLeak<ECC::uintBig> passwordHash;
-
-    void initLogger(const string& appData, const string& appVersion)
-    {
-        static auto logger = Logger::create(LOG_LEVEL_DEBUG, LOG_LEVEL_DEBUG, LOG_LEVEL_DEBUG, "wallet_", (fs::path(appData) / fs::path("logs")).string());
-
-        Rules::get().UpdateChecksum();
-        
-        LOG_INFO() << "Beam Mobile Wallet " << appVersion << " (" << BRANCH_NAME << ") library: " << PROJECT_VERSION;
-        LOG_INFO() << "Rules signature: " << Rules::get().get_SignatureStr();
-    }
-
-    std::map<Notification::Type,bool> initNotifications(bool initialValue)
-    {
-        return std::map<Notification::Type,bool> {
-            { Notification::Type::SoftwareUpdateAvailable,   false },
-<<<<<<< HEAD
-            { Notification::Type::BeamNews,                  initialValue },
-            { Notification::Type::WalletImplUpdateAvailable, initialValue },
-            { Notification::Type::TransactionCompleted,      initialValue },
-            { Notification::Type::TransactionFailed,         initialValue },
-            { Notification::Type::AddressStatusChanged,      initialValue }
-=======
-            { Notification::Type::BeamNews,                  false },
-            { Notification::Type::WalletImplUpdateAvailable, initialValue },
-            { Notification::Type::TransactionCompleted,      initialValue },
-            { Notification::Type::TransactionFailed,         initialValue },
-            { Notification::Type::AddressStatusChanged,      false }
->>>>>>> 338edb01
-        };
-    }
-
-}
-
-
-#ifdef __cplusplus
-extern "C" {
-#endif
-
-
- JNIEXPORT jboolean JNICALL BEAM_JAVA_WALLET_INTERFACE(isAddress)(JNIEnv *env, jobject thiz, jstring address)
- {
-    LOG_DEBUG() << "isAddress()";
-    
-    return beam::wallet::CheckReceiverAddress(JString(env, address).value());
- }
-
- JNIEXPORT jboolean JNICALL BEAM_JAVA_WALLET_INTERFACE(isToken)(JNIEnv *env, jobject thiz, jstring token)
- {
-    LOG_DEBUG() << "isToken()";
-
-    auto params = beam::wallet::ParseParameters(JString(env, token).value());
-    return params && params->GetParameter<beam::wallet::TxType>(beam::wallet::TxParameterID::TransactionType);
- }
-
-JNIEXPORT jobject JNICALL BEAM_JAVA_WALLET_INTERFACE(getTransactionParameters)(JNIEnv *env, jobject thiz, jstring token, jboolean requestInfo)
-{
-    LOG_DEBUG() << "getTransactionParameters()";
-
-    auto params = beam::wallet::ParseParameters(JString(env, token).value());
-    auto amount = params->GetParameter<Amount>(TxParameterID::Amount);
-    auto type = params->GetParameter<TxType>(TxParameterID::TransactionType);
-    auto vouchers = params->GetParameter<ShieldedVoucherList>(TxParameterID::ShieldedVoucherList);
-    auto libVersion = params->GetParameter(TxParameterID::LibraryVersion);
-
-
-    jobject jParameters = env->AllocObject(TransactionParametersClass);		
-    {
-            if (auto isPermanentAddress = params->GetParameter<bool>(TxParameterID::IsPermanentPeerID); isPermanentAddress) {
-                setBooleanField(env, TransactionParametersClass, jParameters, "isPermanentAddress", *isPermanentAddress);
-            }
-            else {
-                setBooleanField(env, TransactionParametersClass, jParameters, "isPermanentAddress", false);
-            }
-
-            if(amount) 
-            {
-                LOG_DEBUG() << "amount(" << *amount << ")";
-
-                setLongField(env, TransactionParametersClass, jParameters, "amount", *amount);
-            }
-            else 
-            {
-                LOG_DEBUG() << "amount not found";
-
-                setLongField(env, TransactionParametersClass, jParameters, "amount", 0L);
-            }
-
-            if (auto walletIdentity = params->GetParameter<beam::PeerID>(TxParameterID::PeerWalletIdentity); walletIdentity)
-            {
-                setStringField(env, TransactionParametersClass, jParameters, "identity", std::to_string(*walletIdentity));
-            }
-            else 
-            {
-                setStringField(env, TransactionParametersClass, jParameters, "identity", "");
-            }
-            
-            if (auto peerIdentity = params->GetParameter<WalletID>(TxParameterID::PeerID); peerIdentity)
-            {
-                setStringField(env, TransactionParametersClass, jParameters, "address", std::to_string(*peerIdentity));
-            }
-            else {
-                setStringField(env, TransactionParametersClass, jParameters, "address", "");
-            }
-
-            if(type == TxType::PushTransaction) 
-            {
-                setBooleanField(env, TransactionParametersClass, jParameters, "isMaxPrivacy", true);
-            }
-            else 
-            {
-                setBooleanField(env, TransactionParametersClass, jParameters, "isMaxPrivacy", false);
-            }
-
-            if(vouchers) 
-            {
-                setBooleanField(env, TransactionParametersClass, jParameters, "isOffline", true);
-            }
-            else 
-            {
-                setBooleanField(env, TransactionParametersClass, jParameters, "isOffline", false);
-            }
-
-            if(libVersion) 
-            {
-                std::string libVersionStr;
-                beam::wallet::fromByteBuffer(*libVersion, libVersionStr);
-                std::string myLibVersionStr = PROJECT_VERSION;
-                std::regex libVersionRegex("\\d{1,}\\.\\d{1,}\\.\\d{4,}");
-                    if (std::regex_match(libVersionStr, libVersionRegex) &&
-                         std::lexicographical_compare(
-                            myLibVersionStr.begin(),
-                            myLibVersionStr.end(),
-                            libVersionStr.begin(),
-                            libVersionStr.end(),
-                            std::less<char>{}))
-                    {   
-                        setStringField(env, TransactionParametersClass, jParameters, "version", libVersionStr);
-                        setBooleanField(env, TransactionParametersClass, jParameters, "versionError", true);
-                    }
-                    else {
-                        setBooleanField(env, TransactionParametersClass, jParameters, "versionError", false);
-                    }
-            }
-            else 
-            {
-                setBooleanField(env, TransactionParametersClass, jParameters, "versionError", false);
-            }
-
-    }
-
-    if(requestInfo) 
-    {
-        if (auto peerId = params->GetParameter<WalletID>(TxParameterID::PeerID); peerId)
-        {
-            ShieldedVoucherList trVouchers;
-            if (params->GetParameter(TxParameterID::ShieldedVoucherList, trVouchers))
-            {
-                walletModel->getAsync()->getAddress(*peerId);
-                walletModel->getAsync()->saveVouchers(trVouchers, *peerId);
-            }
-        }
-    }
-
- 
-    return jParameters;
-}
-
- JNIEXPORT jboolean JNICALL BEAM_JAVA_WALLET_INTERFACE(isConnectionTrusted)(JNIEnv *env, jobject thiz)
- {
-     auto trusted = walletModel->isConnectionTrusted();
-    
-     LOG_DEBUG() << "isConnectionTrusted() " << trusted;
-
-    return trusted;
- }
-
-  JNIEXPORT void JNICALL BEAM_JAVA_WALLET_INTERFACE(callMyMethod)(JNIEnv *env, jobject thiz)
- {
-    walletModel->callMyFunction();
- }
-
- JNIEXPORT jstring JNICALL BEAM_JAVA_WALLET_INTERFACE(generateToken)(JNIEnv *env, jobject thiz, jboolean maxPrivacy, jboolean nonInteractive, jboolean isPermanentAddress, jlong amount, jstring walletId, jstring identity, jlong ownId)
- {
-    LOG_DEBUG() << "generateToken()";
-
-    WalletID m_walletID(Zero);
-    m_walletID.FromHex(JString(env, walletId).value());
-    
-    bool isValid = false;
-    auto buf = from_hex(JString(env, identity).value(), &isValid);
-    PeerID m_Identity = Blob(buf);
-    
-    TxParameters params;
-    params.SetParameter(TxParameterID::PeerID, m_walletID);
-    params.SetParameter(TxParameterID::PeerWalletIdentity, m_Identity);
-    params.SetParameter(TxParameterID::IsPermanentPeerID, isPermanentAddress);
-    params.SetParameter(TxParameterID::LibraryVersion, std::string(PROJECT_VERSION));
-
-    if (amount > 0) {
-        uint64_t bAmount = amount;
-        params.SetParameter(TxParameterID::Amount, bAmount);
-    }
-    
-    if (maxPrivacy) {
-        params.SetParameter(TxParameterID::TransactionType, beam::wallet::TxType::PushTransaction);
-    }
-    else {
-        params.SetParameter(TxParameterID::TransactionType, beam::wallet::TxType::Simple);
-    }
-    
-    if(nonInteractive) {
-        auto vouchers = walletModel->generateVouchers(ownId, 10);
-        if (!vouchers.empty())
-        {
-            params.SetParameter(TxParameterID::ShieldedVoucherList, vouchers);
-        }
-    }
-
-    auto token = to_string(params);
-    jstring tokenString = env->NewStringUTF(token.c_str());
-    return tokenString;
- }
-
-JNIEXPORT jobject JNICALL BEAM_JAVA_API_INTERFACE(createWallet)(JNIEnv *env, jobject thiz, 
-    jstring appVersion, jstring nodeAddrStr, jstring appDataStr, jstring passStr, jstring phrasesStr, jboolean restore)
-{
-    auto appData = JString(env, appDataStr).value();
-
-    initLogger(appData, JString(env, appVersion).value());
-    
-    LOG_DEBUG() << "creating wallet...";
-
-    auto pass = JString(env, passStr).value();
-
-    SecString seed;
-    
-    {
-        std::string st = JString(env, phrasesStr).value();
-
-        boost::algorithm::trim_if(st, [](char ch){ return ch == ';';});
-
-        WordList phrases = string_helpers::split(st, ';');
-
-        assert(phrases.size() == WORD_COUNT);
-
-        if (!isValidMnemonic(phrases, language::en))
-        {
-            LOG_ERROR() << "Invalid seed phrase provided: " << st;
-            return nullptr;
-        }
-
-        auto buf = decodeMnemonic(phrases);
-        seed.assign(buf.data(), buf.size());
-    }
-
-    reactor = io::Reactor::create();
-    io::Reactor::Scope scope(*reactor);
-
-    walletDB = WalletDB::init(
-        appData + "/" WALLET_FILENAME,
-        pass,
-        seed.hash()
-    );
-
-    if(walletDB)
-    {
-        LOG_DEBUG() << "wallet successfully created.";
-
-        passwordHash.V = SecString(pass).hash().V;
-        // generate default address
-        
-        if (restore)
-        {
-            nodeModel = make_unique<NodeModel>(appData);
-            nodeModel->start();
-            nodeModel->setKdf(walletDB->get_MasterKdf());
-            nodeModel->startNode();
-        }
-        
-        // generate default address
-        WalletAddress address;
-        walletDB->createAddress(address);
-        address.m_label = "default";
-        walletDB->saveAddress(address);
-        
-        if (restore)
-        {
-            walletModel = make_unique<WalletModel>(walletDB, "127.0.0.1:10005", reactor);
-        }
-        else
-        {
-            walletModel = make_unique<WalletModel>(walletDB, JString(env, nodeAddrStr).value(), reactor);
-        }
-
-        jobject walletObj = env->AllocObject(WalletClass);
-
-        auto pushTxCreator = std::make_shared<lelantus::PushTransaction::Creator>(walletDB);
-        
-        auto additionalTxCreators = std::make_shared<std::unordered_map<TxType, BaseTransaction::Creator::Ptr>>();
-        additionalTxCreators->emplace(TxType::PushTransaction, pushTxCreator);
-        
-        
-        walletModel->start(initNotifications(true), true, additionalTxCreators);
-
-        return walletObj;
-    }
-
-    LOG_ERROR() << "wallet creation error.";
-
-    return nullptr;
-}
-
-JNIEXPORT jboolean JNICALL BEAM_JAVA_API_INTERFACE(isWalletInitialized)(JNIEnv *env, jobject thiz, 
-    jstring appData)
-{
-    LOG_DEBUG() << "checking if wallet exists...";
-
-    return WalletDB::isInitialized(JString(env, appData).value() + "/" WALLET_FILENAME) ? JNI_TRUE : JNI_FALSE;
-}
-
-JNIEXPORT void JNICALL BEAM_JAVA_API_INTERFACE(closeWallet)(JNIEnv *env, jobject thiz)
-{
-    LOG_DEBUG() << "close wallet if it exists";
-
-    if (nodeModel)
-    {
-        nodeModel.reset();
-    }
-
-    if (walletModel)
-    {
-        walletModel.reset();
-    }
-}
-
-JNIEXPORT jboolean JNICALL BEAM_JAVA_API_INTERFACE(isWalletRunning)(JNIEnv *env, jobject thiz)
-{
-    return walletModel != nullptr;
-}
-
-JNIEXPORT jobject JNICALL BEAM_JAVA_API_INTERFACE(openWallet)(JNIEnv *env, jobject thiz, 
-    jstring appVersion, jstring nodeAddrStr, jstring appDataStr, jstring passStr)
-{
-    auto appData = JString(env, appDataStr).value();
-
-    initLogger(appData, JString(env, appVersion).value());
-
-    LOG_DEBUG() << "opening wallet...";
-
-    string pass = JString(env, passStr).value();
-    
-    reactor = io::Reactor::create();
-    io::Reactor::Scope scope(*reactor);
-    
-    walletDB = WalletDB::open(appData + "/" WALLET_FILENAME, pass);
-
-    if(walletDB)
-    {
-        LOG_DEBUG() << "wallet successfully opened.";
-
-        passwordHash.V = SecString(pass).hash().V;
-        
-        walletModel = make_unique<WalletModel>(walletDB, JString(env, nodeAddrStr).value(), reactor);
-                
-        jobject walletObj = env->AllocObject(WalletClass);
-
-        auto pushTxCreator = std::make_shared<lelantus::PushTransaction::Creator>(walletDB);
-        
-        auto additionalTxCreators = std::make_shared<std::unordered_map<TxType, BaseTransaction::Creator::Ptr>>();
-        additionalTxCreators->emplace(TxType::PushTransaction, pushTxCreator);
-        
-        walletModel->start(initNotifications(true), true, additionalTxCreators);
-
-        return walletObj;
-    }
-
-    LOG_ERROR() << "wallet not opened.";
-
-    return nullptr;
-}
-
-JNIEXPORT jobject JNICALL BEAM_JAVA_API_INTERFACE(getLibVersion)(JNIEnv *env, jobject thiz)
-{
-    jstring str = env->NewStringUTF(PROJECT_VERSION.c_str());
-
-    return str;
-}
-
-JNIEXPORT jobject JNICALL BEAM_JAVA_API_INTERFACE(createMnemonic)(JNIEnv *env, jobject thiz)
-{
-    auto phrases = createMnemonic(getEntropy(), language::en);
-
-    jobjectArray phrasesArray = env->NewObjectArray(static_cast<jsize>(phrases.size()), env->FindClass("java/lang/String"), 0);
-
-    int i = 0;
-    for (auto& phrase : phrases)
-    {
-        jstring str = env->NewStringUTF(phrase.c_str());
-        env->SetObjectArrayElement(phrasesArray, i++, str);
-        env->DeleteLocalRef(str);
-    }
-
-    return phrasesArray;
-}
-
-JNIEXPORT jobject JNICALL BEAM_JAVA_API_INTERFACE(getDictionary)(JNIEnv *env, jobject thiz)
-{
-    //auto phrases = beam::createMnemonic(beam::getEntropy(), beam::language::en);
-
-    jobjectArray dictionary = env->NewObjectArray(static_cast<jsize>(language::en.size()), env->FindClass("java/lang/String"), 0);
-
-    int i = 0;
-    for (auto& word : language::en)
-    {
-        jstring str = env->NewStringUTF(word);
-        env->SetObjectArrayElement(dictionary, i++, str);
-        env->DeleteLocalRef(str);
-    }
-
-    return dictionary;
-}
-
-JNIEXPORT jobject JNICALL BEAM_JAVA_API_INTERFACE(getDefaultPeers)(JNIEnv *env, jobject thiz)
-{
-    auto peers = getDefaultPeers();
-
-    jobjectArray peersArray = env->NewObjectArray(static_cast<jsize>(peers.size()), env->FindClass("java/lang/String"), 0);
-
-    int i = 0;
-    for (auto& peer : peers)
-    {
-        jstring str = env->NewStringUTF(peer.c_str());
-        env->SetObjectArrayElement(peersArray, i++, str);
-        env->DeleteLocalRef(str);
-    }
-
-    return peersArray;
-}
-
-JNIEXPORT jboolean JNICALL BEAM_JAVA_API_INTERFACE(checkReceiverAddress)(JNIEnv *env, jobject thiz, jstring address)
-{
-    auto str = JString(env, address).value();
-
-    return CheckReceiverAddress(str);
-}
-
-JNIEXPORT void JNICALL BEAM_JAVA_WALLET_INTERFACE(getWalletStatus)(JNIEnv *env, jobject thiz)
-{
-    LOG_DEBUG() << "getWalletStatus()";
-
-    walletModel->getAsync()->getWalletStatus();
-}
-
-JNIEXPORT void JNICALL BEAM_JAVA_WALLET_INTERFACE(getTransactions)(JNIEnv *env, jobject thiz)
-{
-    LOG_DEBUG() << "getTransactions()";
-
-    walletModel->getAsync()->getTransactions();
-}
-
-JNIEXPORT void JNICALL BEAM_JAVA_WALLET_INTERFACE(getUtxosStatus)(JNIEnv *env, jobject thiz)
-{
-    LOG_DEBUG() << "getUtxosStatus()";
-
-    walletModel->getAsync()->getUtxosStatus();
-}
-
-JNIEXPORT void JNICALL BEAM_JAVA_WALLET_INTERFACE(syncWithNode)(JNIEnv *env, jobject thiz)
-{
-    LOG_DEBUG() << "syncWithNode()";
-
-    walletModel->getAsync()->syncWithNode();
-}
-
-void CopyParameter(beam::wallet::TxParameterID paramID, const beam::wallet::TxParameters& input, beam::wallet::TxParameters& dest)
-{
-    beam::wallet::ByteBuffer buf;
-    if (input.GetParameter(paramID, buf))
-    {
-        dest.SetParameter(paramID, buf);
-    }
-}
-
-JNIEXPORT void JNICALL BEAM_JAVA_WALLET_INTERFACE(sendTransaction)(JNIEnv *env, jobject thiz,
-    jstring senderAddr, jstring receiverAddr, jstring comment, jlong amount, jlong fee, jboolean maxPrivacy)
-{
-    LOG_DEBUG() << "sendTransaction(" << JString(env, senderAddr).value() << ", " << JString(env, receiverAddr).value() << ", " << JString(env, comment).value() << ", " << amount << ", " << fee << ")";
-
-    auto txParameters = beam::wallet::ParseParameters(JString(env, receiverAddr).value());
-    if (!txParameters)
-    {
-        return;
-    }
-
-    auto messageString = JString(env, comment).value();
-    
-    uint64_t bAmount = amount;
-    uint64_t bfee = fee;
-            
-    auto p = beam::wallet::CreateSimpleTransactionParameters()
-    .SetParameter(beam::wallet::TxParameterID::Amount, bAmount)
-    .SetParameter(beam::wallet::TxParameterID::Fee, bfee)
-    .SetParameter(beam::wallet::TxParameterID::Message, beam::ByteBuffer(messageString.begin(), messageString.end()));
-
-    CopyParameter(TxParameterID::PeerID, *txParameters, p);
-    CopyParameter(TxParameterID::PeerWalletIdentity, *txParameters, p);
-   
-    if (maxPrivacy)
-    {
-        CopyParameter(TxParameterID::TransactionType, *txParameters, p);
-    }
-   
-    CopyParameter(TxParameterID::ShieldedVoucherList, *txParameters, p);
-    
-    auto params = beam::wallet::ParseParameters(JString(env, receiverAddr).value());
-    bool isToken =  params && params->GetParameter<beam::wallet::TxType>(beam::wallet::TxParameterID::TransactionType);
-
-    if (isToken)
-    {
-        p.SetParameter(beam::wallet::TxParameterID::OriginalToken, JString(env, receiverAddr).value());
-
-         auto type = p.GetParameter<TxType>(TxParameterID::TransactionType);
-
-        if(maxPrivacy && type) {
-            if(*type != beam::wallet::TxType::PushTransaction)
-            {
-                p.SetParameter(TxParameterID::TransactionType, beam::wallet::TxType::PushTransaction);
-            }
-        }
-    }
-
-    
-    walletModel->getAsync()->startTransaction(std::move(p));
-}
-
-JNIEXPORT void JNICALL BEAM_JAVA_WALLET_INTERFACE(sendMoney)(JNIEnv *env, jobject thiz,
-    jstring senderAddr, jstring receiverAddr, jstring comment, jlong amount, jlong fee)
-{
-    LOG_DEBUG() << "sendMoney(" << JString(env, senderAddr).value() << ", " << JString(env, receiverAddr).value() << ", " << JString(env, comment).value() << ", " << amount << ", " << fee << ")";
-
-    WalletID receiverID(Zero);
-    receiverID.FromHex(JString(env, receiverAddr).value());
-
-    auto sender = JString(env, senderAddr).value();
-
-    if (sender.empty())
-    {
-        walletModel->getAsync()->sendMoney(receiverID
-            , JString(env, comment).value()
-            , Amount(amount)
-            , Amount(fee));
-    }
-    else
-    {
-        WalletID senderID(Zero);
-        senderID.FromHex(sender);
-
-        walletModel->getAsync()->sendMoney(senderID, receiverID
-            , JString(env, comment).value()
-            , Amount(amount)
-            , Amount(fee));
-    }
-}
-
-JNIEXPORT void JNICALL BEAM_JAVA_WALLET_INTERFACE(calcChange)(JNIEnv *env, jobject thiz,
-    jlong amount)
-{
-    LOG_DEBUG() << "calcChange(" << amount << ")";
-
-    walletModel->getAsync()->calcChange(Amount(amount));
-}
-
-JNIEXPORT void JNICALL BEAM_JAVA_WALLET_INTERFACE(getAddresses)(JNIEnv *env, jobject thiz,
-    jboolean own)
-{
-    LOG_DEBUG() << "getAddresses(" << own << ")";
-
-    walletModel->getAsync()->getAddresses(own);
-}
-
-JNIEXPORT void JNICALL BEAM_JAVA_WALLET_INTERFACE(generateNewAddress)(JNIEnv *env, jobject thiz)
-{
-    LOG_DEBUG() << "generateNewAddress()";
-
-    walletModel->getAsync()->generateNewAddress();
-}
-
-JNIEXPORT void JNICALL BEAM_JAVA_WALLET_INTERFACE(saveAddress)(JNIEnv *env, jobject thiz,
-    jobject walletAddrObj, jboolean own)
-{
-    LOG_DEBUG() << "saveAddress()";
-
-    WalletAddress addr;
-
-    addr.m_walletID.FromHex(getStringField(env, WalletAddressClass, walletAddrObj, "walletID"));
-    // if(own) 
-    // {
-    //     addr.m_Identity.FromHex(getStringField(env, WalletAddressClass, walletAddrObj, "identity"));
-    // }
-   
-    addr.m_label = getStringField(env, WalletAddressClass, walletAddrObj, "label");
-    addr.m_category = getStringField(env, WalletAddressClass, walletAddrObj, "category");
-    addr.m_createTime = getLongField(env, WalletAddressClass, walletAddrObj, "createTime");
-    addr.m_duration = getLongField(env, WalletAddressClass, walletAddrObj, "duration");
-    addr.m_OwnID = getLongField(env, WalletAddressClass, walletAddrObj, "own");
-
-    walletModel->getAsync()->saveAddress(addr, own);
-}
-
-JNIEXPORT void JNICALL BEAM_JAVA_WALLET_INTERFACE(importRecovery)(JNIEnv *env, jobject thiz, jstring jpath)
-{
-    auto path = JString(env, jpath).value();
-
-    LOG_DEBUG() << "importRecovery path = " << path;
-
-    walletModel->getAsync()->importRecovery(path);
-}
-
-JNIEXPORT void JNICALL BEAM_JAVA_WALLET_INTERFACE(updateAddress)(JNIEnv *env, jobject thiz,
-    jstring addr, jstring name, jint addressExpirationEnum)
-{
-    WalletID walletID(Zero);
-
-    if (!walletID.FromHex(JString(env, addr).value()))
-    {
-        LOG_ERROR() << "Address is not valid!!!";
-
-        return;
-    }
-
-    WalletAddress::ExpirationStatus expirationStatus;
-    switch (addressExpirationEnum)
-    {
-    case 0:
-        expirationStatus = WalletAddress::ExpirationStatus::Expired;
-        break;
-    case 1:
-        expirationStatus = WalletAddress::ExpirationStatus::OneDay;
-        break;
-    case 2:
-        expirationStatus = WalletAddress::ExpirationStatus::Never;
-        break;
-    
-    default:
-        LOG_ERROR() << "Address expiration is not valid!!!";
-        return;
-    }
-
-    walletModel->getAsync()->updateAddress(walletID, JString(env, name).value(), expirationStatus);
-}
-
-JNIEXPORT void JNICALL BEAM_JAVA_WALLET_INTERFACE(saveAddressChanges)(JNIEnv *env, jobject thiz,
-    jstring addr, jstring name, jboolean isNever, jboolean makeActive, jboolean makeExpired)
-{
-    WalletID walletID(Zero);
-
-    if (!walletID.FromHex(JString(env, addr).value()))
-    {
-        LOG_ERROR() << "Address is not valid!!!";
-        return;
-    }
-
-    WalletAddress::ExpirationStatus expirationStatus;
-    if (isNever)
-        expirationStatus = WalletAddress::ExpirationStatus::Never;
-    else if (makeActive)
-        expirationStatus = WalletAddress::ExpirationStatus::OneDay;
-    else if (makeExpired)
-		expirationStatus = WalletAddress::ExpirationStatus::Expired;
-    else
-    {
-        LOG_ERROR() << "Address expiration is not valid!!!";
-        return;
-    }
-
-    walletModel->getAsync()->updateAddress(walletID, JString(env, name).value(), expirationStatus);
-}
-
-// don't use it. i don't check it
-JNIEXPORT void JNICALL BEAM_JAVA_WALLET_INTERFACE(cancelTx)(JNIEnv *env, jobject thiz,
-    jstring txId)
-{
-    LOG_DEBUG() << "cancelTx()";
-
-    auto buffer = from_hex(JString(env, txId).value());
-    TxID id;
-
-    std::copy_n(buffer.begin(), id.size(), id.begin());
-    walletModel->getAsync()->cancelTx(id);
-}
-
-JNIEXPORT void JNICALL BEAM_JAVA_WALLET_INTERFACE(deleteTx)(JNIEnv *env, jobject thiz,
-    jstring txId)
-{
-    LOG_DEBUG() << "deleteTx()";
-
-    auto buffer = from_hex(JString(env, txId).value());
-    TxID id;
-
-    std::copy_n(buffer.begin(), id.size(), id.begin());
-    walletModel->getAsync()->deleteTx(id);
-}
-
-JNIEXPORT void JNICALL BEAM_JAVA_WALLET_INTERFACE(deleteAddress)(JNIEnv *env, jobject thiz,
-    jstring walletID)
-{
-    WalletID id(Zero);
-
-    if (!id.FromHex(JString(env, walletID).value()))
-    {
-        LOG_ERROR() << "Address is not valid!!!";
-
-        return;
-    }
-    walletModel->getAsync()->deleteAddress(id);
-}
-
-JNIEXPORT jboolean JNICALL BEAM_JAVA_WALLET_INTERFACE(checkWalletPassword)(JNIEnv *env, jobject thiz,
-    jstring password)
-{
-    auto pass = JString(env, password).value();
-    auto hash = SecString(pass).hash();
-
-    return passwordHash.V == hash.V;
-}
-
-JNIEXPORT void JNICALL BEAM_JAVA_WALLET_INTERFACE(changeWalletPassword)(JNIEnv *env, jobject thiz,
-    jstring password)
-{
-    auto pass = JString(env, password).value();
-
-    passwordHash.V = SecString(pass).hash().V;
-    walletModel->getAsync()->changeWalletPassword(pass);
-}
-
-JNIEXPORT void JNICALL BEAM_JAVA_WALLET_INTERFACE(getPaymentInfo)(JNIEnv *env, jobject thiz,
-    jstring txID)
-{
-    auto buffer = from_hex(JString(env, txID).value());
-    TxID id;
-
-    std::copy_n(buffer.begin(), id.size(), id.begin());
-
-    walletModel->getAsync()->exportPaymentProof(id);
-}
-
-JNIEXPORT jobject JNICALL BEAM_JAVA_WALLET_INTERFACE(verifyPaymentInfo)(JNIEnv *env, jobject thiz,
-    jstring rawPaymentInfo)
-{
-    string str = JString(env, rawPaymentInfo).value();
-    storage::PaymentInfo paymentInfo;
-    try
-    {
-        paymentInfo = storage::PaymentInfo::FromByteBuffer(from_hex(str));
-    }
-    catch (...)
-    {
-        paymentInfo.Reset();
-    }
-
-    jobject jPaymentInfo = env->AllocObject(PaymentInfoClass);
-
-    {
-        setStringField(env, PaymentInfoClass, jPaymentInfo, "senderId", to_string(paymentInfo.m_Sender));
-        setStringField(env, PaymentInfoClass, jPaymentInfo, "receiverId", to_string(paymentInfo.m_Receiver));
-        setLongField(env, PaymentInfoClass, jPaymentInfo, "amount", paymentInfo.m_Amount);
-        setStringField(env, PaymentInfoClass, jPaymentInfo, "kernelId", to_string(paymentInfo.m_KernelID));
-        setBooleanField(env, PaymentInfoClass, jPaymentInfo, "isValid", paymentInfo.IsValid());
-        setStringField(env, PaymentInfoClass, jPaymentInfo, "rawProof", str);
-    }
-
-    return jPaymentInfo;
-}
-
-JNIEXPORT void JNICALL BEAM_JAVA_WALLET_INTERFACE(getCoinsByTx)(JNIEnv *env, jobject thiz,
-    jstring txID)
-{
-    auto buffer = from_hex(JString(env, txID).value());
-    TxID id;
-
-    std::copy_n(buffer.begin(), id.size(), id.begin());
-
-    walletModel->getAsync()->getCoinsByTx(id);
-}
-
-JNIEXPORT void JNICALL BEAM_JAVA_WALLET_INTERFACE(changeNodeAddress)(JNIEnv *env, jobject thiz,
-    jstring address)
-{
-    auto addr = JString(env, address).value();
-
-    walletModel->getAsync()->setNodeAddress(addr);
-}
-
-JNIEXPORT jstring JNICALL BEAM_JAVA_WALLET_INTERFACE(exportOwnerKey)(JNIEnv *env, jobject thiz,
-    jstring pass)
-{
-    std::string ownerKey = walletModel->exportOwnerKey(JString(env, pass).value());
-    return env->NewStringUTF(ownerKey.c_str());
-}
-
-JNIEXPORT void JNICALL BEAM_JAVA_WALLET_INTERFACE(importDataFromJson)(JNIEnv *env, jobject thiz,
-    jstring jdata)
-{
-    auto data = JString(env, jdata).value();
-
-    walletModel->getAsync()->importDataFromJson(data);
-}
-
-JNIEXPORT void JNICALL BEAM_JAVA_WALLET_INTERFACE(exportDataToJson)(JNIEnv *env, jobject thiz)
-{
-    walletModel->getAsync()->exportDataToJson();
-}
-
-JNIEXPORT void JNICALL BEAM_JAVA_WALLET_INTERFACE(switchOnOffExchangeRates)(JNIEnv *env, jobject thiz, jboolean isActive)
-{
-    walletModel->getAsync()->switchOnOffExchangeRates(isActive);
-}
-
-JNIEXPORT void JNICALL BEAM_JAVA_WALLET_INTERFACE(switchOnOffNotifications)(JNIEnv *env, jobject thiz,
-    jint notificationTypeEnum, jboolean isActive)
-{
-    if (notificationTypeEnum <= static_cast<int>(Notification::Type::SoftwareUpdateAvailable)
-     || notificationTypeEnum > static_cast<int>(Notification::Type::TransactionCompleted))
-    {
-        LOG_ERROR() << "Notification type is not valid!!!";
-    }
-    
-    walletModel->getAsync()->switchOnOffNotifications(static_cast<Notification::Type>(notificationTypeEnum), isActive);
-}
-
-JNIEXPORT void JNICALL BEAM_JAVA_WALLET_INTERFACE(getNotifications)(JNIEnv *env, jobject thiz)
-{
-    walletModel->getAsync()->getNotifications();
-}
-
-JNIEXPORT void JNICALL BEAM_JAVA_WALLET_INTERFACE(markNotificationAsRead)(JNIEnv *env, jobject thiz, jstring idString)
-{
-    auto buffer = from_hex(JString(env, idString).value());
-    Blob rawData(buffer.data(), static_cast<uint32_t>(buffer.size()));
-    ECC::uintBig id(rawData);
-
-    walletModel->getAsync()->markNotificationAsRead(id);
-}
-
-JNIEXPORT void JNICALL BEAM_JAVA_WALLET_INTERFACE(deleteNotification)(JNIEnv *env, jobject thiz, jstring idString)
-{
-    auto buffer = from_hex(JString(env, idString).value());
-    Blob rawData(buffer.data(), static_cast<uint32_t>(buffer.size()));
-    ECC::uintBig id(rawData);
-
-    walletModel->getAsync()->deleteNotification(id);
-}
-
-JNIEXPORT void JNICALL BEAM_JAVA_WALLET_INTERFACE(getExchangeRates)(JNIEnv *env, jobject thiz)
-{
-    walletModel->getAsync()->getExchangeRates();
-}
-
-JNIEXPORT void JNICALL BEAM_JAVA_WALLET_INTERFACE(setCoinConfirmationsOffset)(JNIEnv *env, jobject thiz, jlong offset)
-{
-    walletModel->setCoinConfirmationsOffset(offset);
-}
-
-JNIEXPORT jlong JNICALL BEAM_JAVA_WALLET_INTERFACE(getCoinConfirmationsOffset)(JNIEnv *env, jobject thiz)
-{
-    return walletModel->getCoinConfirmationsOffset();
-}
-
-JNIEXPORT jint JNICALL JNI_OnLoad(JavaVM* vm, void* reserved)
-{
-    JNIEnv *env;
-    JVM = vm;
-
-    JVM->GetEnv((void**) &env, JNI_VERSION_1_6);
-
-    Android_JNI_getEnv();
-
-    {
-        jclass cls = env->FindClass(BEAM_JAVA_PATH "/listeners/WalletListener");
-        WalletListenerClass = reinterpret_cast<jclass>(env->NewGlobalRef(cls));
-        env->DeleteLocalRef(cls);
-    }
-
-    {
-        jclass cls = env->FindClass(BEAM_JAVA_PATH "/entities/Wallet");
-        WalletClass = reinterpret_cast<jclass>(env->NewGlobalRef(cls));
-        env->DeleteLocalRef(cls);
-    }
-
-    {
-        jclass cls = env->FindClass(BEAM_JAVA_PATH "/entities/dto/WalletStatusDTO");
-        WalletStatusClass = reinterpret_cast<jclass>(env->NewGlobalRef(cls));
-        env->DeleteLocalRef(cls);
-    }
-
-    {
-        jclass cls = env->FindClass(BEAM_JAVA_PATH "/entities/dto/SystemStateDTO");
-        SystemStateClass = reinterpret_cast<jclass>(env->NewGlobalRef(cls));
-        env->DeleteLocalRef(cls);
-    }
-
-    {
-        jclass cls = env->FindClass(BEAM_JAVA_PATH "/entities/dto/TxDescriptionDTO");
-        TxDescriptionClass = reinterpret_cast<jclass>(env->NewGlobalRef(cls));
-        env->DeleteLocalRef(cls);
-    }
-
-    {
-        jclass cls = env->FindClass(BEAM_JAVA_PATH "/entities/dto/UtxoDTO");
-        UtxoClass = reinterpret_cast<jclass>(env->NewGlobalRef(cls));
-        env->DeleteLocalRef(cls);
-    }
-
-    {
-        jclass cls = env->FindClass(BEAM_JAVA_PATH "/entities/dto/WalletAddressDTO");
-        WalletAddressClass = reinterpret_cast<jclass>(env->NewGlobalRef(cls));
-        env->DeleteLocalRef(cls);
-    }
-
-    {
-        jclass cls = env->FindClass(BEAM_JAVA_PATH "/entities/dto/TransactionParametersDTO");
-        TransactionParametersClass = reinterpret_cast<jclass>(env->NewGlobalRef(cls));
-        env->DeleteLocalRef(cls);
-    }
-
-    {
-        jclass cls = env->FindClass(BEAM_JAVA_PATH "/entities/dto/PaymentInfoDTO");
-        PaymentInfoClass = reinterpret_cast<jclass>(env->NewGlobalRef(cls));
-        env->DeleteLocalRef(cls);
-    }
-
-    {
-        jclass cls = env->FindClass(BEAM_JAVA_PATH "/entities/dto/ExchangeRateDTO");
-        ExchangeRateClass = reinterpret_cast<jclass>(env->NewGlobalRef(cls));
-        env->DeleteLocalRef(cls);
-    }
-
-    {
-        jclass cls = env->FindClass(BEAM_JAVA_PATH "/entities/dto/NotificationDTO");
-        NotificationClass = reinterpret_cast<jclass>(env->NewGlobalRef(cls));
-        env->DeleteLocalRef(cls);
-    }
-
-    {
-        jclass cls = env->FindClass(BEAM_JAVA_PATH "/entities/dto/VersionInfoDTO");
-        VersionInfoClass = reinterpret_cast<jclass>(env->NewGlobalRef(cls));
-        env->DeleteLocalRef(cls);
-    }
-
-    return JNI_VERSION_1_6;
-}
-
-#ifdef __cplusplus
-}
+// Copyright 2018 The Beam Team
+//
+// Licensed under the Apache License, Version 2.0 (the "License");
+// you may not use this file except in compliance with the License.
+// You may obtain a copy of the License at
+//
+//    http://www.apache.org/licenses/LICENSE-2.0
+//
+// Unless required by applicable law or agreed to in writing, software
+// distributed under the License is distributed on an "AS IS" BASIS,
+// WITHOUT WARRANTIES OR CONDITIONS OF ANY KIND, either express or implied.
+// See the License for the specific language governing permissions and
+// limitations under the License.
+
+#include "wallet/core/wallet.h"
+#include "wallet/core/wallet_db.h"
+#include "wallet/core/wallet_network.h"
+#include "wallet/client/wallet_model_async.h"
+#include "wallet/core/default_peers.h"
+#include "keykeeper/local_private_key_keeper.h"
+#include "wallet/transactions/lelantus/push_transaction.h"
+#include "wallet/core/simple_transaction.h"
+#include "wallet/core/common_utils.h"
+
+#include "utility/bridge.h"
+#include "utility/string_helpers.h"
+#include "mnemonic/mnemonic.h"
+
+#include <boost/filesystem.hpp>
+#include <boost/algorithm/string/trim.hpp>
+#include <jni.h>
+
+#include "common.h"
+#include "wallet_model.h"
+#include "node_model.h"
+#include "version.h"
+#include <regex>
+
+#define WALLET_FILENAME "wallet.db"
+#define BBS_FILENAME "keys.bbs"
+
+using namespace beam;
+using namespace beam::wallet;
+using namespace beam::io;
+using namespace std;
+
+namespace fs = boost::filesystem;
+
+namespace
+{
+    static const unsigned LOG_ROTATION_PERIOD = 3 * 60 * 60 * 1000; // 3 hours
+
+    // this code for node
+    static unique_ptr<NodeModel> nodeModel;
+
+    static unique_ptr<WalletModel> walletModel;
+
+    static IWalletDB::Ptr walletDB;
+    static Reactor::Ptr reactor;
+
+    static ECC::NoLeak<ECC::uintBig> passwordHash;
+
+    void initLogger(const string& appData, const string& appVersion)
+    {
+        static auto logger = Logger::create(LOG_LEVEL_DEBUG, LOG_LEVEL_DEBUG, LOG_LEVEL_DEBUG, "wallet_", (fs::path(appData) / fs::path("logs")).string());
+
+        Rules::get().UpdateChecksum();
+        
+        LOG_INFO() << "Beam Mobile Wallet " << appVersion << " (" << BRANCH_NAME << ") library: " << PROJECT_VERSION;
+        LOG_INFO() << "Rules signature: " << Rules::get().get_SignatureStr();
+    }
+
+    std::map<Notification::Type,bool> initNotifications(bool initialValue)
+    {
+        return std::map<Notification::Type,bool> {
+            { Notification::Type::SoftwareUpdateAvailable,   false },
+            { Notification::Type::BeamNews,                  false },
+            { Notification::Type::WalletImplUpdateAvailable, initialValue },
+            { Notification::Type::TransactionCompleted,      initialValue },
+            { Notification::Type::TransactionFailed,         initialValue },
+            { Notification::Type::AddressStatusChanged,      false }
+        };
+    }
+
+}
+
+
+#ifdef __cplusplus
+extern "C" {
+#endif
+
+
+ JNIEXPORT jboolean JNICALL BEAM_JAVA_WALLET_INTERFACE(isAddress)(JNIEnv *env, jobject thiz, jstring address)
+ {
+    LOG_DEBUG() << "isAddress()";
+    
+    return beam::wallet::CheckReceiverAddress(JString(env, address).value());
+ }
+
+ JNIEXPORT jboolean JNICALL BEAM_JAVA_WALLET_INTERFACE(isToken)(JNIEnv *env, jobject thiz, jstring token)
+ {
+    LOG_DEBUG() << "isToken()";
+
+    auto params = beam::wallet::ParseParameters(JString(env, token).value());
+    return params && params->GetParameter<beam::wallet::TxType>(beam::wallet::TxParameterID::TransactionType);
+ }
+
+JNIEXPORT jobject JNICALL BEAM_JAVA_WALLET_INTERFACE(getTransactionParameters)(JNIEnv *env, jobject thiz, jstring token, jboolean requestInfo)
+{
+    LOG_DEBUG() << "getTransactionParameters()";
+
+    auto params = beam::wallet::ParseParameters(JString(env, token).value());
+    auto amount = params->GetParameter<Amount>(TxParameterID::Amount);
+    auto type = params->GetParameter<TxType>(TxParameterID::TransactionType);
+    auto vouchers = params->GetParameter<ShieldedVoucherList>(TxParameterID::ShieldedVoucherList);
+    auto libVersion = params->GetParameter(TxParameterID::LibraryVersion);
+
+
+    jobject jParameters = env->AllocObject(TransactionParametersClass);		
+    {
+            if (auto isPermanentAddress = params->GetParameter<bool>(TxParameterID::IsPermanentPeerID); isPermanentAddress) {
+                setBooleanField(env, TransactionParametersClass, jParameters, "isPermanentAddress", *isPermanentAddress);
+            }
+            else {
+                setBooleanField(env, TransactionParametersClass, jParameters, "isPermanentAddress", false);
+            }
+
+            if(amount) 
+            {
+                LOG_DEBUG() << "amount(" << *amount << ")";
+
+                setLongField(env, TransactionParametersClass, jParameters, "amount", *amount);
+            }
+            else 
+            {
+                LOG_DEBUG() << "amount not found";
+
+                setLongField(env, TransactionParametersClass, jParameters, "amount", 0L);
+            }
+
+            if (auto walletIdentity = params->GetParameter<beam::PeerID>(TxParameterID::PeerWalletIdentity); walletIdentity)
+            {
+                setStringField(env, TransactionParametersClass, jParameters, "identity", std::to_string(*walletIdentity));
+            }
+            else 
+            {
+                setStringField(env, TransactionParametersClass, jParameters, "identity", "");
+            }
+            
+            if (auto peerIdentity = params->GetParameter<WalletID>(TxParameterID::PeerID); peerIdentity)
+            {
+                setStringField(env, TransactionParametersClass, jParameters, "address", std::to_string(*peerIdentity));
+            }
+            else {
+                setStringField(env, TransactionParametersClass, jParameters, "address", "");
+            }
+
+            if(type == TxType::PushTransaction) 
+            {
+                setBooleanField(env, TransactionParametersClass, jParameters, "isMaxPrivacy", true);
+            }
+            else 
+            {
+                setBooleanField(env, TransactionParametersClass, jParameters, "isMaxPrivacy", false);
+            }
+
+            if(vouchers) 
+            {
+                setBooleanField(env, TransactionParametersClass, jParameters, "isOffline", true);
+            }
+            else 
+            {
+                setBooleanField(env, TransactionParametersClass, jParameters, "isOffline", false);
+            }
+
+            if(libVersion) 
+            {
+                std::string libVersionStr;
+                beam::wallet::fromByteBuffer(*libVersion, libVersionStr);
+                std::string myLibVersionStr = PROJECT_VERSION;
+                std::regex libVersionRegex("\\d{1,}\\.\\d{1,}\\.\\d{4,}");
+                    if (std::regex_match(libVersionStr, libVersionRegex) &&
+                         std::lexicographical_compare(
+                            myLibVersionStr.begin(),
+                            myLibVersionStr.end(),
+                            libVersionStr.begin(),
+                            libVersionStr.end(),
+                            std::less<char>{}))
+                    {   
+                        setStringField(env, TransactionParametersClass, jParameters, "version", libVersionStr);
+                        setBooleanField(env, TransactionParametersClass, jParameters, "versionError", true);
+                    }
+                    else {
+                        setBooleanField(env, TransactionParametersClass, jParameters, "versionError", false);
+                    }
+            }
+            else 
+            {
+                setBooleanField(env, TransactionParametersClass, jParameters, "versionError", false);
+            }
+
+    }
+
+    if(requestInfo) 
+    {
+        if (auto peerId = params->GetParameter<WalletID>(TxParameterID::PeerID); peerId)
+        {
+            ShieldedVoucherList trVouchers;
+            if (params->GetParameter(TxParameterID::ShieldedVoucherList, trVouchers))
+            {
+                walletModel->getAsync()->getAddress(*peerId);
+                walletModel->getAsync()->saveVouchers(trVouchers, *peerId);
+            }
+        }
+    }
+
+ 
+    return jParameters;
+}
+
+ JNIEXPORT jboolean JNICALL BEAM_JAVA_WALLET_INTERFACE(isConnectionTrusted)(JNIEnv *env, jobject thiz)
+ {
+     auto trusted = walletModel->isConnectionTrusted();
+    
+     LOG_DEBUG() << "isConnectionTrusted() " << trusted;
+
+    return trusted;
+ }
+
+  JNIEXPORT void JNICALL BEAM_JAVA_WALLET_INTERFACE(callMyMethod)(JNIEnv *env, jobject thiz)
+ {
+    walletModel->callMyFunction();
+ }
+
+ JNIEXPORT jstring JNICALL BEAM_JAVA_WALLET_INTERFACE(generateToken)(JNIEnv *env, jobject thiz, jboolean maxPrivacy, jboolean nonInteractive, jboolean isPermanentAddress, jlong amount, jstring walletId, jstring identity, jlong ownId)
+ {
+    LOG_DEBUG() << "generateToken()";
+
+    WalletID m_walletID(Zero);
+    m_walletID.FromHex(JString(env, walletId).value());
+    
+    bool isValid = false;
+    auto buf = from_hex(JString(env, identity).value(), &isValid);
+    PeerID m_Identity = Blob(buf);
+    
+    TxParameters params;
+    params.SetParameter(TxParameterID::PeerID, m_walletID);
+    params.SetParameter(TxParameterID::PeerWalletIdentity, m_Identity);
+    params.SetParameter(TxParameterID::IsPermanentPeerID, isPermanentAddress);
+    params.SetParameter(TxParameterID::LibraryVersion, std::string(PROJECT_VERSION));
+
+    if (amount > 0) {
+        uint64_t bAmount = amount;
+        params.SetParameter(TxParameterID::Amount, bAmount);
+    }
+    
+    if (maxPrivacy) {
+        params.SetParameter(TxParameterID::TransactionType, beam::wallet::TxType::PushTransaction);
+    }
+    else {
+        params.SetParameter(TxParameterID::TransactionType, beam::wallet::TxType::Simple);
+    }
+    
+    if(nonInteractive) {
+        auto vouchers = walletModel->generateVouchers(ownId, 10);
+        if (!vouchers.empty())
+        {
+            params.SetParameter(TxParameterID::ShieldedVoucherList, vouchers);
+        }
+    }
+
+    auto token = to_string(params);
+    jstring tokenString = env->NewStringUTF(token.c_str());
+    return tokenString;
+ }
+
+JNIEXPORT jobject JNICALL BEAM_JAVA_API_INTERFACE(createWallet)(JNIEnv *env, jobject thiz, 
+    jstring appVersion, jstring nodeAddrStr, jstring appDataStr, jstring passStr, jstring phrasesStr, jboolean restore)
+{
+    auto appData = JString(env, appDataStr).value();
+
+    initLogger(appData, JString(env, appVersion).value());
+    
+    LOG_DEBUG() << "creating wallet...";
+
+    auto pass = JString(env, passStr).value();
+
+    SecString seed;
+    
+    {
+        std::string st = JString(env, phrasesStr).value();
+
+        boost::algorithm::trim_if(st, [](char ch){ return ch == ';';});
+
+        WordList phrases = string_helpers::split(st, ';');
+
+        assert(phrases.size() == WORD_COUNT);
+
+        if (!isValidMnemonic(phrases, language::en))
+        {
+            LOG_ERROR() << "Invalid seed phrase provided: " << st;
+            return nullptr;
+        }
+
+        auto buf = decodeMnemonic(phrases);
+        seed.assign(buf.data(), buf.size());
+    }
+
+    reactor = io::Reactor::create();
+    io::Reactor::Scope scope(*reactor);
+
+    walletDB = WalletDB::init(
+        appData + "/" WALLET_FILENAME,
+        pass,
+        seed.hash()
+    );
+
+    if(walletDB)
+    {
+        LOG_DEBUG() << "wallet successfully created.";
+
+        passwordHash.V = SecString(pass).hash().V;
+        // generate default address
+        
+        if (restore)
+        {
+            nodeModel = make_unique<NodeModel>(appData);
+            nodeModel->start();
+            nodeModel->setKdf(walletDB->get_MasterKdf());
+            nodeModel->startNode();
+        }
+        
+        // generate default address
+        WalletAddress address;
+        walletDB->createAddress(address);
+        address.m_label = "default";
+        walletDB->saveAddress(address);
+        
+        if (restore)
+        {
+            walletModel = make_unique<WalletModel>(walletDB, "127.0.0.1:10005", reactor);
+        }
+        else
+        {
+            walletModel = make_unique<WalletModel>(walletDB, JString(env, nodeAddrStr).value(), reactor);
+        }
+
+        jobject walletObj = env->AllocObject(WalletClass);
+
+        auto pushTxCreator = std::make_shared<lelantus::PushTransaction::Creator>(walletDB);
+        
+        auto additionalTxCreators = std::make_shared<std::unordered_map<TxType, BaseTransaction::Creator::Ptr>>();
+        additionalTxCreators->emplace(TxType::PushTransaction, pushTxCreator);
+        
+        
+        walletModel->start(initNotifications(true), true, additionalTxCreators);
+
+        return walletObj;
+    }
+
+    LOG_ERROR() << "wallet creation error.";
+
+    return nullptr;
+}
+
+JNIEXPORT jboolean JNICALL BEAM_JAVA_API_INTERFACE(isWalletInitialized)(JNIEnv *env, jobject thiz, 
+    jstring appData)
+{
+    LOG_DEBUG() << "checking if wallet exists...";
+
+    return WalletDB::isInitialized(JString(env, appData).value() + "/" WALLET_FILENAME) ? JNI_TRUE : JNI_FALSE;
+}
+
+JNIEXPORT void JNICALL BEAM_JAVA_API_INTERFACE(closeWallet)(JNIEnv *env, jobject thiz)
+{
+    LOG_DEBUG() << "close wallet if it exists";
+
+    if (nodeModel)
+    {
+        nodeModel.reset();
+    }
+
+    if (walletModel)
+    {
+        walletModel.reset();
+    }
+}
+
+JNIEXPORT jboolean JNICALL BEAM_JAVA_API_INTERFACE(isWalletRunning)(JNIEnv *env, jobject thiz)
+{
+    return walletModel != nullptr;
+}
+
+JNIEXPORT jobject JNICALL BEAM_JAVA_API_INTERFACE(openWallet)(JNIEnv *env, jobject thiz, 
+    jstring appVersion, jstring nodeAddrStr, jstring appDataStr, jstring passStr)
+{
+    auto appData = JString(env, appDataStr).value();
+
+    initLogger(appData, JString(env, appVersion).value());
+
+    LOG_DEBUG() << "opening wallet...";
+
+    string pass = JString(env, passStr).value();
+    
+    reactor = io::Reactor::create();
+    io::Reactor::Scope scope(*reactor);
+    
+    walletDB = WalletDB::open(appData + "/" WALLET_FILENAME, pass);
+
+    if(walletDB)
+    {
+        LOG_DEBUG() << "wallet successfully opened.";
+
+        passwordHash.V = SecString(pass).hash().V;
+        
+        walletModel = make_unique<WalletModel>(walletDB, JString(env, nodeAddrStr).value(), reactor);
+                
+        jobject walletObj = env->AllocObject(WalletClass);
+
+        auto pushTxCreator = std::make_shared<lelantus::PushTransaction::Creator>(walletDB);
+        
+        auto additionalTxCreators = std::make_shared<std::unordered_map<TxType, BaseTransaction::Creator::Ptr>>();
+        additionalTxCreators->emplace(TxType::PushTransaction, pushTxCreator);
+        
+        walletModel->start(initNotifications(true), true, additionalTxCreators);
+
+        return walletObj;
+    }
+
+    LOG_ERROR() << "wallet not opened.";
+
+    return nullptr;
+}
+
+JNIEXPORT jobject JNICALL BEAM_JAVA_API_INTERFACE(getLibVersion)(JNIEnv *env, jobject thiz)
+{
+    jstring str = env->NewStringUTF(PROJECT_VERSION.c_str());
+
+    return str;
+}
+
+JNIEXPORT jobject JNICALL BEAM_JAVA_API_INTERFACE(createMnemonic)(JNIEnv *env, jobject thiz)
+{
+    auto phrases = createMnemonic(getEntropy(), language::en);
+
+    jobjectArray phrasesArray = env->NewObjectArray(static_cast<jsize>(phrases.size()), env->FindClass("java/lang/String"), 0);
+
+    int i = 0;
+    for (auto& phrase : phrases)
+    {
+        jstring str = env->NewStringUTF(phrase.c_str());
+        env->SetObjectArrayElement(phrasesArray, i++, str);
+        env->DeleteLocalRef(str);
+    }
+
+    return phrasesArray;
+}
+
+JNIEXPORT jobject JNICALL BEAM_JAVA_API_INTERFACE(getDictionary)(JNIEnv *env, jobject thiz)
+{
+    //auto phrases = beam::createMnemonic(beam::getEntropy(), beam::language::en);
+
+    jobjectArray dictionary = env->NewObjectArray(static_cast<jsize>(language::en.size()), env->FindClass("java/lang/String"), 0);
+
+    int i = 0;
+    for (auto& word : language::en)
+    {
+        jstring str = env->NewStringUTF(word);
+        env->SetObjectArrayElement(dictionary, i++, str);
+        env->DeleteLocalRef(str);
+    }
+
+    return dictionary;
+}
+
+JNIEXPORT jobject JNICALL BEAM_JAVA_API_INTERFACE(getDefaultPeers)(JNIEnv *env, jobject thiz)
+{
+    auto peers = getDefaultPeers();
+
+    jobjectArray peersArray = env->NewObjectArray(static_cast<jsize>(peers.size()), env->FindClass("java/lang/String"), 0);
+
+    int i = 0;
+    for (auto& peer : peers)
+    {
+        jstring str = env->NewStringUTF(peer.c_str());
+        env->SetObjectArrayElement(peersArray, i++, str);
+        env->DeleteLocalRef(str);
+    }
+
+    return peersArray;
+}
+
+JNIEXPORT jboolean JNICALL BEAM_JAVA_API_INTERFACE(checkReceiverAddress)(JNIEnv *env, jobject thiz, jstring address)
+{
+    auto str = JString(env, address).value();
+
+    return CheckReceiverAddress(str);
+}
+
+JNIEXPORT void JNICALL BEAM_JAVA_WALLET_INTERFACE(getWalletStatus)(JNIEnv *env, jobject thiz)
+{
+    LOG_DEBUG() << "getWalletStatus()";
+
+    walletModel->getAsync()->getWalletStatus();
+}
+
+JNIEXPORT void JNICALL BEAM_JAVA_WALLET_INTERFACE(getTransactions)(JNIEnv *env, jobject thiz)
+{
+    LOG_DEBUG() << "getTransactions()";
+
+    walletModel->getAsync()->getTransactions();
+}
+
+JNIEXPORT void JNICALL BEAM_JAVA_WALLET_INTERFACE(getUtxosStatus)(JNIEnv *env, jobject thiz)
+{
+    LOG_DEBUG() << "getUtxosStatus()";
+
+    walletModel->getAsync()->getUtxosStatus();
+}
+
+JNIEXPORT void JNICALL BEAM_JAVA_WALLET_INTERFACE(syncWithNode)(JNIEnv *env, jobject thiz)
+{
+    LOG_DEBUG() << "syncWithNode()";
+
+    walletModel->getAsync()->syncWithNode();
+}
+
+void CopyParameter(beam::wallet::TxParameterID paramID, const beam::wallet::TxParameters& input, beam::wallet::TxParameters& dest)
+{
+    beam::wallet::ByteBuffer buf;
+    if (input.GetParameter(paramID, buf))
+    {
+        dest.SetParameter(paramID, buf);
+    }
+}
+
+JNIEXPORT void JNICALL BEAM_JAVA_WALLET_INTERFACE(sendTransaction)(JNIEnv *env, jobject thiz,
+    jstring senderAddr, jstring receiverAddr, jstring comment, jlong amount, jlong fee, jboolean maxPrivacy)
+{
+    LOG_DEBUG() << "sendTransaction(" << JString(env, senderAddr).value() << ", " << JString(env, receiverAddr).value() << ", " << JString(env, comment).value() << ", " << amount << ", " << fee << ")";
+
+    auto txParameters = beam::wallet::ParseParameters(JString(env, receiverAddr).value());
+    if (!txParameters)
+    {
+        return;
+    }
+
+    auto messageString = JString(env, comment).value();
+    
+    uint64_t bAmount = amount;
+    uint64_t bfee = fee;
+            
+    auto p = beam::wallet::CreateSimpleTransactionParameters()
+    .SetParameter(beam::wallet::TxParameterID::Amount, bAmount)
+    .SetParameter(beam::wallet::TxParameterID::Fee, bfee)
+    .SetParameter(beam::wallet::TxParameterID::Message, beam::ByteBuffer(messageString.begin(), messageString.end()));
+
+    CopyParameter(TxParameterID::PeerID, *txParameters, p);
+    CopyParameter(TxParameterID::PeerWalletIdentity, *txParameters, p);
+   
+    if (maxPrivacy)
+    {
+        CopyParameter(TxParameterID::TransactionType, *txParameters, p);
+    }
+   
+    CopyParameter(TxParameterID::ShieldedVoucherList, *txParameters, p);
+    
+    auto params = beam::wallet::ParseParameters(JString(env, receiverAddr).value());
+    bool isToken =  params && params->GetParameter<beam::wallet::TxType>(beam::wallet::TxParameterID::TransactionType);
+
+    if (isToken)
+    {
+        p.SetParameter(beam::wallet::TxParameterID::OriginalToken, JString(env, receiverAddr).value());
+
+         auto type = p.GetParameter<TxType>(TxParameterID::TransactionType);
+
+        if(maxPrivacy && type) {
+            if(*type != beam::wallet::TxType::PushTransaction)
+            {
+                p.SetParameter(TxParameterID::TransactionType, beam::wallet::TxType::PushTransaction);
+            }
+        }
+    }
+
+    
+    walletModel->getAsync()->startTransaction(std::move(p));
+}
+
+JNIEXPORT void JNICALL BEAM_JAVA_WALLET_INTERFACE(sendMoney)(JNIEnv *env, jobject thiz,
+    jstring senderAddr, jstring receiverAddr, jstring comment, jlong amount, jlong fee)
+{
+    LOG_DEBUG() << "sendMoney(" << JString(env, senderAddr).value() << ", " << JString(env, receiverAddr).value() << ", " << JString(env, comment).value() << ", " << amount << ", " << fee << ")";
+
+    WalletID receiverID(Zero);
+    receiverID.FromHex(JString(env, receiverAddr).value());
+
+    auto sender = JString(env, senderAddr).value();
+
+    if (sender.empty())
+    {
+        walletModel->getAsync()->sendMoney(receiverID
+            , JString(env, comment).value()
+            , Amount(amount)
+            , Amount(fee));
+    }
+    else
+    {
+        WalletID senderID(Zero);
+        senderID.FromHex(sender);
+
+        walletModel->getAsync()->sendMoney(senderID, receiverID
+            , JString(env, comment).value()
+            , Amount(amount)
+            , Amount(fee));
+    }
+}
+
+JNIEXPORT void JNICALL BEAM_JAVA_WALLET_INTERFACE(calcChange)(JNIEnv *env, jobject thiz,
+    jlong amount)
+{
+    LOG_DEBUG() << "calcChange(" << amount << ")";
+
+    walletModel->getAsync()->calcChange(Amount(amount));
+}
+
+JNIEXPORT void JNICALL BEAM_JAVA_WALLET_INTERFACE(getAddresses)(JNIEnv *env, jobject thiz,
+    jboolean own)
+{
+    LOG_DEBUG() << "getAddresses(" << own << ")";
+
+    walletModel->getAsync()->getAddresses(own);
+}
+
+JNIEXPORT void JNICALL BEAM_JAVA_WALLET_INTERFACE(generateNewAddress)(JNIEnv *env, jobject thiz)
+{
+    LOG_DEBUG() << "generateNewAddress()";
+
+    walletModel->getAsync()->generateNewAddress();
+}
+
+JNIEXPORT void JNICALL BEAM_JAVA_WALLET_INTERFACE(saveAddress)(JNIEnv *env, jobject thiz,
+    jobject walletAddrObj, jboolean own)
+{
+    LOG_DEBUG() << "saveAddress()";
+
+    WalletAddress addr;
+
+    addr.m_walletID.FromHex(getStringField(env, WalletAddressClass, walletAddrObj, "walletID"));
+    // if(own) 
+    // {
+    //     addr.m_Identity.FromHex(getStringField(env, WalletAddressClass, walletAddrObj, "identity"));
+    // }
+   
+    addr.m_label = getStringField(env, WalletAddressClass, walletAddrObj, "label");
+    addr.m_category = getStringField(env, WalletAddressClass, walletAddrObj, "category");
+    addr.m_createTime = getLongField(env, WalletAddressClass, walletAddrObj, "createTime");
+    addr.m_duration = getLongField(env, WalletAddressClass, walletAddrObj, "duration");
+    addr.m_OwnID = getLongField(env, WalletAddressClass, walletAddrObj, "own");
+
+    walletModel->getAsync()->saveAddress(addr, own);
+}
+
+JNIEXPORT void JNICALL BEAM_JAVA_WALLET_INTERFACE(importRecovery)(JNIEnv *env, jobject thiz, jstring jpath)
+{
+    auto path = JString(env, jpath).value();
+
+    LOG_DEBUG() << "importRecovery path = " << path;
+
+    walletModel->getAsync()->importRecovery(path);
+}
+
+JNIEXPORT void JNICALL BEAM_JAVA_WALLET_INTERFACE(updateAddress)(JNIEnv *env, jobject thiz,
+    jstring addr, jstring name, jint addressExpirationEnum)
+{
+    WalletID walletID(Zero);
+
+    if (!walletID.FromHex(JString(env, addr).value()))
+    {
+        LOG_ERROR() << "Address is not valid!!!";
+
+        return;
+    }
+
+    WalletAddress::ExpirationStatus expirationStatus;
+    switch (addressExpirationEnum)
+    {
+    case 0:
+        expirationStatus = WalletAddress::ExpirationStatus::Expired;
+        break;
+    case 1:
+        expirationStatus = WalletAddress::ExpirationStatus::OneDay;
+        break;
+    case 2:
+        expirationStatus = WalletAddress::ExpirationStatus::Never;
+        break;
+    
+    default:
+        LOG_ERROR() << "Address expiration is not valid!!!";
+        return;
+    }
+
+    walletModel->getAsync()->updateAddress(walletID, JString(env, name).value(), expirationStatus);
+}
+
+JNIEXPORT void JNICALL BEAM_JAVA_WALLET_INTERFACE(saveAddressChanges)(JNIEnv *env, jobject thiz,
+    jstring addr, jstring name, jboolean isNever, jboolean makeActive, jboolean makeExpired)
+{
+    WalletID walletID(Zero);
+
+    if (!walletID.FromHex(JString(env, addr).value()))
+    {
+        LOG_ERROR() << "Address is not valid!!!";
+        return;
+    }
+
+    WalletAddress::ExpirationStatus expirationStatus;
+    if (isNever)
+        expirationStatus = WalletAddress::ExpirationStatus::Never;
+    else if (makeActive)
+        expirationStatus = WalletAddress::ExpirationStatus::OneDay;
+    else if (makeExpired)
+		expirationStatus = WalletAddress::ExpirationStatus::Expired;
+    else
+    {
+        LOG_ERROR() << "Address expiration is not valid!!!";
+        return;
+    }
+
+    walletModel->getAsync()->updateAddress(walletID, JString(env, name).value(), expirationStatus);
+}
+
+// don't use it. i don't check it
+JNIEXPORT void JNICALL BEAM_JAVA_WALLET_INTERFACE(cancelTx)(JNIEnv *env, jobject thiz,
+    jstring txId)
+{
+    LOG_DEBUG() << "cancelTx()";
+
+    auto buffer = from_hex(JString(env, txId).value());
+    TxID id;
+
+    std::copy_n(buffer.begin(), id.size(), id.begin());
+    walletModel->getAsync()->cancelTx(id);
+}
+
+JNIEXPORT void JNICALL BEAM_JAVA_WALLET_INTERFACE(deleteTx)(JNIEnv *env, jobject thiz,
+    jstring txId)
+{
+    LOG_DEBUG() << "deleteTx()";
+
+    auto buffer = from_hex(JString(env, txId).value());
+    TxID id;
+
+    std::copy_n(buffer.begin(), id.size(), id.begin());
+    walletModel->getAsync()->deleteTx(id);
+}
+
+JNIEXPORT void JNICALL BEAM_JAVA_WALLET_INTERFACE(deleteAddress)(JNIEnv *env, jobject thiz,
+    jstring walletID)
+{
+    WalletID id(Zero);
+
+    if (!id.FromHex(JString(env, walletID).value()))
+    {
+        LOG_ERROR() << "Address is not valid!!!";
+
+        return;
+    }
+    walletModel->getAsync()->deleteAddress(id);
+}
+
+JNIEXPORT jboolean JNICALL BEAM_JAVA_WALLET_INTERFACE(checkWalletPassword)(JNIEnv *env, jobject thiz,
+    jstring password)
+{
+    auto pass = JString(env, password).value();
+    auto hash = SecString(pass).hash();
+
+    return passwordHash.V == hash.V;
+}
+
+JNIEXPORT void JNICALL BEAM_JAVA_WALLET_INTERFACE(changeWalletPassword)(JNIEnv *env, jobject thiz,
+    jstring password)
+{
+    auto pass = JString(env, password).value();
+
+    passwordHash.V = SecString(pass).hash().V;
+    walletModel->getAsync()->changeWalletPassword(pass);
+}
+
+JNIEXPORT void JNICALL BEAM_JAVA_WALLET_INTERFACE(getPaymentInfo)(JNIEnv *env, jobject thiz,
+    jstring txID)
+{
+    auto buffer = from_hex(JString(env, txID).value());
+    TxID id;
+
+    std::copy_n(buffer.begin(), id.size(), id.begin());
+
+    walletModel->getAsync()->exportPaymentProof(id);
+}
+
+JNIEXPORT jobject JNICALL BEAM_JAVA_WALLET_INTERFACE(verifyPaymentInfo)(JNIEnv *env, jobject thiz,
+    jstring rawPaymentInfo)
+{
+    string str = JString(env, rawPaymentInfo).value();
+    storage::PaymentInfo paymentInfo;
+    try
+    {
+        paymentInfo = storage::PaymentInfo::FromByteBuffer(from_hex(str));
+    }
+    catch (...)
+    {
+        paymentInfo.Reset();
+    }
+
+    jobject jPaymentInfo = env->AllocObject(PaymentInfoClass);
+
+    {
+        setStringField(env, PaymentInfoClass, jPaymentInfo, "senderId", to_string(paymentInfo.m_Sender));
+        setStringField(env, PaymentInfoClass, jPaymentInfo, "receiverId", to_string(paymentInfo.m_Receiver));
+        setLongField(env, PaymentInfoClass, jPaymentInfo, "amount", paymentInfo.m_Amount);
+        setStringField(env, PaymentInfoClass, jPaymentInfo, "kernelId", to_string(paymentInfo.m_KernelID));
+        setBooleanField(env, PaymentInfoClass, jPaymentInfo, "isValid", paymentInfo.IsValid());
+        setStringField(env, PaymentInfoClass, jPaymentInfo, "rawProof", str);
+    }
+
+    return jPaymentInfo;
+}
+
+JNIEXPORT void JNICALL BEAM_JAVA_WALLET_INTERFACE(getCoinsByTx)(JNIEnv *env, jobject thiz,
+    jstring txID)
+{
+    auto buffer = from_hex(JString(env, txID).value());
+    TxID id;
+
+    std::copy_n(buffer.begin(), id.size(), id.begin());
+
+    walletModel->getAsync()->getCoinsByTx(id);
+}
+
+JNIEXPORT void JNICALL BEAM_JAVA_WALLET_INTERFACE(changeNodeAddress)(JNIEnv *env, jobject thiz,
+    jstring address)
+{
+    auto addr = JString(env, address).value();
+
+    walletModel->getAsync()->setNodeAddress(addr);
+}
+
+JNIEXPORT jstring JNICALL BEAM_JAVA_WALLET_INTERFACE(exportOwnerKey)(JNIEnv *env, jobject thiz,
+    jstring pass)
+{
+    std::string ownerKey = walletModel->exportOwnerKey(JString(env, pass).value());
+    return env->NewStringUTF(ownerKey.c_str());
+}
+
+JNIEXPORT void JNICALL BEAM_JAVA_WALLET_INTERFACE(importDataFromJson)(JNIEnv *env, jobject thiz,
+    jstring jdata)
+{
+    auto data = JString(env, jdata).value();
+
+    walletModel->getAsync()->importDataFromJson(data);
+}
+
+JNIEXPORT void JNICALL BEAM_JAVA_WALLET_INTERFACE(exportDataToJson)(JNIEnv *env, jobject thiz)
+{
+    walletModel->getAsync()->exportDataToJson();
+}
+
+JNIEXPORT void JNICALL BEAM_JAVA_WALLET_INTERFACE(switchOnOffExchangeRates)(JNIEnv *env, jobject thiz, jboolean isActive)
+{
+    walletModel->getAsync()->switchOnOffExchangeRates(isActive);
+}
+
+JNIEXPORT void JNICALL BEAM_JAVA_WALLET_INTERFACE(switchOnOffNotifications)(JNIEnv *env, jobject thiz,
+    jint notificationTypeEnum, jboolean isActive)
+{
+    if (notificationTypeEnum <= static_cast<int>(Notification::Type::SoftwareUpdateAvailable)
+     || notificationTypeEnum > static_cast<int>(Notification::Type::TransactionCompleted))
+    {
+        LOG_ERROR() << "Notification type is not valid!!!";
+    }
+    
+    walletModel->getAsync()->switchOnOffNotifications(static_cast<Notification::Type>(notificationTypeEnum), isActive);
+}
+
+JNIEXPORT void JNICALL BEAM_JAVA_WALLET_INTERFACE(getNotifications)(JNIEnv *env, jobject thiz)
+{
+    walletModel->getAsync()->getNotifications();
+}
+
+JNIEXPORT void JNICALL BEAM_JAVA_WALLET_INTERFACE(markNotificationAsRead)(JNIEnv *env, jobject thiz, jstring idString)
+{
+    auto buffer = from_hex(JString(env, idString).value());
+    Blob rawData(buffer.data(), static_cast<uint32_t>(buffer.size()));
+    ECC::uintBig id(rawData);
+
+    walletModel->getAsync()->markNotificationAsRead(id);
+}
+
+JNIEXPORT void JNICALL BEAM_JAVA_WALLET_INTERFACE(deleteNotification)(JNIEnv *env, jobject thiz, jstring idString)
+{
+    auto buffer = from_hex(JString(env, idString).value());
+    Blob rawData(buffer.data(), static_cast<uint32_t>(buffer.size()));
+    ECC::uintBig id(rawData);
+
+    walletModel->getAsync()->deleteNotification(id);
+}
+
+JNIEXPORT void JNICALL BEAM_JAVA_WALLET_INTERFACE(getExchangeRates)(JNIEnv *env, jobject thiz)
+{
+    walletModel->getAsync()->getExchangeRates();
+}
+
+JNIEXPORT void JNICALL BEAM_JAVA_WALLET_INTERFACE(setCoinConfirmationsOffset)(JNIEnv *env, jobject thiz, jlong offset)
+{
+    walletModel->setCoinConfirmationsOffset(offset);
+}
+
+JNIEXPORT jlong JNICALL BEAM_JAVA_WALLET_INTERFACE(getCoinConfirmationsOffset)(JNIEnv *env, jobject thiz)
+{
+    return walletModel->getCoinConfirmationsOffset();
+}
+
+JNIEXPORT jint JNICALL JNI_OnLoad(JavaVM* vm, void* reserved)
+{
+    JNIEnv *env;
+    JVM = vm;
+
+    JVM->GetEnv((void**) &env, JNI_VERSION_1_6);
+
+    Android_JNI_getEnv();
+
+    {
+        jclass cls = env->FindClass(BEAM_JAVA_PATH "/listeners/WalletListener");
+        WalletListenerClass = reinterpret_cast<jclass>(env->NewGlobalRef(cls));
+        env->DeleteLocalRef(cls);
+    }
+
+    {
+        jclass cls = env->FindClass(BEAM_JAVA_PATH "/entities/Wallet");
+        WalletClass = reinterpret_cast<jclass>(env->NewGlobalRef(cls));
+        env->DeleteLocalRef(cls);
+    }
+
+    {
+        jclass cls = env->FindClass(BEAM_JAVA_PATH "/entities/dto/WalletStatusDTO");
+        WalletStatusClass = reinterpret_cast<jclass>(env->NewGlobalRef(cls));
+        env->DeleteLocalRef(cls);
+    }
+
+    {
+        jclass cls = env->FindClass(BEAM_JAVA_PATH "/entities/dto/SystemStateDTO");
+        SystemStateClass = reinterpret_cast<jclass>(env->NewGlobalRef(cls));
+        env->DeleteLocalRef(cls);
+    }
+
+    {
+        jclass cls = env->FindClass(BEAM_JAVA_PATH "/entities/dto/TxDescriptionDTO");
+        TxDescriptionClass = reinterpret_cast<jclass>(env->NewGlobalRef(cls));
+        env->DeleteLocalRef(cls);
+    }
+
+    {
+        jclass cls = env->FindClass(BEAM_JAVA_PATH "/entities/dto/UtxoDTO");
+        UtxoClass = reinterpret_cast<jclass>(env->NewGlobalRef(cls));
+        env->DeleteLocalRef(cls);
+    }
+
+    {
+        jclass cls = env->FindClass(BEAM_JAVA_PATH "/entities/dto/WalletAddressDTO");
+        WalletAddressClass = reinterpret_cast<jclass>(env->NewGlobalRef(cls));
+        env->DeleteLocalRef(cls);
+    }
+
+    {
+        jclass cls = env->FindClass(BEAM_JAVA_PATH "/entities/dto/TransactionParametersDTO");
+        TransactionParametersClass = reinterpret_cast<jclass>(env->NewGlobalRef(cls));
+        env->DeleteLocalRef(cls);
+    }
+
+    {
+        jclass cls = env->FindClass(BEAM_JAVA_PATH "/entities/dto/PaymentInfoDTO");
+        PaymentInfoClass = reinterpret_cast<jclass>(env->NewGlobalRef(cls));
+        env->DeleteLocalRef(cls);
+    }
+
+    {
+        jclass cls = env->FindClass(BEAM_JAVA_PATH "/entities/dto/ExchangeRateDTO");
+        ExchangeRateClass = reinterpret_cast<jclass>(env->NewGlobalRef(cls));
+        env->DeleteLocalRef(cls);
+    }
+
+    {
+        jclass cls = env->FindClass(BEAM_JAVA_PATH "/entities/dto/NotificationDTO");
+        NotificationClass = reinterpret_cast<jclass>(env->NewGlobalRef(cls));
+        env->DeleteLocalRef(cls);
+    }
+
+    {
+        jclass cls = env->FindClass(BEAM_JAVA_PATH "/entities/dto/VersionInfoDTO");
+        VersionInfoClass = reinterpret_cast<jclass>(env->NewGlobalRef(cls));
+        env->DeleteLocalRef(cls);
+    }
+
+    return JNI_VERSION_1_6;
+}
+
+#ifdef __cplusplus
+}
 #endif