--- conflicted
+++ resolved
@@ -928,13 +928,10 @@
     m_This.m_Client.OnEventsSerif(msg.m_Value, msg.m_Height);
 }
 
-<<<<<<< HEAD
-=======
 void FlyClient::NetworkStd::Connection::OnMsg(PeerInfo&& msg)
 {
     m_This.m_Client.OnNewPeer(msg.m_ID, msg.m_LastAddr);
 }
 
->>>>>>> 858aa406
 } // namespace proto
 } // namespace beam