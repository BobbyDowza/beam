// Copyright 2018 The Beam Team
//
// Licensed under the Apache License, Version 2.0 (the "License");
// you may not use this file except in compliance with the License.
// You may obtain a copy of the License at
//
//    http://www.apache.org/licenses/LICENSE-2.0
//
// Unless required by applicable law or agreed to in writing, software
// distributed under the License is distributed on an "AS IS" BASIS,
// WITHOUT WARRANTIES OR CONDITIONS OF ANY KIND, either express or implied.
// See the License for the specific language governing permissions and
// limitations under the License.

#include "fly_client.h"
#include "../utility/executor.h"

namespace beam {
namespace proto {

FlyClient::NetworkStd::~NetworkStd()
{
    Disconnect();
}

void FlyClient::NetworkStd::Connect()
{
    if (m_Connections.size() == m_Cfg.m_vNodes.size())
    {
        // force (re) connect
        for (ConnectionList::iterator it = m_Connections.begin(); m_Connections.end() != it; ++it)
        {
            Connection& c = *it;
            if (c.IsLive() && c.IsSecureOut())
                continue;

            c.ResetAll();
            if (m_Cfg.m_UseProxy)
                c.Connect(c.m_Addr, m_Cfg.m_ProxyAddr);
            else
                c.Connect(c.m_Addr);
        }
    }
    else
    {
        Disconnect();

        for (size_t i = 0; i < m_Cfg.m_vNodes.size(); i++)
        {
            Connection* pConn = new Connection(*this);
            pConn->m_Addr = m_Cfg.m_vNodes[i];
            if (m_Cfg.m_UseProxy) pConn->Connect(pConn->m_Addr, m_Cfg.m_ProxyAddr);
            else pConn->Connect(pConn->m_Addr);
        }
    }
}

void FlyClient::NetworkStd::Disconnect()
{
    while (!m_Connections.empty())
        delete &m_Connections.front();
}

FlyClient::NetworkStd::Connection::Connection(NetworkStd& x)
    : m_This(x)
{
    m_This.m_Connections.push_back(*this);
    ResetVars();
}

FlyClient::NetworkStd::Connection::~Connection()
{
    ResetInternal();
    m_This.m_Connections.erase(ConnectionList::s_iterator_to(*this));

}

bool FlyClient::NetworkStd::Connection::ShouldSync() const
{
    Block::SystemState::Full sTip;
    return !m_This.m_Client.get_History().get_Tip(sTip) || (sTip.m_ChainWork < m_Tip.m_ChainWork);
}

void FlyClient::NetworkStd::Connection::ResetVars()
{
    ZeroObject(m_Tip);
    m_LoginFlags = 0;
    m_Flags = 0;
    m_NodeID = Zero;
}

void FlyClient::NetworkStd::Connection::ResetInternal()
{
    m_pSync.reset();
	KillTimer();

    if (Flags::Owned & m_Flags)
        m_This.m_Client.OnOwnedNode(m_NodeID, false);

    if (Flags::ReportedConnected & m_Flags)
        m_This.OnNodeConnected(false);

    while (!m_lst.empty())
    {
        RequestNode& n = m_lst.front();
        m_lst.pop_front();
        m_This.m_lst.push_back(n);
    }
}

void FlyClient::NetworkStd::Connection::OnConnectedSecure()
{
	SendLogin();

    if (!(Flags::ReportedConnected & m_Flags))
    {
        m_Flags |= Flags::ReportedConnected;
        m_This.OnNodeConnected(true);
    }
}

void FlyClient::NetworkStd::Connection::SetupLogin(Login& msg)
{
	msg.m_Flags |= LoginFlags::MiningFinalization | LoginFlags::SendPeers;
}

void FlyClient::NetworkStd::Connection::OnDisconnect(const DisconnectReason& dr)
{
    m_This.OnConnectionFailed(dr);
	ResetAll();
    SetTimer(m_This.m_Cfg.m_ReconnectTimeout_ms);
}

void FlyClient::NetworkStd::Connection::ResetAll()
{
	NodeConnection::Reset();
	ResetInternal();
	ResetVars();
}

void FlyClient::NetworkStd::Connection::SetTimer(uint32_t timeout_ms)
{
    if (!m_pTimer)
        m_pTimer = io::Timer::create(io::Reactor::get_Current());

    m_pTimer->start(timeout_ms, false, [this]() { OnTimer(); });
}

void FlyClient::NetworkStd::Connection::KillTimer()
{
    if (m_pTimer)
        m_pTimer->cancel();
}

void FlyClient::NetworkStd::Connection::OnTimer()
{
    if (IsLive())
    {
        if (m_This.m_Cfg.m_PollPeriod_ms)
        {
            ResetAll();
            uint32_t timeout_ms = std::max(Rules::get().DA.Target_s * 1000, m_This.m_Cfg.m_PollPeriod_ms);
            SetTimer(timeout_ms);
        }
    }
    else
    {
        ResetAll();
        if (m_This.m_Cfg.m_UseProxy) Connect(m_Addr, m_This.m_Cfg.m_ProxyAddr);
        else Connect(m_Addr);
    }
}

void FlyClient::NetworkStd::Connection::OnMsg(Authentication&& msg)
{
    NodeConnection::OnMsg(std::move(msg));

    switch (msg.m_IDType)
    {
    case IDType::Node:
        {
            if (Flags::Node & m_Flags)
                ThrowUnexpected();

            m_Flags |= Flags::Node;
            m_NodeID = msg.m_ID;

            Key::IKdf::Ptr pKdf;
            m_This.m_Client.get_Kdf(pKdf);
            if (pKdf)
            {
                ProveKdfObscured(*pKdf, IDType::Owner);
            }
            else
            {
                Key::IPKdf::Ptr ownerKdf;
                m_This.m_Client.get_OwnerKdf(ownerKdf);
                if (ownerKdf)
                {
                    ProvePKdfObscured(*ownerKdf, IDType::Viewer);
                }
            }
        }
        break;

    case IDType::Viewer:
        {
            if ((Flags::Owned & m_Flags) || !(Flags::Node & m_Flags))
                ThrowUnexpected();

            Key::IPKdf::Ptr pubKdf;
            m_This.m_Client.get_OwnerKdf(pubKdf);
            if (!(pubKdf && IsPKdfObscured(*pubKdf, msg.m_ID)))
                ThrowUnexpected();

            //  viewer confirmed!
            m_Flags |= Flags::Owned;
            m_This.m_Client.OnOwnedNode(m_NodeID, true);
        }
        break;

    default: // suppress warning
        break;
    }
}

void FlyClient::NetworkStd::Connection::OnMsg(GetBlockFinalization&& msg)
{
    if (!(Flags::Owned & m_Flags))
        ThrowUnexpected();

    Key::IKdf::Ptr pKdf;
    m_This.m_Client.get_Kdf(pKdf);
    if (!pKdf)
        ThrowUnexpected(); // ?!

    Block::Builder bb(0, *pKdf, *pKdf, msg.m_Height);
    bb.AddCoinbaseAndKrn();
    bb.AddFees(msg.m_Fees);

    proto::BlockFinalization msgOut;
    msgOut.m_Value.reset(new Transaction);
    bb.m_Txv.MoveInto(*msgOut.m_Value);
    msgOut.m_Value->m_Offset = -bb.m_Offset;
    msgOut.m_Value->Normalize();

    Send(msgOut);
}

void FlyClient::NetworkStd::Connection::OnLogin(Login&& msg)
{
    m_LoginFlags = msg.m_Flags;
    AssignRequests();

    if (LoginFlags::Bbs & m_LoginFlags)
        for (BbsSubscriptions::const_iterator it = m_This.m_BbsSubscriptions.begin(); m_This.m_BbsSubscriptions.end() != it; ++it)
        {
            proto::BbsSubscribe msgOut;
            msgOut.m_TimeFrom = it->second.second;
            msgOut.m_Channel = it->first;
            msgOut.m_On = true;
            Send(msgOut);
        }
}

void FlyClient::NetworkStd::Connection::OnMsg(NewTip&& msg)
{
	if (msg.m_Description.m_Height < Rules::HeightGenesis)
		return; // ignore

    if (m_Tip == msg.m_Description)
        return; // redundant msg

    if (msg.m_Description.m_ChainWork <= m_Tip.m_ChainWork)
        ThrowUnexpected();

    if (!(msg.m_Description.IsValid()))
        ThrowUnexpected();

    if (m_pSync && m_pSync->m_vConfirming.empty() && !m_pSync->m_TipBeforeGap.m_Height && !m_Tip.IsNext(msg.m_Description))
        m_pSync->m_TipBeforeGap = m_Tip;

    bool shouldReassignRequests = !m_Tip.IsValid();

    m_Tip = msg.m_Description;

    if (!m_pSync)
    {
        if (ShouldSync())
        {
            StartSync();
        }
        else
        {
            m_This.m_Client.OnTipUnchanged();
            if (shouldReassignRequests)
            {
                AssignRequests();
            }
        }
    }
}

void FlyClient::NetworkStd::Connection::StartSync()
{
    assert(ShouldSync());
    KillTimer();

    Block::SystemState::Full sTip;
    m_This.m_Client.get_History().get_Tip(sTip);
    if (sTip.IsNext(m_Tip))
    {
        // simple case
        m_This.m_Client.get_History().AddStates(&m_Tip, 1);
        PrioritizeSelf();
        AssignRequests();
        m_This.m_Client.OnNewTip();
    }
    else
    {
        // starting search
        m_pSync.reset(new SyncCtx);
        m_pSync->m_LowHeight = m_Tip.m_Height;
        SearchBelow(m_Tip.m_Height, 1);
    }
}

void FlyClient::NetworkStd::Connection::SearchBelow(Height h, uint32_t nCount)
{
    assert(ShouldSync() && m_pSync && m_pSync->m_vConfirming.empty());
    assert(nCount);

    struct Walker :public Block::SystemState::IHistory::IWalker
    {
        std::vector<Block::SystemState::Full> m_vStates;
        uint32_t m_Count;

        virtual bool OnState(const Block::SystemState::Full& s) override
        {
            m_vStates.push_back(s);
            return m_vStates.size() < m_Count;
        }
    } w;

    w.m_Count = nCount;
    w.m_vStates.reserve(nCount);
    m_This.m_Client.get_History().Enum(w, &h);

    if (w.m_vStates.empty())
    {
        ZeroObject(m_pSync->m_Confirmed);
        RequestChainworkProof();
    }
    else
    {
        GetCommonState msg;
        msg.m_IDs.resize(w.m_vStates.size());

        for (size_t i = 0; i < msg.m_IDs.size(); i++)
            w.m_vStates[i].get_ID(msg.m_IDs[i]);

        Send(msg);

        m_pSync->m_vConfirming.swap(w.m_vStates);
    }
}

void FlyClient::NetworkStd::Connection::OnMsg(ProofCommonState&& msg)
{
    if (!m_pSync)
        ThrowUnexpected();

    std::vector<Block::SystemState::Full> vStates = std::move(m_pSync->m_vConfirming);
    if (vStates.empty())
        ThrowUnexpected();

    if (!ShouldSync())
    {
        m_pSync.reset();
        return; // other connection was faster
    }

    size_t iState;
    for (iState = 0; ; iState++)
    {
        if (vStates.size() == iState)
        {
            // not found. Theoretically it's possible that the current tip is lower than the requested range (but highly unlikely)
            if (m_Tip.m_Height > vStates.back().m_Height)
                ThrowUnexpected();

            SearchBelow(m_Tip.m_Height, 1); // restart
            return;

        }
        if (vStates[iState].m_Height == msg.m_ID.m_Height)
            break;
    }

    if (!m_Tip.IsValidProofState(msg.m_ID, msg.m_Proof))
        ThrowUnexpected();

    if ((m_pSync->m_LowHeight < vStates.front().m_Height) && iState)
        SearchBelow(m_pSync->m_LowHeight + 1, 1); // restart the search from this height
    else
    {
        const Block::SystemState::Full& s = vStates[iState];
        Merkle::Hash hv;
        s.get_Hash(hv);
        if (hv != msg.m_ID.m_Hash)
        {
            if (iState != vStates.size() - 1)
                ThrowUnexpected(); // the disproof should have been for the last requested state

            SearchBelow(vStates.back().m_Height, static_cast<uint32_t>(vStates.size() * 2)); // all the range disproven. Search below
        }
        else
        {
            m_pSync->m_Confirmed = s;
            RequestChainworkProof();
        }
    }
}

struct FlyClient::NetworkStd::Connection::StateArray
{
    std::vector<Block::SystemState::Full> m_vec;

    bool Find(const Block::SystemState::Full&) const;
};

bool FlyClient::NetworkStd::Connection::StateArray::Find(const Block::SystemState::Full& s) const
{
    struct Cmp {
        bool operator () (const Block::SystemState::Full& s, Height h) const { return s.m_Height < h; }
    };

    // the array should be sorted (this is verified by chaiworkproof verification)
    std::vector<Block::SystemState::Full>::const_iterator it = std::lower_bound(m_vec.begin(), m_vec.end(), s.m_Height, Cmp());
    return (m_vec.end() != it) && (*it == s);
}

void FlyClient::NetworkStd::Connection::RequestChainworkProof()
{
    assert(ShouldSync() && m_pSync && m_pSync->m_vConfirming.empty());

    if (Flags::Owned & m_Flags)
    {
        // for trusted nodes this is not required. Go straight to finish
        SyncCtx::Ptr pSync = std::move(m_pSync);
        StateArray arr;
        PostChainworkProof(arr, pSync->m_Confirmed.m_Height);
    }
    else
    {
        GetProofChainWork msg;
        msg.m_LowerBound = m_pSync->m_Confirmed.m_ChainWork;
        Send(msg);

        m_pSync->m_TipBeforeGap.m_Height = 0;
        m_pSync->m_LowHeight = m_pSync->m_Confirmed.m_Height;
    }
}

void FlyClient::NetworkStd::Connection::OnMsg(ProofChainWork&& msg)
{
    if (!m_pSync || !m_pSync->m_vConfirming.empty())
        ThrowUnexpected();

    if (msg.m_Proof.m_LowerBound != m_pSync->m_Confirmed.m_ChainWork)
        ThrowUnexpected();

    Block::SystemState::Full sTip;
    if (!msg.m_Proof.IsValid(&sTip))
        ThrowUnexpected();

    if (sTip != m_Tip)
        ThrowUnexpected();

    SyncCtx::Ptr pSync = std::move(m_pSync);

    if (!ShouldSync())
        return;

    // Unpack the proof, convert it to one sorted array. For convenience
    StateArray arr;
	msg.m_Proof.UnpackStates(arr.m_vec);

    if (pSync->m_TipBeforeGap.m_Height && pSync->m_Confirmed.m_Height)
    {
        // Since there was a gap in the tips reported by the node (which is typical in case of reorgs) - there is a possibility that our m_Confirmed is no longer valid.
        // If either the m_Confirmed ot the m_TipBeforeGap are mentioned in the chainworkproof - then there's no problem with reorg.
        // And since chainworkproof usually contains a "tail" of consecutive headers - there should be no problem, unless the reorg is huge
        // Otherwise sync should be repeated
        if (!arr.Find(pSync->m_TipBeforeGap) &&
            !arr.Find(pSync->m_Confirmed))
        {
            StartSync(); // again
            return;
        }
    }

    PostChainworkProof(arr, pSync->m_LowHeight);
}

void FlyClient::NetworkStd::Connection::PostChainworkProof(const StateArray& arr, Height hLowHeight)
{
    struct Walker :public Block::SystemState::IHistory::IWalker
    {
        Height m_LowHeight;
        Height m_LowErase;
        const StateArray* m_pArr;

        virtual bool OnState(const Block::SystemState::Full& s) override
        {
            if (s.m_Height <= m_LowHeight)
                return false;

            if (m_pArr->Find(s))
                return false;

            m_LowErase = s.m_Height;
            return true;
        }
    } w;

    w.m_LowErase = MaxHeight;
    w.m_LowHeight = hLowHeight;
    w.m_pArr = &arr;

    m_This.m_Client.get_History().Enum(w, NULL);

    if (w.m_LowErase != MaxHeight)
    {
        m_This.m_Client.get_History().DeleteFrom(w.m_LowErase);

        // if more connections are opened simultaneously - notify them
        for (ConnectionList::iterator it = m_This.m_Connections.begin(); m_This.m_Connections.end() != it; ++it)
        {
            const Connection& c = *it;
            if (c.m_pSync)
                std::setmin(c.m_pSync->m_LowHeight, w.m_LowErase - 1);
        }

        m_This.m_Client.OnRolledBack();
    }

    if (arr.m_vec.empty())
        m_This.m_Client.get_History().AddStates(&m_Tip, 1);
    else
        m_This.m_Client.get_History().AddStates(&arr.m_vec.front(), arr.m_vec.size());
    PrioritizeSelf();
    m_This.m_Client.OnNewTip(); // finished!
    AssignRequests();
}


void FlyClient::NetworkStd::Connection::PrioritizeSelf()
{
    m_This.m_Connections.erase(ConnectionList::s_iterator_to(*this));
    m_This.m_Connections.push_front(*this);
}

void FlyClient::INetwork::PostRequest(Request& r, Request::IHandler& h)
{
    assert(!r.m_pTrg);
    r.m_pTrg = &h;
    PostRequestInternal(r);
}

void FlyClient::NetworkStd::PostRequestInternal(Request& r)
{
    assert(r.m_pTrg);

    RequestNode* pNode = m_lst.Create_back();
    pNode->m_pRequest = &r;

    OnNewRequests();
}

void FlyClient::NetworkStd::OnNewRequests()
{
    for (ConnectionList::iterator it = m_Connections.begin(); m_Connections.end() != it; ++it)
    {
        Connection& c = *it;
        if (c.IsLive() && c.IsSecureOut())
        {
            c.AssignRequests();
            break;
        }
    }
}

bool FlyClient::NetworkStd::Connection::IsAtTip() const
{
    Block::SystemState::Full sTip;
    return m_This.m_Client.get_History().get_Tip(sTip) && (sTip == m_Tip);
}

void FlyClient::NetworkStd::Connection::AssignRequests()
{
    for (RequestList::iterator it = m_This.m_lst.begin(); m_This.m_lst.end() != it; )
        AssignRequest(*it++);

    if (m_lst.empty() && m_This.m_Cfg.m_PollPeriod_ms)
        SetTimer(m_This.m_Cfg.m_CloseConnectionDelay_ms); // this should allow to get sbbs messages
    else
        KillTimer();
}

void FlyClient::NetworkStd::Connection::AssignRequest(RequestNode& n)
{
    assert(n.m_pRequest);
    if (!n.m_pRequest->m_pTrg)
    {
        m_This.m_lst.Delete(n);
        return;
    }

    switch (n.m_pRequest->get_Type())
    {
#define THE_MACRO(type, msgOut, msgIn) \
    case Request::Type::type: \
        { \
            Request##type& req = Cast::Up<Request##type>(*n.m_pRequest); \
            if (!IsSupported(req)) \
                return; \
            SendRequest(req); \
        } \
        break;

    REQUEST_TYPES_All(THE_MACRO)
#undef THE_MACRO

    default: // ?!
        m_This.m_lst.Finish(n);
        return;
    }

    m_This.m_lst.erase(RequestList::s_iterator_to(n));
    m_lst.push_back(n);
}

void FlyClient::NetworkStd::RequestList::Finish(RequestNode& n)
{
    assert(n.m_pRequest);
    if (n.m_pRequest->m_pTrg)
        n.m_pRequest->m_pTrg->OnComplete(*n.m_pRequest);
    Delete(n);
}

FlyClient::Request& FlyClient::NetworkStd::Connection::get_FirstRequestStrict(Request::Type x)
{
    if (m_lst.empty())
        ThrowUnexpected();
    RequestNode& n = m_lst.front();
    assert(n.m_pRequest);

    if (n.m_pRequest->get_Type() != x)
        ThrowUnexpected();

    return *n.m_pRequest;
}

#define THE_MACRO_SWAP_FIELD(type, name) std::swap(req.m_Res.m_##name, msg.m_##name);
#define THE_MACRO(type, msgOut, msgIn) \
void FlyClient::NetworkStd::Connection::OnMsg(msgIn&& msg) \
{  \
    Request##type& req = Cast::Up<Request##type>(get_FirstRequestStrict(Request::Type::type)); \
    BeamNodeMsg_##msgIn(THE_MACRO_SWAP_FIELD) \
    OnRequestData(req); \
    OnFirstRequestDone(IsSupported(req)); \
}

REQUEST_TYPES_All(THE_MACRO)
#undef THE_MACRO
#undef THE_MACRO_SWAP_FIELD

bool FlyClient::NetworkStd::Connection::IsSupported(RequestUtxo& req)
{
    return IsAtTip();
}

void FlyClient::NetworkStd::Connection::OnRequestData(RequestUtxo& req)
{
    for (size_t i = 0; i < req.m_Res.m_Proofs.size(); i++)
        if (!m_Tip.IsValidProofUtxo(req.m_Msg.m_Utxo, req.m_Res.m_Proofs[i]))
            ThrowUnexpected();
}

bool FlyClient::NetworkStd::Connection::IsSupported(RequestKernel& req)
{
    return (Flags::Node & m_Flags) && IsAtTip();
}

void FlyClient::NetworkStd::Connection::OnRequestData(RequestKernel& req)
{
    if (!req.m_Res.m_Proof.empty())
        if (!m_Tip.IsValidProofKernel(req.m_Msg.m_ID, req.m_Res.m_Proof))
            ThrowUnexpected();
}

bool FlyClient::NetworkStd::Connection::IsSupported(RequestKernel2& req)
{
    return (Flags::Node & m_Flags) && IsAtTip();
}

void FlyClient::NetworkStd::Connection::OnRequestData(RequestAsset& req)
{
    if (req.m_Res.m_Info.m_Owner != Zero) // valid asset info
    {
        if (req.m_Msg.m_Owner != Zero && req.m_Msg.m_Owner != req.m_Res.m_Info.m_Owner)
            ThrowUnexpected();

        if (req.m_Msg.m_AssetID != Asset::s_InvalidID && req.m_Msg.m_AssetID != req.m_Res.m_Info.m_ID)
            ThrowUnexpected();
    }

    if (!req.m_Res.m_Proof.empty())
        if (!m_Tip.IsValidProofAsset(req.m_Res.m_Info, req.m_Res.m_Proof))
            ThrowUnexpected();
}

bool FlyClient::NetworkStd::Connection::IsSupported(RequestAsset& req)
{
    return (Flags::Node & m_Flags) && IsAtTip();
}

void FlyClient::NetworkStd::Connection::OnRequestData(RequestKernel2& req)
{
    if (req.m_Res.m_Kernel)
    {
        ECC::Point::Native exc;

        if (!req.m_Res.m_Kernel->IsValid(req.m_Res.m_Height, exc))
        {
            ThrowUnexpected();
        }
    }
}

bool FlyClient::NetworkStd::Connection::IsSupported(RequestEvents& req)
{
    return (Flags::Owned & m_Flags) && IsAtTip();
}

void FlyClient::NetworkStd::Connection::OnRequestData(RequestEvents& req)
{
    req.m_Max = (LoginFlags::Extension::get(m_LoginFlags) >= 5) ?
        proto::Event::s_Max :
        proto::Event::s_Max0;

}

bool FlyClient::NetworkStd::Connection::IsSupported(RequestTransaction& req)
{
    return (LoginFlags::SpreadingTransactions & m_LoginFlags) && IsAtTip();
}

void FlyClient::NetworkStd::Connection::OnRequestData(RequestTransaction& req)
{
}

bool FlyClient::NetworkStd::Connection::IsSupported(RequestShieldedList& req)
{
    return (Flags::Node & m_Flags) && IsAtTip();
}

void FlyClient::NetworkStd::Connection::OnRequestData(RequestShieldedList& req)
{
}

bool FlyClient::NetworkStd::Connection::IsSupported(RequestProofShieldedInp& req)
{
    return (Flags::Node & m_Flags) && IsAtTip();
}

void FlyClient::NetworkStd::Connection::OnRequestData(RequestProofShieldedInp& req)
{
    if (!req.m_Res.m_Proof.empty())
    {
        ShieldedTxo::DescriptionInp desc;
        desc.m_Height = req.m_Res.m_Height;
        desc.m_SpendPk = req.m_Msg.m_SpendPk;

        if (!m_Tip.IsValidProofShieldedInp(desc, req.m_Res.m_Proof))
        {
            ThrowUnexpected();
        }
    }
}

bool FlyClient::NetworkStd::Connection::IsSupported(RequestProofShieldedOutp& req)
{
    return (Flags::Node & m_Flags) && IsAtTip();
}

void FlyClient::NetworkStd::Connection::OnRequestData(RequestProofShieldedOutp& req)
{
    if (!req.m_Res.m_Proof.empty())
    {
        ShieldedTxo::DescriptionOutp desc;
        desc.m_ID = req.m_Res.m_ID;
        desc.m_Height = req.m_Res.m_Height;
        desc.m_SerialPub = req.m_Msg.m_SerialPub;
        desc.m_Commitment = req.m_Res.m_Commitment;

        if (!m_Tip.IsValidProofShieldedOutp(desc, req.m_Res.m_Proof))
        {
            ThrowUnexpected();
        }
    }
}

bool FlyClient::NetworkStd::Connection::IsSupported(RequestStateSummary& req)
{
    return (Flags::Node & m_Flags) && IsAtTip();
}

void FlyClient::NetworkStd::Connection::OnRequestData(RequestStateSummary& req)
{
}

bool FlyClient::NetworkStd::Connection::IsSupported(RequestEnumHdrs& req)
{
    return (Flags::Node & m_Flags) && IsAtTip() && (LoginFlags::Extension::Extension::get(m_LoginFlags) >= 8);
}

bool details::ExtraData<proto::HdrPack>::DecodeAndCheck(const HdrPack& msg)
{
    if (msg.m_vElements.empty())
        return true; // this is allowed

    // PoW verification is heavy for big packs. Do it in parallel
    std::vector<Block::SystemState::Full> v;
    v.resize(msg.m_vElements.size());

    Cast::Down<Block::SystemState::Sequence::Prefix>(v.front()) = msg.m_Prefix;
    Cast::Down<Block::SystemState::Sequence::Element>(v.front()) = msg.m_vElements.back();

    for (size_t i = 1; i < msg.m_vElements.size(); i++)
    {
        Block::SystemState::Full& s0 = v[i - 1];
        Block::SystemState::Full& s1 = v[i];

        s0.get_Hash(s1.m_Prev);
        s1.m_Height = s0.m_Height + 1;
        Cast::Down<Block::SystemState::Sequence::Element>(s1) = msg.m_vElements[msg.m_vElements.size() - i - 1];
        s1.m_ChainWork = s0.m_ChainWork + s1.m_PoW.m_Difficulty;
    }

    struct MyTask
        :public Executor::TaskSync
    {
        const Block::SystemState::Full* m_pV;
        uint32_t m_Count;
        bool m_Valid;

        virtual ~MyTask() {}

        virtual void Exec(Executor::Context& ctx) override
        {
            uint32_t i0, nCount;
            ctx.get_Portion(i0, nCount, m_Count);
            TestRange(i0, nCount);
        }

        void TestRange(uint32_t i0, uint32_t nCount)
        {
            nCount += i0;
            for (; i0 < nCount; i0++)
                if (!m_pV[i0].IsValid())
                    m_Valid = false;
        }
    };

    MyTask t;
    t.m_pV = &v.front();
    t.m_Count = static_cast<uint32_t>(v.size());
    t.m_Valid = true;

    if (Executor::s_pInstance)
        Executor::s_pInstance->ExecAll(t);
    else
        t.TestRange(0, t.m_Count);

    if (t.m_Valid)
        m_vStates = std::move(v);

    return t.m_Valid;
}

void FlyClient::NetworkStd::Connection::OnRequestData(RequestEnumHdrs& req)
{
    if (!req.DecodeAndCheck(req.m_Res))
        ThrowUnexpected();
}

void FlyClient::NetworkStd::Connection::OnMsg(DataMissing&& msg)
{
    auto& req = Cast::Up<RequestEnumHdrs>(get_FirstRequestStrict(Request::Type::EnumHdrs));
    OnFirstRequestDone(IsSupported(req));
}

bool FlyClient::NetworkStd::Connection::IsSupported(RequestContractVars& req)
{
    return (Flags::Node & m_Flags) && IsAtTip() && (LoginFlags::Extension::Extension::get(m_LoginFlags) >= 8);
}

void FlyClient::NetworkStd::Connection::OnRequestData(RequestContractVars& req)
{
}

bool FlyClient::NetworkStd::Connection::IsSupported(RequestContractVar& req)
{
    return (Flags::Node & m_Flags) && IsAtTip() && (LoginFlags::Extension::Extension::get(m_LoginFlags) >= 8);
}

void FlyClient::NetworkStd::Connection::OnRequestData(RequestContractVar& req)
{
    if (req.m_Res.m_Proof.empty() && !m_Tip.IsValidProofContract(req.m_Msg.m_Key, req.m_Res.m_Value, req.m_Res.m_Proof))
        ThrowUnexpected();
}

bool FlyClient::NetworkStd::Connection::IsSupported(RequestShieldedOutputsAt& req)
{
    return (Flags::Node & m_Flags) && IsAtTip() && (LoginFlags::Extension::Extension::get(m_LoginFlags) >= 7);
}

void FlyClient::NetworkStd::Connection::OnRequestData(RequestShieldedOutputsAt& req)
{
}

<<<<<<< HEAD
bool FlyClient::NetworkStd::Connection::IsSupported(RequestBbsMsg& req)
{
    return (LoginFlags::Bbs & m_LoginFlags) && IsAtTip();
=======
bool FlyClient::NetworkStd::Connection::IsSupported(RequestBodyPack& req)
{
    return (Flags::Node & m_Flags) && IsAtTip();
}

void FlyClient::NetworkStd::Connection::OnRequestData(RequestBodyPack& req)
{
}

bool FlyClient::NetworkStd::Connection::IsSupported(RequestBody& req)
{
    return (Flags::Node & m_Flags) && IsAtTip();
}

void FlyClient::NetworkStd::Connection::OnRequestData(RequestBody& req)
{
>>>>>>> 66a0d9b2
}

void FlyClient::NetworkStd::Connection::SendRequest(RequestBbsMsg& req)
{
	Send(req.m_Msg);

	Ping msg2(Zero);
    Send(msg2);
}

void FlyClient::NetworkStd::Connection::OnRequestData(RequestBbsMsg& req)
{
}

void FlyClient::NetworkStd::Connection::OnFirstRequestDone(bool bStillSupported)
{
    RequestNode& n = m_lst.front();
    assert(n.m_pRequest);

    if (n.m_pRequest->m_pTrg)
    {
        if (!bStillSupported)
        {
            // should retry
            m_lst.erase(RequestList::s_iterator_to(n));
            m_This.m_lst.push_back(n);
            m_This.OnNewRequests();
            return;
        }

        m_lst.Finish(n);
    }
    else
        m_lst.Delete(n); // aborted already

    if (m_lst.empty() && m_This.m_Cfg.m_PollPeriod_ms)
    {
        SetTimer(0);
    }
}

void FlyClient::NetworkStd::BbsSubscribe(BbsChannel ch, Timestamp ts, IBbsReceiver* p)
{
    BbsSubscriptions::iterator it = m_BbsSubscriptions.find(ch);
    if (m_BbsSubscriptions.end() == it)
    {
        if (!p)
            return;

        m_BbsSubscriptions.insert(std::make_pair(ch, std::make_pair(p, ts)));
    }
    else
    {
        if (p)
        {
            it->second.first = p;
            it->second.second = ts;
            return;
        }

        m_BbsSubscriptions.erase(it);
    }

    proto::BbsSubscribe msg;
    msg.m_TimeFrom = ts;
    msg.m_Channel = ch;
    msg.m_On = (NULL != p);

    for (ConnectionList::iterator it2 = m_Connections.begin(); m_Connections.end() != it2; ++it2)
        if (it2->IsLive() && it2->IsSecureOut())
            it2->Send(msg);
}

void FlyClient::NetworkStd::Connection::OnMsg(BbsMsg&& msg)
{
    BbsSubscriptions::iterator it = m_This.m_BbsSubscriptions.find(msg.m_Channel);
    if (m_This.m_BbsSubscriptions.end() != it)
    {
        it->second.second = msg.m_TimePosted;

        assert(it->second.first);
        it->second.first->OnMsg(std::move(msg));
    }
}

void FlyClient::NetworkStd::Connection::OnMsg(EventsSerif&& msg)
{
    if (!(Flags::Owned & m_Flags))
        ThrowUnexpected();

    // TODO: handle complex situation, where multiple owned nodes are connected
    m_This.m_Client.OnEventsSerif(msg.m_Value, msg.m_Height);
}

void FlyClient::NetworkStd::Connection::OnMsg(PeerInfo&& msg)
{
    m_This.m_Client.OnNewPeer(msg.m_ID, msg.m_LastAddr);
}

void FlyClient::NetworkStd::Connection::OnMsg(DataMissing&& msg)
{
    OnMsg(BodyPack{});
}

} // namespace proto
} // namespace beam<|MERGE_RESOLUTION|>--- conflicted
+++ resolved
@@ -931,28 +931,9 @@
 {
 }
 
-<<<<<<< HEAD
 bool FlyClient::NetworkStd::Connection::IsSupported(RequestBbsMsg& req)
 {
     return (LoginFlags::Bbs & m_LoginFlags) && IsAtTip();
-=======
-bool FlyClient::NetworkStd::Connection::IsSupported(RequestBodyPack& req)
-{
-    return (Flags::Node & m_Flags) && IsAtTip();
-}
-
-void FlyClient::NetworkStd::Connection::OnRequestData(RequestBodyPack& req)
-{
-}
-
-bool FlyClient::NetworkStd::Connection::IsSupported(RequestBody& req)
-{
-    return (Flags::Node & m_Flags) && IsAtTip();
-}
-
-void FlyClient::NetworkStd::Connection::OnRequestData(RequestBody& req)
-{
->>>>>>> 66a0d9b2
 }
 
 void FlyClient::NetworkStd::Connection::SendRequest(RequestBbsMsg& req)
@@ -961,6 +942,24 @@
 
 	Ping msg2(Zero);
     Send(msg2);
+}
+
+bool FlyClient::NetworkStd::Connection::IsSupported(RequestBodyPack& req)
+{
+    return (Flags::Node & m_Flags) && IsAtTip();
+}
+
+void FlyClient::NetworkStd::Connection::OnRequestData(RequestBodyPack& req)
+{
+}
+
+bool FlyClient::NetworkStd::Connection::IsSupported(RequestBody& req)
+{
+    return (Flags::Node & m_Flags) && IsAtTip();
+}
+
+void FlyClient::NetworkStd::Connection::OnRequestData(RequestBody& req)
+{
 }
 
 void FlyClient::NetworkStd::Connection::OnRequestData(RequestBbsMsg& req)
@@ -1052,10 +1051,5 @@
     m_This.m_Client.OnNewPeer(msg.m_ID, msg.m_LastAddr);
 }
 
-void FlyClient::NetworkStd::Connection::OnMsg(DataMissing&& msg)
-{
-    OnMsg(BodyPack{});
-}
-
 } // namespace proto
 } // namespace beam