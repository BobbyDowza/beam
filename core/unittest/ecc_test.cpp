--- conflicted
+++ resolved
@@ -1,55 +1,55 @@
-// Copyright 2018 The Beam Team
-//
-// Licensed under the Apache License, Version 2.0 (the "License");
-// you may not use this file except in compliance with the License.
-// You may obtain a copy of the License at
-//
-//    http://www.apache.org/licenses/LICENSE-2.0
-//
-// Unless required by applicable law or agreed to in writing, software
-// distributed under the License is distributed on an "AS IS" BASIS,
-// WITHOUT WARRANTIES OR CONDITIONS OF ANY KIND, either express or implied.
-// See the License for the specific language governing permissions and
-// limitations under the License.
-
-#include <iostream>
-#include "../ecc_native.h"
-#include "../block_crypt.h"
-#include "../treasury.h"
-#include "../../utility/serialize.h"
-#include "../serialization_adapters.h"
-#include "../aes.h"
-#include "../proto.h"
-#include "../negotiator.h"
-
-#if defined(__clang__) || defined(__GNUC__) || defined(__GNUG__)
-#pragma GCC diagnostic ignored "-Wunused-result"
-#endif
-
-#if defined(__clang__) || defined(__GNUC__) || defined(__GNUG__)
-#	pragma GCC diagnostic push
-#	pragma GCC diagnostic ignored "-Wunused-function"
-#else
-#	pragma warning (push, 0) // suppress warnings from secp256k1
-#	pragma warning (disable: 4706 4701)
-#endif
-
-#include "secp256k1-zkp/include/secp256k1_rangeproof.h" // For benchmark comparison with secp256k1
+// Copyright 2018 The Beam Team
+//
+// Licensed under the Apache License, Version 2.0 (the "License");
+// you may not use this file except in compliance with the License.
+// You may obtain a copy of the License at
+//
+//    http://www.apache.org/licenses/LICENSE-2.0
+//
+// Unless required by applicable law or agreed to in writing, software
+// distributed under the License is distributed on an "AS IS" BASIS,
+// WITHOUT WARRANTIES OR CONDITIONS OF ANY KIND, either express or implied.
+// See the License for the specific language governing permissions and
+// limitations under the License.
+
+#include <iostream>
+#include "../ecc_native.h"
+#include "../block_crypt.h"
+#include "../treasury.h"
+#include "../../utility/serialize.h"
+#include "../serialization_adapters.h"
+#include "../aes.h"
+#include "../proto.h"
+#include "../negotiator.h"
+
+#if defined(__clang__) || defined(__GNUC__) || defined(__GNUG__)
+#pragma GCC diagnostic ignored "-Wunused-result"
+#endif
+
+#if defined(__clang__) || defined(__GNUC__) || defined(__GNUG__)
+#	pragma GCC diagnostic push
+#	pragma GCC diagnostic ignored "-Wunused-function"
+#else
+#	pragma warning (push, 0) // suppress warnings from secp256k1
+#	pragma warning (disable: 4706 4701)
+#endif
+
+#include "secp256k1-zkp/include/secp256k1_rangeproof.h" // For benchmark comparison with secp256k1
 #include "secp256k1-zkp/src/group_impl.h"
 #include "secp256k1-zkp/src/scalar_impl.h"
 #include "secp256k1-zkp/src/field_impl.h"
-#include "secp256k1-zkp/src/hash_impl.h"
+#include "secp256k1-zkp/src/hash_impl.h"
 #include "secp256k1-zkp/src/ecmult.h"
-#include "secp256k1-zkp/src/ecmult_gen_impl.h"
-
-#if defined(__clang__) || defined(__GNUC__) || defined(__GNUG__)
-#	pragma GCC diagnostic pop
-#else
-#	pragma warning (default: 4706 4701)
-#	pragma warning (pop)
-#endif
-
-// Needed for test
+#include "secp256k1-zkp/src/ecmult_gen_impl.h"
+
+#if defined(__clang__) || defined(__GNUC__) || defined(__GNUG__)
+#	pragma GCC diagnostic pop
+#else
+#	pragma warning (default: 4706 4701)
+#	pragma warning (pop)
+#endif
+
+// Needed for test
 struct secp256k1_context_struct {
     secp256k1_ecmult_context ecmult_ctx;
     secp256k1_ecmult_gen_context ecmult_gen_ctx;
@@ -60,1156 +60,1156 @@
 void secp256k1_ecmult_gen(const secp256k1_context* pCtx, secp256k1_gej *r, const secp256k1_scalar *a)
 {
     secp256k1_ecmult_gen(&pCtx->ecmult_gen_ctx, r, a);
-}
-
-secp256k1_context* g_psecp256k1 = NULL;
-
-int g_TestsFailed = 0;
-
-const beam::Height g_hFork = 3; // whatever
-
-void TestFailed(const char* szExpr, uint32_t nLine)
-{
-	printf("Test failed! Line=%u, Expression: %s\n", nLine, szExpr);
-	g_TestsFailed++;
-}
-
-#define verify_test(x) \
-	do { \
-		if (!(x)) \
-			TestFailed(#x, __LINE__); \
-	} while (false)
-
-namespace ECC {
-
-void GenerateRandom(void* p, uint32_t n)
-{
-	for (uint32_t i = 0; i < n; i++)
-		((uint8_t*) p)[i] = (uint8_t) rand();
-}
-
-void SetRandom(uintBig& x)
-{
-	GenerateRandom(x.m_pData, x.nBytes);
-}
-
-void SetRandom(Scalar::Native& x)
-{
-	Scalar s;
-	while (true)
-	{
-		SetRandom(s.m_Value);
-		if (!x.Import(s))
-			break;
-	}
-}
-
-template <typename T>
-void SetRandomOrd(T& x)
-{
-	GenerateRandom(&x, sizeof(x));
-}
-
-uint32_t get_LsBit(const uint8_t* pSrc, uint32_t nSrc, uint32_t iBit)
-{
-	uint32_t iByte = iBit >> 3;
-	if (iByte >= nSrc)
-		return 0;
-
-	return 1 & (pSrc[nSrc - 1 - iByte] >> (7 & iBit));
-}
-
-void TestShifted2(const uint8_t* pSrc, uint32_t nSrc, const uint8_t* pDst, uint32_t nDst, int nShift)
-{
-	for (uint32_t iBitDst = 0; iBitDst < (nDst << 3); iBitDst++)
-	{
-		uint32_t a = get_LsBit(pSrc, nSrc, iBitDst - nShift);
-		uint32_t b = get_LsBit(pDst, nDst, iBitDst);
-		verify_test(a == b);
-	}
-}
-
-template <uint32_t n0, uint32_t n1>
-void TestShifted(const beam::uintBig_t<n0>& x0, const beam::uintBig_t<n1>& x1, int nShift)
-{
-	TestShifted2(x0.m_pData, x0.nBytes, x1.m_pData, x1.nBytes, nShift);
-}
-
-template <uint32_t n0, uint32_t n1>
-void TestShifts(const beam::uintBig_t<n0>& src, beam::uintBig_t<n0>& src2, beam::uintBig_t<n1>& trg, int nShift)
-{
-	src2 = src;
-	src2.ShiftLeft(nShift, trg);
-	TestShifted(src, trg, nShift);
-	src2 = src;
-	src2.ShiftRight(nShift, trg);
-	TestShifted(src, trg, -nShift);
-}
-
-void TestUintBig()
-{
-	for (int i = 0; i < 100; i++)
-	{
-		uint32_t a, b;
-		SetRandomOrd(a);
-		SetRandomOrd(b);
-
-		uint64_t ab = a;
-		ab *= b;
-
-		uintBig v0, v1;
-		v0 = a;
-		v1 = b;
-		v0 = v0 * v1;
-		v1 = ab;
-
-		verify_test(v0 == v1);
-
-		ab = a;
-		ab += b;
-
-		v0 = a;
-		v1 = b;
-
-		v0 += v1;
-		v1 = ab;
-
-		verify_test(v0 == v1);
-	}
-
-	// test shifts, when src/dst types is smaller/bigger/equal
-	for (int j = 0; j < 20; j++)
-	{
-		beam::uintBig_t<32> a;
-		beam::uintBig_t<32 - 8> b;
-		beam::uintBig_t<32 + 8> c;
-		beam::uintBig_t<32> d;
-
-		SetRandom(a);
-
-		for (int i = 0; i < 512; i++)
-		{
-			TestShifts(a, a, b, i);
-			TestShifts(a, a, c, i);
-			TestShifts(a, a, d, i);
-			TestShifts(a, d, d, i); // inplace shift
-		}
-	}
-}
-
-void TestHash()
-{
-	Oracle oracle;
-	Hash::Value hv;
-	oracle >> hv;
-
-	for (int i = 0; i < 10; i++)
-	{
-		Hash::Value hv2 = hv;
-		oracle >> hv;
-
-		// hash values must change, even if no explicit input was fed.
-		verify_test(!(hv == hv2));
-	}
-}
-
-void TestScalars()
-{
-	Scalar::Native s0, s1, s2;
-	s0 = 17U;
-
-	// neg
-	s1 = -s0;
-	verify_test(!(s1 == Zero));
-	s1 += s0;
-	verify_test(s1 == Zero);
-
-	// inv, mul
-	s1.SetInv(s0);
-
-	s2 = -s1;
-	s2 += s0;
-	verify_test(!(s2 == Zero));
-
-	s1 *= s0;
-	s2 = 1U;
-	s2 = -s2;
-	s2 += s1;
-	verify_test(s2 == Zero);
-
-	// import,export
-
-	for (int i = 0; i < 1000; i++)
-	{
-		SetRandom(s0);
-
-		Scalar s_(s0);
-		s1 = s_;
-		verify_test(s0 == s1);
-
-		s1 = -s1;
-		s1 += s0;
-		verify_test(s1 == Zero);
-	}
-
-	// powers
-	ScalarGenerator pwrGen, pwrGenInv;
-	s0 = 7U; // looks like a good generator
-	pwrGen.Initialize(s0);
-	s0.Inv();
-	pwrGenInv.Initialize(s0);
-
-
-	for (int i = 0; i < 20; i++)
-	{
-		Scalar pwr;
-		SetRandom(pwr.m_Value); // don't care if overflows, just doesn't matter
-
-		pwrGen.Calculate(s1, pwr);
-		pwrGenInv.Calculate(s2, pwr);
-
-		s0.SetInv(s2);
-		verify_test(s0 == s1);
-	}
-}
-
-void TestPoints()
-{
-	Mode::Scope scope(Mode::Fast); // suppress assertion in point multiplication
-
-	// generate, import, export
-	Point::Native p0, p1;
-	Point p_, p2_;
-
-	p_.m_X = Zero; // should be zero-point
-	p_.m_Y = 1;
-	verify_test(!p0.Import(p_));
-	verify_test(p0 == Zero);
-
-	p_.m_Y = 0;
-	verify_test(p0.Import(p_));
-	verify_test(p0 == Zero);
-
-	p2_ = p0;
-	verify_test(p_ == p2_);
-
-	for (int i = 0; i < 1000; i++)
-	{
-		SetRandom(p_.m_X);
-		p_.m_Y = (1 & i);
-
-		while (!p0.Import(p_))
-		{
-			verify_test(p0 == Zero);
-			p_.m_X.Inc();
-		}
-		verify_test(!(p0 == Zero));
-
-		p1 = -p0;
-		verify_test(!(p1 == Zero));
-
-		p1 += p0;
-		verify_test(p1 == Zero);
-
-		p2_ = p0;
-		verify_test(p_ == p2_);
-	}
-
-	// multiplication
-	Scalar::Native s0, s1;
-
-	s0 = 1U;
-
-	Point::Native g = Context::get().G * s0;
-	verify_test(!(g == Zero));
-
-	s0 = Zero;
-	p0 = Context::get().G * s0;
-	verify_test(p0 == Zero);
-
-	p0 += g * s0;
-	verify_test(p0 == Zero);
-
-	for (int i = 0; i < 300; i++)
-	{
-		SetRandom(s0);
-
-		p0 = Context::get().G * s0; // via generator
-
-		s1 = -s0;
-		p1 = p0;
-		p1 += Context::get().G * s1; // inverse, also testing +=
-		verify_test(p1 == Zero);
-
-		p1 = p0;
-		p1 += g * s1; // simple multiplication
-
-		verify_test(p1 == Zero);
-	}
-
-	// H-gen
-	Point::Native h = Context::get().H * 1U;
-	verify_test(!(h == Zero));
-
-	p0 = Context::get().H * 0U;
-	verify_test(p0 == Zero);
-
-	for (int i = 0; i < 300; i++)
-	{
-		Amount val;
-		SetRandomOrd(val);
-
-		p0 = Context::get().H * val; // via generator
-
-		s0 = val;
-
-		p1 = Zero;
-		p1 += h * s0;
-		p1 = -p1;
-		p1 += p0;
-
-		verify_test(p1 == Zero);
-	}
-
-	// doubling, all bits test
-	s0 = 1U;
-	s1 = 2U;
-	p0 = g;
-
-	for (int nBit = 1; nBit < 256; nBit++)
-	{
-		s0 *= s1;
-		p1 = Context::get().G * s0;
-		verify_test(!(p1 == Zero));
-
-		p0 = p0 * Two;
-		p0 = -p0;
-		p0 += p1;
-		verify_test(p0 == Zero);
-
-		p0 = p1;
-	}
-
-	SetRandom(s1);
-	p0 = g * s1;
-
-	{
-		Mode::Scope scope2(Mode::Secure);
-		p1 = g * s1;
-	}
-
-	p1 = -p1;
-	p1 += p0;
-	verify_test(p1 == Zero);
-
-	// Make sure we use the same G-generator as in secp256k1
-	SetRandom(s0);
-	secp256k1_ecmult_gen(g_psecp256k1, &p0.get_Raw(), &s0.get());
-	p1 = Context::get().G * s0;
-
-	p1 = -p1;
-	p1 += p0;
-	verify_test(p1 == Zero);
-}
-
-void TestSigning()
-{
-	for (int i = 0; i < 30; i++)
-	{
-		Scalar::Native sk; // private key
-		SetRandom(sk);
-
-		Point::Native pk; // public key
-		pk = Context::get().G * sk;
-
-		Signature mysig;
-
-		uintBig msg;
-		SetRandom(msg); // assumed message
-
-		mysig.Sign(msg, sk);
-
-		verify_test(mysig.IsValid(msg, pk));
-
-		// tamper msg
-		uintBig msg2 = msg;
-		msg2.Inc();
-
-		verify_test(!mysig.IsValid(msg2, pk));
-
-		// try to sign with different key
-		Scalar::Native sk2;
-		SetRandom(sk2);
-
-		Signature mysig2;
-		mysig2.Sign(msg, sk2);
-		verify_test(!mysig2.IsValid(msg, pk));
-
-		// tamper signature
-		mysig2 = mysig;
-		mysig2.m_NoncePub.m_Y = !mysig2.m_NoncePub.m_Y;
-		verify_test(!mysig2.IsValid(msg, pk));
-
-		mysig2 = mysig;
-		SetRandom(mysig2.m_k.m_Value);
-		verify_test(!mysig2.IsValid(msg, pk));
-	}
-}
-
-void TestCommitments()
-{
-	Scalar::Native kExcess(Zero);
-
-	Amount vSum = 0;
-
-	Point::Native commInp(Zero);
-
-	// inputs
-	for (uint32_t i = 0; i < 7; i++)
-	{
-		Amount v = (i+50) * 400;
-		Scalar::Native sk;
-		SetRandom(sk);
-
-		commInp += Commitment(sk, v);
-
-		kExcess += sk;
-		vSum += v;
-	}
-
-	// single output
-	Point::Native commOutp(Zero);
-	{
-		Scalar::Native sk;
-		SetRandom(sk);
-
-		commOutp += Commitment(sk, vSum);
-
-		sk = -sk;
-		kExcess += sk;
-	}
-
-	Point::Native sigma = Context::get().G * kExcess;
-	sigma += commOutp;
-
-	sigma = -sigma;
-	sigma += commInp;
-
-	verify_test(sigma == Zero);
-
-	// switch commitment
-	HKdf kdf;
-	uintBig seed;
-	SetRandom(seed);
-	kdf.Generate(seed);
-
-	Key::IDV kidv(100500, 15, Key::Type::Regular, 7);
-
-	Scalar::Native sk;
-	ECC::Point::Native comm;
-	beam::SwitchCommitment().Create(sk, comm, kdf, kidv);
-
-	sigma = Commitment(sk, kidv.m_Value);
-	sigma = -sigma;
-	sigma += comm;
-	verify_test(sigma == Zero);
-
-	beam::SwitchCommitment().Recover(sigma, kdf, kidv);
-	sigma = -sigma;
-	sigma += comm;
-	verify_test(sigma == Zero);
-}
-
-template <typename T>
-void WriteSizeSerialized(const char* sz, const T& t)
-{
-	beam::SerializerSizeCounter ssc;
-	ssc & t;
-
-	printf("%s size = %u\n", sz, (uint32_t) ssc.m_Counter.m_Value);
-}
-
-struct AssetTag
-{
-	Point::Native m_hGen;
-	void Commit(Point::Native& out, const Scalar::Native& sk, Amount v)
-	{
-		out = Context::get().G * sk;
-		Tag::AddValue(out, &m_hGen, v);
-	}
-};
-
-void TestRangeProof(bool bCustomTag)
-{
-	RangeProof::CreatorParams cp;
-	SetRandomOrd(cp.m_Kidv.m_Idx);
-	SetRandomOrd(cp.m_Kidv.m_Type);
-	SetRandomOrd(cp.m_Kidv.m_SubIdx);
-	SetRandom(cp.m_Seed.V);
-	cp.m_Kidv.m_Value = 345000;
-
-	beam::AssetID aid;
-	if (bCustomTag)
-		SetRandom(aid);
-	else
-		aid = Zero;
-
-	AssetTag tag;
-	tag.m_hGen = beam::SwitchCommitment(&aid).m_hGen;
-
-	Scalar::Native sk;
-	SetRandom(sk);
-
-	RangeProof::Public rp;
-	{
-		Oracle oracle;
-		rp.Create(sk, cp, oracle);
-		verify_test(rp.m_Value == cp.m_Kidv.m_Value);
-	}
-
-	Point::Native comm;
-	tag.Commit(comm, sk, rp.m_Value);
-
-	{
-		Oracle oracle;
-		verify_test(rp.IsValid(comm, oracle, &tag.m_hGen));
-	}
-
-	{
-		RangeProof::CreatorParams cp2;
-		cp2.m_Seed = cp.m_Seed;
-
-		verify_test(rp.Recover(cp2));
-		verify_test(cp.m_Kidv == cp2.m_Kidv);
-
-		// leave only data needed for recovery
-		RangeProof::Public rp2;
-		ZeroObject(rp2);
-		rp2.m_Recovery = rp.m_Recovery;
-		rp2.m_Value = rp.m_Value;
-
-		verify_test(rp2.Recover(cp2));
-		verify_test(cp.m_Kidv == cp2.m_Kidv);
-	}
-
-	// tamper value
-	rp.m_Value++;
-	{
-		Oracle oracle;
-		verify_test(!rp.IsValid(comm, oracle, &tag.m_hGen));
-	}
-	rp.m_Value--;
-
-	// try with invalid key
-	SetRandom(sk);
-
-	tag.Commit(comm, sk, rp.m_Value);
-
-	{
-		Oracle oracle;
-		verify_test(!rp.IsValid(comm, oracle, &tag.m_hGen));
-	}
-
-	Scalar::Native pA[InnerProduct::nDim];
-	Scalar::Native pB[InnerProduct::nDim];
-
-	for (size_t i = 0; i < _countof(pA); i++)
-	{
-		SetRandom(pA[i]);
-		SetRandom(pB[i]);
-	}
-
-	Scalar::Native pwrMul, dot;
-
-	InnerProduct::get_Dot(dot, pA, pB);
-
-	SetRandom(pwrMul);
-	InnerProduct::Modifier mod;
-	mod.m_pMultiplier[1] = &pwrMul;
-
-	InnerProduct sig;
-	sig.Create(comm, dot, pA, pB, mod);
-
-	InnerProduct::get_Dot(dot, pA, pB);
-
-	verify_test(sig.IsValid(comm, dot, mod));
-
-	RangeProof::Confidential bp;
-	cp.m_Kidv.m_Value = 23110;
-
-	tag.Commit(comm, sk, cp.m_Kidv.m_Value);
-
-	{
-		Oracle oracle;
-		bp.Create(sk, cp, oracle, &tag.m_hGen);
-	}
-	{
-		Oracle oracle;
-		verify_test(bp.IsValid(comm, oracle, &tag.m_hGen));
-	}
-	{
-		Oracle oracle;
-		RangeProof::CreatorParams cp2;
-		cp2.m_Seed = cp.m_Seed;
-
-		verify_test(bp.Recover(oracle, cp2));
-		verify_test(cp.m_Kidv == cp2.m_Kidv);
-
-		// leave only data needed for recovery
-		RangeProof::Confidential bp2 = bp;
-
-		ZeroObject(bp2.m_Part3);
-		ZeroObject(bp2.m_tDot);
-		ZeroObject(bp2.m_P_Tag);
-
-		oracle = Oracle();
-		verify_test(bp2.Recover(oracle, cp2));
-		verify_test(cp.m_Kidv == cp2.m_Kidv);
-	}
-
-	InnerProduct::BatchContextEx<2> bc;
-	bc.m_bEnableBatch = true;
-
-	{
-		Oracle oracle;
-		verify_test(bp.IsValid(comm, oracle, bc, &tag.m_hGen)); // add to batch
-	}
-
-	SetRandom(sk);
-	cp.m_Kidv.m_Value = 7223110;
-	SetRandom(cp.m_Seed.V); // another seed for this bulletproof
-	tag.Commit(comm, sk, cp.m_Kidv.m_Value);
-
-	{
-		Oracle oracle;
-		bp.Create(sk, cp, oracle, &tag.m_hGen);
-	}
-	{
-		Oracle oracle;
-		verify_test(bp.IsValid(comm, oracle, bc, &tag.m_hGen)); // add to batch
-	}
-
-	verify_test(bc.Flush()); // verify at once
-
-
-	WriteSizeSerialized("BulletProof", bp);
-
-	{
-		// multi-signed bulletproof
-		const uint32_t nSigners = 5;
-
-		Scalar::Native pSk[nSigners];
-		uintBig pSeed[nSigners];
-
-		// 1st cycle. peers produce Part2, aggregate commitment
-		RangeProof::Confidential::Part2 p2;
-		ZeroObject(p2);
-
-		comm = Zero;
-		Tag::AddValue(comm, &tag.m_hGen, cp.m_Kidv.m_Value);
-
-		RangeProof::Confidential::MultiSig msig;
-
-		for (uint32_t i = 0; i < nSigners; i++)
-		{
-			SetRandom(pSk[i]);
-			SetRandom(pSeed[i]);
-
-			comm += Context::get().G * pSk[i];
-
-			if (i + 1 < nSigners)
-				verify_test(RangeProof::Confidential::MultiSig::CoSignPart(pSeed[i], p2)); // p2 aggregation
-			else
-			{
-				Oracle oracle;
-				bp.m_Part2 = p2;
-				verify_test(bp.CoSign(pSeed[i], pSk[i], cp, oracle, RangeProof::Confidential::Phase::Step2, &tag.m_hGen)); // add last p2, produce msig
-				p2 = bp.m_Part2;
-
-				msig.m_Part1 = bp.m_Part1;
-				msig.m_Part2 = bp.m_Part2;
-			}
-		}
-
-		// 2nd cycle. Peers produce Part3
-		RangeProof::Confidential::Part3 p3;
-		ZeroObject(p3);
-
-		for (uint32_t i = 0; i < nSigners; i++)
-		{
-			Oracle oracle;
-
-			if (i + 1 < nSigners)
-				msig.CoSignPart(pSeed[i], pSk[i], oracle, p3);
-			else
-			{
-				bp.m_Part2 = p2;
-				bp.m_Part3 = p3;
-				verify_test(bp.CoSign(pSeed[i], pSk[i], cp, oracle, RangeProof::Confidential::Phase::Finalize, &tag.m_hGen));
-			}
-		}
-
-
-		{
-			// test
-			Oracle oracle;
-			verify_test(bp.IsValid(comm, oracle, &tag.m_hGen));
-		}
-	}
-
-	HKdf kdf;
-	uintBig seed;
-	SetRandom(seed);
-	kdf.Generate(seed);
-
-	{
-		beam::Output outp;
-		outp.m_AssetID = aid;
-		outp.m_Coinbase = true; // others may be disallowed
-		outp.Create(g_hFork, sk, kdf, Key::IDV(20300, 1, Key::Type::Regular), kdf, true);
-		verify_test(outp.IsValid(g_hFork, comm));
-		WriteSizeSerialized("Out-UTXO-Public", outp);
-
-		outp.m_RecoveryOnly = true;
-		WriteSizeSerialized("Out-UTXO-Public-RecoveryOnly", outp);
-	}
-	{
-		beam::Output outp;
-		outp.m_AssetID = aid;
-		outp.Create(g_hFork, sk, kdf, Key::IDV(20300, 1, Key::Type::Regular), kdf);
-		verify_test(outp.IsValid(g_hFork, comm));
-		WriteSizeSerialized("Out-UTXO-Confidential", outp);
-
-		outp.m_RecoveryOnly = true;
-		WriteSizeSerialized("Out-UTXO-Confidential-RecoveryOnly", outp);
-	}
-
-	WriteSizeSerialized("In-Utxo", beam::Input());
-
-	beam::TxKernel txk;
-	txk.m_Fee = 50;
-	WriteSizeSerialized("Kernel(simple)", txk);
-}
-
-void TestMultiSigOutput(bool bCustomTag)
-{
-    ECC::Amount amount = 5000;
-
-    beam::AssetID assetID(Zero);
-    AssetTag assetTag;
-    assetTag.m_hGen = beam::SwitchCommitment(&assetID).m_hGen;
-
-    beam::Key::IKdf::Ptr pKdf_A;
-    beam::Key::IKdf::Ptr pKdf_B;
+}
+
+secp256k1_context* g_psecp256k1 = NULL;
+
+int g_TestsFailed = 0;
+
+const beam::Height g_hFork = 3; // whatever
+
+void TestFailed(const char* szExpr, uint32_t nLine)
+{
+	printf("Test failed! Line=%u, Expression: %s\n", nLine, szExpr);
+	g_TestsFailed++;
+}
+
+#define verify_test(x) \
+	do { \
+		if (!(x)) \
+			TestFailed(#x, __LINE__); \
+	} while (false)
+
+namespace ECC {
+
+void GenerateRandom(void* p, uint32_t n)
+{
+	for (uint32_t i = 0; i < n; i++)
+		((uint8_t*) p)[i] = (uint8_t) rand();
+}
+
+void SetRandom(uintBig& x)
+{
+	GenerateRandom(x.m_pData, x.nBytes);
+}
+
+void SetRandom(Scalar::Native& x)
+{
+	Scalar s;
+	while (true)
+	{
+		SetRandom(s.m_Value);
+		if (!x.Import(s))
+			break;
+	}
+}
+
+template <typename T>
+void SetRandomOrd(T& x)
+{
+	GenerateRandom(&x, sizeof(x));
+}
+
+uint32_t get_LsBit(const uint8_t* pSrc, uint32_t nSrc, uint32_t iBit)
+{
+	uint32_t iByte = iBit >> 3;
+	if (iByte >= nSrc)
+		return 0;
+
+	return 1 & (pSrc[nSrc - 1 - iByte] >> (7 & iBit));
+}
+
+void TestShifted2(const uint8_t* pSrc, uint32_t nSrc, const uint8_t* pDst, uint32_t nDst, int nShift)
+{
+	for (uint32_t iBitDst = 0; iBitDst < (nDst << 3); iBitDst++)
+	{
+		uint32_t a = get_LsBit(pSrc, nSrc, iBitDst - nShift);
+		uint32_t b = get_LsBit(pDst, nDst, iBitDst);
+		verify_test(a == b);
+	}
+}
+
+template <uint32_t n0, uint32_t n1>
+void TestShifted(const beam::uintBig_t<n0>& x0, const beam::uintBig_t<n1>& x1, int nShift)
+{
+	TestShifted2(x0.m_pData, x0.nBytes, x1.m_pData, x1.nBytes, nShift);
+}
+
+template <uint32_t n0, uint32_t n1>
+void TestShifts(const beam::uintBig_t<n0>& src, beam::uintBig_t<n0>& src2, beam::uintBig_t<n1>& trg, int nShift)
+{
+	src2 = src;
+	src2.ShiftLeft(nShift, trg);
+	TestShifted(src, trg, nShift);
+	src2 = src;
+	src2.ShiftRight(nShift, trg);
+	TestShifted(src, trg, -nShift);
+}
+
+void TestUintBig()
+{
+	for (int i = 0; i < 100; i++)
+	{
+		uint32_t a, b;
+		SetRandomOrd(a);
+		SetRandomOrd(b);
+
+		uint64_t ab = a;
+		ab *= b;
+
+		uintBig v0, v1;
+		v0 = a;
+		v1 = b;
+		v0 = v0 * v1;
+		v1 = ab;
+
+		verify_test(v0 == v1);
+
+		ab = a;
+		ab += b;
+
+		v0 = a;
+		v1 = b;
+
+		v0 += v1;
+		v1 = ab;
+
+		verify_test(v0 == v1);
+	}
+
+	// test shifts, when src/dst types is smaller/bigger/equal
+	for (int j = 0; j < 20; j++)
+	{
+		beam::uintBig_t<32> a;
+		beam::uintBig_t<32 - 8> b;
+		beam::uintBig_t<32 + 8> c;
+		beam::uintBig_t<32> d;
+
+		SetRandom(a);
+
+		for (int i = 0; i < 512; i++)
+		{
+			TestShifts(a, a, b, i);
+			TestShifts(a, a, c, i);
+			TestShifts(a, a, d, i);
+			TestShifts(a, d, d, i); // inplace shift
+		}
+	}
+}
+
+void TestHash()
+{
+	Oracle oracle;
+	Hash::Value hv;
+	oracle >> hv;
+
+	for (int i = 0; i < 10; i++)
+	{
+		Hash::Value hv2 = hv;
+		oracle >> hv;
+
+		// hash values must change, even if no explicit input was fed.
+		verify_test(!(hv == hv2));
+	}
+}
+
+void TestScalars()
+{
+	Scalar::Native s0, s1, s2;
+	s0 = 17U;
+
+	// neg
+	s1 = -s0;
+	verify_test(!(s1 == Zero));
+	s1 += s0;
+	verify_test(s1 == Zero);
+
+	// inv, mul
+	s1.SetInv(s0);
+
+	s2 = -s1;
+	s2 += s0;
+	verify_test(!(s2 == Zero));
+
+	s1 *= s0;
+	s2 = 1U;
+	s2 = -s2;
+	s2 += s1;
+	verify_test(s2 == Zero);
+
+	// import,export
+
+	for (int i = 0; i < 1000; i++)
+	{
+		SetRandom(s0);
+
+		Scalar s_(s0);
+		s1 = s_;
+		verify_test(s0 == s1);
+
+		s1 = -s1;
+		s1 += s0;
+		verify_test(s1 == Zero);
+	}
+
+	// powers
+	ScalarGenerator pwrGen, pwrGenInv;
+	s0 = 7U; // looks like a good generator
+	pwrGen.Initialize(s0);
+	s0.Inv();
+	pwrGenInv.Initialize(s0);
+
+
+	for (int i = 0; i < 20; i++)
+	{
+		Scalar pwr;
+		SetRandom(pwr.m_Value); // don't care if overflows, just doesn't matter
+
+		pwrGen.Calculate(s1, pwr);
+		pwrGenInv.Calculate(s2, pwr);
+
+		s0.SetInv(s2);
+		verify_test(s0 == s1);
+	}
+}
+
+void TestPoints()
+{
+	Mode::Scope scope(Mode::Fast); // suppress assertion in point multiplication
+
+	// generate, import, export
+	Point::Native p0, p1;
+	Point p_, p2_;
+
+	p_.m_X = Zero; // should be zero-point
+	p_.m_Y = 1;
+	verify_test(!p0.Import(p_));
+	verify_test(p0 == Zero);
+
+	p_.m_Y = 0;
+	verify_test(p0.Import(p_));
+	verify_test(p0 == Zero);
+
+	p2_ = p0;
+	verify_test(p_ == p2_);
+
+	for (int i = 0; i < 1000; i++)
+	{
+		SetRandom(p_.m_X);
+		p_.m_Y = (1 & i);
+
+		while (!p0.Import(p_))
+		{
+			verify_test(p0 == Zero);
+			p_.m_X.Inc();
+		}
+		verify_test(!(p0 == Zero));
+
+		p1 = -p0;
+		verify_test(!(p1 == Zero));
+
+		p1 += p0;
+		verify_test(p1 == Zero);
+
+		p2_ = p0;
+		verify_test(p_ == p2_);
+	}
+
+	// multiplication
+	Scalar::Native s0, s1;
+
+	s0 = 1U;
+
+	Point::Native g = Context::get().G * s0;
+	verify_test(!(g == Zero));
+
+	s0 = Zero;
+	p0 = Context::get().G * s0;
+	verify_test(p0 == Zero);
+
+	p0 += g * s0;
+	verify_test(p0 == Zero);
+
+	for (int i = 0; i < 300; i++)
+	{
+		SetRandom(s0);
+
+		p0 = Context::get().G * s0; // via generator
+
+		s1 = -s0;
+		p1 = p0;
+		p1 += Context::get().G * s1; // inverse, also testing +=
+		verify_test(p1 == Zero);
+
+		p1 = p0;
+		p1 += g * s1; // simple multiplication
+
+		verify_test(p1 == Zero);
+	}
+
+	// H-gen
+	Point::Native h = Context::get().H * 1U;
+	verify_test(!(h == Zero));
+
+	p0 = Context::get().H * 0U;
+	verify_test(p0 == Zero);
+
+	for (int i = 0; i < 300; i++)
+	{
+		Amount val;
+		SetRandomOrd(val);
+
+		p0 = Context::get().H * val; // via generator
+
+		s0 = val;
+
+		p1 = Zero;
+		p1 += h * s0;
+		p1 = -p1;
+		p1 += p0;
+
+		verify_test(p1 == Zero);
+	}
+
+	// doubling, all bits test
+	s0 = 1U;
+	s1 = 2U;
+	p0 = g;
+
+	for (int nBit = 1; nBit < 256; nBit++)
+	{
+		s0 *= s1;
+		p1 = Context::get().G * s0;
+		verify_test(!(p1 == Zero));
+
+		p0 = p0 * Two;
+		p0 = -p0;
+		p0 += p1;
+		verify_test(p0 == Zero);
+
+		p0 = p1;
+	}
+
+	SetRandom(s1);
+	p0 = g * s1;
+
+	{
+		Mode::Scope scope2(Mode::Secure);
+		p1 = g * s1;
+	}
+
+	p1 = -p1;
+	p1 += p0;
+	verify_test(p1 == Zero);
+
+	// Make sure we use the same G-generator as in secp256k1
+	SetRandom(s0);
+	secp256k1_ecmult_gen(g_psecp256k1, &p0.get_Raw(), &s0.get());
+	p1 = Context::get().G * s0;
+
+	p1 = -p1;
+	p1 += p0;
+	verify_test(p1 == Zero);
+}
+
+void TestSigning()
+{
+	for (int i = 0; i < 30; i++)
+	{
+		Scalar::Native sk; // private key
+		SetRandom(sk);
+
+		Point::Native pk; // public key
+		pk = Context::get().G * sk;
+
+		Signature mysig;
+
+		uintBig msg;
+		SetRandom(msg); // assumed message
+
+		mysig.Sign(msg, sk);
+
+		verify_test(mysig.IsValid(msg, pk));
+
+		// tamper msg
+		uintBig msg2 = msg;
+		msg2.Inc();
+
+		verify_test(!mysig.IsValid(msg2, pk));
+
+		// try to sign with different key
+		Scalar::Native sk2;
+		SetRandom(sk2);
+
+		Signature mysig2;
+		mysig2.Sign(msg, sk2);
+		verify_test(!mysig2.IsValid(msg, pk));
+
+		// tamper signature
+		mysig2 = mysig;
+		mysig2.m_NoncePub.m_Y = !mysig2.m_NoncePub.m_Y;
+		verify_test(!mysig2.IsValid(msg, pk));
+
+		mysig2 = mysig;
+		SetRandom(mysig2.m_k.m_Value);
+		verify_test(!mysig2.IsValid(msg, pk));
+	}
+}
+
+void TestCommitments()
+{
+	Scalar::Native kExcess(Zero);
+
+	Amount vSum = 0;
+
+	Point::Native commInp(Zero);
+
+	// inputs
+	for (uint32_t i = 0; i < 7; i++)
+	{
+		Amount v = (i+50) * 400;
+		Scalar::Native sk;
+		SetRandom(sk);
+
+		commInp += Commitment(sk, v);
+
+		kExcess += sk;
+		vSum += v;
+	}
+
+	// single output
+	Point::Native commOutp(Zero);
+	{
+		Scalar::Native sk;
+		SetRandom(sk);
+
+		commOutp += Commitment(sk, vSum);
+
+		sk = -sk;
+		kExcess += sk;
+	}
+
+	Point::Native sigma = Context::get().G * kExcess;
+	sigma += commOutp;
+
+	sigma = -sigma;
+	sigma += commInp;
+
+	verify_test(sigma == Zero);
+
+	// switch commitment
+	HKdf kdf;
+	uintBig seed;
+	SetRandom(seed);
+	kdf.Generate(seed);
+
+	Key::IDV kidv(100500, 15, Key::Type::Regular, 7);
+
+	Scalar::Native sk;
+	ECC::Point::Native comm;
+	beam::SwitchCommitment().Create(sk, comm, kdf, kidv);
+
+	sigma = Commitment(sk, kidv.m_Value);
+	sigma = -sigma;
+	sigma += comm;
+	verify_test(sigma == Zero);
+
+	beam::SwitchCommitment().Recover(sigma, kdf, kidv);
+	sigma = -sigma;
+	sigma += comm;
+	verify_test(sigma == Zero);
+}
+
+template <typename T>
+void WriteSizeSerialized(const char* sz, const T& t)
+{
+	beam::SerializerSizeCounter ssc;
+	ssc & t;
+
+	printf("%s size = %u\n", sz, (uint32_t) ssc.m_Counter.m_Value);
+}
+
+struct AssetTag
+{
+	Point::Native m_hGen;
+	void Commit(Point::Native& out, const Scalar::Native& sk, Amount v)
+	{
+		out = Context::get().G * sk;
+		Tag::AddValue(out, &m_hGen, v);
+	}
+};
+
+void TestRangeProof(bool bCustomTag)
+{
+	RangeProof::CreatorParams cp;
+	SetRandomOrd(cp.m_Kidv.m_Idx);
+	SetRandomOrd(cp.m_Kidv.m_Type);
+	SetRandomOrd(cp.m_Kidv.m_SubIdx);
+	SetRandom(cp.m_Seed.V);
+	cp.m_Kidv.m_Value = 345000;
+
+	beam::AssetID aid;
+	if (bCustomTag)
+		SetRandom(aid);
+	else
+		aid = Zero;
+
+	AssetTag tag;
+	tag.m_hGen = beam::SwitchCommitment(&aid).m_hGen;
+
+	Scalar::Native sk;
+	SetRandom(sk);
+
+	RangeProof::Public rp;
+	{
+		Oracle oracle;
+		rp.Create(sk, cp, oracle);
+		verify_test(rp.m_Value == cp.m_Kidv.m_Value);
+	}
+
+	Point::Native comm;
+	tag.Commit(comm, sk, rp.m_Value);
+
+	{
+		Oracle oracle;
+		verify_test(rp.IsValid(comm, oracle, &tag.m_hGen));
+	}
+
+	{
+		RangeProof::CreatorParams cp2;
+		cp2.m_Seed = cp.m_Seed;
+
+		verify_test(rp.Recover(cp2));
+		verify_test(cp.m_Kidv == cp2.m_Kidv);
+
+		// leave only data needed for recovery
+		RangeProof::Public rp2;
+		ZeroObject(rp2);
+		rp2.m_Recovery = rp.m_Recovery;
+		rp2.m_Value = rp.m_Value;
+
+		verify_test(rp2.Recover(cp2));
+		verify_test(cp.m_Kidv == cp2.m_Kidv);
+	}
+
+	// tamper value
+	rp.m_Value++;
+	{
+		Oracle oracle;
+		verify_test(!rp.IsValid(comm, oracle, &tag.m_hGen));
+	}
+	rp.m_Value--;
+
+	// try with invalid key
+	SetRandom(sk);
+
+	tag.Commit(comm, sk, rp.m_Value);
+
+	{
+		Oracle oracle;
+		verify_test(!rp.IsValid(comm, oracle, &tag.m_hGen));
+	}
+
+	Scalar::Native pA[InnerProduct::nDim];
+	Scalar::Native pB[InnerProduct::nDim];
+
+	for (size_t i = 0; i < _countof(pA); i++)
+	{
+		SetRandom(pA[i]);
+		SetRandom(pB[i]);
+	}
+
+	Scalar::Native pwrMul, dot;
+
+	InnerProduct::get_Dot(dot, pA, pB);
+
+	SetRandom(pwrMul);
+	InnerProduct::Modifier mod;
+	mod.m_pMultiplier[1] = &pwrMul;
+
+	InnerProduct sig;
+	sig.Create(comm, dot, pA, pB, mod);
+
+	InnerProduct::get_Dot(dot, pA, pB);
+
+	verify_test(sig.IsValid(comm, dot, mod));
+
+	RangeProof::Confidential bp;
+	cp.m_Kidv.m_Value = 23110;
+
+	tag.Commit(comm, sk, cp.m_Kidv.m_Value);
+
+	{
+		Oracle oracle;
+		bp.Create(sk, cp, oracle, &tag.m_hGen);
+	}
+	{
+		Oracle oracle;
+		verify_test(bp.IsValid(comm, oracle, &tag.m_hGen));
+	}
+	{
+		Oracle oracle;
+		RangeProof::CreatorParams cp2;
+		cp2.m_Seed = cp.m_Seed;
+
+		verify_test(bp.Recover(oracle, cp2));
+		verify_test(cp.m_Kidv == cp2.m_Kidv);
+
+		// leave only data needed for recovery
+		RangeProof::Confidential bp2 = bp;
+
+		ZeroObject(bp2.m_Part3);
+		ZeroObject(bp2.m_tDot);
+		ZeroObject(bp2.m_P_Tag);
+
+		oracle = Oracle();
+		verify_test(bp2.Recover(oracle, cp2));
+		verify_test(cp.m_Kidv == cp2.m_Kidv);
+	}
+
+	InnerProduct::BatchContextEx<2> bc;
+	bc.m_bEnableBatch = true;
+
+	{
+		Oracle oracle;
+		verify_test(bp.IsValid(comm, oracle, bc, &tag.m_hGen)); // add to batch
+	}
+
+	SetRandom(sk);
+	cp.m_Kidv.m_Value = 7223110;
+	SetRandom(cp.m_Seed.V); // another seed for this bulletproof
+	tag.Commit(comm, sk, cp.m_Kidv.m_Value);
+
+	{
+		Oracle oracle;
+		bp.Create(sk, cp, oracle, &tag.m_hGen);
+	}
+	{
+		Oracle oracle;
+		verify_test(bp.IsValid(comm, oracle, bc, &tag.m_hGen)); // add to batch
+	}
+
+	verify_test(bc.Flush()); // verify at once
+
+
+	WriteSizeSerialized("BulletProof", bp);
+
+	{
+		// multi-signed bulletproof
+		const uint32_t nSigners = 5;
+
+		Scalar::Native pSk[nSigners];
+		uintBig pSeed[nSigners];
+
+		// 1st cycle. peers produce Part2, aggregate commitment
+		RangeProof::Confidential::Part2 p2;
+		ZeroObject(p2);
+
+		comm = Zero;
+		Tag::AddValue(comm, &tag.m_hGen, cp.m_Kidv.m_Value);
+
+		RangeProof::Confidential::MultiSig msig;
+
+		for (uint32_t i = 0; i < nSigners; i++)
+		{
+			SetRandom(pSk[i]);
+			SetRandom(pSeed[i]);
+
+			comm += Context::get().G * pSk[i];
+
+			if (i + 1 < nSigners)
+				verify_test(RangeProof::Confidential::MultiSig::CoSignPart(pSeed[i], p2)); // p2 aggregation
+			else
+			{
+				Oracle oracle;
+				bp.m_Part2 = p2;
+				verify_test(bp.CoSign(pSeed[i], pSk[i], cp, oracle, RangeProof::Confidential::Phase::Step2, &tag.m_hGen)); // add last p2, produce msig
+				p2 = bp.m_Part2;
+
+				msig.m_Part1 = bp.m_Part1;
+				msig.m_Part2 = bp.m_Part2;
+			}
+		}
+
+		// 2nd cycle. Peers produce Part3
+		RangeProof::Confidential::Part3 p3;
+		ZeroObject(p3);
+
+		for (uint32_t i = 0; i < nSigners; i++)
+		{
+			Oracle oracle;
+
+			if (i + 1 < nSigners)
+				msig.CoSignPart(pSeed[i], pSk[i], oracle, p3);
+			else
+			{
+				bp.m_Part2 = p2;
+				bp.m_Part3 = p3;
+				verify_test(bp.CoSign(pSeed[i], pSk[i], cp, oracle, RangeProof::Confidential::Phase::Finalize, &tag.m_hGen));
+			}
+		}
+
+
+		{
+			// test
+			Oracle oracle;
+			verify_test(bp.IsValid(comm, oracle, &tag.m_hGen));
+		}
+	}
+
+	HKdf kdf;
+	uintBig seed;
+	SetRandom(seed);
+	kdf.Generate(seed);
+
+	{
+		beam::Output outp;
+		outp.m_AssetID = aid;
+		outp.m_Coinbase = true; // others may be disallowed
+		outp.Create(g_hFork, sk, kdf, Key::IDV(20300, 1, Key::Type::Regular), kdf, true);
+		verify_test(outp.IsValid(g_hFork, comm));
+		WriteSizeSerialized("Out-UTXO-Public", outp);
+
+		outp.m_RecoveryOnly = true;
+		WriteSizeSerialized("Out-UTXO-Public-RecoveryOnly", outp);
+	}
+	{
+		beam::Output outp;
+		outp.m_AssetID = aid;
+		outp.Create(g_hFork, sk, kdf, Key::IDV(20300, 1, Key::Type::Regular), kdf);
+		verify_test(outp.IsValid(g_hFork, comm));
+		WriteSizeSerialized("Out-UTXO-Confidential", outp);
+
+		outp.m_RecoveryOnly = true;
+		WriteSizeSerialized("Out-UTXO-Confidential-RecoveryOnly", outp);
+	}
+
+	WriteSizeSerialized("In-Utxo", beam::Input());
+
+	beam::TxKernel txk;
+	txk.m_Fee = 50;
+	WriteSizeSerialized("Kernel(simple)", txk);
+}
+
+void TestMultiSigOutput(bool bCustomTag)
+{
+    ECC::Amount amount = 5000;
+
+    beam::AssetID assetID(Zero);
+    AssetTag assetTag;
+    assetTag.m_hGen = beam::SwitchCommitment(&assetID).m_hGen;
+
+    beam::Key::IKdf::Ptr pKdf_A;
+    beam::Key::IKdf::Ptr pKdf_B;
     uintBig secretB;
     uintBig secretA;
     SetRandom(secretA);
     SetRandom(secretB);
-    ECC::HKdf::Create(pKdf_B, secretB);
-    ECC::HKdf::Create(pKdf_A, secretA);
-    // need only for last side - proof creator
-    RangeProof::CreatorParams creatorParamsB;
-    SetRandomOrd(creatorParamsB.m_Kidv.m_Idx);
-    creatorParamsB.m_Kidv.m_Type = Key::Type::Regular;
-    creatorParamsB.m_Kidv.m_Value = amount;
-    SetRandomOrd(creatorParamsB.m_Kidv.m_SubIdx);
-
-    // multi-signed bulletproof
-    // blindingFactor = sk + sk1
-    Scalar::Native blindingFactorA;
-    Scalar::Native blindingFactorB;
-    beam::SwitchCommitment switchCommitment;
-    switchCommitment.Create(blindingFactorA, *pKdf_A, creatorParamsB.m_Kidv);
-    switchCommitment.Create(blindingFactorB, *pKdf_B, creatorParamsB.m_Kidv);
-
-    // seed from RangeProof::Confidential::Create
-    uintBig seedA;
-    uintBig seedB;
-    {
-        Oracle oracle;
-        RangeProof::Confidential::GenerateSeed(seedA, blindingFactorA, amount, oracle);
-        RangeProof::Confidential::GenerateSeed(seedB, blindingFactorB, amount, oracle);
-    }
-    Point::Native commitment(Zero);
-    Tag::AddValue(commitment, &assetTag.m_hGen, amount);
-    commitment += Context::get().G * blindingFactorA;
-    commitment += Context::get().G * blindingFactorB;
-
-    // from Output::get_SeedKid    
-    beam::Output::GenerateSeedKid(creatorParamsB.m_Seed.V, commitment, *pKdf_B);
-
-    // 1st cycle. peers produce Part2
-    RangeProof::Confidential::Part2 p2;
-    ZeroObject(p2);
-
-    RangeProof::Confidential::MultiSig multiSig;
-    RangeProof::Confidential bulletproof;
-
-    // A part2
-    verify_test(RangeProof::Confidential::MultiSig::CoSignPart(seedA, p2)); // p2 aggregation
-
-    // B part2
-    {
-        Oracle oracle;
-        bulletproof.m_Part2 = p2;
-        oracle << (beam::Height)0; // CHECK
-        verify_test(bulletproof.CoSign(seedB, blindingFactorB, creatorParamsB, oracle, RangeProof::Confidential::Phase::Step2, &multiSig, &assetTag.m_hGen)); // add last p2, produce msig
-        p2 = bulletproof.m_Part2;
-    }
-
-    // 2nd cycle. Peers produce Part3, commitment is aggregated too
-    RangeProof::Confidential::Part3 p3;
-    ZeroObject(p3);
-
-    // A part3
-    multiSig.CoSignPart(seedA, blindingFactorA, p3);
-
-    // B part3
-    {
-        Oracle oracle;
-        bulletproof.m_Part2 = p2;
-        bulletproof.m_Part3 = p3;
-        oracle << (beam::Height)0; // CHECK!
-        verify_test(bulletproof.CoSign(seedB, blindingFactorB, creatorParamsB, oracle, RangeProof::Confidential::Phase::Finalize, nullptr, &assetTag.m_hGen));
-    }
-
-    {
-        // test
-        Oracle oracle;
-        oracle << (beam::Height)0;
-        verify_test(bulletproof.IsValid(commitment, oracle, &assetTag.m_hGen));
-    }
-
-    //==========================================================
-    Scalar::Native offset;
-
-    // create Input
-    std::unique_ptr<beam::Input> pInput(new beam::Input);
-
-    // create test coin
-    Key::IDV kidv;
-    SetRandomOrd(kidv.m_Idx);
-    kidv.m_Type = Key::Type::Regular;
-    kidv.m_SubIdx = 0;
-    kidv.m_Value = amount;
-    Scalar::Native k;
-    beam::SwitchCommitment(nullptr).Create(k, pInput->m_Commitment, *pKdf_A, kidv);
-    offset = k;
-
-    // output
-    std::unique_ptr<beam::Output> pOutput(new beam::Output);
-    pOutput->m_Commitment = commitment;
-    pOutput->m_pConfidential = std::make_unique<ECC::RangeProof::Confidential>();
-    *(pOutput->m_pConfidential) = bulletproof;
-    {
-        ECC::Point::Native comm;
-        verify_test(pOutput->IsValid(comm));
-    }
-    Scalar::Native outputBlindingFactor;
-    outputBlindingFactor = blindingFactorA + blindingFactorB;
-    outputBlindingFactor = -outputBlindingFactor;
-    offset += outputBlindingFactor;
-
-    // kernel
-    ECC::Scalar::Native blindingExcessA;
-    ECC::Scalar::Native blindingExcessB;
-    SetRandom(blindingExcessA);
-    SetRandom(blindingExcessB);
-    offset += blindingExcessA;
-    offset += blindingExcessB;
-
-    blindingExcessA = -blindingExcessA;
-    blindingExcessB = -blindingExcessB;
-
-    ECC::Point::Native blindingExcessPublicA = Context::get().G * blindingExcessA;
-    ECC::Point::Native blindingExcessPublicB = Context::get().G * blindingExcessB;
-
-    ECC::Scalar::Native nonceA;
-    ECC::Scalar::Native nonceB;
-    SetRandom(nonceA);
-    SetRandom(nonceB);
-    ECC::Point::Native noncePublicA = Context::get().G * nonceA;
-    ECC::Point::Native noncePublicB = Context::get().G * nonceB;
-    ECC::Point::Native noncePublic = noncePublicA + noncePublicB;
-
-    ECC::Hash::Value message;
-    std::unique_ptr<beam::TxKernel> pKernel(new beam::TxKernel);
-    pKernel->m_Fee = 0;
-    pKernel->m_Height.m_Min = 100;
-    pKernel->m_Height.m_Max = 220;
-    pKernel->m_Commitment = blindingExcessPublicA + blindingExcessPublicB;
-    pKernel->get_Hash(message);
-
-    ECC::Signature::MultiSig multiSigKernel;
-    ECC::Scalar::Native partialSignatureA;
-    ECC::Scalar::Native partialSignatureB;
-
-    multiSigKernel.m_Nonce = nonceA;
-    multiSigKernel.m_NoncePub = noncePublic;
-    multiSigKernel.SignPartial(partialSignatureA, message, blindingExcessA);
-    {
-        // test Signature
-        Signature peerSig;
-        peerSig.m_NoncePub = noncePublic;
-        peerSig.m_k = partialSignatureA;
-        verify_test(peerSig.IsValidPartial(message, noncePublicA, blindingExcessPublicA));
-    }
-
-    multiSigKernel.m_Nonce = nonceB;
-    multiSigKernel.SignPartial(partialSignatureB, message, blindingExcessB);
-    {
-        // test Signature
-        Signature peerSig;
-        peerSig.m_NoncePub = noncePublic;
-        peerSig.m_k = partialSignatureB;
-        verify_test(peerSig.IsValidPartial(message, noncePublicB, blindingExcessPublicB));
-    }
-
-    pKernel->m_Signature.m_k = partialSignatureA + partialSignatureB;
-    pKernel->m_Signature.m_NoncePub = noncePublic;
-
-    // create transaction
-    beam::Transaction transaction;
-    transaction.m_vKernels.push_back(move(pKernel));
-    transaction.m_Offset = offset;
-    transaction.m_vInputs.push_back(std::move(pInput));
-    transaction.m_vOutputs.push_back(std::move(pOutput));
-    transaction.Normalize();
-
-    beam::TxBase::Context::Params pars;
-    beam::TxBase::Context context(pars);
-    verify_test(transaction.IsValid(context));
-}
-
-struct TransactionMaker
-{
-	beam::Transaction m_Trans;
-	HKdf m_Kdf;
-
-	TransactionMaker()
-	{
-		m_Trans.m_Offset.m_Value = Zero;
-	}
-
-	struct Peer
-	{
-		Scalar::Native m_k;
-
-		Peer()
-		{
-			m_k = Zero;
-		}
-
-		void FinalizeExcess(Point::Native& kG, Scalar::Native& kOffset)
-		{
-			kOffset += m_k;
-
-			SetRandom(m_k);
-			kOffset += m_k;
-
-			m_k = -m_k;
-			kG += Context::get().G * m_k;
-		}
-
-		void AddInput(beam::Transaction& t, Amount val, Key::IKdf& kdf, const beam::AssetID* pAssetID = nullptr)
-		{
-			std::unique_ptr<beam::Input> pInp(new beam::Input);
-
-			Key::IDV kidv;
-			SetRandomOrd(kidv.m_Idx);
-			kidv.m_Type = Key::Type::Regular;
-			kidv.m_SubIdx = 0;
-			kidv.m_Value = val;
-
-			Scalar::Native k;
-			beam::SwitchCommitment(pAssetID).Create(k, pInp->m_Commitment, kdf, kidv);
-
-			t.m_vInputs.push_back(std::move(pInp));
-			m_k += k;
-		}
-
-		void AddOutput(beam::Transaction& t, Amount val, Key::IKdf& kdf, const beam::AssetID* pAssetID = nullptr)
-		{
-			std::unique_ptr<beam::Output> pOut(new beam::Output);
-
-			Scalar::Native k;
-
-			Key::IDV kidv;
-			SetRandomOrd(kidv.m_Idx);
-			kidv.m_Type = Key::Type::Regular;
-			kidv.m_SubIdx = 0;
-			kidv.m_Value = val;
-
-			if (pAssetID)
-				pOut->m_AssetID = *pAssetID;
-			pOut->Create(g_hFork, k, kdf, kidv, kdf);
-
-			// test recovery
-			Key::IDV kidv2;
-			verify_test(pOut->Recover(g_hFork, kdf, kidv2));
-			verify_test(kidv == kidv2);
-
-			t.m_vOutputs.push_back(std::move(pOut));
-
-			k = -k;
-			m_k += k;
-		}
-
-	};
-
-	Peer m_pPeers[2]; // actually can be more
-
-	void CoSignKernel(beam::TxKernel& krn, const Hash::Value& hvLockImage)
-	{
-		// 1st pass. Public excesses and Nonces are summed.
-		Scalar::Native pX[_countof(m_pPeers)];
-		Scalar::Native offset(m_Trans.m_Offset);
-
-		Point::Native xG(Zero), kG(Zero);
-
-		for (size_t i = 0; i < _countof(m_pPeers); i++)
-		{
-			Peer& p = m_pPeers[i];
-			p.FinalizeExcess(kG, offset);
-
-			SetRandom(pX[i]);
-			xG += Context::get().G * pX[i];
-		}
-
-		m_Trans.m_Offset = offset;
-
-		for (size_t i = 0; i < krn.m_vNested.size(); i++)
-		{
-			Point::Native ptNested;
-			verify_test(ptNested.Import(krn.m_vNested[i]->m_Commitment));
-			kG += Point::Native(ptNested);
-		}
-
-		krn.m_Commitment = kG;
-
-		Hash::Value msg;
-		krn.get_ID(msg, &hvLockImage);
-
-		// 2nd pass. Signing. Total excess is the signature public key.
-		Scalar::Native kSig = Zero;
-
-		for (size_t i = 0; i < _countof(m_pPeers); i++)
-		{
-			Peer& p = m_pPeers[i];
-
-			Signature::MultiSig msig;
-			msig.m_Nonce = pX[i];
-			msig.m_NoncePub = xG;
-
-			Scalar::Native k;
-			msig.SignPartial(k, msg, p.m_k);
-
-			kSig += k;
-
-			p.m_k = Zero; // signed, prepare for next tx
-		}
-
-		krn.m_Signature.m_NoncePub = xG;
-		krn.m_Signature.m_k = kSig;
-	}
-
-	void CreateTxKernel(std::vector<beam::TxKernel::Ptr>& lstTrg, Amount fee, std::vector<beam::TxKernel::Ptr>& lstNested, bool bEmitCustomTag, bool bNested)
-	{
-		std::unique_ptr<beam::TxKernel> pKrn(new beam::TxKernel);
-		pKrn->m_Fee = fee;
-		pKrn->m_CanEmbed = bNested;
-		pKrn->m_vNested.swap(lstNested);
-
-		// hashlock
-		pKrn->m_pHashLock.reset(new beam::TxKernel::HashLock);
-
-		uintBig hlPreimage;
-		SetRandom(hlPreimage);
-
-		Hash::Value hvLockImage;
-		Hash::Processor() << hlPreimage >> hvLockImage;
-
-		if (bEmitCustomTag)
-		{
-			// emit some asset
-			Scalar::Native skAsset;
-			beam::AssetID aid;
-			Amount valAsset = 4431;
-
-			SetRandom(skAsset);
-			beam::proto::Sk2Pk(aid, skAsset);
-
-			if (beam::Rules::get().CA.Deposit)
-				m_pPeers[0].AddInput(m_Trans, valAsset, m_Kdf); // input being-deposited
-
-			m_pPeers[0].AddOutput(m_Trans, valAsset, m_Kdf, &aid); // output UTXO to consume the created asset
-
-			std::unique_ptr<beam::TxKernel> pKrnEmission(new beam::TxKernel);
-			pKrnEmission->m_AssetEmission = valAsset;
-			pKrnEmission->m_Commitment.m_X = aid;
-			pKrnEmission->m_Commitment.m_Y = 0;
-			pKrnEmission->Sign(skAsset);
-
-			lstTrg.push_back(std::move(pKrnEmission));
-
-			skAsset = -skAsset;
-			m_pPeers[0].m_k += skAsset;
-		}
-
-		CoSignKernel(*pKrn, hvLockImage);
-
-
-		Point::Native exc;
-		beam::AmountBig::Type fee2;
-		verify_test(!pKrn->IsValid(g_hFork, fee2, exc)); // should not pass validation unless correct hash preimage is specified
-
-		// finish HL: add hash preimage
-		pKrn->m_pHashLock->m_Preimage = hlPreimage;
-		verify_test(pKrn->IsValid(g_hFork, fee2, exc));
-
-		lstTrg.push_back(std::move(pKrn));
-	}
-
-	void AddInput(int i, Amount val)
-	{
-		m_pPeers[i].AddInput(m_Trans, val, m_Kdf);
-	}
-
-	void AddOutput(int i, Amount val)
-	{
-		m_pPeers[i].AddOutput(m_Trans, val, m_Kdf);
-	}
-};
-
-void TestTransaction()
-{
-	TransactionMaker tm;
-	tm.AddInput(0, 3000);
-	tm.AddInput(0, 2000);
-	tm.AddOutput(0, 500);
-
-	tm.AddInput(1, 1000);
-	tm.AddOutput(1, 5400);
-
-	std::vector<beam::TxKernel::Ptr> lstNested, lstDummy;
-
-	Amount fee1 = 100, fee2 = 2;
-
-	tm.CreateTxKernel(lstNested, fee1, lstDummy, false, true);
-
-	tm.AddOutput(0, 738);
-	tm.AddInput(1, 740);
-	tm.CreateTxKernel(tm.m_Trans.m_vKernels, fee2, lstNested, true, false);
-
-	tm.m_Trans.Normalize();
-
-	beam::TxBase::Context::Params pars;
-	beam::TxBase::Context ctx(pars);
-	ctx.m_Height.m_Min = g_hFork;
-	verify_test(tm.m_Trans.IsValid(ctx));
-	verify_test(ctx.m_Fee == beam::AmountBig::Type(fee1 + fee2));
-}
-
+    ECC::HKdf::Create(pKdf_B, secretB);
+    ECC::HKdf::Create(pKdf_A, secretA);
+    // need only for last side - proof creator
+    RangeProof::CreatorParams creatorParamsB;
+    SetRandomOrd(creatorParamsB.m_Kidv.m_Idx);
+    creatorParamsB.m_Kidv.m_Type = Key::Type::Regular;
+    creatorParamsB.m_Kidv.m_Value = amount;
+    SetRandomOrd(creatorParamsB.m_Kidv.m_SubIdx);
+
+    // multi-signed bulletproof
+    // blindingFactor = sk + sk1
+    Scalar::Native blindingFactorA;
+    Scalar::Native blindingFactorB;
+    beam::SwitchCommitment switchCommitment;
+    switchCommitment.Create(blindingFactorA, *pKdf_A, creatorParamsB.m_Kidv);
+    switchCommitment.Create(blindingFactorB, *pKdf_B, creatorParamsB.m_Kidv);
+
+    // seed from RangeProof::Confidential::Create
+    uintBig seedA;
+    uintBig seedB;
+    {
+        Oracle oracle;
+        RangeProof::Confidential::GenerateSeed(seedA, blindingFactorA, amount, oracle);
+        RangeProof::Confidential::GenerateSeed(seedB, blindingFactorB, amount, oracle);
+    }
+    Point::Native commitment(Zero);
+    Tag::AddValue(commitment, &assetTag.m_hGen, amount);
+    commitment += Context::get().G * blindingFactorA;
+    commitment += Context::get().G * blindingFactorB;
+
+    // from Output::get_SeedKid    
+    beam::Output::GenerateSeedKid(creatorParamsB.m_Seed.V, commitment, *pKdf_B);
+
+    // 1st cycle. peers produce Part2
+    RangeProof::Confidential::Part2 p2;
+    ZeroObject(p2);
+
+    RangeProof::Confidential::MultiSig multiSig;
+    RangeProof::Confidential bulletproof;
+
+    // A part2
+    verify_test(RangeProof::Confidential::MultiSig::CoSignPart(seedA, p2)); // p2 aggregation
+
+    // B part2
+    {
+        Oracle oracle;
+        bulletproof.m_Part2 = p2;
+        oracle << (beam::Height)0; // CHECK
+        verify_test(bulletproof.CoSign(seedB, blindingFactorB, creatorParamsB, oracle, RangeProof::Confidential::Phase::Step2, &multiSig, &assetTag.m_hGen)); // add last p2, produce msig
+        p2 = bulletproof.m_Part2;
+    }
+
+    // 2nd cycle. Peers produce Part3, commitment is aggregated too
+    RangeProof::Confidential::Part3 p3;
+    ZeroObject(p3);
+
+    // A part3
+    multiSig.CoSignPart(seedA, blindingFactorA, p3);
+
+    // B part3
+    {
+        Oracle oracle;
+        bulletproof.m_Part2 = p2;
+        bulletproof.m_Part3 = p3;
+        oracle << (beam::Height)0; // CHECK!
+        verify_test(bulletproof.CoSign(seedB, blindingFactorB, creatorParamsB, oracle, RangeProof::Confidential::Phase::Finalize, nullptr, &assetTag.m_hGen));
+    }
+
+    {
+        // test
+        Oracle oracle;
+        oracle << (beam::Height)0;
+        verify_test(bulletproof.IsValid(commitment, oracle, &assetTag.m_hGen));
+    }
+
+    //==========================================================
+    Scalar::Native offset;
+
+    // create Input
+    std::unique_ptr<beam::Input> pInput(new beam::Input);
+
+    // create test coin
+    Key::IDV kidv;
+    SetRandomOrd(kidv.m_Idx);
+    kidv.m_Type = Key::Type::Regular;
+    kidv.m_SubIdx = 0;
+    kidv.m_Value = amount;
+    Scalar::Native k;
+    beam::SwitchCommitment(nullptr).Create(k, pInput->m_Commitment, *pKdf_A, kidv);
+    offset = k;
+
+    // output
+    std::unique_ptr<beam::Output> pOutput(new beam::Output);
+    pOutput->m_Commitment = commitment;
+    pOutput->m_pConfidential = std::make_unique<ECC::RangeProof::Confidential>();
+    *(pOutput->m_pConfidential) = bulletproof;
+    {
+        ECC::Point::Native comm;
+        verify_test(pOutput->IsValid(comm));
+    }
+    Scalar::Native outputBlindingFactor;
+    outputBlindingFactor = blindingFactorA + blindingFactorB;
+    outputBlindingFactor = -outputBlindingFactor;
+    offset += outputBlindingFactor;
+
+    // kernel
+    ECC::Scalar::Native blindingExcessA;
+    ECC::Scalar::Native blindingExcessB;
+    SetRandom(blindingExcessA);
+    SetRandom(blindingExcessB);
+    offset += blindingExcessA;
+    offset += blindingExcessB;
+
+    blindingExcessA = -blindingExcessA;
+    blindingExcessB = -blindingExcessB;
+
+    ECC::Point::Native blindingExcessPublicA = Context::get().G * blindingExcessA;
+    ECC::Point::Native blindingExcessPublicB = Context::get().G * blindingExcessB;
+
+    ECC::Scalar::Native nonceA;
+    ECC::Scalar::Native nonceB;
+    SetRandom(nonceA);
+    SetRandom(nonceB);
+    ECC::Point::Native noncePublicA = Context::get().G * nonceA;
+    ECC::Point::Native noncePublicB = Context::get().G * nonceB;
+    ECC::Point::Native noncePublic = noncePublicA + noncePublicB;
+
+    ECC::Hash::Value message;
+    std::unique_ptr<beam::TxKernel> pKernel(new beam::TxKernel);
+    pKernel->m_Fee = 0;
+    pKernel->m_Height.m_Min = 100;
+    pKernel->m_Height.m_Max = 220;
+    pKernel->m_Commitment = blindingExcessPublicA + blindingExcessPublicB;
+    pKernel->get_Hash(message);
+
+    ECC::Signature::MultiSig multiSigKernel;
+    ECC::Scalar::Native partialSignatureA;
+    ECC::Scalar::Native partialSignatureB;
+
+    multiSigKernel.m_Nonce = nonceA;
+    multiSigKernel.m_NoncePub = noncePublic;
+    multiSigKernel.SignPartial(partialSignatureA, message, blindingExcessA);
+    {
+        // test Signature
+        Signature peerSig;
+        peerSig.m_NoncePub = noncePublic;
+        peerSig.m_k = partialSignatureA;
+        verify_test(peerSig.IsValidPartial(message, noncePublicA, blindingExcessPublicA));
+    }
+
+    multiSigKernel.m_Nonce = nonceB;
+    multiSigKernel.SignPartial(partialSignatureB, message, blindingExcessB);
+    {
+        // test Signature
+        Signature peerSig;
+        peerSig.m_NoncePub = noncePublic;
+        peerSig.m_k = partialSignatureB;
+        verify_test(peerSig.IsValidPartial(message, noncePublicB, blindingExcessPublicB));
+    }
+
+    pKernel->m_Signature.m_k = partialSignatureA + partialSignatureB;
+    pKernel->m_Signature.m_NoncePub = noncePublic;
+
+    // create transaction
+    beam::Transaction transaction;
+    transaction.m_vKernels.push_back(move(pKernel));
+    transaction.m_Offset = offset;
+    transaction.m_vInputs.push_back(std::move(pInput));
+    transaction.m_vOutputs.push_back(std::move(pOutput));
+    transaction.Normalize();
+
+    beam::TxBase::Context::Params pars;
+    beam::TxBase::Context context(pars);
+    verify_test(transaction.IsValid(context));
+}
+
+struct TransactionMaker
+{
+	beam::Transaction m_Trans;
+	HKdf m_Kdf;
+
+	TransactionMaker()
+	{
+		m_Trans.m_Offset.m_Value = Zero;
+	}
+
+	struct Peer
+	{
+		Scalar::Native m_k;
+
+		Peer()
+		{
+			m_k = Zero;
+		}
+
+		void FinalizeExcess(Point::Native& kG, Scalar::Native& kOffset)
+		{
+			kOffset += m_k;
+
+			SetRandom(m_k);
+			kOffset += m_k;
+
+			m_k = -m_k;
+			kG += Context::get().G * m_k;
+		}
+
+		void AddInput(beam::Transaction& t, Amount val, Key::IKdf& kdf, const beam::AssetID* pAssetID = nullptr)
+		{
+			std::unique_ptr<beam::Input> pInp(new beam::Input);
+
+			Key::IDV kidv;
+			SetRandomOrd(kidv.m_Idx);
+			kidv.m_Type = Key::Type::Regular;
+			kidv.m_SubIdx = 0;
+			kidv.m_Value = val;
+
+			Scalar::Native k;
+			beam::SwitchCommitment(pAssetID).Create(k, pInp->m_Commitment, kdf, kidv);
+
+			t.m_vInputs.push_back(std::move(pInp));
+			m_k += k;
+		}
+
+		void AddOutput(beam::Transaction& t, Amount val, Key::IKdf& kdf, const beam::AssetID* pAssetID = nullptr)
+		{
+			std::unique_ptr<beam::Output> pOut(new beam::Output);
+
+			Scalar::Native k;
+
+			Key::IDV kidv;
+			SetRandomOrd(kidv.m_Idx);
+			kidv.m_Type = Key::Type::Regular;
+			kidv.m_SubIdx = 0;
+			kidv.m_Value = val;
+
+			if (pAssetID)
+				pOut->m_AssetID = *pAssetID;
+			pOut->Create(g_hFork, k, kdf, kidv, kdf);
+
+			// test recovery
+			Key::IDV kidv2;
+			verify_test(pOut->Recover(g_hFork, kdf, kidv2));
+			verify_test(kidv == kidv2);
+
+			t.m_vOutputs.push_back(std::move(pOut));
+
+			k = -k;
+			m_k += k;
+		}
+
+	};
+
+	Peer m_pPeers[2]; // actually can be more
+
+	void CoSignKernel(beam::TxKernel& krn, const Hash::Value& hvLockImage)
+	{
+		// 1st pass. Public excesses and Nonces are summed.
+		Scalar::Native pX[_countof(m_pPeers)];
+		Scalar::Native offset(m_Trans.m_Offset);
+
+		Point::Native xG(Zero), kG(Zero);
+
+		for (size_t i = 0; i < _countof(m_pPeers); i++)
+		{
+			Peer& p = m_pPeers[i];
+			p.FinalizeExcess(kG, offset);
+
+			SetRandom(pX[i]);
+			xG += Context::get().G * pX[i];
+		}
+
+		m_Trans.m_Offset = offset;
+
+		for (size_t i = 0; i < krn.m_vNested.size(); i++)
+		{
+			Point::Native ptNested;
+			verify_test(ptNested.Import(krn.m_vNested[i]->m_Commitment));
+			kG += Point::Native(ptNested);
+		}
+
+		krn.m_Commitment = kG;
+
+		Hash::Value msg;
+		krn.get_ID(msg, &hvLockImage);
+
+		// 2nd pass. Signing. Total excess is the signature public key.
+		Scalar::Native kSig = Zero;
+
+		for (size_t i = 0; i < _countof(m_pPeers); i++)
+		{
+			Peer& p = m_pPeers[i];
+
+			Signature::MultiSig msig;
+			msig.m_Nonce = pX[i];
+			msig.m_NoncePub = xG;
+
+			Scalar::Native k;
+			msig.SignPartial(k, msg, p.m_k);
+
+			kSig += k;
+
+			p.m_k = Zero; // signed, prepare for next tx
+		}
+
+		krn.m_Signature.m_NoncePub = xG;
+		krn.m_Signature.m_k = kSig;
+	}
+
+	void CreateTxKernel(std::vector<beam::TxKernel::Ptr>& lstTrg, Amount fee, std::vector<beam::TxKernel::Ptr>& lstNested, bool bEmitCustomTag, bool bNested)
+	{
+		std::unique_ptr<beam::TxKernel> pKrn(new beam::TxKernel);
+		pKrn->m_Fee = fee;
+		pKrn->m_CanEmbed = bNested;
+		pKrn->m_vNested.swap(lstNested);
+
+		// hashlock
+		pKrn->m_pHashLock.reset(new beam::TxKernel::HashLock);
+
+		uintBig hlPreimage;
+		SetRandom(hlPreimage);
+
+		Hash::Value hvLockImage;
+		Hash::Processor() << hlPreimage >> hvLockImage;
+
+		if (bEmitCustomTag)
+		{
+			// emit some asset
+			Scalar::Native skAsset;
+			beam::AssetID aid;
+			Amount valAsset = 4431;
+
+			SetRandom(skAsset);
+			beam::proto::Sk2Pk(aid, skAsset);
+
+			if (beam::Rules::get().CA.Deposit)
+				m_pPeers[0].AddInput(m_Trans, valAsset, m_Kdf); // input being-deposited
+
+			m_pPeers[0].AddOutput(m_Trans, valAsset, m_Kdf, &aid); // output UTXO to consume the created asset
+
+			std::unique_ptr<beam::TxKernel> pKrnEmission(new beam::TxKernel);
+			pKrnEmission->m_AssetEmission = valAsset;
+			pKrnEmission->m_Commitment.m_X = aid;
+			pKrnEmission->m_Commitment.m_Y = 0;
+			pKrnEmission->Sign(skAsset);
+
+			lstTrg.push_back(std::move(pKrnEmission));
+
+			skAsset = -skAsset;
+			m_pPeers[0].m_k += skAsset;
+		}
+
+		CoSignKernel(*pKrn, hvLockImage);
+
+
+		Point::Native exc;
+		beam::AmountBig::Type fee2;
+		verify_test(!pKrn->IsValid(g_hFork, fee2, exc)); // should not pass validation unless correct hash preimage is specified
+
+		// finish HL: add hash preimage
+		pKrn->m_pHashLock->m_Preimage = hlPreimage;
+		verify_test(pKrn->IsValid(g_hFork, fee2, exc));
+
+		lstTrg.push_back(std::move(pKrn));
+	}
+
+	void AddInput(int i, Amount val)
+	{
+		m_pPeers[i].AddInput(m_Trans, val, m_Kdf);
+	}
+
+	void AddOutput(int i, Amount val)
+	{
+		m_pPeers[i].AddOutput(m_Trans, val, m_Kdf);
+	}
+};
+
+void TestTransaction()
+{
+	TransactionMaker tm;
+	tm.AddInput(0, 3000);
+	tm.AddInput(0, 2000);
+	tm.AddOutput(0, 500);
+
+	tm.AddInput(1, 1000);
+	tm.AddOutput(1, 5400);
+
+	std::vector<beam::TxKernel::Ptr> lstNested, lstDummy;
+
+	Amount fee1 = 100, fee2 = 2;
+
+	tm.CreateTxKernel(lstNested, fee1, lstDummy, false, true);
+
+	tm.AddOutput(0, 738);
+	tm.AddInput(1, 740);
+	tm.CreateTxKernel(tm.m_Trans.m_vKernels, fee2, lstNested, true, false);
+
+	tm.m_Trans.Normalize();
+
+	beam::TxBase::Context::Params pars;
+	beam::TxBase::Context ctx(pars);
+	ctx.m_Height.m_Min = g_hFork;
+	verify_test(tm.m_Trans.IsValid(ctx));
+	verify_test(ctx.m_Fee == beam::AmountBig::Type(fee1 + fee2));
+}
+
 bool RunNegLoop(beam::Negotiator::IBase& a, beam::Negotiator::IBase& b)
 {
 	using namespace beam;
@@ -1251,8 +1251,8 @@
 		if (bDone)
 			return true;
 	}
-}
-
+}
+
 Amount SetKidvs(beam::Negotiator::IBase& neg, const Amount* p, size_t n, uint32_t code, uint32_t i0 = 0)
 {
 	std::vector<Key::IDV> vec;
@@ -1274,10 +1274,10 @@
 	neg.Set(vec, code);
 	return sum;
 }
-
-void TestNegotiation()
-{
-	using namespace beam;
+
+void TestNegotiation()
+{
+	using namespace beam;
 	using namespace Negotiator;
 
 	const Amount valMSig = 11;
@@ -1456,30 +1456,30 @@
 		pCData[i].m_CommPeer = r.m_CommPeer1;
 	}
 
-
-	ChannelUpdate pT5[2];
-	Storage::Map pS5[2];
-
-
-	for (size_t i = 0; i < _countof(pT5); i++)
-	{
-		ChannelUpdate& v = pT5[i];
-		v.m_pKdf = pT1[i].m_pKdf;
-		v.m_pStorage = pS5 + i;
-
-		ChannelUpdate::Worker wrk(v);
-
-		Amount nPart = valMSig / 3;
-		Amount nMyValue = i ? nPart : (valMSig - nPart);
-
-		Key::IDV ms0;
-		ECC::Point comm0;
-		{
-			ChannelOpen::Worker wrk2(pT4[i]);
-			pT4[i].m_MSig.Get(comm0, Multisig::Codes::Commitment);
-			pT4[i].m_MSig.Get(ms0, Multisig::Codes::Kidv);
-		}
-
+
+	ChannelUpdate pT5[2];
+	Storage::Map pS5[2];
+
+
+	for (size_t i = 0; i < _countof(pT5); i++)
+	{
+		ChannelUpdate& v = pT5[i];
+		v.m_pKdf = pT1[i].m_pKdf;
+		v.m_pStorage = pS5 + i;
+
+		ChannelUpdate::Worker wrk(v);
+
+		Amount nPart = valMSig / 3;
+		Amount nMyValue = i ? nPart : (valMSig - nPart);
+
+		Key::IDV ms0;
+		ECC::Point comm0;
+		{
+			ChannelOpen::Worker wrk2(pT4[i]);
+			pT4[i].m_MSig.Get(comm0, Multisig::Codes::Commitment);
+			pT4[i].m_MSig.Get(ms0, Multisig::Codes::Kidv);
+		}
+
 		Key::IDV msA = ms0;
 		msA.m_Idx += 15;
 		Key::IDV msB = msA;
@@ -1492,12 +1492,12 @@
 		vOutWd[0].m_Value = nMyValue;
 
 		ChannelData& cd = pCData[i];
-
-		v.Setup(&ms0, &comm0, &msA, &msB, &vOutWd, 1443, &cd.m_msMy, &cd.m_msPeer, &cd.m_CommPeer);
-	}
-
-	verify_test(RunNegLoop(pT5[0], pT5[1]));
-
+
+		v.Setup(&ms0, &comm0, &msA, &msB, &vOutWd, 1443, &cd.m_msMy, &cd.m_msPeer, &cd.m_CommPeer);
+	}
+
+	verify_test(RunNegLoop(pT5[0], pT5[1]));
+
 	for (int i = 0; i < 2; i++)
 	{
 		ChannelUpdate::Result r;
@@ -1510,12 +1510,12 @@
 
 		verify_test(r.m_RevealedSelfKey && r.m_PeerKeyValid);
 	}
-}
-
-
-void TestLightning()
-{
-	using namespace beam;
+}
+
+
+void TestLightning()
+{
+	using namespace beam;
 	using namespace Negotiator;
 
 	struct Peer
@@ -1656,934 +1656,931 @@
 			pNeg[i].get_Result(*pPeer[i].m_vUpdates.back());
 		}
 	}
-}
-
-void TestCutThrough()
-{
-	TransactionMaker tm;
-	tm.AddOutput(0, 3000);
-	tm.AddOutput(0, 2000);
-
-	tm.m_Trans.Normalize();
-
-	beam::TxBase::Context::Params pars;
-	beam::TxBase::Context ctx(pars);
-	ctx.m_Height.m_Min = g_hFork;
-	verify_test(ctx.ValidateAndSummarize(tm.m_Trans, tm.m_Trans.get_Reader()));
-
-	beam::Input::Ptr pInp(new beam::Input);
-	pInp->m_Commitment = tm.m_Trans.m_vOutputs.front()->m_Commitment;
-	tm.m_Trans.m_vInputs.push_back(std::move(pInp));
-
-	ctx.Reset();
-	ctx.m_Height = g_hFork;
-	verify_test(!ctx.ValidateAndSummarize(tm.m_Trans, tm.m_Trans.get_Reader())); // redundant outputs must be banned!
-
-	verify_test(tm.m_Trans.Normalize() == 1);
-
-	ctx.Reset();
-	ctx.m_Height = g_hFork;
-	verify_test(ctx.ValidateAndSummarize(tm.m_Trans, tm.m_Trans.get_Reader()));
-}
-
-void TestAES()
-{
-	// AES in ECB mode (simplest): https://csrc.nist.gov/CSRC/media/Projects/Cryptographic-Standards-and-Guidelines/documents/examples/AES_Core256.pdf
-
-	uint8_t pKey[AES::s_KeyBytes] = {
-		0x60,0x3D,0xEB,0x10,0x15,0xCA,0x71,0xBE,0x2B,0x73,0xAE,0xF0,0x85,0x7D,0x77,0x81,
-		0x1F,0x35,0x2C,0x07,0x3B,0x61,0x08,0xD7,0x2D,0x98,0x10,0xA3,0x09,0x14,0xDF,0xF4
-	};
-
-	const uint8_t pPlaintext[AES::s_BlockSize] = {
-		0x6B,0xC1,0xBE,0xE2,0x2E,0x40,0x9F,0x96,0xE9,0x3D,0x7E,0x11,0x73,0x93,0x17,0x2A
-	};
-
-	const uint8_t pCiphertext[AES::s_BlockSize] = {
-		0xF3,0xEE,0xD1,0xBD,0xB5,0xD2,0xA0,0x3C,0x06,0x4B,0x5A,0x7E,0x3D,0xB1,0x81,0xF8
-	};
-
-	struct {
-		uint32_t zero0 = 0;
-		AES::Encoder enc;
-		uint32_t zero1 = 0;
-	} se;
-
-	se.enc.Init(pKey);
-	verify_test(!se.zero0 && !se.zero1);
-
-	uint8_t pBuf[sizeof(pPlaintext)];
-	memcpy(pBuf, pPlaintext, sizeof(pBuf));
-
-	se.enc.Proceed(pBuf, pBuf); // inplace encode
-	verify_test(!memcmp(pBuf, pCiphertext, sizeof(pBuf)));
-
-	struct {
-		uint32_t zero0 = 0;
-		AES::Decoder dec;
-		uint32_t zero1 = 0;
-	} sd;
-
-	sd.dec.Init(se.enc);
-	verify_test(!sd.zero0 && !sd.zero1);
-
-	sd.dec.Proceed(pBuf, pBuf); // inplace decode
-	verify_test(!memcmp(pBuf, pPlaintext, sizeof(pPlaintext)));
-}
-
-void TestKdf()
-{
-	HKdf skdf;
-	HKdfPub pkdf;
-
-	uintBig seed;
-	SetRandom(seed);
-
-	skdf.Generate(seed);
-	pkdf.GenerateFrom(skdf);
-
-	for (uint32_t i = 0; i < 10; i++)
-	{
-		Hash::Value hv;
-		Hash::Processor() << "test_kdf" << i >> hv;
-
-		Scalar::Native sk0, sk1;
-		skdf.DerivePKey(sk0, hv);
-		pkdf.DerivePKey(sk1, hv);
-		verify_test(Scalar(sk0) == Scalar(sk1));
-
-		skdf.DeriveKey(sk0, hv);
-		verify_test(Scalar(sk0) != Scalar(sk1));
-
-		Point::Native pk0, pk1;
-		skdf.DerivePKeyG(pk0, hv);
-		pkdf.DerivePKeyG(pk1, hv);
-		pk1 = -pk1;
-		pk0 += pk1;
-		verify_test(pk0 == Zero);
-
-		skdf.DerivePKeyJ(pk0, hv);
-		pkdf.DerivePKeyJ(pk1, hv);
-		pk1 = -pk1;
-		pk0 += pk1;
-		verify_test(pk0 == Zero);
-	}
-
-	const std::string sPass("test password");
-
-	beam::KeyString ks1;
-	ks1.SetPassword(sPass);
-	ks1.m_sMeta = "hello, World!";
-
-	ks1.Export(skdf);
-	HKdf skdf2;
-	ks1.m_sMeta.clear();
-	ks1.SetPassword(sPass);
-	verify_test(ks1.Import(skdf2));
-
-	verify_test(skdf2.IsSame(skdf));
-
-	ks1.Export(pkdf);
-	HKdfPub pkdf2;
-	verify_test(ks1.Import(pkdf2));
-	verify_test(pkdf2.IsSame(pkdf));
-
-	seed.Inc();
-	skdf2.Generate(seed);
-	verify_test(!skdf2.IsSame(skdf));
-}
-
-void TestBbs()
-{
-	Scalar::Native privateAddr, nonce;
-	beam::PeerID publicAddr;
-
-	SetRandom(privateAddr);
-	beam::proto::Sk2Pk(publicAddr, privateAddr);
-
-	const char szMsg[] = "Hello, World!";
-
-	SetRandom(nonce);
-	beam::ByteBuffer buf;
-	verify_test(beam::proto::Bbs::Encrypt(buf, publicAddr, nonce, szMsg, sizeof(szMsg)));
-
-	uint8_t* p = &buf.at(0);
-	uint32_t n = (uint32_t) buf.size();
-
-	verify_test(beam::proto::Bbs::Decrypt(p, n, privateAddr));
-	verify_test(n == sizeof(szMsg));
-	verify_test(!memcmp(p, szMsg, n));
-
-	SetRandom(privateAddr);
-	p = &buf.at(0);
-	n = (uint32_t) buf.size();
-
-	verify_test(!beam::proto::Bbs::Decrypt(p, n, privateAddr));
-}
-
-void TestRatio(const beam::Difficulty& d0, const beam::Difficulty& d1, double k)
-{
-	const double tol = 1.000001;
-	double k_ = d0.ToFloat() / d1.ToFloat();
-	verify_test((k_ < k * tol) && (k < k_ * tol));
-}
-
-void TestDifficulty()
-{
-	using namespace beam;
-
-	Difficulty::Raw r1, r2;
-	Difficulty(Difficulty::s_Inf).Unpack(r1);
-	Difficulty(Difficulty::s_Inf - 1).Unpack(r2);
-	verify_test(r1 > r2);
-
-	uintBig val(Zero);
-
-	verify_test(Difficulty(Difficulty::s_Inf).IsTargetReached(val));
-
-	val.m_pData[0] = 0x80; // msb set
-
-	verify_test(Difficulty(0).IsTargetReached(val));
-	verify_test(Difficulty(1).IsTargetReached(val));
-	verify_test(Difficulty(0xffffff).IsTargetReached(val)); // difficulty almost 2
-	verify_test(!Difficulty(0x1000000).IsTargetReached(val)); // difficulty == 2
-
-	val.m_pData[0] = 0x7f;
-	verify_test(Difficulty(0x1000000).IsTargetReached(val));
-
-	// Adjustments
-	Difficulty d, d2;
-	d.m_Packed = 3 << Difficulty::s_MantissaBits;
-
-	Difficulty::Raw raw, wrk;
-	d.Unpack(raw);
-	uint32_t dh = 1440;
-	wrk.AssignMul(raw, uintBigFrom(dh));
-
-	d2.Calculate(wrk, dh, 100500, 100500);
-	TestRatio(d2, d, 1.);
-
-	// slight increase
-	d2.Calculate(wrk, dh, 100500, 100000);
-	TestRatio(d2, d, 1.005);
-
-	// strong increase
-	d2.Calculate(wrk, dh, 180000, 100000);
-	TestRatio(d2, d, 1.8);
-
-	// huge increase
-	d2.Calculate(wrk, dh, 7380000, 100000);
-	TestRatio(d2, d, 73.8);
-
-	// insane increase (1.7 billions). Still must fit
-	d2.Calculate(wrk, dh, 1794380000, 1);
-	TestRatio(d2, d, 1794380000);
-
-	// slight decrease
-	d2.Calculate(wrk, dh, 100000, 100500);
-	TestRatio(d, d2, 1.005);
-
-	// strong decrease
-	d2.Calculate(wrk, dh, 100000, 180000);
-	TestRatio(d, d2, 1.8);
-
-	// insane decrease, out-of-bound
-	d2.Calculate(wrk, dh, 100000, 7380000);
-	verify_test(!d2.m_Packed);
-
-	for (uint32_t i = 0; i < 200; i++)
-	{
-		GenerateRandom(&d, sizeof(d));
-
-		uintBig trg;
-		if (!d.get_Target(trg))
-		{
-			verify_test(d.m_Packed >= Difficulty::s_Inf);
-			continue;
-		}
-
-		verify_test(d.IsTargetReached(trg));
-
-		trg.Inc();
-		if (!(trg == Zero)) // overflow?
-			verify_test(!d.IsTargetReached(trg));
-	}
-}
-
-void TestRandom()
-{
-	uintBig pV[2];
-	ZeroObject(pV);
-
-	for (uint32_t i = 0; i < 10; i++)
-	{
-		uintBig& a = pV[1 & i];
-		uintBig& b = pV[1 & (i + 1)];
-
-		a = Zero;
-		GenRandom(a);
-		verify_test(!(a == Zero));
-		verify_test(!(a == b));
-	}
-}
-
-bool IsOkFourCC(const char* szRes, const char* szSrc)
-{
-	// the formatted FourCC always consists of 4 characters. If source is shorter - spaced are appended
-	size_t n = strlen(szSrc);
-	for (size_t i = 0; i < 4; i++)
-	{
-		char c = (i < n) ? szSrc[i] : ' ';
-		if (szRes[i] != c)
-			return false;
-	}
-
-	return !szRes[4];
-
-}
-
-void TestFourCC()
-{
-#define TEST_FOURCC(name) \
-	{ \
-		uint32_t nFourCC = FOURCC_FROM(name); \
-		beam::FourCC::Text txt(nFourCC); \
-		verify_test(IsOkFourCC(txt, #name)); \
-	}
-
-	// compile-time FourCC should support shorter strings
-	TEST_FOURCC(help)
-	TEST_FOURCC(hel)
-	TEST_FOURCC(he)
-	TEST_FOURCC(h)
-}
-
-void TestTreasury()
-{
-	beam::Treasury::Parameters pars;
-	pars.m_Bursts = 12;
-	pars.m_MaturityStep = 1440 * 30 * 4;
-
-	beam::Treasury tres;
-
-	const uint32_t nPeers = 3;
-	HKdf pKdfs[nPeers];
-
-	for (uint32_t i = 0; i < nPeers; i++)
-	{
-		// 1. target wallet is initialized, generates its PeerID
-		uintBig seed;
-		SetRandom(seed);
-		pKdfs[i].Generate(seed);
-
-		beam::PeerID pid;
-		Scalar::Native sk;
-		beam::Treasury::get_ID(pKdfs[i], pid, sk);
-
-		// 2. Plan is created (2%, 3%, 4% of the total emission)
-		beam::Treasury::Entry* pE = tres.CreatePlan(pid, beam::Rules::get().Emission.Value0 * (i + 2)/100, pars);
-		verify_test(pE->m_Request.m_WalletID == pid);
-
-		// test Request serialization
-		beam::Serializer ser0;
-		ser0 & pE->m_Request;
-
-		beam::Deserializer der0;
-		der0.reset(ser0.buffer().first, ser0.buffer().second);
-
-		beam::Treasury::Request req;
-		der0 & req;
-
-		// 3. Plan is appvoved by the wallet, response is generated
-		pE->m_pResponse.reset(new beam::Treasury::Response);
-		uint64_t nIndex = 1;
-		verify_test(pE->m_pResponse->Create(req, pKdfs[i], nIndex));
-		verify_test(pE->m_pResponse->m_WalletID == pid);
-
-		// 4. Reponse is verified
-		verify_test(pE->m_pResponse->IsValid(pE->m_Request));
-	}
-
-	// test serialization
-	beam::Serializer ser1;
-	ser1 & tres;
-
-	tres.m_Entries.clear();
-
-	beam::Deserializer der1;
-	der1.reset(ser1.buffer().first, ser1.buffer().second);
-	der1 & tres;
-
-	verify_test(tres.m_Entries.size() == nPeers);
-
-	std::string msg = "cool treasury";
-	beam::Treasury::Data data;
-	data.m_sCustomMsg = msg;
-	tres.Build(data);
-	verify_test(!data.m_vGroups.empty());
-
-	std::vector<beam::Treasury::Data::Burst> vBursts = data.get_Bursts();
-
-	// test serialization
-	beam::ByteBuffer bb;
-	ser1.swap_buf(bb);
-	ser1 & data;
-
-	data.m_vGroups.clear();
-	data.m_sCustomMsg.clear();
-
-	der1.reset(ser1.buffer().first, ser1.buffer().second);
-	der1 & data;
-
-	verify_test(!data.m_vGroups.empty());
-	verify_test(data.m_sCustomMsg == msg);
-	verify_test(data.IsValid());
-
-	for (uint32_t i = 0; i < nPeers; i++)
-	{
-		std::vector<beam::Treasury::Data::Coin> vCoins;
-		data.Recover(pKdfs[i], vCoins);
-		verify_test(vCoins.size() == pars.m_Bursts);
-	}
-}
-
-void TestAll()
-{
-	TestUintBig();
-	TestHash();
-	TestScalars();
-	TestPoints();
-	TestSigning();
-	TestCommitments();
-	TestRangeProof(false);
-	TestRangeProof(true);
-	TestTransaction();
-<<<<<<< HEAD
-    TestMultiSigOutput(false);
-=======
-	TestNegotiation();
-	TestLightning();
->>>>>>> 6ba4711d
-	TestCutThrough();
-	TestAES();
-	TestKdf();
-	TestBbs();
-	TestDifficulty();
-	TestRandom();
-	TestFourCC();
-	TestTreasury();
-}
-
-
-struct BenchmarkMeter
-{
-	const char* m_sz;
-
-	uint64_t m_Start;
-	uint64_t m_Cycles;
-
-	uint32_t N;
-
-#ifdef WIN32
-
-	uint64_t m_Freq;
-
-	static uint64_t get_Time()
-	{
-		uint64_t n;
-		QueryPerformanceCounter((LARGE_INTEGER*) &n);
-		return n;
-	}
-
-#else // WIN32
-
-	static const uint64_t m_Freq = 1000000000;
-	static uint64_t get_Time()
-	{
-		timespec tp;
-		verify_test(!clock_gettime(CLOCK_MONOTONIC, &tp));
-		return uint64_t(tp.tv_sec) * m_Freq + tp.tv_nsec;
-	}
-
-#endif // WIN32
-
-
-	BenchmarkMeter(const char* sz)
-		:m_sz(sz)
-		,m_Cycles(0)
-		,N(1000)
-	{
-#ifdef WIN32
-		QueryPerformanceFrequency((LARGE_INTEGER*) &m_Freq);
-#endif // WIN32
-
-		m_Start = get_Time();
-	}
-
-	bool ShouldContinue()
-	{
-		m_Cycles += N;
-
-		double dt_s = double(get_Time() - m_Start) / double(m_Freq);
-		if (dt_s >= 1.)
-		{
-			printf("%-24s: %.2f us\n", m_sz, dt_s * 1e6 / double(m_Cycles));
-			return false;
-		}
-
-		if (dt_s < 0.5)
-			N <<= 1;
-
-		return true;
-	}
-};
-
-void RunBenchmark()
-{
-	Scalar::Native k1, k2;
-	SetRandom(k1);
-	SetRandom(k2);
-
-/*	{
-		BenchmarkMeter bm("scalar.Add");
-		do
-		{
-			for (uint32_t i = 0; i < bm.N; i++)
-				k1.Add(k2);
-
-		} while (bm.ShouldContinue());
-	}
-
-	{
-		BenchmarkMeter bm("scalar.Multiply");
-		do
-		{
-			for (uint32_t i = 0; i < bm.N; i++)
-				k1.Mul(k2);
-
-		} while (bm.ShouldContinue());
-	}
-*/
-
-	{
-		BenchmarkMeter bm("scalar.Inverse");
-		do
-		{
-			for (uint32_t i = 0; i < bm.N; i++)
-				k1.Inv();
-
-		} while (bm.ShouldContinue());
-	}
-
-	Scalar k_;
-/*
-	{
-		BenchmarkMeter bm("scalar.Export");
-		do
-		{
-			for (uint32_t i = 0; i < bm.N; i++)
-				k1.Export(k_);
-
-		} while (bm.ShouldContinue());
-	}
-
-	{
-		BenchmarkMeter bm("scalar.Import");
-		do
-		{
-			for (uint32_t i = 0; i < bm.N; i++)
-				k1.Import(k_);
-
-		} while (bm.ShouldContinue());
-	}
-*/
-
-	{
-		ScalarGenerator pwrGen;
-		pwrGen.Initialize(7U);
-
-		BenchmarkMeter bm("scalar.7-Pwr");
-		SetRandom(k_.m_Value);
-		do
-		{
-			for (uint32_t i = 0; i < bm.N; i++)
-				pwrGen.Calculate(k1, k_);
-
-		} while (bm.ShouldContinue());
-	}
-
-	Point::Native p0, p1;
-
-	Point p_;
-	p_.m_Y = 0;
-
-	SetRandom(p_.m_X);
-	while (!p0.Import(p_))
-		p_.m_X.Inc();
-
-	SetRandom(p_.m_X);
-	while (!p1.Import(p_))
-		p_.m_X.Inc();
-
-/*	{
-		BenchmarkMeter bm("point.Negate");
-		do
-		{
-			for (uint32_t i = 0; i < bm.N; i++)
-				p0 = -p0;
-
-		} while (bm.ShouldContinue());
-	}
-*/
-	{
-		BenchmarkMeter bm("point.Double");
-		do
-		{
-			for (uint32_t i = 0; i < bm.N; i++)
-				p0 = p0 * Two;
-
-		} while (bm.ShouldContinue());
-	}
-
-	{
-		BenchmarkMeter bm("point.Add");
-		do
-		{
-			for (uint32_t i = 0; i < bm.N; i++)
-				p0 += p1;
-
-		} while (bm.ShouldContinue());
-	}
-
-	{
-		Mode::Scope scope(Mode::Fast);
-		k1 = Zero;
-
-		BenchmarkMeter bm("point.Multiply.Min");
-		do
-		{
-			for (uint32_t i = 0; i < bm.N; i++)
-				p0 = p1 * k1;
-
-		} while (bm.ShouldContinue());
-	}
-
-	{
-		Mode::Scope scope(Mode::Fast);
-
-		BenchmarkMeter bm("point.Multiply.Avg");
-		do
-		{
-			SetRandom(k1);
-			for (uint32_t i = 0; i < bm.N; i++)
-				p0 = p1 * k1;
-
-		} while (bm.ShouldContinue());
-	}
-
-	{
-		Mode::Scope scope(Mode::Secure);
-
-		BenchmarkMeter bm("point.Multiply.Sec");
-		do
-		{
-			SetRandom(k1);
-			for (uint32_t i = 0; i < bm.N; i++)
-				p0 = p1 * k1;
-
-		} while (bm.ShouldContinue());
-	}
-
-	{
-		// result should be close to prev (i.e. constant-time)
-		Mode::Scope scope(Mode::Secure);
-		BenchmarkMeter bm("point.Multiply.Sec2");
-		do
-		{
-			k1 = Zero;
-			for (uint32_t i = 0; i < bm.N; i++)
-				p0 = p1 * k1;
-
-		} while (bm.ShouldContinue());
-
-		p0 = p1;
-	}
-
-	{
-		BenchmarkMeter bm("point.Export");
-		do
-		{
-			for (uint32_t i = 0; i < bm.N; i++)
-				p0.Export(p_);
-
-		} while (bm.ShouldContinue());
-	}
-
-	{
-		BenchmarkMeter bm("point.Import");
-		do
-		{
-			for (uint32_t i = 0; i < bm.N; i++)
-				p0.Import(p_);
-
-		} while (bm.ShouldContinue());
-	}
-
-	{
-		BenchmarkMeter bm("H.Multiply");
-		do
-		{
-			for (uint32_t i = 0; i < bm.N; i++)
-				p0 = Context::get().H * uint64_t(-1);
-
-		} while (bm.ShouldContinue());
-	}
-
-	{
-		k1 = uint64_t(-1);
-
-		Point p2;
-		p2.m_X = Zero;
-		p2.m_Y = 0;
-
-		while (!p0.Import(p2))
-			p2.m_X.Inc();
-
-		BenchmarkMeter bm("G.Multiply");
-		do
-		{
-			for (uint32_t i = 0; i < bm.N; i++)
-				p0 = Context::get().G * k1;
-
-		} while (bm.ShouldContinue());
-	}
-
-	{
-		BenchmarkMeter bm("Commit");
-		do
-		{
-			for (uint32_t i = 0; i < bm.N; i++)
-				p0 = Commitment(k1, 275);
-
-		} while (bm.ShouldContinue());
-	}
-
-	Hash::Value hv;
-
-	{
-		uint8_t pBuf[0x400];
-		GenerateRandom(pBuf, sizeof(pBuf));
-
-		BenchmarkMeter bm("Hash.Init.1K.Out");
-		do
-		{
-			for (uint32_t i = 0; i < bm.N; i++)
-			{
-				Hash::Processor()
-					<< beam::Blob(pBuf, sizeof(pBuf))
-					>> hv;
-			}
-
-		} while (bm.ShouldContinue());
-	}
-
-	Hash::Processor() << "abcd" >> hv;
-
-	Signature sig;
-	{
-		BenchmarkMeter bm("signature.Sign");
-		do
-		{
-			for (uint32_t i = 0; i < bm.N; i++)
-				sig.Sign(hv, k1);
-
-		} while (bm.ShouldContinue());
-	}
-
-	p1 = Context::get().G * k1;
-	{
-		BenchmarkMeter bm("signature.Verify");
-		do
-		{
-			for (uint32_t i = 0; i < bm.N; i++)
-				sig.IsValid(hv, p1);
-
-		} while (bm.ShouldContinue());
-	}
-
-	Scalar::Native pA[InnerProduct::nDim];
-	Scalar::Native pB[InnerProduct::nDim];
-
-	for (size_t i = 0; i < _countof(pA); i++)
-	{
-		SetRandom(pA[i]);
-		SetRandom(pB[i]);
-	}
-
-	InnerProduct sig2;
-
-	Point::Native commAB;
-	Scalar::Native dot;
-	InnerProduct::get_Dot(dot, pA, pB);
-
-	{
-		BenchmarkMeter bm("InnerProduct.Sign");
-		bm.N = 10;
-		do
-		{
-			for (uint32_t i = 0; i < bm.N; i++)
-				sig2.Create(commAB, dot, pA, pB);
-
-		} while (bm.ShouldContinue());
-	}
-
-	{
-		BenchmarkMeter bm("InnerProduct.Verify");
-		bm.N = 10;
-		do
-		{
-			for (uint32_t i = 0; i < bm.N; i++)
-				sig2.IsValid(commAB, dot);
-
-		} while (bm.ShouldContinue());
-	}
-
-	RangeProof::Confidential bp;
-	RangeProof::CreatorParams cp;
-	ZeroObject(cp.m_Kidv);
-	SetRandom(cp.m_Seed.V);
-	cp.m_Kidv.m_Value = 23110;
-
-	{
-		BenchmarkMeter bm("BulletProof.Sign");
-		bm.N = 10;
-		do
-		{
-			for (uint32_t i = 0; i < bm.N; i++)
-			{
-				Oracle oracle;
-				bp.Create(k1, cp, oracle);
-			}
-
-		} while (bm.ShouldContinue());
-	}
-
-	Point::Native comm = Commitment(k1, cp.m_Kidv.m_Value);
-
-	{
-		BenchmarkMeter bm("BulletProof.Verify");
-		bm.N = 10;
-		do
-		{
-			for (uint32_t i = 0; i < bm.N; i++)
-			{
-				Oracle oracle;
-				bp.IsValid(comm, oracle);
-			}
-
-		} while (bm.ShouldContinue());
-	}
-
-	{
-		BenchmarkMeter bm("BulletProof.Verify x100");
-
-		const uint32_t nBatch = 100;
-		bm.N = 10 * nBatch;
-
-		typedef InnerProduct::BatchContextEx<100> MyBatch;
-		std::unique_ptr<MyBatch> p(new MyBatch);
-		p->m_bEnableBatch = true;
-
-		InnerProduct::BatchContext::Scope scope(*p);
-
-		do
-		{
-			for (uint32_t i = 0; i < bm.N; i += nBatch)
-			{
-				for (uint32_t n = 0; n < nBatch; n++)
-				{
-					Oracle oracle;
-					bp.IsValid(comm, oracle);
-				}
-
-				verify_test(p->Flush());
-			}
-
-		} while (bm.ShouldContinue());
-	}
-
-	{
-		AES::Encoder enc;
-		enc.Init(hv.m_pData);
-		AES::StreamCipher asc;
-		asc.Reset();
-
-		uint8_t pBuf[0x400];
-
-		BenchmarkMeter bm("AES.XCrypt-1MB");
-		bm.N = 10;
-		do
-		{
-			for (uint32_t i = 0; i < bm.N; i++)
-			{
-				for (size_t nSize = 0; nSize < 0x100000; nSize += sizeof(pBuf))
-					asc.XCrypt(enc, pBuf, sizeof(pBuf));
-			}
-
-		} while (bm.ShouldContinue());
-	}
-
-	{
-		uint8_t pBuf[0x400];
-
-		BenchmarkMeter bm("Random-1K");
-		bm.N = 10;
-		do
-		{
-			for (uint32_t i = 0; i < bm.N; i++)
-				GenRandom(pBuf, sizeof(pBuf));
-
-		} while (bm.ShouldContinue());
-	}
-
-
-	{
-		secp256k1_pedersen_commitment comm2;
-
-		BenchmarkMeter bm("secp256k1.Commit");
-		do
-		{
-			for (uint32_t i = 0; i < bm.N; i++)
-				(void) secp256k1_pedersen_commit(g_psecp256k1, &comm2, k_.m_Value.m_pData, 78945, secp256k1_generator_h);
-
-		} while (bm.ShouldContinue());
-	}
-
-	{
-		BenchmarkMeter bm("secp256k1.G.Multiply");
-		do
-		{
-			for (uint32_t i = 0; i < bm.N; i++)
-				secp256k1_ecmult_gen(g_psecp256k1, &p0.get_Raw(), &k1.get());
-
-		} while (bm.ShouldContinue());
-	}
-
-}
-
-
-} // namespace ECC
-
-int main()
-{
-	g_psecp256k1 = secp256k1_context_create(SECP256K1_CONTEXT_SIGN | SECP256K1_CONTEXT_VERIFY);
-
-	beam::Rules::get().CA.Enabled = true;
-	beam::Rules::get().pForks[1].m_Height = g_hFork;
-	ECC::TestAll();
-	ECC::RunBenchmark();
-
-	secp256k1_context_destroy(g_psecp256k1);
-
-    return g_TestsFailed ? -1 : 0;
-}
+}
+
+void TestCutThrough()
+{
+	TransactionMaker tm;
+	tm.AddOutput(0, 3000);
+	tm.AddOutput(0, 2000);
+
+	tm.m_Trans.Normalize();
+
+	beam::TxBase::Context::Params pars;
+	beam::TxBase::Context ctx(pars);
+	ctx.m_Height.m_Min = g_hFork;
+	verify_test(ctx.ValidateAndSummarize(tm.m_Trans, tm.m_Trans.get_Reader()));
+
+	beam::Input::Ptr pInp(new beam::Input);
+	pInp->m_Commitment = tm.m_Trans.m_vOutputs.front()->m_Commitment;
+	tm.m_Trans.m_vInputs.push_back(std::move(pInp));
+
+	ctx.Reset();
+	ctx.m_Height = g_hFork;
+	verify_test(!ctx.ValidateAndSummarize(tm.m_Trans, tm.m_Trans.get_Reader())); // redundant outputs must be banned!
+
+	verify_test(tm.m_Trans.Normalize() == 1);
+
+	ctx.Reset();
+	ctx.m_Height = g_hFork;
+	verify_test(ctx.ValidateAndSummarize(tm.m_Trans, tm.m_Trans.get_Reader()));
+}
+
+void TestAES()
+{
+	// AES in ECB mode (simplest): https://csrc.nist.gov/CSRC/media/Projects/Cryptographic-Standards-and-Guidelines/documents/examples/AES_Core256.pdf
+
+	uint8_t pKey[AES::s_KeyBytes] = {
+		0x60,0x3D,0xEB,0x10,0x15,0xCA,0x71,0xBE,0x2B,0x73,0xAE,0xF0,0x85,0x7D,0x77,0x81,
+		0x1F,0x35,0x2C,0x07,0x3B,0x61,0x08,0xD7,0x2D,0x98,0x10,0xA3,0x09,0x14,0xDF,0xF4
+	};
+
+	const uint8_t pPlaintext[AES::s_BlockSize] = {
+		0x6B,0xC1,0xBE,0xE2,0x2E,0x40,0x9F,0x96,0xE9,0x3D,0x7E,0x11,0x73,0x93,0x17,0x2A
+	};
+
+	const uint8_t pCiphertext[AES::s_BlockSize] = {
+		0xF3,0xEE,0xD1,0xBD,0xB5,0xD2,0xA0,0x3C,0x06,0x4B,0x5A,0x7E,0x3D,0xB1,0x81,0xF8
+	};
+
+	struct {
+		uint32_t zero0 = 0;
+		AES::Encoder enc;
+		uint32_t zero1 = 0;
+	} se;
+
+	se.enc.Init(pKey);
+	verify_test(!se.zero0 && !se.zero1);
+
+	uint8_t pBuf[sizeof(pPlaintext)];
+	memcpy(pBuf, pPlaintext, sizeof(pBuf));
+
+	se.enc.Proceed(pBuf, pBuf); // inplace encode
+	verify_test(!memcmp(pBuf, pCiphertext, sizeof(pBuf)));
+
+	struct {
+		uint32_t zero0 = 0;
+		AES::Decoder dec;
+		uint32_t zero1 = 0;
+	} sd;
+
+	sd.dec.Init(se.enc);
+	verify_test(!sd.zero0 && !sd.zero1);
+
+	sd.dec.Proceed(pBuf, pBuf); // inplace decode
+	verify_test(!memcmp(pBuf, pPlaintext, sizeof(pPlaintext)));
+}
+
+void TestKdf()
+{
+	HKdf skdf;
+	HKdfPub pkdf;
+
+	uintBig seed;
+	SetRandom(seed);
+
+	skdf.Generate(seed);
+	pkdf.GenerateFrom(skdf);
+
+	for (uint32_t i = 0; i < 10; i++)
+	{
+		Hash::Value hv;
+		Hash::Processor() << "test_kdf" << i >> hv;
+
+		Scalar::Native sk0, sk1;
+		skdf.DerivePKey(sk0, hv);
+		pkdf.DerivePKey(sk1, hv);
+		verify_test(Scalar(sk0) == Scalar(sk1));
+
+		skdf.DeriveKey(sk0, hv);
+		verify_test(Scalar(sk0) != Scalar(sk1));
+
+		Point::Native pk0, pk1;
+		skdf.DerivePKeyG(pk0, hv);
+		pkdf.DerivePKeyG(pk1, hv);
+		pk1 = -pk1;
+		pk0 += pk1;
+		verify_test(pk0 == Zero);
+
+		skdf.DerivePKeyJ(pk0, hv);
+		pkdf.DerivePKeyJ(pk1, hv);
+		pk1 = -pk1;
+		pk0 += pk1;
+		verify_test(pk0 == Zero);
+	}
+
+	const std::string sPass("test password");
+
+	beam::KeyString ks1;
+	ks1.SetPassword(sPass);
+	ks1.m_sMeta = "hello, World!";
+
+	ks1.Export(skdf);
+	HKdf skdf2;
+	ks1.m_sMeta.clear();
+	ks1.SetPassword(sPass);
+	verify_test(ks1.Import(skdf2));
+
+	verify_test(skdf2.IsSame(skdf));
+
+	ks1.Export(pkdf);
+	HKdfPub pkdf2;
+	verify_test(ks1.Import(pkdf2));
+	verify_test(pkdf2.IsSame(pkdf));
+
+	seed.Inc();
+	skdf2.Generate(seed);
+	verify_test(!skdf2.IsSame(skdf));
+}
+
+void TestBbs()
+{
+	Scalar::Native privateAddr, nonce;
+	beam::PeerID publicAddr;
+
+	SetRandom(privateAddr);
+	beam::proto::Sk2Pk(publicAddr, privateAddr);
+
+	const char szMsg[] = "Hello, World!";
+
+	SetRandom(nonce);
+	beam::ByteBuffer buf;
+	verify_test(beam::proto::Bbs::Encrypt(buf, publicAddr, nonce, szMsg, sizeof(szMsg)));
+
+	uint8_t* p = &buf.at(0);
+	uint32_t n = (uint32_t) buf.size();
+
+	verify_test(beam::proto::Bbs::Decrypt(p, n, privateAddr));
+	verify_test(n == sizeof(szMsg));
+	verify_test(!memcmp(p, szMsg, n));
+
+	SetRandom(privateAddr);
+	p = &buf.at(0);
+	n = (uint32_t) buf.size();
+
+	verify_test(!beam::proto::Bbs::Decrypt(p, n, privateAddr));
+}
+
+void TestRatio(const beam::Difficulty& d0, const beam::Difficulty& d1, double k)
+{
+	const double tol = 1.000001;
+	double k_ = d0.ToFloat() / d1.ToFloat();
+	verify_test((k_ < k * tol) && (k < k_ * tol));
+}
+
+void TestDifficulty()
+{
+	using namespace beam;
+
+	Difficulty::Raw r1, r2;
+	Difficulty(Difficulty::s_Inf).Unpack(r1);
+	Difficulty(Difficulty::s_Inf - 1).Unpack(r2);
+	verify_test(r1 > r2);
+
+	uintBig val(Zero);
+
+	verify_test(Difficulty(Difficulty::s_Inf).IsTargetReached(val));
+
+	val.m_pData[0] = 0x80; // msb set
+
+	verify_test(Difficulty(0).IsTargetReached(val));
+	verify_test(Difficulty(1).IsTargetReached(val));
+	verify_test(Difficulty(0xffffff).IsTargetReached(val)); // difficulty almost 2
+	verify_test(!Difficulty(0x1000000).IsTargetReached(val)); // difficulty == 2
+
+	val.m_pData[0] = 0x7f;
+	verify_test(Difficulty(0x1000000).IsTargetReached(val));
+
+	// Adjustments
+	Difficulty d, d2;
+	d.m_Packed = 3 << Difficulty::s_MantissaBits;
+
+	Difficulty::Raw raw, wrk;
+	d.Unpack(raw);
+	uint32_t dh = 1440;
+	wrk.AssignMul(raw, uintBigFrom(dh));
+
+	d2.Calculate(wrk, dh, 100500, 100500);
+	TestRatio(d2, d, 1.);
+
+	// slight increase
+	d2.Calculate(wrk, dh, 100500, 100000);
+	TestRatio(d2, d, 1.005);
+
+	// strong increase
+	d2.Calculate(wrk, dh, 180000, 100000);
+	TestRatio(d2, d, 1.8);
+
+	// huge increase
+	d2.Calculate(wrk, dh, 7380000, 100000);
+	TestRatio(d2, d, 73.8);
+
+	// insane increase (1.7 billions). Still must fit
+	d2.Calculate(wrk, dh, 1794380000, 1);
+	TestRatio(d2, d, 1794380000);
+
+	// slight decrease
+	d2.Calculate(wrk, dh, 100000, 100500);
+	TestRatio(d, d2, 1.005);
+
+	// strong decrease
+	d2.Calculate(wrk, dh, 100000, 180000);
+	TestRatio(d, d2, 1.8);
+
+	// insane decrease, out-of-bound
+	d2.Calculate(wrk, dh, 100000, 7380000);
+	verify_test(!d2.m_Packed);
+
+	for (uint32_t i = 0; i < 200; i++)
+	{
+		GenerateRandom(&d, sizeof(d));
+
+		uintBig trg;
+		if (!d.get_Target(trg))
+		{
+			verify_test(d.m_Packed >= Difficulty::s_Inf);
+			continue;
+		}
+
+		verify_test(d.IsTargetReached(trg));
+
+		trg.Inc();
+		if (!(trg == Zero)) // overflow?
+			verify_test(!d.IsTargetReached(trg));
+	}
+}
+
+void TestRandom()
+{
+	uintBig pV[2];
+	ZeroObject(pV);
+
+	for (uint32_t i = 0; i < 10; i++)
+	{
+		uintBig& a = pV[1 & i];
+		uintBig& b = pV[1 & (i + 1)];
+
+		a = Zero;
+		GenRandom(a);
+		verify_test(!(a == Zero));
+		verify_test(!(a == b));
+	}
+}
+
+bool IsOkFourCC(const char* szRes, const char* szSrc)
+{
+	// the formatted FourCC always consists of 4 characters. If source is shorter - spaced are appended
+	size_t n = strlen(szSrc);
+	for (size_t i = 0; i < 4; i++)
+	{
+		char c = (i < n) ? szSrc[i] : ' ';
+		if (szRes[i] != c)
+			return false;
+	}
+
+	return !szRes[4];
+
+}
+
+void TestFourCC()
+{
+#define TEST_FOURCC(name) \
+	{ \
+		uint32_t nFourCC = FOURCC_FROM(name); \
+		beam::FourCC::Text txt(nFourCC); \
+		verify_test(IsOkFourCC(txt, #name)); \
+	}
+
+	// compile-time FourCC should support shorter strings
+	TEST_FOURCC(help)
+	TEST_FOURCC(hel)
+	TEST_FOURCC(he)
+	TEST_FOURCC(h)
+}
+
+void TestTreasury()
+{
+	beam::Treasury::Parameters pars;
+	pars.m_Bursts = 12;
+	pars.m_MaturityStep = 1440 * 30 * 4;
+
+	beam::Treasury tres;
+
+	const uint32_t nPeers = 3;
+	HKdf pKdfs[nPeers];
+
+	for (uint32_t i = 0; i < nPeers; i++)
+	{
+		// 1. target wallet is initialized, generates its PeerID
+		uintBig seed;
+		SetRandom(seed);
+		pKdfs[i].Generate(seed);
+
+		beam::PeerID pid;
+		Scalar::Native sk;
+		beam::Treasury::get_ID(pKdfs[i], pid, sk);
+
+		// 2. Plan is created (2%, 3%, 4% of the total emission)
+		beam::Treasury::Entry* pE = tres.CreatePlan(pid, beam::Rules::get().Emission.Value0 * (i + 2)/100, pars);
+		verify_test(pE->m_Request.m_WalletID == pid);
+
+		// test Request serialization
+		beam::Serializer ser0;
+		ser0 & pE->m_Request;
+
+		beam::Deserializer der0;
+		der0.reset(ser0.buffer().first, ser0.buffer().second);
+
+		beam::Treasury::Request req;
+		der0 & req;
+
+		// 3. Plan is appvoved by the wallet, response is generated
+		pE->m_pResponse.reset(new beam::Treasury::Response);
+		uint64_t nIndex = 1;
+		verify_test(pE->m_pResponse->Create(req, pKdfs[i], nIndex));
+		verify_test(pE->m_pResponse->m_WalletID == pid);
+
+		// 4. Reponse is verified
+		verify_test(pE->m_pResponse->IsValid(pE->m_Request));
+	}
+
+	// test serialization
+	beam::Serializer ser1;
+	ser1 & tres;
+
+	tres.m_Entries.clear();
+
+	beam::Deserializer der1;
+	der1.reset(ser1.buffer().first, ser1.buffer().second);
+	der1 & tres;
+
+	verify_test(tres.m_Entries.size() == nPeers);
+
+	std::string msg = "cool treasury";
+	beam::Treasury::Data data;
+	data.m_sCustomMsg = msg;
+	tres.Build(data);
+	verify_test(!data.m_vGroups.empty());
+
+	std::vector<beam::Treasury::Data::Burst> vBursts = data.get_Bursts();
+
+	// test serialization
+	beam::ByteBuffer bb;
+	ser1.swap_buf(bb);
+	ser1 & data;
+
+	data.m_vGroups.clear();
+	data.m_sCustomMsg.clear();
+
+	der1.reset(ser1.buffer().first, ser1.buffer().second);
+	der1 & data;
+
+	verify_test(!data.m_vGroups.empty());
+	verify_test(data.m_sCustomMsg == msg);
+	verify_test(data.IsValid());
+
+	for (uint32_t i = 0; i < nPeers; i++)
+	{
+		std::vector<beam::Treasury::Data::Coin> vCoins;
+		data.Recover(pKdfs[i], vCoins);
+		verify_test(vCoins.size() == pars.m_Bursts);
+	}
+}
+
+void TestAll()
+{
+	TestUintBig();
+	TestHash();
+	TestScalars();
+	TestPoints();
+	TestSigning();
+	TestCommitments();
+	TestRangeProof(false);
+	TestRangeProof(true);
+	TestTransaction();
+    TestMultiSigOutput(false);
+	TestNegotiation();
+	TestLightning();
+	TestCutThrough();
+	TestAES();
+	TestKdf();
+	TestBbs();
+	TestDifficulty();
+	TestRandom();
+	TestFourCC();
+	TestTreasury();
+}
+
+
+struct BenchmarkMeter
+{
+	const char* m_sz;
+
+	uint64_t m_Start;
+	uint64_t m_Cycles;
+
+	uint32_t N;
+
+#ifdef WIN32
+
+	uint64_t m_Freq;
+
+	static uint64_t get_Time()
+	{
+		uint64_t n;
+		QueryPerformanceCounter((LARGE_INTEGER*) &n);
+		return n;
+	}
+
+#else // WIN32
+
+	static const uint64_t m_Freq = 1000000000;
+	static uint64_t get_Time()
+	{
+		timespec tp;
+		verify_test(!clock_gettime(CLOCK_MONOTONIC, &tp));
+		return uint64_t(tp.tv_sec) * m_Freq + tp.tv_nsec;
+	}
+
+#endif // WIN32
+
+
+	BenchmarkMeter(const char* sz)
+		:m_sz(sz)
+		,m_Cycles(0)
+		,N(1000)
+	{
+#ifdef WIN32
+		QueryPerformanceFrequency((LARGE_INTEGER*) &m_Freq);
+#endif // WIN32
+
+		m_Start = get_Time();
+	}
+
+	bool ShouldContinue()
+	{
+		m_Cycles += N;
+
+		double dt_s = double(get_Time() - m_Start) / double(m_Freq);
+		if (dt_s >= 1.)
+		{
+			printf("%-24s: %.2f us\n", m_sz, dt_s * 1e6 / double(m_Cycles));
+			return false;
+		}
+
+		if (dt_s < 0.5)
+			N <<= 1;
+
+		return true;
+	}
+};
+
+void RunBenchmark()
+{
+	Scalar::Native k1, k2;
+	SetRandom(k1);
+	SetRandom(k2);
+
+/*	{
+		BenchmarkMeter bm("scalar.Add");
+		do
+		{
+			for (uint32_t i = 0; i < bm.N; i++)
+				k1.Add(k2);
+
+		} while (bm.ShouldContinue());
+	}
+
+	{
+		BenchmarkMeter bm("scalar.Multiply");
+		do
+		{
+			for (uint32_t i = 0; i < bm.N; i++)
+				k1.Mul(k2);
+
+		} while (bm.ShouldContinue());
+	}
+*/
+
+	{
+		BenchmarkMeter bm("scalar.Inverse");
+		do
+		{
+			for (uint32_t i = 0; i < bm.N; i++)
+				k1.Inv();
+
+		} while (bm.ShouldContinue());
+	}
+
+	Scalar k_;
+/*
+	{
+		BenchmarkMeter bm("scalar.Export");
+		do
+		{
+			for (uint32_t i = 0; i < bm.N; i++)
+				k1.Export(k_);
+
+		} while (bm.ShouldContinue());
+	}
+
+	{
+		BenchmarkMeter bm("scalar.Import");
+		do
+		{
+			for (uint32_t i = 0; i < bm.N; i++)
+				k1.Import(k_);
+
+		} while (bm.ShouldContinue());
+	}
+*/
+
+	{
+		ScalarGenerator pwrGen;
+		pwrGen.Initialize(7U);
+
+		BenchmarkMeter bm("scalar.7-Pwr");
+		SetRandom(k_.m_Value);
+		do
+		{
+			for (uint32_t i = 0; i < bm.N; i++)
+				pwrGen.Calculate(k1, k_);
+
+		} while (bm.ShouldContinue());
+	}
+
+	Point::Native p0, p1;
+
+	Point p_;
+	p_.m_Y = 0;
+
+	SetRandom(p_.m_X);
+	while (!p0.Import(p_))
+		p_.m_X.Inc();
+
+	SetRandom(p_.m_X);
+	while (!p1.Import(p_))
+		p_.m_X.Inc();
+
+/*	{
+		BenchmarkMeter bm("point.Negate");
+		do
+		{
+			for (uint32_t i = 0; i < bm.N; i++)
+				p0 = -p0;
+
+		} while (bm.ShouldContinue());
+	}
+*/
+	{
+		BenchmarkMeter bm("point.Double");
+		do
+		{
+			for (uint32_t i = 0; i < bm.N; i++)
+				p0 = p0 * Two;
+
+		} while (bm.ShouldContinue());
+	}
+
+	{
+		BenchmarkMeter bm("point.Add");
+		do
+		{
+			for (uint32_t i = 0; i < bm.N; i++)
+				p0 += p1;
+
+		} while (bm.ShouldContinue());
+	}
+
+	{
+		Mode::Scope scope(Mode::Fast);
+		k1 = Zero;
+
+		BenchmarkMeter bm("point.Multiply.Min");
+		do
+		{
+			for (uint32_t i = 0; i < bm.N; i++)
+				p0 = p1 * k1;
+
+		} while (bm.ShouldContinue());
+	}
+
+	{
+		Mode::Scope scope(Mode::Fast);
+
+		BenchmarkMeter bm("point.Multiply.Avg");
+		do
+		{
+			SetRandom(k1);
+			for (uint32_t i = 0; i < bm.N; i++)
+				p0 = p1 * k1;
+
+		} while (bm.ShouldContinue());
+	}
+
+	{
+		Mode::Scope scope(Mode::Secure);
+
+		BenchmarkMeter bm("point.Multiply.Sec");
+		do
+		{
+			SetRandom(k1);
+			for (uint32_t i = 0; i < bm.N; i++)
+				p0 = p1 * k1;
+
+		} while (bm.ShouldContinue());
+	}
+
+	{
+		// result should be close to prev (i.e. constant-time)
+		Mode::Scope scope(Mode::Secure);
+		BenchmarkMeter bm("point.Multiply.Sec2");
+		do
+		{
+			k1 = Zero;
+			for (uint32_t i = 0; i < bm.N; i++)
+				p0 = p1 * k1;
+
+		} while (bm.ShouldContinue());
+
+		p0 = p1;
+	}
+
+	{
+		BenchmarkMeter bm("point.Export");
+		do
+		{
+			for (uint32_t i = 0; i < bm.N; i++)
+				p0.Export(p_);
+
+		} while (bm.ShouldContinue());
+	}
+
+	{
+		BenchmarkMeter bm("point.Import");
+		do
+		{
+			for (uint32_t i = 0; i < bm.N; i++)
+				p0.Import(p_);
+
+		} while (bm.ShouldContinue());
+	}
+
+	{
+		BenchmarkMeter bm("H.Multiply");
+		do
+		{
+			for (uint32_t i = 0; i < bm.N; i++)
+				p0 = Context::get().H * uint64_t(-1);
+
+		} while (bm.ShouldContinue());
+	}
+
+	{
+		k1 = uint64_t(-1);
+
+		Point p2;
+		p2.m_X = Zero;
+		p2.m_Y = 0;
+
+		while (!p0.Import(p2))
+			p2.m_X.Inc();
+
+		BenchmarkMeter bm("G.Multiply");
+		do
+		{
+			for (uint32_t i = 0; i < bm.N; i++)
+				p0 = Context::get().G * k1;
+
+		} while (bm.ShouldContinue());
+	}
+
+	{
+		BenchmarkMeter bm("Commit");
+		do
+		{
+			for (uint32_t i = 0; i < bm.N; i++)
+				p0 = Commitment(k1, 275);
+
+		} while (bm.ShouldContinue());
+	}
+
+	Hash::Value hv;
+
+	{
+		uint8_t pBuf[0x400];
+		GenerateRandom(pBuf, sizeof(pBuf));
+
+		BenchmarkMeter bm("Hash.Init.1K.Out");
+		do
+		{
+			for (uint32_t i = 0; i < bm.N; i++)
+			{
+				Hash::Processor()
+					<< beam::Blob(pBuf, sizeof(pBuf))
+					>> hv;
+			}
+
+		} while (bm.ShouldContinue());
+	}
+
+	Hash::Processor() << "abcd" >> hv;
+
+	Signature sig;
+	{
+		BenchmarkMeter bm("signature.Sign");
+		do
+		{
+			for (uint32_t i = 0; i < bm.N; i++)
+				sig.Sign(hv, k1);
+
+		} while (bm.ShouldContinue());
+	}
+
+	p1 = Context::get().G * k1;
+	{
+		BenchmarkMeter bm("signature.Verify");
+		do
+		{
+			for (uint32_t i = 0; i < bm.N; i++)
+				sig.IsValid(hv, p1);
+
+		} while (bm.ShouldContinue());
+	}
+
+	Scalar::Native pA[InnerProduct::nDim];
+	Scalar::Native pB[InnerProduct::nDim];
+
+	for (size_t i = 0; i < _countof(pA); i++)
+	{
+		SetRandom(pA[i]);
+		SetRandom(pB[i]);
+	}
+
+	InnerProduct sig2;
+
+	Point::Native commAB;
+	Scalar::Native dot;
+	InnerProduct::get_Dot(dot, pA, pB);
+
+	{
+		BenchmarkMeter bm("InnerProduct.Sign");
+		bm.N = 10;
+		do
+		{
+			for (uint32_t i = 0; i < bm.N; i++)
+				sig2.Create(commAB, dot, pA, pB);
+
+		} while (bm.ShouldContinue());
+	}
+
+	{
+		BenchmarkMeter bm("InnerProduct.Verify");
+		bm.N = 10;
+		do
+		{
+			for (uint32_t i = 0; i < bm.N; i++)
+				sig2.IsValid(commAB, dot);
+
+		} while (bm.ShouldContinue());
+	}
+
+	RangeProof::Confidential bp;
+	RangeProof::CreatorParams cp;
+	ZeroObject(cp.m_Kidv);
+	SetRandom(cp.m_Seed.V);
+	cp.m_Kidv.m_Value = 23110;
+
+	{
+		BenchmarkMeter bm("BulletProof.Sign");
+		bm.N = 10;
+		do
+		{
+			for (uint32_t i = 0; i < bm.N; i++)
+			{
+				Oracle oracle;
+				bp.Create(k1, cp, oracle);
+			}
+
+		} while (bm.ShouldContinue());
+	}
+
+	Point::Native comm = Commitment(k1, cp.m_Kidv.m_Value);
+
+	{
+		BenchmarkMeter bm("BulletProof.Verify");
+		bm.N = 10;
+		do
+		{
+			for (uint32_t i = 0; i < bm.N; i++)
+			{
+				Oracle oracle;
+				bp.IsValid(comm, oracle);
+			}
+
+		} while (bm.ShouldContinue());
+	}
+
+	{
+		BenchmarkMeter bm("BulletProof.Verify x100");
+
+		const uint32_t nBatch = 100;
+		bm.N = 10 * nBatch;
+
+		typedef InnerProduct::BatchContextEx<100> MyBatch;
+		std::unique_ptr<MyBatch> p(new MyBatch);
+		p->m_bEnableBatch = true;
+
+		InnerProduct::BatchContext::Scope scope(*p);
+
+		do
+		{
+			for (uint32_t i = 0; i < bm.N; i += nBatch)
+			{
+				for (uint32_t n = 0; n < nBatch; n++)
+				{
+					Oracle oracle;
+					bp.IsValid(comm, oracle);
+				}
+
+				verify_test(p->Flush());
+			}
+
+		} while (bm.ShouldContinue());
+	}
+
+	{
+		AES::Encoder enc;
+		enc.Init(hv.m_pData);
+		AES::StreamCipher asc;
+		asc.Reset();
+
+		uint8_t pBuf[0x400];
+
+		BenchmarkMeter bm("AES.XCrypt-1MB");
+		bm.N = 10;
+		do
+		{
+			for (uint32_t i = 0; i < bm.N; i++)
+			{
+				for (size_t nSize = 0; nSize < 0x100000; nSize += sizeof(pBuf))
+					asc.XCrypt(enc, pBuf, sizeof(pBuf));
+			}
+
+		} while (bm.ShouldContinue());
+	}
+
+	{
+		uint8_t pBuf[0x400];
+
+		BenchmarkMeter bm("Random-1K");
+		bm.N = 10;
+		do
+		{
+			for (uint32_t i = 0; i < bm.N; i++)
+				GenRandom(pBuf, sizeof(pBuf));
+
+		} while (bm.ShouldContinue());
+	}
+
+
+	{
+		secp256k1_pedersen_commitment comm2;
+
+		BenchmarkMeter bm("secp256k1.Commit");
+		do
+		{
+			for (uint32_t i = 0; i < bm.N; i++)
+				(void) secp256k1_pedersen_commit(g_psecp256k1, &comm2, k_.m_Value.m_pData, 78945, secp256k1_generator_h);
+
+		} while (bm.ShouldContinue());
+	}
+
+	{
+		BenchmarkMeter bm("secp256k1.G.Multiply");
+		do
+		{
+			for (uint32_t i = 0; i < bm.N; i++)
+				secp256k1_ecmult_gen(g_psecp256k1, &p0.get_Raw(), &k1.get());
+
+		} while (bm.ShouldContinue());
+	}
+
+}
+
+
+} // namespace ECC
+
+int main()
+{
+	g_psecp256k1 = secp256k1_context_create(SECP256K1_CONTEXT_SIGN | SECP256K1_CONTEXT_VERIFY);
+
+	beam::Rules::get().CA.Enabled = true;
+	beam::Rules::get().pForks[1].m_Height = g_hFork;
+	ECC::TestAll();
+	ECC::RunBenchmark();
+
+	secp256k1_context_destroy(g_psecp256k1);
+
+    return g_TestsFailed ? -1 : 0;
+}