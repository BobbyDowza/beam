// Copyright 2018 The Beam Team
//
// Licensed under the Apache License, Version 2.0 (the "License");
// you may not use this file except in compliance with the License.
// You may obtain a copy of the License at
//
//    http://www.apache.org/licenses/LICENSE-2.0
//
// Unless required by applicable law or agreed to in writing, software
// distributed under the License is distributed on an "AS IS" BASIS,
// WITHOUT WARRANTIES OR CONDITIONS OF ANY KIND, either express or implied.
// See the License for the specific language governing permissions and
// limitations under the License.

#pragma once

#include "proto.h"
#include <boost/intrusive/set.hpp>
#include <boost/intrusive/list.hpp>
#include <boost/intrusive_ptr.hpp>

namespace beam {
namespace proto {

	struct FlyClient
	{
#define REQUEST_TYPES_All(macro) \
		macro(Utxo,			GetProofUtxo,		ProofUtxo) \
		macro(Kernel,		GetProofKernel,		ProofKernel) \
		macro(Kernel2,		GetProofKernel2,	ProofKernel2) \
		macro(UtxoEvents,	GetUtxoEvents,		UtxoEvents) \
		macro(Transaction,	NewTransaction,		Status) \
		macro(BbsMsg,		BbsMsg,				Pong)

		class Request
		{
			int m_Refs = 0;
			friend void intrusive_ptr_add_ref(Request* p) { p->AddRef(); }
			friend void intrusive_ptr_release(Request* p) { p->Release(); }
		public:

			typedef boost::intrusive_ptr<Request> Ptr;

			void AddRef() { m_Refs++; }
			void Release() { if (!--m_Refs) delete this; }

			enum Type {
#define THE_MACRO(type, msgOut, msgIn) type,
				REQUEST_TYPES_All(THE_MACRO)
#undef THE_MACRO
				count
			};

			virtual ~Request() {}
			virtual Type get_Type() const = 0;

			struct IHandler {
				virtual void OnComplete(Request&) = 0;
			};

			IHandler* m_pTrg = NULL; // set to NULL if aborted.
		};

#define THE_MACRO(type, msgOut, msgIn) \
		struct Request##type :public Request { \
			typedef boost::intrusive_ptr<Request##type> Ptr; \
			Request##type() :m_Msg(Zero), m_Res(Zero) {} \
			virtual ~Request##type() {} \
			virtual Type get_Type() const { return Type::type; } \
			proto::msgOut m_Msg; \
			proto::msgIn m_Res; \
		};

		REQUEST_TYPES_All(THE_MACRO)
#undef THE_MACRO

		virtual ~FlyClient() {}
		virtual void OnNewTip() {} // tip already added
		virtual void OnTipUnchanged() {} // we have connected to node, but the tip has not changed
		virtual void OnRolledBack() {} // reversed states are already removed
<<<<<<< HEAD
		virtual void get_Kdf(Key::IKdf::Ptr&) {}
        virtual void get_OwnerKdf(Key::IPKdf::Ptr&) {}
=======
		virtual void get_Kdf(Key::IKdf::Ptr&, Key::IPKdf::Ptr&) {} // get the master and owner kdfs. Both are optional
>>>>>>> b260e38a
		virtual Block::SystemState::IHistory& get_History() = 0;
		virtual void OnOwnedNode(const PeerID&, bool bUp) {}

		struct IBbsReceiver
		{
			virtual void OnMsg(proto::BbsMsg&&) = 0;
		};

		struct INetwork
		{
			virtual ~INetwork() {}

			virtual void Connect() = 0;
			virtual void Disconnect() = 0;
			virtual void PostRequestInternal(Request&) = 0;
			virtual void BbsSubscribe(BbsChannel, Timestamp, IBbsReceiver*) {} // duplicates should be handled internally

			void PostRequest(Request&, Request::IHandler&);
		};

		struct NetworkStd
			:public INetwork
		{
			FlyClient& m_Client;

			NetworkStd(FlyClient& fc) :m_Client(fc) {}
			virtual ~NetworkStd();

			struct RequestNode
				:public boost::intrusive::list_base_hook<>
			{
				Request::Ptr m_pRequest;
			};

			struct RequestList
				:public boost::intrusive::list<RequestNode>
			{
				void Delete(RequestNode& n);
				void Finish(RequestNode& n);
				void Clear();
				~RequestList() { Clear(); }
			};
			
			RequestList m_lst; // idle
			void OnNewRequests();

			struct Config {
				std::vector<io::Address> m_vNodes;
				uint32_t m_PollPeriod_ms = 0; // set to 0 to keep connection. Anyway poll period would be no less than the expected rate of blocks
				uint32_t m_ReconnectTimeout_ms = 5000;
                uint32_t m_CloseConnectionDelay_ms = 1000;
			} m_Cfg;

			class Connection
				:public NodeConnection
				,public boost::intrusive::list_base_hook<>
			{
				struct SyncCtx
				{
					typedef std::unique_ptr<SyncCtx> Ptr;

					std::vector<Block::SystemState::Full> m_vConfirming;
					Block::SystemState::Full m_Confirmed;
					Block::SystemState::Full m_TipBeforeGap;
					Height m_LowHeight;
				};

				SyncCtx::Ptr m_pSync;

				size_t m_iIndex; // for callbacks only

				struct StateArray;

				bool ShouldSync() const;
				void StartSync();
				void SearchBelow(Height, uint32_t nCount);
				void RequestChainworkProof();
				void PostChainworkProof(const StateArray&, Height hLowHeight);
				void PrioritizeSelf();
				Request& get_FirstRequestStrict(Request::Type);
				void OnFirstRequestDone(bool bStillSupported);

				io::Timer::Ptr m_pTimer;
				void OnTimer();
				void SetTimer(uint32_t);
				void KillTimer();

				void ResetInternal();
				void ResetVars();

			public:
				NetworkStd& m_This;

				Connection(NetworkStd& x, size_t iIndex);
				virtual ~Connection();

				void ResetAll();

				io::Address m_Addr;
				PeerID m_NodeID;

				// most recent tip of the Node, according to which all the proofs are interpreted
				Block::SystemState::Full m_Tip;

				RequestList m_lst; // in progress
				void AssignRequests();
				void AssignRequest(RequestNode&);

				bool IsAtTip() const;
				uint8_t m_LoginFlags;
				uint8_t m_Flags;

				struct Flags {
					static const uint8_t Node = 1;
					static const uint8_t Owned = 2;
					static const uint8_t ReportedConnected = 4;
				};

				// NodeConnection
				virtual void OnConnectedSecure() override;
				virtual void OnLogin(Login&&) override;
				virtual void SetupLogin(Login&) override;
				virtual void OnDisconnect(const DisconnectReason&) override;
				virtual void OnMsg(proto::Authentication&& msg) override;
				virtual void OnMsg(proto::GetBlockFinalization&& msg) override;
				virtual void OnMsg(proto::NewTip&& msg) override;
				virtual void OnMsg(proto::ProofCommonState&& msg) override;
				virtual void OnMsg(proto::ProofChainWork&& msg) override;
				virtual void OnMsg(proto::BbsMsg&& msg) override;
				virtual void OnMsg(proto::BbsMsgV0&& msg) override;
#define THE_MACRO(type, msgOut, msgIn) \
				virtual void OnMsg(proto::msgIn&&) override; \
				bool IsSupported(Request##type&); \
				void OnRequestData(Request##type&);
				REQUEST_TYPES_All(THE_MACRO)
#undef THE_MACRO

				template <typename Req> void SendRequest(Req& r) { Send(r.m_Msg); }
				void SendRequest(RequestBbsMsg&);
			};

			typedef boost::intrusive::list<Connection> ConnectionList;
			ConnectionList m_Connections;

			typedef std::map<BbsChannel, std::pair<IBbsReceiver*, Timestamp> > BbsSubscriptions;
			BbsSubscriptions m_BbsSubscriptions;

			// INetwork
			virtual void Connect() override;
			virtual void Disconnect() override;
			virtual void PostRequestInternal(Request&) override;
			virtual void BbsSubscribe(BbsChannel, Timestamp, IBbsReceiver*) override;

			// more events
			virtual void OnNodeConnected(size_t iNodeIdx, bool) {}
			virtual void OnConnectionFailed(size_t iNodeIdx, const NodeConnection::DisconnectReason&) {}
		};
	};

} // namespace proto
} // namespace beam<|MERGE_RESOLUTION|>--- conflicted
+++ resolved
@@ -78,12 +78,8 @@
 		virtual void OnNewTip() {} // tip already added
 		virtual void OnTipUnchanged() {} // we have connected to node, but the tip has not changed
 		virtual void OnRolledBack() {} // reversed states are already removed
-<<<<<<< HEAD
-		virtual void get_Kdf(Key::IKdf::Ptr&) {}
-        virtual void get_OwnerKdf(Key::IPKdf::Ptr&) {}
-=======
-		virtual void get_Kdf(Key::IKdf::Ptr&, Key::IPKdf::Ptr&) {} // get the master and owner kdfs. Both are optional
->>>>>>> b260e38a
+		virtual void get_Kdf(Key::IKdf::Ptr&) {} // get the master kdf. Optional
+        virtual void get_OwnerKdf(Key::IPKdf::Ptr&) {} // get the owner kdf. Optional
 		virtual Block::SystemState::IHistory& get_History() = 0;
 		virtual void OnOwnedNode(const PeerID&, bool bUp) {}
 
