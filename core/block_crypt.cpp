--- conflicted
+++ resolved
@@ -385,7 +385,7 @@
 		}
 
 		uint8_t nFlags =
-			(m_pHashLock ? 1 : 0) |
+			((m_pHashLock || pLockImage) ? 1 : 0) |
 			(m_pRelativeLock ? 2 : 0) |
 			(m_CanEmbed ? 4 : 0);
 
@@ -395,11 +395,7 @@
 			<< m_Height.m_Max
 			<< m_Commitment
 			<< Amount(m_AssetEmission)
-<<<<<<< HEAD
-			<< (bool) (m_pHashLock || pLockImage);
-=======
 			<< nFlags;
->>>>>>> 6ba4711d
 
 		if (m_pHashLock || pLockImage)
 		{
