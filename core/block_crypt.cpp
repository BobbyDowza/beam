// Copyright 2018 The Beam Team
//
// Licensed under the Apache License, Version 2.0 (the "License");
// you may not use this file except in compliance with the License.
// You may obtain a copy of the License at
//
//    http://www.apache.org/licenses/LICENSE-2.0
//
// Unless required by applicable law or agreed to in writing, software
// distributed under the License is distributed on an "AS IS" BASIS,
// WITHOUT WARRANTIES OR CONDITIONS OF ANY KIND, either express or implied.
// See the License for the specific language governing permissions and
// limitations under the License.

#include <ctime>
#include <chrono>
#include <sstream>
#include "block_crypt.h"
#include "serialization_adapters.h"

namespace beam
{
	/////////////
	// PeerID
	bool PeerID::ExportNnz(ECC::Point::Native& pt) const
	{
		ECC::Point pk;
		pk.m_X = Cast::Down<ECC::uintBig>(*this);
		pk.m_Y = 0;

		return pt.ImportNnz(pk);
	}

	bool PeerID::Import(const ECC::Point::Native& pt)
	{
		ECC::Point pk = pt;
		*this = pk.m_X;
		return !pk.m_Y;
	}

	void PeerID::FromSk(ECC::Scalar::Native& sk)
	{
		ECC::Point::Native pt = ECC::Context::get().G * sk;
		if (!Import(pt))
			sk = -sk;
	}

	/////////////
	// HeightRange
	void HeightRange::Reset()
	{
		m_Min = 0;
		m_Max = MaxHeight;
	}

	void HeightRange::Intersect(const HeightRange& x)
	{
		std::setmax(m_Min, x.m_Min);
		std::setmin(m_Max, x.m_Max);
	}

	bool HeightRange::IsEmpty() const
	{
		return m_Min > m_Max;
	}

	bool HeightRange::IsInRange(Height h) const
	{
		return IsInRangeRelative(h - m_Min);
	}

	bool HeightRange::IsInRangeRelative(Height dh) const
	{
		return dh <= (m_Max - m_Min);
	}

#define CMP_SIMPLE(a, b) \
		if (a < b) \
			return -1; \
		if (a > b) \
			return 1;

#define CMP_MEMBER(member) CMP_SIMPLE(member, v.member)

#define CMP_MEMBER_EX(member) \
		{ \
			int n = member.cmp(v.member); \
			if (n) \
				return n; \
		}

#define CMP_PTRS(a, b) \
		if (a) \
		{ \
			if (!b) \
				return 1; \
			int n = a->cmp(*b); \
			if (n) \
				return n; \
		} else \
			if (b) \
				return -1;

#define CMP_MEMBER_PTR(member) CMP_PTRS(member, v.member)

	template <typename T>
	void ClonePtr(std::unique_ptr<T>& trg, const std::unique_ptr<T>& src)
	{
		if (src)
		{
			trg.reset(new T);
			*trg = *src;
		}
		else
			trg.reset();
	}

	template <typename T>
	void PushVectorPtr(std::vector<typename T::Ptr>& vec, const T& val)
	{
		vec.resize(vec.size() + 1);
		typename T::Ptr& p = vec.back();
		p.reset(new T);
		*p = val;
	}

	/////////////
	// TxStats
	void TxStats::Reset()
	{
		ZeroObject(*this);
	}

	void TxStats::operator += (const TxStats& s)
	{
		m_Fee				+= s.m_Fee;
		m_Coinbase			+= s.m_Coinbase;

		m_Kernels			+= s.m_Kernels;
		m_KernelsNonStd		+= s.m_KernelsNonStd;
		m_Inputs			+= s.m_Inputs;
		m_Outputs			+= s.m_Outputs;
		m_InputsShielded	+= s.m_InputsShielded;
		m_OutputsShielded	+= s.m_OutputsShielded;
		m_Contract			+= s.m_Contract;
	}

	/////////////
	// Input
	int TxElement::cmp(const TxElement& v) const
	{
		CMP_MEMBER_EX(m_Commitment)
		return 0;
	}

	void Input::operator = (const Input& v)
	{
		Cast::Down<TxElement>(*this) = v;
		m_Internal = v.m_Internal;
	}

	void Input::AddStats(TxStats& s) const
	{
		s.m_Inputs++;
	}

	/////////////
	// MasterKey
	Key::IKdf::Ptr MasterKey::get_Child(Key::IKdf& kdf, Key::Index iSubkey)
	{
		Key::IKdf::Ptr pRes;
		ECC::HKdf::CreateChild(pRes, kdf, iSubkey);
		return pRes;
	}

	/////////////
	// CoinID
	CoinID::Generator::Generator(Asset::ID aid)
	{
		if (aid)
			Asset::Base(aid).get_Generator(m_hGen);
	}

	void CoinID::Generator::AddValue(ECC::Point::Native& comm, Amount val) const
	{
		ECC::Tag::AddValue(comm, &m_hGen, val);
	}

	CoinID::Worker::Worker(const CoinID& cid)
		:Generator(cid.m_AssetID)
		,m_Cid(cid)
	{
	}

	bool CoinID::get_ChildKdfIndex(Key::Index& idx) const
	{
		Key::Index iSubkey = get_Subkey();
		if (!iSubkey)
			return false; // by convention: up to latest scheme, Subkey=0 - is a master key

		if (Scheme::BB21 == get_Scheme())
			return false; // BB2.1 workaround

		idx = iSubkey;
		return true;
	}

	Key::IKdf::Ptr CoinID::get_ChildKdf(const Key::IKdf::Ptr& pMasterKdf) const
	{
		Key::Index iIdx;
		if (!get_ChildKdfIndex(iIdx))
			return pMasterKdf;

		return MasterKey::get_Child(*pMasterKdf, iIdx);
	}

	void CoinID::Worker::get_sk1(ECC::Scalar::Native& res, const ECC::Point::Native& comm0, const ECC::Point::Native& sk0_J)
	{
		ECC::Oracle()
			<< comm0
			<< sk0_J
			>> res;
	}

	void CoinID::Worker::AddValue(ECC::Point::Native& comm) const
	{
		Generator::AddValue(comm, m_Cid.m_Value);
	}

	void CoinID::get_Hash(ECC::Hash::Value& hv) const
	{
		Key::Index nScheme = get_Scheme();
		if (nScheme > Scheme::V0)
		{
			if (Scheme::BB21 == nScheme)
			{
				// BB2.1 workaround
				CoinID cid2 = *this;
				cid2.set_Subkey(get_Subkey(), Scheme::V0);
				cid2.get_Hash(hv);
			}
			else
			{
				// newer scheme - account for the Value.
				// Make it infeasible to tamper with value or asset for unknown blinding factor
				ECC::Hash::Processor hp;
				hp
					<< "kidv-1"
					<< m_Idx
					<< m_Type.V
					<< m_SubIdx
					<< m_Value;

				if (m_AssetID)
				{
					hp
						<< "asset"
						<< m_AssetID;
				}

				hp >> hv;
			}
		}
		else
			Cast::Down<Key::ID>(*this).get_Hash(hv); // legacy
	}

	std::ostream& operator << (std::ostream& s, const CoinID& x)
	{
		s
			<< "Key=" << x.m_Type
			<< "-" << x.get_Scheme()
			<< ":" << x.get_Subkey()
			<< ":" << x.m_Idx
			<< ", Value=" << x.m_Value;

		if (x.m_AssetID)
			s << ", AssetID=" << x.m_AssetID;

		return s;
	}

	void CoinID::Worker::CreateInternal(ECC::Scalar::Native& sk, ECC::Point::Native& comm, bool bComm, Key::IKdf& kdf) const
	{
		ECC::Hash::Value hv;
		m_Cid.get_Hash(hv);
		kdf.DeriveKey(sk, hv);

		comm = ECC::Context::get().G * sk;
		AddValue(comm);

		ECC::Point::Native sk0_J = ECC::Context::get().J * sk;

		ECC::Scalar::Native sk1;
		get_sk1(sk1, comm, sk0_J);

		sk += sk1;
		if (bComm)
			comm += ECC::Context::get().G * sk1;
	}

	void CoinID::Worker::Create(ECC::Scalar::Native& sk, Key::IKdf& kdf) const
	{
		ECC::Point::Native comm;
		CreateInternal(sk, comm, false, kdf);
	}

	void CoinID::Worker::Create(ECC::Scalar::Native& sk, ECC::Point::Native& comm, Key::IKdf& kdf) const
	{
		CreateInternal(sk, comm, true, kdf);
	}

	void CoinID::Worker::Create(ECC::Scalar::Native& sk, ECC::Point& comm, Key::IKdf& kdf) const
	{
		ECC::Point::Native comm2;
		Create(sk, comm2, kdf);
		comm = comm2;
	}

	void CoinID::Worker::Recover(ECC::Point::Native& res, Key::IPKdf& pkdf) const
	{
		ECC::Hash::Value hv;
		m_Cid.get_Hash(hv);

		ECC::Point::Native sk0_J;
		pkdf.DerivePKeyJ(sk0_J, hv);
		pkdf.DerivePKeyG(res, hv);

		Recover(res, sk0_J);
	}

	void CoinID::Worker::Recover(ECC::Point::Native& pkG_in_res_out, const ECC::Point::Native& pkJ) const
	{
		AddValue(pkG_in_res_out);

		ECC::Scalar::Native sk1;
		get_sk1(sk1, pkG_in_res_out, pkJ);

		pkG_in_res_out += ECC::Context::get().G * sk1;
	}

	/////////////
	// Output
	bool Output::IsValid(Height hScheme, ECC::Point::Native& comm) const
	{
		if (!comm.Import(m_Commitment))
			return false;

		if (!m_pAsset)
			return IsValid2(hScheme, comm, nullptr);

		const Rules& r = Rules::get();
		if ((hScheme < r.pForks[2].m_Height) || !r.CA.Enabled)
			return false;

		ECC::Point::Native hGen;
		return
			m_pAsset->IsValid(hGen) &&
			IsValid2(hScheme, comm, &hGen);
	}

	bool Output::IsValid2(Height hScheme, ECC::Point::Native& comm, const ECC::Point::Native* pGen) const
	{
		ECC::Oracle oracle;
		Prepare(oracle, hScheme);

		if (m_pConfidential)
		{
			if (m_Coinbase)
				return false; // coinbase must have visible amount

			if (m_pPublic)
				return false;

			return m_pConfidential->IsValid(comm, oracle, pGen);
		}

		if (!m_pPublic)
			return false;

		if (m_Coinbase)
		{
			if (pGen)
				return false; // should contain unobscured default asset
		}
		else
		{
			if (!Rules::get().AllowPublicUtxos)
				return false;
		}

		if (!(Rules::get().AllowPublicUtxos || m_Coinbase))
			return false;

		return m_pPublic->IsValid(comm, oracle, pGen);
	}

	void Output::operator = (const Output& v)
	{
		Cast::Down<TxElement>(*this) = v;
		m_Coinbase = v.m_Coinbase;
		m_RecoveryOnly = v.m_RecoveryOnly;
		m_Incubation = v.m_Incubation;
		ClonePtr(m_pConfidential, v.m_pConfidential);
		ClonePtr(m_pPublic, v.m_pPublic);
		ClonePtr(m_pAsset, v.m_pAsset);
	}

	int Output::cmp(const Output& v) const
	{
		{
			int n = Cast::Down<TxElement>(*this).cmp(v);
			if (n)
				return n;
		}

		CMP_MEMBER(m_Coinbase)
		CMP_MEMBER(m_RecoveryOnly)
		CMP_MEMBER(m_Incubation)
		CMP_MEMBER_PTR(m_pConfidential)
		CMP_MEMBER_PTR(m_pPublic)
		//CMP_MEMBER_PTR(m_pAsset)

		return 0;
	}

	void Output::AddStats(TxStats& s) const
	{
		s.m_Outputs++;

		if (m_Coinbase && m_pPublic)
			s.m_Coinbase += uintBigFrom(m_pPublic->m_Value);
	}

#pragma pack (push, 1)
	struct Output::PackedKA
	{
		uintBigFor<Asset::ID>::Type m_AssetID;
		Key::ID::Packed m_Kid; // for historical reasons: Key::ID should be last. All new data should be added above.
	};
#pragma pack (pop)

	void Output::Create(Height hScheme, ECC::Scalar::Native& sk, Key::IKdf& coinKdf, const CoinID& cid, Key::IPKdf& tagKdf, OpCode::Enum eOp, const User* pUser)
	{
		CoinID::Worker wrk(cid);

		bool bUseCoinKdf = true;
		switch (eOp)
		{
		case OpCode::Mpc_1:
		case OpCode::Mpc_2:
			bUseCoinKdf = false;
			break;

		default:
			wrk.Create(sk, m_Commitment, coinKdf);
		}

		ECC::Scalar::Native skSign = sk;
		if (cid.m_AssetID)
		{
			ECC::Hash::Value hv;
			if (!bUseCoinKdf)
				cid.get_Hash(hv);

			m_pAsset = std::make_unique<Asset::Proof>();
			m_pAsset->Create(wrk.m_hGen, skSign, cid.m_Value, cid.m_AssetID, wrk.m_hGen, bUseCoinKdf ? nullptr : &hv);
		}

		ECC::Oracle oracle;
		Prepare(oracle, hScheme);

		ECC::RangeProof::CreatorParams cp;
		cp.m_Value = cid.m_Value;
		GenerateSeedKid(cp.m_Seed.V, m_Commitment, tagKdf);

		if ((OpCode::Public == eOp) || m_Coinbase)
		{
			Key::ID::Packed kid;
			cp.m_Blob.p = &kid;
			cp.m_Blob.n = sizeof(kid);
			kid = cid;

			m_pPublic.reset(new ECC::RangeProof::Public);
			m_pPublic->m_Value = cid.m_Value;
			m_pPublic->Create(skSign, cp, oracle);
		}
		else
		{
			PackedKA kida;
			cp.m_Blob.p = &kida;
			cp.m_Blob.n = sizeof(kida);
			kida.m_Kid = cid;
			kida.m_AssetID = cid.m_AssetID;

			if (OpCode::Mpc_2 != eOp)
				m_pConfidential.reset(new ECC::RangeProof::Confidential);
			else
				assert(m_pConfidential);

			ECC::Scalar::Native pKExtra[_countof(pUser->m_pExtra)];
			if (pUser)
			{
				for (uint32_t i = 0; i < static_cast<uint32_t>(_countof(pUser->m_pExtra)); i++)
					pKExtra[i] = pUser->m_pExtra[i];

				cp.m_pExtra = pKExtra;
			}

			if (bUseCoinKdf)
				m_pConfidential->Create(skSign, cp, oracle, &wrk.m_hGen);
			else
			{
				ECC::RangeProof::Confidential::Nonces nonces; // not required, leave it zero (set in c'tor)

				if (OpCode::Mpc_1 == eOp)
				{
					ZeroObject(m_pConfidential->m_Part2);
					m_pConfidential->CoSign(nonces, skSign, cp, oracle, ECC::RangeProof::Confidential::Phase::Step2, &wrk.m_hGen); // stop after Part2
				}
				else
				{
					// by now Part2 and Part3 
					m_pConfidential->CoSign(nonces, skSign, cp, oracle, ECC::RangeProof::Confidential::Phase::Finalize, &wrk.m_hGen);
				}
			}
		}
	}

	void Output::GenerateSeedKid(ECC::uintBig& seed, const ECC::Point& commitment, Key::IPKdf& tagKdf)
	{
		ECC::Hash::Processor() << commitment >> seed;

		ECC::Scalar::Native sk;
		tagKdf.DerivePKey(sk, seed);

		ECC::Hash::Processor() << sk >> seed;
	}

	void Output::Prepare(ECC::Oracle& oracle, Height hScheme) const
	{
		oracle << m_Incubation;

		if (hScheme >= Rules::get().pForks[1].m_Height)
		{
			oracle << m_Commitment;
		}
	}

	bool Output::Recover(Height hScheme, Key::IPKdf& tagKdf, CoinID& cid, User* pUser) const
	{
		ECC::RangeProof::CreatorParams cp;
		GenerateSeedKid(cp.m_Seed.V, m_Commitment, tagKdf);

		ECC::Oracle oracle;
		Prepare(oracle, hScheme);

		if (m_pConfidential)
		{
			PackedKA kida;
			cp.m_Blob.p = &kida;
			cp.m_Blob.n = sizeof(kida);

			ECC::Scalar::Native pKExtra[_countof(pUser->m_pExtra)];
			if (pUser)
				cp.m_pExtra = pKExtra;

			if (!m_pConfidential->Recover(oracle, cp))
				return false;

			Cast::Down<Key::ID>(cid) = kida.m_Kid;
			kida.m_AssetID.Export(cid.m_AssetID);

			if (pUser)
			{
				for (uint32_t i = 0; i < static_cast<uint32_t>(_countof(pUser->m_pExtra)); i++)
					pUser->m_pExtra[i] = pKExtra[i];
			}
		}
		else
		{
			if (!m_pPublic)
				return false;

			Key::ID::Packed kid;
			cp.m_Blob.p = &kid;
			cp.m_Blob.n = sizeof(kid);

			if (!m_pPublic->Recover(cp))
				return false;

			Cast::Down<Key::ID>(cid) = kid;
			cid.m_AssetID = 0; // can't be recovered atm

			if (pUser)
				ZeroObject(*pUser); // can't be recovered
		}


		// Skip further verification, assuming no need to fully reconstruct the commitment
		cid.m_Value = cp.m_Value;

		return true;
	}

	bool Output::VerifyRecovered(Key::IPKdf& coinKdf, const CoinID& cid) const
	{
		// reconstruct the commitment
		ECC::Mode::Scope scope(ECC::Mode::Fast);

		ECC::Point::Native comm, comm2;
		if (!comm2.Import(m_Commitment))
			return false;

		CoinID::Worker(cid).Recover(comm, coinKdf);

		comm = -comm;
		comm += comm2;
		
		return (comm == Zero);
	}

	void HeightAdd(Height& trg, Height val)
	{
		trg += val;
		if (trg < val)
			trg = Height(-1);
	}

	Height Output::get_MinMaturity(Height h) const
	{
		HeightAdd(h, m_Coinbase ? Rules::get().Maturity.Coinbase : Rules::get().Maturity.Std);
		HeightAdd(h, m_Incubation);
		return h;
	}

	/////////////
	// TxKernel
	const ECC::Hash::Value& TxKernelStd::HashLock::get_Image(ECC::Hash::Value& hv) const
	{
		if (m_IsImage)
			return m_Value;

		ECC::Hash::Processor() << m_Value >> hv;
		return hv;
	}

	void TxKernel::HashBase(ECC::Hash::Processor& hp) const
	{
		hp	<< m_Fee
			<< m_Height.m_Min
			<< m_Height.m_Max;
	}

	void TxKernel::HashNested(ECC::Hash::Processor& hp) const
	{
		for (auto it = m_vNested.begin(); ; it++)
		{
			bool bBreak = (m_vNested.end() == it);
			hp << bBreak;

			if (bBreak)
				break;

			TxKernel& v = *(*it);
			v.UpdateID();

			hp << v.m_Internal.m_ID;
		}
	}

	void TxKernelStd::UpdateID()
	{
		m_Internal.m_HasNonStd = false;

		ECC::Hash::Processor hp;
		HashBase(hp);

		uint8_t nFlags =
			(m_pHashLock ? 1 : 0) |
			(m_pRelativeLock ? 2 : 0) |
			(m_CanEmbed ? 4 : 0);

		hp	<< m_Commitment
			<< Amount(0) // former m_AssetEmission
			<< nFlags;

		if (m_pHashLock)
		{
			ECC::Hash::Value hv;
			hp << m_pHashLock->get_Image(hv);
		}

		if (m_pRelativeLock)
		{
			hp
				<< m_pRelativeLock->m_ID
				<< m_pRelativeLock->m_LockHeight;
		}

		HashNested(hp);
		hp >> m_Internal.m_ID;

		for (auto it = m_vNested.begin(); m_vNested.end() != it; it++)
		{
			const TxKernel& v = *(*it);
			if (v.m_Internal.m_HasNonStd)
			{
				m_Internal.m_HasNonStd = true;
				break;
			}
		}
	}

	bool TxKernel::IsValidBase(Height hScheme, ECC::Point::Native& exc, const TxKernel* pParent, ECC::Point::Native* pComm) const
	{
		const Rules& r = Rules::get(); // alias
		if ((hScheme < r.pForks[1].m_Height) && m_CanEmbed)
			return false; // unsupported for that version

		if (pParent)
		{
			if (!m_CanEmbed)
				return false;

			// nested kernel restrictions
			if ((m_Height.m_Min > pParent->m_Height.m_Min) ||
				(m_Height.m_Max < pParent->m_Height.m_Max))
				return false; // parent Height range must be contained in ours.
		}

		if (!m_vNested.empty())
		{
			ECC::Point::Native excNested(Zero);

			const TxKernel* p0Krn = nullptr;
			for (auto it = m_vNested.begin(); m_vNested.end() != it; it++)
			{
				const TxKernel& v = *(*it);

				// sort for nested kernels is not important. But for 'historical' reasons it's enforced up to Fork2
				// Remove this code once Fork2 is reached iff no multiple nested kernels
				if ((hScheme < r.pForks[2].m_Height) && p0Krn && (*p0Krn > v))
					return false;
				p0Krn = &v;

				if (!v.IsValid(hScheme, excNested, this))
					return false;
			}

			if (hScheme < r.pForks[2].m_Height)
			{
				// Prior to Fork2 the parent commitment was supposed to include the nested. But nested kernels are unlikely to be seen up to Fork2.
				// Remove this code once Fork2 is reached iff no such kernels exist
				if (!pComm)
					return false;
				excNested = -excNested;
				(*pComm) += excNested;
			}
			else
				exc += excNested;
		}

		return true;
	}

#define THE_MACRO(id, name) \
	TxKernel::Subtype::Enum TxKernel##name::get_Subtype() const \
	{ \
		return Subtype::name; \
	}

	BeamKernelsAll(THE_MACRO)
#undef THE_MACRO


	bool TxKernelStd::IsValid(Height hScheme, ECC::Point::Native& exc, const TxKernel* pParent /* = nullptr */) const
	{
		const Rules& r = Rules::get(); // alias
		if (m_pRelativeLock)
		{
			if (hScheme < r.pForks[1].m_Height)
				return false; // unsupported for that version

			if ((hScheme >= r.pForks[2].m_Height) && !m_pRelativeLock->m_LockHeight)
				return false; // zero m_LockHeight makes no sense, but allowed prior to Fork2
		}

		ECC::Point::Native pt;
		if (!pt.ImportNnz(m_Commitment))
			return false;

		exc += pt;

		if (!IsValidBase(hScheme, exc, pParent, &pt))
			return false;

		if (!m_Signature.IsValid(m_Internal.m_ID, pt))
			return false;

		return true;
	}

	void TxKernel::AddStats(TxStats& s) const
	{
		s.m_Kernels++;
		s.m_Fee += uintBigFrom(m_Fee);

		for (auto it = m_vNested.begin(); m_vNested.end() != it; it++)
			(*it)->AddStats(s);
	}

	int TxKernel::cmp(const TxKernel& v) const
	{
		CMP_MEMBER(m_Internal.m_HasNonStd)

		if (m_Internal.m_HasNonStd)
			return 0; // no sort for non-std kernels (always keep their order)

		Subtype::Enum t0 = get_Subtype();
		Subtype::Enum t1 = v.get_Subtype();
		CMP_SIMPLE(t0, t1)

		return cmp_Subtype(v);
	}

	int TxKernel::cmp_Subtype(const TxKernel&) const
	{
		return 0; // currentl unreachable: all kernels besides TxKernelStd are defined as 'non-standard', and should not be compared
	}

	int TxKernelStd::cmp_Subtype(const TxKernel& v_) const
	{
		const TxKernelStd& v = Cast::Up<TxKernelStd>(v_);

		CMP_MEMBER_EX(m_Commitment)
		CMP_MEMBER_EX(m_Signature)
		CMP_MEMBER(m_Fee)
		CMP_MEMBER(m_Height.m_Min)
		CMP_MEMBER(m_Height.m_Max)

		auto it0 = m_vNested.begin();
		auto it1 = v.m_vNested.begin();

		for ( ; m_vNested.end() != it0; it0++, it1++)
		{
			if (v.m_vNested.end() == it1)
				return 1;

			int n = (*it0)->cmp(*(*it1));
			if (n)
				return n;
		}

		if (v.m_vNested.end() != it1)
			return -1;

		CMP_MEMBER_PTR(m_pHashLock)
		CMP_MEMBER_PTR(m_pRelativeLock)

		return 0;
	}

	int TxKernelStd::HashLock::cmp(const HashLock& v) const
	{
		CMP_MEMBER_EX(m_Value)
		return 0;
	}

	int TxKernelStd::RelativeLock::cmp(const RelativeLock& v) const
	{
		CMP_MEMBER_EX(m_ID)
		CMP_MEMBER(m_LockHeight)
		return 0;
	}

	void TxKernelStd::Sign(const ECC::Scalar::Native& sk)
	{
		m_Commitment = ECC::Context::get().G * sk;
		UpdateID();
		m_Signature.Sign(m_Internal.m_ID, sk);
	}

	void TxKernel::CopyFrom(const TxKernel& v)
	{
		m_Internal = v.m_Internal;
		m_Fee = v.m_Fee;
		m_Height = v.m_Height;
		m_CanEmbed = v.m_CanEmbed;

		m_vNested.resize(v.m_vNested.size());

		for (size_t i = 0; i < v.m_vNested.size(); i++)
			v.m_vNested[i]->Clone(m_vNested[i]);
	}

	void TxKernelStd::Clone(TxKernel::Ptr& p) const
	{
		p.reset(new TxKernelStd);
		TxKernelStd& v = Cast::Up<TxKernelStd>(*p);

		v.CopyFrom(*this);
		v.m_Commitment = m_Commitment;
		v.m_Signature = m_Signature;
		ClonePtr(v.m_pHashLock, m_pHashLock);
		ClonePtr(v.m_pRelativeLock, m_pRelativeLock);
	}

	bool TxKernel::IWalker::Process(const std::vector<TxKernel::Ptr>& v)
	{
		for (size_t i = 0; i < v.size(); i++)
			if (!Process(*v[i]))
				return false;
		return true;
	}

	bool TxKernel::IWalker::Process(const TxKernel& krn)
	{
		bool bRet = 
			Process(krn.m_vNested) &&
			OnKrn(krn);

		if (bRet)
			m_nKrnIdx++;

		return bRet;
	}

	void TxKernelNonStd::UpdateID()
	{
		m_Internal.m_HasNonStd = true; // I'm non-standard already
		UpdateMsg();
		MsgToID();
	}

	void TxKernelNonStd::UpdateMsg()
	{
		ECC::Hash::Processor hp;

		HashBase(hp);

		ECC::Point comm(Zero); // invalid point, avoid collision with Std kernel, which provides the commitment here
		bool bFlag = m_CanEmbed && (m_Height.m_Min >= Rules::get().pForks[3].m_Height);
		comm.m_Y = bFlag ? 2 : 1;

		hp
			<< comm
			<< static_cast<uint32_t>(get_Subtype());

		HashNested(hp);
		HashSelfForMsg(hp);

		hp >> m_Msg;
	}

	void TxKernelNonStd::MsgToID()
	{
		ECC::Hash::Processor hp;
		hp << m_Msg;
		HashSelfForID(hp);
		hp >> m_Internal.m_ID;
	}

	void TxKernelNonStd::CopyFrom(const TxKernelNonStd& v)
	{
		TxKernel::CopyFrom(v);
		m_Msg = v.m_Msg;
	}

	void TxKernelNonStd::AddStats(TxStats& s) const
	{
		TxKernel::AddStats(s);
		s.m_KernelsNonStd++;
	}

	/////////////
	// TxKernelAssetControl
	void TxKernelAssetControl::HashSelfForMsg(ECC::Hash::Processor& hp) const
	{
		hp
			<< m_Commitment
			<< m_Owner;
	}

	void TxKernelAssetControl::HashSelfForID(ECC::Hash::Processor& hp) const
	{
		hp.Serialize(m_Signature);
	}

	bool TxKernelAssetControl::IsValid(Height hScheme, ECC::Point::Native& exc, const TxKernel* pParent /* = nullptr */) const
	{
		if (!IsValidBase(hScheme, exc, pParent))
			return false;

		const Rules& r = Rules::get(); // alias
		if ((hScheme < r.pForks[2].m_Height) || !r.CA.Enabled)
			return false; // unsupported for that version

		ECC::Point::Native pPt[2];
		if (!pPt[0].ImportNnz(m_Commitment))
			return false;

		exc += pPt[0];

		if (!m_Owner.ExportNnz(pPt[1]))
			return false;

		assert(m_Owner != Zero); // the above ensures this

		// prover must prove knowledge of excess AND m_AssetID sk
		return m_Signature.IsValid(ECC::Context::get().m_Sig.m_CfgG2, m_Msg, m_Signature.m_pK, pPt);
	}

	void TxKernelAssetControl::CopyFrom(const TxKernelAssetControl& v)
	{
		TxKernelNonStd::CopyFrom(v);
		m_Commitment = v.m_Commitment;
		m_Signature = v.m_Signature;
		m_Owner = v.m_Owner;
	}

	void TxKernelAssetControl::Sign_(const ECC::Scalar::Native& sk, const ECC::Scalar::Native& skAsset)
	{
		m_Commitment = ECC::Context::get().G * sk;
		UpdateMsg();

		ECC::Scalar::Native pSk[2] = { sk, skAsset };
		ECC::Scalar::Native res;
		m_Signature.Sign(ECC::Context::get().m_Sig.m_CfgG2, m_Msg, m_Signature.m_pK, pSk, &res);

		MsgToID();
	}

	void TxKernelAssetControl::Sign(const ECC::Scalar::Native& sk, Key::IKdf& kdf, const Asset::Metadata& md)
	{
		ECC::Scalar::Native skAsset;
		kdf.DeriveKey(skAsset, md.m_Hash);

		m_Owner.FromSk(skAsset);

		Sign_(sk, skAsset);
	}

	void TxKernelAssetControl::get_Sk(ECC::Scalar::Native& sk, Key::IKdf& kdf)
	{
		m_Commitment = Zero;
		UpdateMsg();

		ECC::Hash::Processor()
			<< "ac.sk"
			<< m_Msg
			>> m_Msg;

		kdf.DeriveKey(sk, m_Msg);
	}

	/////////////
	// TxKernelAssetEmit
	void TxKernelAssetEmit::HashSelfForMsg(ECC::Hash::Processor& hp) const
	{
		TxKernelAssetControl::HashSelfForMsg(hp);
		hp
			<< m_AssetID
			<< Amount(m_Value);
	}

	bool TxKernelAssetEmit::IsValid(Height hScheme, ECC::Point::Native& exc, const TxKernel* pParent /* = nullptr */) const
	{
		if (!TxKernelAssetControl::IsValid(hScheme, exc, pParent))
			return false;

		if (!m_Value || !m_AssetID)
			return false;

		CoinID::Generator g(m_AssetID);

		// In case of block validation with multiple asset instructions it's better to calculate this via MultiMac than multiplying each point separately
		Amount val;
		if (m_Value > 0)
		{
			val = m_Value;
			g.m_hGen = -g.m_hGen;
		}
		else
		{
			val = -m_Value;
		}

		g.AddValue(exc, val);

		return true;
	}

	void TxKernelAssetEmit::Clone(TxKernel::Ptr& p) const
	{
		p.reset(new TxKernelAssetEmit);
		TxKernelAssetEmit& v = Cast::Up<TxKernelAssetEmit>(*p);

		v.CopyFrom(*this);
		v.m_AssetID = m_AssetID;
		v.m_Value = m_Value;
	}

	/////////////
	// TxKernelAssetCreate
	bool TxKernelAssetCreate::IsValid(Height hScheme, ECC::Point::Native& exc, const TxKernel* pParent /* = nullptr */) const
	{
		if (!TxKernelAssetControl::IsValid(hScheme, exc, pParent))
			return false;

		if (m_MetaData.m_Value.size() > Asset::Info::s_MetadataMaxSize)
			return false;

		ECC::Point::Native pt = ECC::Context::get().H * Rules::get().CA.DepositForList;
		exc += pt;

		return true;
	}

	void TxKernelAssetCreate::Clone(TxKernel::Ptr& p) const
	{
		p.reset(new TxKernelAssetCreate);
		TxKernelAssetCreate& v = Cast::Up<TxKernelAssetCreate>(*p);

		v.CopyFrom(*this);
		v.m_MetaData = m_MetaData;
	}

	void TxKernelAssetCreate::HashSelfForMsg(ECC::Hash::Processor& hp) const
	{
		TxKernelAssetControl::HashSelfForMsg(hp);
		hp << m_MetaData.m_Hash;
	}

	void TxKernelAssetCreate::Sign(const ECC::Scalar::Native& sk, Key::IKdf& kdf)
	{
		TxKernelAssetControl::Sign(sk, kdf, m_MetaData);
	}

	/////////////
	// TxKernelAssetDestroy
	void TxKernelAssetDestroy::HashSelfForMsg(ECC::Hash::Processor& hp) const
	{
		TxKernelAssetControl::HashSelfForMsg(hp);
		hp << m_AssetID;
	}

	bool TxKernelAssetDestroy::IsValid(Height hScheme, ECC::Point::Native& exc, const TxKernel* pParent /* = nullptr */) const
	{
		if (!TxKernelAssetControl::IsValid(hScheme, exc, pParent))
			return false;

		ECC::Point::Native pt = ECC::Context::get().H * Rules::get().CA.DepositForList;

		pt = -pt;
		exc += pt;

		return true;
	}

	void TxKernelAssetDestroy::Clone(TxKernel::Ptr& p) const
	{
		p.reset(new TxKernelAssetDestroy);
		TxKernelAssetDestroy& v = Cast::Up<TxKernelAssetDestroy>(*p);

		v.CopyFrom(*this);
		v.m_AssetID = m_AssetID;
	}

	/////////////
	// TxKernelShieldedOutput
	bool TxKernelShieldedOutput::IsValid(Height hScheme, ECC::Point::Native& exc, const TxKernel* pParent /* = nullptr */) const
	{
		if (!IsValidBase(hScheme, exc, pParent))
			return false;

		const Rules& r = Rules::get(); // alias
		if ((hScheme < r.pForks[2].m_Height) || !r.Shielded.Enabled)
			return false; // unsupported for that version

		if (m_Txo.m_pAsset && !r.CA.Enabled)
			return false; // unsupported for that version

		ECC::Oracle oracle;
		oracle << m_Msg;

		ECC::Point::Native comm, ser;
		if (!m_Txo.IsValid(oracle, comm, ser))
			return false;

		exc += comm;
		return true;
	}

	void TxKernelShieldedOutput::HashSelfForMsg(ECC::Hash::Processor& hp) const
	{
	}

	void TxKernelShieldedOutput::HashSelfForID(ECC::Hash::Processor& hp) const
	{
		hp.Serialize(m_Txo.m_RangeProof);
	}

	void TxKernelShieldedOutput::Clone(TxKernel::Ptr& p) const
	{
		p.reset(new TxKernelShieldedOutput);
		TxKernelShieldedOutput& v = Cast::Up<TxKernelShieldedOutput>(*p);

		v.CopyFrom(*this);
		v.m_Txo = m_Txo;
	}

	void TxKernelShieldedOutput::AddStats(TxStats& s) const
	{
		TxKernelNonStd::AddStats(s);
		s.m_OutputsShielded++;
	}

	/////////////
	// TxKernelShieldedInput
	bool TxKernelShieldedInput::IsValid(Height hScheme, ECC::Point::Native& exc, const TxKernel* pParent /* = nullptr */) const
	{
		if (!IsValidBase(hScheme, exc, pParent))
			return false;

		const Rules& r = Rules::get(); // alias
		if ((hScheme < r.pForks[2].m_Height) || !r.Shielded.Enabled)
			return false; // unsupported for that version

		ECC::Point ptNeg = m_SpendProof.m_Commitment;
		ptNeg.m_Y = !ptNeg.m_Y; // probably faster than negating the result

		ECC::Point::Native comm;
		if (m_pAsset)
		{
			if (!r.CA.Enabled)
				return false;

			if (!m_pAsset->IsValid(comm))
				return false;
		}

		if (!comm.ImportNnz(ptNeg))
			return false;

		exc += comm;
		return true; // Spend proof verification is not done here
	}

	void TxKernelShieldedInput::HashSelfForMsg(ECC::Hash::Processor& hp) const
	{
		hp << m_WindowEnd;
	}

	void TxKernelShieldedInput::HashSelfForID(ECC::Hash::Processor& hp) const
	{
		hp.Serialize(m_SpendProof);
	}

	void TxKernelShieldedInput::Clone(TxKernel::Ptr& p) const
	{
		p.reset(new TxKernelShieldedInput);
		TxKernelShieldedInput& v = Cast::Up<TxKernelShieldedInput>(*p);

		v.CopyFrom(*this);
		v.m_WindowEnd = m_WindowEnd;
		v.m_SpendProof = m_SpendProof;

		if (m_pAsset)
			m_pAsset->Clone(v.m_pAsset);
		else
			v.m_pAsset.reset();
	}

	void TxKernelShieldedInput::AddStats(TxStats& s) const
	{
		TxKernelNonStd::AddStats(s);
		s.m_InputsShielded++;
	}

	void TxKernelShieldedInput::Sign(Lelantus::Prover& p, Asset::ID aid, bool bHideAssetAlways /* = false */)
	{
		ECC::Oracle oracle;
		oracle << m_Msg;

		// auto-generate seed for sigma proof and m_R_Output
		ECC::NoLeak<ECC::uintBig> hvSeed;
		ECC::GenRandom(hvSeed.V); // use both deterministic and random

		Lelantus::Prover::Witness& w = p.m_Witness; // alias

		ECC::Oracle(oracle) // copy
			<< hvSeed.V
			<< w.m_L
			<< w.m_V
			<< w.m_R
			<< w.m_R_Output
			<< w.m_SpendSk
			>> hvSeed.V;

		ECC::NonceGenerator("krn.sh.i")
			<< hvSeed.V
			>> hvSeed.V;

		ECC::Point::Native hGen;
		if (aid)
			Asset::Base(aid).get_Generator(hGen);

		if (aid || bHideAssetAlways)
		{
			// not necessary for beams, just a demonstration of assets support
			m_pAsset = std::make_unique<Asset::Proof>();
			w.m_R_Adj = w.m_R_Output;
			m_pAsset->Create(hGen, w.m_R_Adj, w.m_V, aid, hGen, &hvSeed.V);
		}

		p.Generate(hvSeed.V, oracle, &hGen);

		MsgToID();
	}

	/////////////
	// TxKernelContractControl
	bool TxKernelContractControl::IsValid(Height hScheme, ECC::Point::Native& exc, const TxKernel* pParent /* = nullptr */) const
	{
		if (!IsValidBase(hScheme, exc, pParent))
			return false;

		const Rules& r = Rules::get(); // alias
		if (hScheme < r.pForks[3].m_Height)
			return false; // unsupported for that version

		ECC::Point::Native comm;
		if (!comm.ImportNnz(m_Commitment))
			return false;

		exc += comm;
		return true; // the rest is deferred till the context-bound validation
	}

	void TxKernelContractControl::CopyFrom(const TxKernelContractControl& v)
	{
		TxKernelNonStd::CopyFrom(v);
		m_Commitment = v.m_Commitment;
		m_Signature = v.m_Signature;
		m_Args = v.m_Args;
	}

	void TxKernelContractControl::HashSelfForMsg(ECC::Hash::Processor& hp) const
	{
		hp
			<< m_Commitment
			<< m_Args.size()
			<< Blob(m_Args);
	}

	void TxKernelContractControl::HashSelfForID(ECC::Hash::Processor& hp) const
	{
		hp.Serialize(m_Signature);
	}

	void TxKernelContractControl::Sign(const ECC::Scalar::Native* pK, uint32_t nKeys, const ECC::Point::Native& ptFunds)
	{
		assert(nKeys);
		ECC::Point::Native pt = ECC::Context::get().G * pK[nKeys - 1];
		pt += ptFunds;
		m_Commitment = pt;

		UpdateMsg();

		ECC::Hash::Processor hp;
		hp << m_Msg;

		for (uint32_t i = 0; i + 1 < nKeys; i++)
		{
			pt = ECC::Context::get().G * pK[i];
			hp << pt;
		}

		ECC::Hash::Value hv;
		hp
			<< m_Commitment
			>> hv;

		ECC::SignatureBase::Config cfg = ECC::Context::get().m_Sig.m_CfgG1; // copy
		cfg.m_nKeys = nKeys;

		ECC::Scalar::Native res;
		ECC::SignatureBase& sig = m_Signature;
		sig.Sign(cfg, hv, &m_Signature.m_k, pK, &res);

		MsgToID();
	}

	void TxKernelContractControl::AddStats(TxStats& s) const
	{
		TxKernelNonStd::AddStats(s);
		s.m_Contract++;
	}

	/////////////
	// TxKernelContractCreate
	void TxKernelContractCreate::Clone(TxKernel::Ptr& p) const
	{
		p.reset(new TxKernelContractCreate);
		TxKernelContractCreate& v = Cast::Up<TxKernelContractCreate>(*p);

		v.CopyFrom(*this);
		v.m_Data = m_Data;
	}

	void TxKernelContractCreate::HashSelfForMsg(ECC::Hash::Processor& hp) const
	{
		TxKernelContractControl::HashSelfForMsg(hp);
		hp
			<< m_Data.size()
			<< Blob(m_Data);
	}

	/////////////
	// TxKernelContractInvoke
	void TxKernelContractInvoke::Clone(TxKernel::Ptr& p) const
	{
		p.reset(new TxKernelContractInvoke);
		TxKernelContractInvoke& v = Cast::Up<TxKernelContractInvoke>(*p);

		v.CopyFrom(*this);
		v.m_Cid = m_Cid;
		v.m_iMethod = m_iMethod;
	}

	void TxKernelContractInvoke::HashSelfForMsg(ECC::Hash::Processor& hp) const
	{
		TxKernelContractControl::HashSelfForMsg(hp);
		hp
			<< m_Cid
			<< m_iMethod;
	}

	/////////////
	// FeeSettings

	struct FeeSettingsGlobal
	{
		Transaction::FeeSettings m_BeforeHF3;
		Transaction::FeeSettings m_AfterHF3;

		FeeSettingsGlobal()
		{
			m_BeforeHF3.m_Output = 10;
			m_BeforeHF3.m_Kernel = 10;
			m_BeforeHF3.m_Default = 100;

			m_BeforeHF3.m_ShieldedInputTotal = Rules::Coin / 100;
			m_BeforeHF3.m_ShieldedOutputTotal = Rules::Coin / 100;

			m_BeforeHF3.m_Bvm.m_ChargeUnitPrice = 10; // 10 groth
			m_BeforeHF3.m_Bvm.m_Minimum = 1000000; // 0.01 beam. This pays for 100K charge

			m_AfterHF3 = m_BeforeHF3;
			m_AfterHF3.m_Output = 18000;
			m_AfterHF3.m_Kernel = 10000;
			m_AfterHF3.m_Default = 100000; // exactly covers 5 outputs + 1 kernel

			m_AfterHF3.m_ShieldedInputTotal = 0;
		}

	} g_FeeSettingsGlobal;

	const Transaction::FeeSettings& Transaction::FeeSettings::get(Height h)
	{
		return (h >= Rules::get().pForks[3].m_Height) ?
			g_FeeSettingsGlobal.m_AfterHF3 :
			g_FeeSettingsGlobal.m_BeforeHF3;
	}

	Amount Transaction::FeeSettings::Calculate(const Transaction& t) const
	{
		TxStats s;
		t.get_Reader().AddStats(s);
		return Calculate(s);
	}

	Amount Transaction::FeeSettings::Calculate(const TxStats& s) const
	{
		return
			m_Output * s.m_Outputs +
			m_Kernel * (s.m_Kernels - s.m_InputsShielded - s.m_OutputsShielded) +
			m_ShieldedInputTotal * s.m_InputsShielded +
			m_ShieldedOutputTotal * s.m_OutputsShielded;
	}

	Amount Transaction::FeeSettings::CalculateForBvm(const TxStats& s, uint32_t nBvmCharge) const
	{
		Amount fee = m_Bvm.m_ChargeUnitPrice * nBvmCharge;
		Amount feeMin = m_Bvm.m_Minimum * s.m_Contract;

		return std::max(fee, feeMin);
	}

	Amount Transaction::FeeSettings::get_DefaultStd() const
	{
		return m_Default;
	}

	Amount Transaction::FeeSettings::get_DefaultShieldedOut(uint32_t nNumShieldedOutputs) const
	{
		return m_Default + m_ShieldedOutputTotal * nNumShieldedOutputs;
	}

	/////////////
	// Transaction
	template <class T>
	void RebuildVectorWithoutNulls(std::vector<T>& v, size_t nDel)
	{
		std::vector<T> vSrc;
		vSrc.swap(v);
		v.reserve(vSrc.size() - nDel);

		for (size_t i = 0; i < vSrc.size(); i++)
			if (vSrc[i])
				v.push_back(std::move(vSrc[i]));
	}

	int TxBase::CmpInOut(const Input& in, const Output& out)
	{
		return Cast::Down<TxElement>(in).cmp(out);
	}

	size_t TxVectors::Perishable::NormalizeP()
	{
		std::sort(m_vInputs.begin(), m_vInputs.end());
		std::sort(m_vOutputs.begin(), m_vOutputs.end());

		size_t nDel = 0;

		size_t i1 = 0;
		for (size_t i0 = 0; i0 < m_vInputs.size(); i0++)
		{
			Input::Ptr& pInp = m_vInputs[i0];

			for (; i1 < m_vOutputs.size(); i1++)
			{
				Output::Ptr& pOut = m_vOutputs[i1];

				int n = TxBase::CmpInOut(*pInp, *pOut);
				if (n <= 0)
				{
					if (!n)
					{
						pInp.reset();
						pOut.reset();
						nDel++;
						i1++;
					}
					break;
				}
			}
		}

		if (nDel)
		{
			RebuildVectorWithoutNulls(m_vInputs, nDel);
			RebuildVectorWithoutNulls(m_vOutputs, nDel);
		}

		return nDel;
	}

	void TxVectors::Eternal::NormalizeE()
	{
		std::sort(m_vKernels.begin(), m_vKernels.end());
	}

	size_t TxVectors::Full::Normalize()
	{
		NormalizeE();
		return NormalizeP();
	}

	template <typename T>
	void MoveIntoVec(std::vector<T>& trg, std::vector<T>& src)
	{
		if (trg.empty())
			trg = std::move(src);
		else
		{
			trg.reserve(trg.size() + src.size());

			for (size_t i = 0; i < src.size(); i++)
				trg.push_back(std::move(src[i]));

			src.clear();
		}
	}

	void TxVectors::Full::MoveInto(Full& trg)
	{
		MoveIntoVec(trg.m_vInputs, m_vInputs);
		MoveIntoVec(trg.m_vOutputs, m_vOutputs);
		MoveIntoVec(trg.m_vKernels, m_vKernels);
	}

	template <typename T>
	int CmpPtrVectors(const std::vector<T>& a, const std::vector<T>& b)
	{
		CMP_SIMPLE(a.size(), b.size())

		for (size_t i = 0; i < a.size(); i++)
		{
			CMP_PTRS(a[i], b[i])
		}

		return 0;
	}

	#define CMP_MEMBER_VECPTR(member) \
		{ \
			int n = CmpPtrVectors(member, v.member); \
			if (n) \
				return n; \
		}

	bool Transaction::IsValid(Context& ctx) const
	{
	    // Please do not rewrite to a shorter form.
	    // It is easy to debug/set breakpoints when code is like below
		if(!ctx.ValidateAndSummarize(*this, get_Reader()))
        {
		    return false;
        }

		if(!ctx.IsValidTransaction())
        {
		    return false;
        }
		
		return true;
	}

	void Transaction::get_Key(KeyType& key) const
	{
		// proper transactions must contain non-trivial offset, and this should be enough to identify it with sufficient probability
		// In case it's not specified - just ignore the collisions (means, part of those txs would not propagate)
		key = m_Offset.m_Value;
	}

	template <typename T>
	const T* get_FromVector(const std::vector<std::unique_ptr<T> >& v, size_t idx)
	{
		return (idx >= v.size()) ? NULL : v[idx].get();
	}

	void TxBase::IReader::Compare(IReader&& rOther, bool& bICover, bool& bOtherCovers)
	{
		bICover = bOtherCovers = true;
		Reset();
		rOther.Reset();

#define COMPARE_TYPE(var, fnNext) \
		while (var) \
		{ \
			if (!rOther.var) \
			{ \
				bOtherCovers = false; \
				break; \
			} \
 \
			int n = var->cmp(*rOther.var); \
			if (n < 0) \
				bOtherCovers = false; \
			if (n > 0) \
				bICover = false; \
			if (n <= 0) \
				fnNext(); \
			if (n >= 0) \
				rOther.fnNext(); \
		} \
 \
		if (rOther.var) \
			bICover = false;

		COMPARE_TYPE(m_pUtxoIn, NextUtxoIn)
		COMPARE_TYPE(m_pUtxoOut, NextUtxoOut)
		COMPARE_TYPE(m_pKernel, NextKernel)
	}

	void TxBase::IReader::AddStats(TxStats& s)
	{
		Reset();

		for (; m_pUtxoIn; NextUtxoIn())
			m_pUtxoIn->AddStats(s);

		for (; m_pUtxoOut; NextUtxoOut())
			m_pUtxoOut->AddStats(s);

		for (; m_pKernel; NextKernel())
			m_pKernel->AddStats(s);
	}

	void TxVectors::Reader::Clone(Ptr& pOut)
	{
		pOut.reset(new Reader(m_P, m_E));
	}

	void TxVectors::Reader::Reset()
	{
		ZeroObject(m_pIdx);

		m_pUtxoIn = get_FromVector(m_P.m_vInputs, 0);
		m_pUtxoOut = get_FromVector(m_P.m_vOutputs, 0);
		m_pKernel = get_FromVector(m_E.m_vKernels, 0);
	}

	void TxVectors::Reader::NextUtxoIn()
	{
		m_pUtxoIn = get_FromVector(m_P.m_vInputs, ++m_pIdx[0]);
	}

	void TxVectors::Reader::NextUtxoOut()
	{
		m_pUtxoOut = get_FromVector(m_P.m_vOutputs, ++m_pIdx[1]);
	}

	void TxVectors::Reader::NextKernel()
	{
		m_pKernel = get_FromVector(m_E.m_vKernels, ++m_pIdx[2]);
	}

	void TxVectors::Writer::Write(const Input& v)
	{
		PushVectorPtr(m_P.m_vInputs, v);
	}

	void TxVectors::Writer::Write(const Output& v)
	{
		PushVectorPtr(m_P.m_vOutputs, v);
	}

	void TxVectors::Writer::Write(const TxKernel& v)
	{
		m_E.m_vKernels.emplace_back();
		v.Clone(m_E.m_vKernels.back());
	}

	/////////////
	// AmountBig
	namespace AmountBig
	{
		Amount get_Lo(const Type& x)
		{
			Amount res;
			x.ExportWord<1>(res);
			return res;
		}

		Amount get_Hi(const Type& x)
		{
			Amount res;
			x.ExportWord<0>(res);
			return res;
		}

		void AddTo(ECC::Point::Native& res, const Type& x)
		{
			ECC::Mode::Scope scope(ECC::Mode::Fast);

			if (get_Hi(x))
			{
				ECC::Scalar s;
				s.m_Value = x;
				res += ECC::Context::get().H_Big * s;
			}
			else
			{
				Amount lo = get_Lo(x);
				if (lo)
					res += ECC::Context::get().H * lo;
			}
		}

		void AddTo(ECC::Point::Native& res, const Type& x, const ECC::Point::Native& hGen)
        {
            ECC::Mode::Scope scope(ECC::Mode::Fast);
            ECC::Scalar s;
            s.m_Value = x;
			res += hGen * s;
        }
	} // namespace AmountBig


	/////////////
	// Rules

	Rules g_Rules; // refactor this to enable more flexible acess for current rules (via TLS or etc.)
	thread_local const Rules* g_pRulesOverride = nullptr;

	Rules& Rules::get()
	{
		return g_pRulesOverride ? Cast::NotConst(*g_pRulesOverride) : g_Rules;
	}

	Rules::Scope::Scope(const Rules& r) {
		m_pPrev = g_pRulesOverride;
		g_pRulesOverride = &r;
	}

	Rules::Scope::~Scope() {
		g_pRulesOverride = m_pPrev;
	}

	const Height Rules::HeightGenesis	= 1;

	Rules::Rules()
	{
		TreasuryChecksum = {
			0xcf, 0x9c, 0xc2, 0xdf, 0x67, 0xa2, 0x24, 0x19,
			0x2d, 0x2f, 0x88, 0xda, 0x20, 0x20, 0x00, 0xac,
			0x94, 0xb9, 0x11, 0x45, 0x26, 0x51, 0x3a, 0x8f,
			0xc0, 0x7c, 0xd2, 0x58, 0xcd, 0x7e, 0x50, 0x70,
		};

		Prehistoric = {
			// BTC Block #556833
			0x00, 0x00, 0x00, 0x00, 0x00, 0x00, 0x00, 0x00,
			0x00, 0x25, 0x2d, 0x12, 0x33, 0xb4, 0x5d, 0xb2,
			0x39, 0x81, 0x47, 0x67, 0x6e, 0x16, 0x62, 0xf4,
			0x3c, 0x26, 0xa5, 0x26, 0xd2, 0xe2, 0x20, 0x63,
		};

		ZeroObject(pForks);

<<<<<<< HEAD
		pForks[1].m_Height = 1;
		pForks[2].m_Height = 1;
		pForks[3].m_Height = 1;
=======
		pForks[1].m_Height = 30;
		pForks[2].m_Height = 30;
		pForks[3].m_Height = 8500;
>>>>>>> cdb9b096

		// future forks
		for (size_t i = 4; i < _countof(pForks); i++)
			pForks[i].m_Height = MaxHeight;
	}

	Amount Rules::get_EmissionEx(Height h, Height& hEnd, Amount base) const
	{
		h -= Rules::HeightGenesis; // may overflow, but it's ok. If h < HeightGenesis (which must not happen anyway) - then it'll give a huge height, for which the emission would be zero anyway.

		// Current emission strategy:
		// at Emission.Drop0 - 1/2
		// at Emission.Drop1 - 5/8
		// each Emission.Drop1 cycle - 1/2

		if (h < Emission.Drop0)
		{
			hEnd = Rules::HeightGenesis + Emission.Drop0;
			return base;
		}

		assert(Emission.Drop1);
		Height n = 1 + (h - Emission.Drop0) / Emission.Drop1;

		const uint32_t nBitsMax = sizeof(Amount) << 3;
		if (n >= nBitsMax)
		{
			hEnd = MaxHeight;
			return 0;
		}

		hEnd = Rules::HeightGenesis + Emission.Drop0 + n * Emission.Drop1;

		if (n >= 2)
			base += (base >> 2); // the unusual part - add 1/4

		return base >> n;
	}

	Amount Rules::get_Emission(Height h)
	{
		return get().get_EmissionEx(h, h, get().Emission.Value0);
	}

	void Rules::get_Emission(AmountBig::Type& res, const HeightRange& hr)
	{
		get_Emission(res, hr, get().Emission.Value0);
	}

	void Rules::get_Emission(AmountBig::Type& res, const HeightRange& hr, Amount base)
	{
		res = Zero;

		if (hr.IsEmpty())
			return;

		for (Height hPos = hr.m_Min; ; )
		{
			Height hEnd;
			Amount nCurrent = get().get_EmissionEx(hPos, hEnd, base);
			if (!nCurrent)
				break;

			assert(hEnd > hPos);

			if (hr.m_Max < hEnd)
			{
				res += uintBigFrom(nCurrent) * uintBigFrom(hr.m_Max - hPos + 1);
				break;
			}

			res += uintBigFrom(nCurrent) * uintBigFrom(hEnd - hPos);
			hPos = hEnd;
		}
	}

	bool Rules::IsForkHeightsConsistent() const
	{
		if (pForks[0].m_Height != Rules::HeightGenesis - 1)
			return false;

		for (size_t i = 1; i < _countof(pForks); i++)
			if (pForks[i].m_Height < pForks[i - 1].m_Height)
				return false;

		return true;
	}

	void Rules::UpdateChecksum()
	{
		if (!IsForkHeightsConsistent())
			throw std::runtime_error("Inconsistent Forks");

		if (!CA.m_ProofCfg.get_N())
			throw std::runtime_error("Bad CA/Sigma cfg");

		uint32_t n1 = Shielded.m_ProofMin.get_N();
		uint32_t n2 = Shielded.m_ProofMax.get_N();

		if (!n1 || (n1 > n2))
			throw std::runtime_error("Bad Shielded/Sigma cfg");

		// all parameters, including const (in case they'll be hardcoded to different values in later versions)
		ECC::Oracle oracle;
		oracle
			<< ECC::Context::get().m_hvChecksum
			<< Prehistoric
			<< TreasuryChecksum
			<< HeightGenesis
			<< Coin
			<< Emission.Value0
			<< Emission.Drop0
			<< Emission.Drop1
			<< Maturity.Coinbase
			<< Maturity.Std
			<< MaxBodySize
			<< FakePoW
			<< AllowPublicUtxos
			<< false // deprecated CA.Enabled
			<< true // deprecated CA.Deposit
			<< DA.Target_s
			<< DA.MaxAhead_s
			<< DA.WindowWork
			<< DA.WindowMedian0
			<< DA.WindowMedian1
			<< DA.Difficulty0.m_Packed
			<< MaxRollback
			<< uint32_t(720) // deprecated parameter
			<< (uint32_t) Block::PoW::K
			<< (uint32_t) Block::PoW::N
			<< (uint32_t) Block::PoW::NonceType::nBits
			<< Magic.v0; // increment this whenever we change something in the protocol

		if (!Magic.IsTestnet)
			oracle << "masternet";

		oracle
			// out
			>> pForks[0].m_Hash;

		oracle
			<< "fork1"
			<< pForks[1].m_Height
			<< DA.Damp.M
			<< DA.Damp.N
			// out
			>> pForks[1].m_Hash;

		oracle
			<< "fork2"
			<< pForks[2].m_Height
			<< MaxKernelValidityDH
			<< Shielded.Enabled
			<< Magic.v2; // increment this whenever we change something in the protocol

		// for historical reasons we didn't include Shielded.MaxIns and Shielded.MaxOuts
		if ((Shielded.MaxIns != 20) || (Shielded.MaxOuts != 30))
		{
			oracle
				<< Shielded.MaxIns
				<< Shielded.MaxOuts;
		}

		oracle
			<< Shielded.m_ProofMax.n
			<< Shielded.m_ProofMax.M
			<< Shielded.m_ProofMin.n
			<< Shielded.m_ProofMin.M
			<< Shielded.MaxWindowBacklog
			<< CA.Enabled
			<< CA.DepositForList
			<< CA.LockPeriod
			<< CA.m_ProofCfg.n
			<< CA.m_ProofCfg.M
			<< Asset::ID(Asset::s_MaxCount)
			// out
			>> pForks[2].m_Hash;

		oracle
			<< "fork3"
			<< pForks[3].m_Height
			<< (uint32_t) 2 // bvm version
			// TODO: bvm contraints
			>> pForks[3].m_Hash;
	}

	const HeightHash* Rules::FindFork(const Merkle::Hash& hv) const
	{
		for (size_t i = _countof(pForks); i--; )
		{
			const HeightHash& x = pForks[i];

			if ((MaxHeight!= x.m_Height) && (x.m_Hash == hv))
				return pForks + i;
		}

		return nullptr;
	}

	uint32_t Rules::FindFork(Height h) const
	{
		for (uint32_t i = (uint32_t) _countof(pForks); i--; )
		{
			if (h >= pForks[i].m_Height)
				return i;
		}

		return 0; // should not be reached
	}

	Height Rules::get_ForkMaxHeightSafe(uint32_t iFork) const
	{
		assert(iFork < _countof(pForks));
		if (iFork + 1 < _countof(pForks))
		{
			Height h = pForks[iFork + 1].m_Height;
			if (h < MaxHeight)
				return h - 1;
		}

		return MaxHeight;
	}

	const HeightHash& Rules::get_LastFork() const
	{
		size_t i = _countof(pForks);
		while (--i)
		{
			if (MaxHeight != pForks[i].m_Height)
				break;
		}

		return pForks[i];
	}

	std::string Rules::get_SignatureStr() const
	{
		std::ostringstream os;

		for (size_t i = 0; i < _countof(pForks); i++)
		{
			const HeightHash& x = pForks[i];
			if (MaxHeight == x.m_Height)
				break; // skip those

			if (i)
				os << ", ";

			os << x;
		}

		return os.str();
	}

	int HeightHash::cmp(const HeightHash& v) const
	{
		CMP_MEMBER(m_Height)
		CMP_MEMBER_EX(m_Hash)
		return 0;
	}

	void ExecutorMT_R::StartThread(std::thread& t, uint32_t iThread)
	{
		t = std::thread(&ExecutorMT_R::RunThreadInternal, this, iThread, Rules::get());
	}

	void ExecutorMT_R::RunThreadInternal(uint32_t iThread, const Rules& r)
	{
		Rules::Scope scopeRules(r);
		RunThread(iThread);
	}

	void ExecutorMT_R::RunThread(uint32_t iThread)
	{
		Context ctx;
		ctx.m_iThread = iThread;
		RunThreadCtx(ctx);
	}

	/////////////
	// Block

	int Block::SystemState::Full::cmp(const Full& v) const
	{
		CMP_MEMBER(m_Height)
		CMP_MEMBER_EX(m_Kernels)
		CMP_MEMBER_EX(m_Definition)
		CMP_MEMBER_EX(m_Prev)
		CMP_MEMBER_EX(m_ChainWork)
		CMP_MEMBER(m_TimeStamp)
		CMP_MEMBER(m_PoW.m_Difficulty.m_Packed)
		CMP_MEMBER_EX(m_PoW.m_Nonce)
		CMP_MEMBER(m_PoW.m_Indices)
		return 0;
	}

	bool Block::SystemState::Full::IsNext(const Full& sNext) const
	{
		if (m_Height + 1 != sNext.m_Height)
			return false;

		Merkle::Hash hv;
		get_Hash(hv);
		return sNext.m_Prev == hv;
	}

	void Block::SystemState::Full::NextPrefix()
	{
		get_Hash(m_Prev);
		m_Height++;
	}

	void Block::SystemState::Full::get_HashInternal(Merkle::Hash& out, bool bTotal) const
	{
		// Our formula:
		ECC::Hash::Processor hp;
		hp
			<< m_Height
			<< m_Prev
			<< m_ChainWork
			<< m_Kernels
			<< m_Definition
			<< m_TimeStamp
			<< m_PoW.m_Difficulty.m_Packed;

		// Starting from Fork2: add Rules cfg. Make it harder to tamper using headers mined on different cfg
		const Rules& r = Rules::get();
		auto iFork = r.FindFork(m_Height);
		if (iFork >= 2)
			hp << r.pForks[iFork].m_Hash;

		if (bTotal)
		{
			hp
				<< Blob(&m_PoW.m_Indices.at(0), sizeof(m_PoW.m_Indices))
				<< m_PoW.m_Nonce;
		}

		hp >> out;
	}

	void Block::SystemState::Full::get_HashForPoW(Merkle::Hash& hv) const
	{
		get_HashInternal(hv, false);
	}

	void Block::SystemState::Full::get_Hash(Merkle::Hash& hv) const
	{
		if (m_Height >= Rules::HeightGenesis)
			get_HashInternal(hv, true);
		else
			hv = Rules::get().Prehistoric;
	}

	bool Block::SystemState::Full::IsSane() const
	{
		if (m_Height < Rules::HeightGenesis)
			return false;
		if ((m_Height == Rules::HeightGenesis) && !(m_Prev == Rules::get().Prehistoric))
			return false;

		return true;
	}

	void Block::SystemState::Full::get_ID(ID& out) const
	{
		out.m_Height = m_Height;
		get_Hash(out.m_Hash);
	}

	bool Block::SystemState::Full::IsValidPoW() const
	{
		if (Rules::get().FakePoW)
			return true;

		Merkle::Hash hv;
		get_HashForPoW(hv);
		return m_PoW.IsValid(hv.m_pData, hv.nBytes, m_Height);
	}

	bool Block::SystemState::Full::GeneratePoW(const PoW::Cancel& fnCancel)
	{
		Merkle::Hash hv;
		get_HashForPoW(hv);

		return m_PoW.Solve(hv.m_pData, hv.nBytes, m_Height, fnCancel);
	}

	bool Block::SystemState::Evaluator::get_Definition(Merkle::Hash& hv)
	{
		Merkle::Hash hvHist;
		return Interpret(hv, hvHist, get_History(hvHist), hv, get_Live(hv));
	}

	void Block::SystemState::Evaluator::GenerateProof()
	{
		Merkle::Hash hvDummy;
		get_Definition(hvDummy);
	}

	bool Block::SystemState::Evaluator::get_Live(Merkle::Hash& hv)
	{
		bool bUtxo = get_Utxos(hv);

		const Rules& r = Rules::get();
		if (m_Height < r.pForks[2].m_Height)
			return bUtxo;

		Merkle::Hash hvShielded, hvAssets;

		bool bShieldedAndAssets = Interpret(hvShielded, hvShielded, get_Shielded(hvShielded), hvAssets, get_Assets(hvAssets));

		if (m_Height >= r.pForks[3].m_Height)
			bUtxo = Interpret(hv, hv, bUtxo, hvAssets, get_Contracts(hvAssets));

		return Interpret(hv, hv, bUtxo, hvShielded, bShieldedAndAssets);
	}

	bool Block::SystemState::Evaluator::get_History(Merkle::Hash&)
	{
		return OnNotImpl();
	}

	bool Block::SystemState::Evaluator::get_Utxos(Merkle::Hash&)
	{
		return OnNotImpl();
	}

	bool Block::SystemState::Evaluator::get_Shielded(Merkle::Hash&)
	{
		return OnNotImpl();
	}

	bool Block::SystemState::Evaluator::get_Assets(Merkle::Hash&)
	{
		return OnNotImpl();
	}

	bool Block::SystemState::Evaluator::get_Contracts(Merkle::Hash&)
	{
		return OnNotImpl();
	}

	void ShieldedTxo::DescriptionOutp::get_Hash(Merkle::Hash& hv) const
	{
		ECC::Hash::Processor()
			<< "stxo-out"
			<< m_ID
			<< m_Height
			<< m_SerialPub
			<< m_Commitment
			>> hv;
	}

	void ShieldedTxo::DescriptionInp::get_Hash(Merkle::Hash& hv) const
	{
		ECC::Hash::Processor()
			<< "stxo-in"
			<< m_Height
			<< m_SpendPk
			>> hv;
	}

	struct Block::SystemState::Full::ProofVerifierHard
		:public Merkle::HardVerifier
		,public Evaluator
	{
		using HardVerifier::HardVerifier;

		bool Verify(const Full& s, uint64_t iIdx, uint64_t nCount)
		{
			if (!InterpretMmr(iIdx, nCount))
				return false;

			m_Height = s.m_Height;
			m_Verifier = true;

			GenerateProof();

			return
				IsEnd() &&
				(m_hv == s.m_Definition);
		}

		virtual void OnProof(Merkle::Hash&, bool bOnRight) override
		{
			InterpretOnce(!bOnRight);
		}
	};

	struct Block::SystemState::Full::ProofVerifier
		:public Evaluator
	{
		size_t m_Hashes = 0;
		const Merkle::Node* m_pNode = nullptr;

		bool VerifyKnownPartOrder(const Full& s, const Merkle::Proof& proof)
		{
			// deduce and verify the hashing direction of the last part
			m_Height = s.m_Height;
			m_Verifier = true;

			// Phase 1: count known elements
			GenerateProof();

			if (m_Hashes > proof.size())
				return false;
			if (!m_Hashes)
				return true; // nothing to check

			// Phase 2: verify order
			m_pNode = &proof.back() - (m_Hashes - 1);

			GenerateProof();
			return !m_Failed;
		}

		bool Verify(const Full& s, Merkle::Hash& hv, const Merkle::Proof& proof)
		{
			if (!VerifyKnownPartOrder(s, proof))
				return false;

			Merkle::Interpret(hv, proof);
			return hv == s.m_Definition;
		}

		virtual void OnProof(Merkle::Hash&, bool bOnRight) override
		{
			if (m_pNode)
			{
				if (m_pNode->first == bOnRight)
					m_Failed = true;

				m_pNode++;
			}
			else
				m_Hashes++;
		}
	};

	void Block::get_HashContractVar(Merkle::Hash& hv, const Blob& key, const Blob& val)
	{
		ECC::Hash::Processor()
			<< "beam.contract.val"
			<< key.n
			<< key
			<< val.n
			<< val
			>> hv;
	}

	bool Block::SystemState::Full::IsValidProofUtxo(const ECC::Point& comm, const Input::Proof& p) const
	{
		struct MyVerifier
			:public ProofVerifier
		{
			virtual bool get_Utxos(Merkle::Hash&) override {
				return true;
			}
		} v;

		Merkle::Hash hv;
		p.m_State.get_ID(hv, comm);

		return v.Verify(*this, hv, p.m_Proof);
	}

	bool Block::SystemState::Full::IsValidProofShieldedOutp(const ShieldedTxo::DescriptionOutp& d, const Merkle::Proof& p) const
	{
		Merkle::Hash hv;
		d.get_Hash(hv);
		return IsValidProofShielded(hv, p);
	}

	bool Block::SystemState::Full::IsValidProofShieldedInp(const ShieldedTxo::DescriptionInp& d, const Merkle::Proof& p) const
	{
		Merkle::Hash hv;
		d.get_Hash(hv);
		return IsValidProofShielded(hv, p);
	}

	bool Block::SystemState::Full::IsValidProofShielded(Merkle::Hash& hv, const Merkle::Proof& p) const
	{
		struct MyVerifier
			:public ProofVerifier
		{
			virtual bool get_Shielded(Merkle::Hash&) override {
				return true;
			}
		} v;

		return v.Verify(*this, hv, p);
	}

	bool Block::SystemState::Full::IsValidProofAsset(const Asset::Full& ai, const Merkle::Proof& p) const
	{
		struct MyVerifier
			:public ProofVerifier
		{
			virtual bool get_Assets(Merkle::Hash&) override {
				return true;
			}
		} v;

		Merkle::Hash hv;
		ai.get_Hash(hv);
		return v.Verify(*this, hv, p);
	}

	bool Block::SystemState::Full::IsValidProofContract(const Blob& key, const Blob& val, const Merkle::Proof& p) const
	{
		struct MyVerifier
			:public ProofVerifier
		{
			virtual bool get_Contracts(Merkle::Hash&) override {
				return true;
			}
		} v;

		Merkle::Hash hv;
		get_HashContractVar(hv, key, val);
		return v.Verify(*this, hv, p);
	}

	bool Block::SystemState::Full::IsValidProofKernel(const TxKernel& krn, const TxKernel::LongProof& proof) const
	{
		return IsValidProofKernel(krn.m_Internal.m_ID, proof);
	}

	bool Block::SystemState::Full::IsValidProofKernel(const Merkle::Hash& hvID, const TxKernel::LongProof& proof) const
	{
		if (!proof.m_State.IsValid())
			return false;

		Merkle::Hash hv = hvID;
		Merkle::Interpret(hv, proof.m_Inner);
		if (hv != proof.m_State.m_Kernels)
			return false;

		if (proof.m_State == *this)
			return true;
		if (proof.m_State.m_Height > m_Height)
			return false;

		ID id;
		proof.m_State.get_ID(id);
		return IsValidProofState(id, proof.m_Outer);
	}

	bool Block::SystemState::Full::IsValidProofState(const ID& id, const Merkle::HardProof& proof) const
	{
		// verify the whole proof structure
		if ((id.m_Height < Rules::HeightGenesis) || (id.m_Height >= m_Height))
			return false;

		struct MyVerifier
			:public ProofVerifierHard
		{
			using ProofVerifierHard::ProofVerifierHard;

			virtual bool get_History(Merkle::Hash& hv) override {
				hv = m_hv;
				return true;
			}
		};

		MyVerifier hver(proof);
		hver.m_hv = id.m_Hash;
		return hver.Verify(*this, id.m_Height - Rules::HeightGenesis, m_Height - Rules::HeightGenesis);
	}

	void Block::BodyBase::ZeroInit()
	{
		ZeroObject(m_Offset);
	}

	void Block::BodyBase::Merge(const BodyBase& next)
	{
		ECC::Scalar::Native offs(m_Offset);
		offs += next.m_Offset;
		m_Offset = offs;
	}

	bool Block::BodyBase::IsValid(const HeightRange& hr, TxBase::IReader&& r) const
	{
		if ((hr.m_Min < Rules::HeightGenesis) || hr.IsEmpty())
			return false;

		TxBase::Context::Params pars;
		TxBase::Context ctx(pars);
		ctx.m_Height = hr;

		return
			ctx.ValidateAndSummarize(*this, std::move(r)) &&
			ctx.IsValidBlock();
	}

	/////////////
	// SystemState::IHistory
	bool Block::SystemState::IHistory::get_Tip(Full& s)
	{
		struct Walker :public IWalker
		{
			Full& m_Res;
			Walker(Full& s) :m_Res(s) {}

			virtual bool OnState(const Full& s) override {
				m_Res = s;
				return false;
			}
		} w(s);

		if (!Enum(w, NULL))
			return true;

		ZeroObject(s);
		return false;
	}

	bool Block::SystemState::HistoryMap::Enum(IWalker& w, const Height* pBelow)
	{
		for (auto it = (pBelow ? m_Map.lower_bound(*pBelow) : m_Map.end()); m_Map.begin() != it; )
			if (!w.OnState((--it)->second))
				return false;

		return true;
	}

	bool Block::SystemState::HistoryMap::get_At(Full& s, Height h)
	{
		auto it = m_Map.find(h);
		if (m_Map.end() == it)
			return false;

		s = it->second;
		return true;
	}

	void Block::SystemState::HistoryMap::AddStates(const Full* pS, size_t nCount)
	{
		for (size_t i = 0; i < nCount; i++)
		{
			const Full& s = pS[i];
			m_Map[s.m_Height] = s;
		}
	}

	void Block::SystemState::HistoryMap::DeleteFrom(Height h)
	{
		while (!m_Map.empty())
		{
			auto it = m_Map.end();
			if ((--it)->first < h)
				break;

			m_Map.erase(it);
		}
	}

	void Block::SystemState::HistoryMap::ShrinkToWindow(Height dh)
	{
		if (m_Map.empty())
			return;

		Height h = m_Map.rbegin()->first;
		if (h <= dh)
			return;

		Height h0 = h - dh;

		while (true)
		{
			auto it = m_Map.begin();
			assert(m_Map.end() != it);

			if (it->first > h0)
				break;

			m_Map.erase(it);
		}
	}

	/////////////
	// Builder
	Block::Builder::Builder(Key::Index subIdx, Key::IKdf& coin, Key::IPKdf& tag, Height h)
		:m_SubIdx(subIdx)
		,m_Coin(coin)
		,m_Tag(tag)
		,m_Height(h)
	{
		m_Offset = Zero;
	}

	void Block::Builder::AddCoinbaseAndKrn(Output::Ptr& pOutp, TxKernel::Ptr& pKrn)
	{
		ECC::Scalar::Native sk;

		Amount val = Rules::get_Emission(m_Height);
		if (val)
		{
			pOutp.reset(new Output);
			pOutp->m_Coinbase = true;
			pOutp->Create(m_Height, sk, m_Coin, CoinID(val, m_Height, Key::Type::Coinbase, m_SubIdx), m_Tag);

			m_Offset += sk;
		}

		pKrn.reset(new TxKernelStd);
		pKrn->m_Height.m_Min = m_Height; // make it similar to others

		m_Coin.DeriveKey(sk, Key::ID(m_Height, Key::Type::Kernel2, m_SubIdx));
		Cast::Up<TxKernelStd>(*pKrn).Sign(sk);
		m_Offset += sk;
	}

	void Block::Builder::AddCoinbaseAndKrn()
	{
		Output::Ptr pOutp;
		TxKernel::Ptr pKrn;
		AddCoinbaseAndKrn(pOutp, pKrn);

		if (pOutp)
			m_Txv.m_vOutputs.push_back(std::move(pOutp));
		if (pKrn)
			m_Txv.m_vKernels.push_back(std::move(pKrn));
	}

	void Block::Builder::AddFees(Amount fees, Output::Ptr& pOutp)
	{
		ECC::Scalar::Native sk;

		pOutp.reset(new Output);
		pOutp->Create(m_Height, sk, m_Coin, CoinID(fees, m_Height, Key::Type::Comission, m_SubIdx), m_Tag);

		m_Offset += sk;
	}

	void Block::Builder::AddFees(Amount fees)
	{
		if (fees)
		{
			Output::Ptr pOutp;
			AddFees(fees, pOutp);

			m_Txv.m_vOutputs.push_back(std::move(pOutp));
		}
	}

	std::ostream& operator << (std::ostream& s, const Block::SystemState::ID& id)
	{
		s << id.m_Height << "-" << id.m_Hash;
		return s;
	}

	/////////////
	// Misc
	Timestamp getTimestamp()
	{
		return beam::Timestamp(std::chrono::seconds(std::time(nullptr)).count());
	}

	uint32_t GetTime_ms()
	{
#ifdef WIN32
		return GetTickCount();
#else // WIN32
		// platform-independent analogue of GetTickCount
		using namespace std::chrono;
		return (uint32_t)duration_cast<milliseconds>(system_clock::now().time_since_epoch()).count();
#endif // WIN32
	}

	uint32_t GetTimeNnz_ms()
	{
		uint32_t ret = GetTime_ms();
		return ret ? ret : 1;
	}

	/////////////
	// Asset
	const PeerID Asset::s_InvalidOwnerID = Zero;

	void Asset::Base::get_Generator(ECC::Point::Native& res, ECC::Point::Storage& res_s) const
	{
		assert(m_ID);

		ECC::Point pt;
		pt.m_Y = 0;

		ECC::Oracle oracle;
		oracle
			<< "B.Asset.Gen.V1"
			<< m_ID;

		do
			oracle >> pt.m_X;
		while (!res.ImportNnz(pt, &res_s));
	}

	void Asset::Base::get_Generator(ECC::Point::Native& res) const
	{
		ECC::Point::Storage res_s;
		get_Generator(res, res_s);
	}

	void Asset::Base::get_Generator(ECC::Point::Storage& res_s) const
	{
		ECC::Point::Native res;
		get_Generator(res, res_s);
	}

	void Asset::Info::Reset()
	{
		m_Value = Zero;
		m_Owner = Zero;
		m_LockHeight = 0;
		m_Metadata.Reset();
	}

	bool Asset::Info::IsEmpty() const
	{
	    return m_Value == Zero && m_Owner == Zero && m_LockHeight == Zero && m_Metadata.m_Value.empty();
	}

	bool Asset::Info::IsValid() const
    {
	    return m_Owner != Zero && m_LockHeight != Zero;
    }

	void Asset::Full::get_Hash(ECC::Hash::Value& hv) const
	{
		ECC::Hash::Processor()
			<< "B.Asset.V1"
			<< m_ID
			<< m_Value
			<< m_Owner
			<< m_LockHeight
			<< m_Metadata.m_Hash
			>> hv;
	}

	void Asset::Metadata::Reset()
	{
		m_Value.clear();
		UpdateHash();
	}

	void Asset::Metadata::UpdateHash()
	{
		if (m_Value.empty())
		{
			m_Hash = Zero;
		}
		else
		{
			ECC::Hash::Processor()
				<< "B.AssetMeta"
				<< m_Value.size()
				<< Blob(m_Value)
				>> m_Hash;
		}
	}

	void Asset::Metadata::get_Owner(PeerID& res, Key::IPKdf& pkdf) const
	{
		ECC::Point::Native pt;
		pkdf.DerivePKeyG(pt, m_Hash);
		res.Import(pt);
	}

	bool Asset::Info::Recognize(Key::IPKdf& pkdf) const
	{
		PeerID pid;
		m_Metadata.get_Owner(pid, pkdf);
		return pid == m_Owner;
	}

	const ECC::Point::Compact& Asset::Proof::get_H()
	{
		return ECC::Context::get().m_Ipp.H_.m_Fast.m_pPt[0];
	}

	bool Asset::Proof::CmList::get_At(ECC::Point::Storage& pt_s, uint32_t iIdx)
	{
		Asset::ID id = m_Begin + iIdx;
		if (id)
			Base(id).get_Generator(pt_s);
		else
		{
			secp256k1_ge ge;
			get_H().Assign(ge);
			pt_s.FromNnz(ge);
		}

		return true;
	}

	void Asset::Proof::Create(ECC::Point::Native& genBlinded, ECC::Scalar::Native& skInOut, Amount val, Asset::ID aid, const ECC::Hash::Value* phvSeed)
	{
		ECC::Point::Native gen;
		if (aid)
			Base(aid).get_Generator(gen);

		Create(genBlinded, skInOut, val, aid, gen, phvSeed);
	}

	void Asset::Proof::Create(ECC::Point::Native& genBlinded, ECC::Scalar::Native& skInOut, Amount val, Asset::ID aid, const ECC::Point::Native& gen, const ECC::Hash::Value* phvSeed)
	{
		ECC::NonceGenerator nonceGen("out-sk-asset");
		ECC::NoLeak<ECC::Scalar> k;

		k.V = skInOut;
		nonceGen << k.V.m_Value;

		ECC::Hash::Processor hp;
		hp
			<< aid
			<< val;
		if (phvSeed)
			hp << (*phvSeed);

		hp >> k.V.m_Value;
		nonceGen << k.V.m_Value;

		ECC::Scalar::Native skAsset;
		nonceGen >> skAsset;

		ModifySk(skInOut, skAsset, val);

		Create(genBlinded, skAsset, aid, gen);
	}

	void Asset::Proof::Create(ECC::Point::Native& genBlinded, const ECC::Scalar::Native& skGen, Asset::ID aid, const ECC::Point::Native& gen)
	{
		if (aid)
			genBlinded = gen;
		else
			get_H().Assign(genBlinded, true); // not always specified explicitly for aid==0

		genBlinded += ECC::Context::get().G * skGen;
		m_hGen = genBlinded;

		uint32_t nPos = SetBegin(aid, skGen);

		CmList lst;
		lst.m_Begin = m_Begin;

		Sigma::Prover prover(lst, Rules::get().CA.m_ProofCfg, *this);
		prover.m_Witness.m_L = nPos;
		prover.m_Witness.m_R = -skGen;

		ECC::Hash::Value hvSeed;
		ECC::Hash::Processor()
			<< "asset-pr-gen"
			<< skGen
			>> hvSeed;

		ECC::Oracle oracle;
		oracle << m_hGen;
		prover.Generate(hvSeed, oracle, genBlinded);
	}

	void Asset::Proof::ModifySk(ECC::Scalar::Native& skInOut, const ECC::Scalar::Native& skGen, Amount val)
	{
		// modify the blinding factor, to keep the original commitment
		ECC::Scalar::Native k = skGen* val;
		k = -k;
		skInOut += k;
	}

	uint32_t Asset::Proof::SetBegin(Asset::ID aid, const ECC::Scalar::Native& skGen)
	{
		// Randomize m_Begin
		uint32_t N = Rules::get().CA.m_ProofCfg.get_N();
		assert(N);

		if (aid > N / 2)
		{
			ECC::Hash::Value hv;
			ECC::Hash::Processor() << skGen >> hv;

			uint32_t nPos;
			hv.ExportWord<0>(nPos);
			nPos %= N; // the position of this element in the list

			if (aid > nPos)
			{
				// TODO: don't exceed the max current asset count, for this we must query it
				m_Begin = aid - nPos;
				return nPos;
			}
		}

		m_Begin = 0;
		return aid;
	}

	bool Asset::Proof::IsValid(ECC::Point::Native& hGen, ECC::InnerProduct::BatchContext& bc, ECC::Scalar::Native* pKs) const
	{
		ECC::Oracle oracle;
		oracle << m_hGen;

		ECC::Scalar::Native kBias;
		if (!Cast::Down<Sigma::Proof>(*this).IsValid(bc, oracle, Rules::get().CA.m_ProofCfg, pKs, kBias))
			return false;

		if (!hGen.ImportNnz(m_hGen))
			return false;

		bc.AddCasual(hGen, kBias, true); // the deferred part from m_Signature, plus the needed bias
		return true;
	}

	bool Asset::Proof::IsValid(ECC::Point::Native& hGen) const
	{
		if (BatchContext::s_pInstance)
			return BatchContext::s_pInstance->IsValid(hGen, *this);

		ECC::Mode::Scope scope(ECC::Mode::Fast);

		ECC::InnerProduct::BatchContextEx<1> bc;
		std::vector<ECC::Scalar::Native> vKs;

		const Sigma::Cfg& cfg = Rules::get().CA.m_ProofCfg;
		uint32_t N = cfg.get_N();
		assert(N);
		vKs.resize(N);

		if (!IsValid(hGen, bc, &vKs.front()))
			return false;

		CmList lst;
		lst.m_Begin = m_Begin;

		lst.Calculate(bc.m_Sum, 0, N, &vKs.front());

		return bc.Flush();
	}

	void Asset::Proof::Clone(Ptr& p) const
	{
		p = std::make_unique<Proof>();
		*p = *this;
	}

	thread_local Asset::Proof::BatchContext* Asset::Proof::BatchContext::s_pInstance = nullptr;

} // namespace beam<|MERGE_RESOLUTION|>--- conflicted
+++ resolved
@@ -1831,15 +1831,9 @@
 
 		ZeroObject(pForks);
 
-<<<<<<< HEAD
 		pForks[1].m_Height = 1;
 		pForks[2].m_Height = 1;
 		pForks[3].m_Height = 1;
-=======
-		pForks[1].m_Height = 30;
-		pForks[2].m_Height = 30;
-		pForks[3].m_Height = 8500;
->>>>>>> cdb9b096
 
 		// future forks
 		for (size_t i = 4; i < _countof(pForks); i++)
