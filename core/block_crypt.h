// Copyright 2018 The Beam Team
//
// Licensed under the Apache License, Version 2.0 (the "License");
// you may not use this file except in compliance with the License.
// You may obtain a copy of the License at
//
//    http://www.apache.org/licenses/LICENSE-2.0
//
// Unless required by applicable law or agreed to in writing, software
// distributed under the License is distributed on an "AS IS" BASIS,
// WITHOUT WARRANTIES OR CONDITIONS OF ANY KIND, either express or implied.
// See the License for the specific language governing permissions and
// limitations under the License.

#pragma once
#include <limits>
#include "ecc_native.h"
#include "merkle.h"
#include "difficulty.h"

namespace beam
{
	class IExternalPOW;

	const Height MaxHeight = std::numeric_limits<Height>::max();

	typedef ECC::Hash::Value PeerID;
	typedef uint64_t BbsChannel;
	typedef ECC::Hash::Value BbsMsgID;
	typedef PeerID AssetID;
	typedef uint64_t TxoID;

	using ECC::Key;

	Timestamp getTimestamp();
	uint32_t GetTime_ms(); // platform-independent GetTickCount
	uint32_t GetTimeNnz_ms(); // guaranteed non-zero

	void HeightAdd(Height& trg, Height val); // saturates if overflow

	struct HeightRange
	{
		// Convention: inclusive, i.e. both endings are part of the range.
		// m_Min == m_Max means the range includes a single height. Therefore (m_Min > m_Max) is NOT invalid, it just denotes an empty range.
		Height m_Min;
		Height m_Max;

		HeightRange() {
			Reset();
		}

		HeightRange(Height h0, Height h1) {
			m_Min = h0;
			m_Max = h1;
		}

		HeightRange(Height h) {
			m_Min = m_Max = h;
		}

		void Reset();
		void Intersect(const HeightRange&);

		bool IsEmpty() const;
		bool IsInRange(Height) const;
		bool IsInRangeRelative(Height) const; // assuming m_Min was already subtracted
	};

	namespace AmountBig
	{

		typedef uintBig_t<sizeof(Amount) + sizeof(Height)> Type; // 128 bits
		Amount get_Lo(const Type&);
		Amount get_Hi(const Type&);

		void AddTo(ECC::Point::Native&, const Type&);
	};

	typedef int64_t AmountSigned;
	static_assert(sizeof(Amount) == sizeof(AmountSigned), "");

	struct HeightHash
	{
		Merkle::Hash	m_Hash;
		Height			m_Height;

		int cmp(const HeightHash&) const;
		COMPARISON_VIA_CMP
	};

	struct Rules
	{
		Rules();
		static Rules& get();

		static const Height HeightGenesis; // height of the 1st block, defines the convention. Currently =1
		static const Amount Coin; // how many quantas in a single coin. Just cosmetic, has no meaning to the processing (which is in terms of quantas)

		struct {
			// emission parameters
			Amount Value0	= Coin * 80; // Initial emission. Each drop it will be halved. In case of odd num it's rounded to the lower value.
			Height Drop0	= 1440 * 365; // 1 year roughly. This is the height of the last block that still has the initial emission, the drop is starting from the next block
			Height Drop1	= 1440 * 365 * 4; // 4 years roughly. Each such a cycle there's a new drop
		} Emission;

		struct {
			Height Coinbase	= 240; // 4 hours
			Height Std		= 0; // not restricted. Can spend even in the block of creation (i.e. spend it before it becomes visible)
		} Maturity;

		struct {
			// timestamp & difficulty.
			uint32_t Target_s		= 60; // 1 minute
			uint32_t WindowWork		= 120; // 2 hours roughly (under normal operation)
			uint32_t MaxAhead_s		= 60 * 15; // 15 minutes. Timestamps ahead by more than 15 minutes won't be accepted
			uint32_t WindowMedian0	= 25; // Timestamp for a block must be (strictly) higher than the median of preceding window
			uint32_t WindowMedian1	= 7; // Num of blocks taken at both endings of WindowWork, to pick medians.
			Difficulty Difficulty0	= Difficulty(8 << Difficulty::s_MantissaBits); // 2^8 = 256

			struct {
				// damp factor. Adjustment of actual dt toward expected, effectively dampens
				uint32_t M = 1; // Multiplier of the actual dt
				uint32_t N = 3; // Denominator. The goal is multiplied by (N-M)
			} Damp;
		} DA;

		struct {
			bool Enabled = false;
			bool Deposit = true; // CA emission in exchage for beams. If not specified - the emission is free
		} CA;

		struct {
			uint32_t MaxRollback = 1440; // 1 day roughly
			uint32_t Granularity = 720; // i.e. should be created for heights that are multiples of this. This should make it more likely for different nodes to have the same macroblocks
		} Macroblock;

		size_t MaxBodySize = 0x100000; // 1MB

		bool AllowPublicUtxos = false;
		bool FakePoW = false;

		ECC::Hash::Value Prehistoric; // Prev hash of the 1st block
		ECC::Hash::Value TreasuryChecksum;

		void UpdateChecksum();

		static Amount get_Emission(Height);
		static void get_Emission(AmountBig::Type&, const HeightRange&);
		static void get_Emission(AmountBig::Type&, const HeightRange&, Amount base);

		HeightHash pForks[2];

		const HeightHash& get_LastFork() const {
			return pForks[_countof(pForks) - 1];
		}

		const HeightHash* FindFork(const Merkle::Hash&) const;

		std::string get_SignatureStr() const;

	private:
		Amount get_EmissionEx(Height, Height& hEnd, Amount base) const;
	};

	class SwitchCommitment
	{
		static void get_sk1(ECC::Scalar::Native& res, const ECC::Point::Native& comm0, const ECC::Point::Native& sk0_J);
		void CreateInternal(ECC::Scalar::Native&, ECC::Point::Native&, bool bComm, Key::IKdf& kdf, const Key::IDV& kidv) const;
		void AddValue(ECC::Point::Native& comm, Amount) const;
	public:

		ECC::Point::Native m_hGen;
		SwitchCommitment(const AssetID* pAssetID = nullptr);

		void Create(ECC::Scalar::Native& sk, Key::IKdf&, const Key::IDV&) const;
		void Create(ECC::Scalar::Native& sk, ECC::Point::Native& comm, Key::IKdf&, const Key::IDV&) const;
		void Create(ECC::Scalar::Native& sk, ECC::Point& comm, Key::IKdf&, const Key::IDV&) const;
		void Recover(ECC::Point::Native& comm, Key::IPKdf&, const Key::IDV&) const;
	};

	struct TxElement
	{
		ECC::Point m_Commitment;
		Height m_Maturity; // Used in macroblocks only.

		TxElement() :m_Maturity(0) {}

		static thread_local bool s_IgnoreMaturity; // should maturity be ignored incomparison?

		int cmp(const TxElement&) const;
		COMPARISON_VIA_CMP
	};

	struct Input
		:public TxElement
	{
		TxoID m_ID = 0; // used internally. Not serialized/transferred

		typedef std::unique_ptr<Input> Ptr;
		typedef uint32_t Count; // the type for count of duplicate UTXOs in the system

		struct State
		{
			Height m_Maturity;
			Input::Count m_Count;

			void get_ID(Merkle::Hash&, const ECC::Point&) const;

			template <typename Archive>
			void serialize(Archive& ar)
			{
				ar
					& m_Maturity
					& m_Count;
			}
		};

		struct Proof
		{
			State m_State;
			Merkle::Proof m_Proof;

			template <typename Archive>
			void serialize(Archive& ar)
			{
				ar
					& m_State
					& m_Proof;
			}

			static const uint32_t s_EntriesMax = 20; // if this is the size of the vector - the result is probably trunacted
		};

		int cmp(const Input&) const;
		COMPARISON_VIA_CMP
	};

	inline bool operator < (const Input::Ptr& a, const Input::Ptr& b) { return *a < *b; }

	struct Output
		:public TxElement
	{
		typedef std::unique_ptr<Output> Ptr;

		bool		m_Coinbase;
		bool		m_RecoveryOnly;
		Height		m_Incubation; // # of blocks before it's mature
		AssetID		m_AssetID;

		Output()
			:m_Coinbase(false)
			,m_RecoveryOnly(false)
			,m_Incubation(0)
		{
			m_AssetID = Zero;
		}

		static const Amount s_MinimumValue = 1;

		// one of the following *must* be specified
		std::unique_ptr<ECC::RangeProof::Confidential>	m_pConfidential;
		std::unique_ptr<ECC::RangeProof::Public>		m_pPublic;

		void Create(Height hVer, ECC::Scalar::Native&, Key::IKdf& coinKdf, const Key::IDV&, Key::IPKdf& tagKdf, bool bPublic = false);

		bool Recover(Height hVer, Key::IPKdf& tagKdf, Key::IDV&) const;
		bool VerifyRecovered(Key::IPKdf& coinKdf, const Key::IDV&) const;

		bool IsValid(Height hVer, ECC::Point::Native& comm) const;
		Height get_MinMaturity(Height h) const; // regardless to the explicitly-overridden

		void operator = (const Output&);
		int cmp(const Output&) const;
		COMPARISON_VIA_CMP

<<<<<<< HEAD
		static void GenerateSeedKid(ECC::uintBig&, const ECC::Point& comm, Key::IPKdf&);
=======
		void get_SeedKid(ECC::uintBig&, Key::IPKdf&) const;
		void Prepare(ECC::Oracle&, Height hVer) const;
>>>>>>> 6ba4711d
	};

	inline bool operator < (const Output::Ptr& a, const Output::Ptr& b) { return *a < *b; }

	struct TxKernel
		:public TxElement
	{
		typedef std::unique_ptr<TxKernel> Ptr;

		// Mandatory
		ECC::Signature	m_Signature;	// For the whole body, including nested kernels
		Amount			m_Fee;			// can be 0 (for instance for coinbase transactions)
		HeightRange		m_Height;
		AmountSigned	m_AssetEmission; // in case it's non-zero - the kernel commitment is the AssetID
		bool			m_CanEmbed;

		TxKernel()
			:m_Fee(0)
			,m_AssetEmission(0)
			,m_CanEmbed(false)
		{}

		struct HashLock
		{
			ECC::uintBig m_Preimage;

			int cmp(const HashLock&) const;
			COMPARISON_VIA_CMP
		};

		std::unique_ptr<HashLock> m_pHashLock;

		struct RelativeLock
		{
			Merkle::Hash m_ID;
			Height m_LockHeight;

			int cmp(const RelativeLock&) const;
			COMPARISON_VIA_CMP
		};

		std::unique_ptr<RelativeLock> m_pRelativeLock;

		std::vector<Ptr> m_vNested; // nested kernels, included in the signature.

		static const uint32_t s_MaxRecursionDepth = 2;

		static void TestRecursion(uint32_t n)
		{
			if (n > s_MaxRecursionDepth)
				throw std::runtime_error("recursion too deep");
		}

		void get_Hash(Merkle::Hash&, const ECC::Hash::Value* pLockImage = NULL) const; // for signature. Contains all, including the m_Commitment (i.e. the public key)
		void get_ID(Merkle::Hash&, const ECC::Hash::Value* pLockImage = NULL) const; // unique kernel identifier in the system.

		bool IsValid(Height hVer, AmountBig::Type& fee, ECC::Point::Native& exc) const;
		void Sign(const ECC::Scalar::Native&); // suitable for aux kernels, created by single party

		struct LongProof; // legacy

		void operator = (const TxKernel&);
		int cmp(const TxKernel&) const;
		COMPARISON_VIA_CMP

		size_t get_TotalCount() const; // including self and nested

	private:
		bool Traverse(ECC::Hash::Value&, AmountBig::Type*, ECC::Point::Native*, const TxKernel* pParent, const ECC::Hash::Value* pLockImage, const Height* pFork) const;
	};

	inline bool operator < (const TxKernel::Ptr& a, const TxKernel::Ptr& b) { return *a < *b; }

	struct TxBase
	{
		class Context;
		static int CmpInOut(const Input&, const Output&);

		struct IReader
		{
			typedef std::unique_ptr<IReader> Ptr;

			// during iterations those pointers are guaranteed to be valid during at least 1 consequent iteration
			const Input* m_pUtxoIn;
			const Output* m_pUtxoOut;
			const TxKernel* m_pKernel;

			virtual ~IReader() {}
			virtual void Clone(Ptr&) = 0;
			virtual void Reset() = 0;
			// For all the following methods: the returned pointer should be valid during at least 2 consequent calls!
			virtual void NextUtxoIn() = 0;
			virtual void NextUtxoOut() = 0;
			virtual void NextKernel() = 0;

			void Compare(IReader&& rOther, bool& bICover, bool& bOtherCovers);
			size_t get_SizeNetto(); // account only for elements. Ignore offset and array sizes
		};

		struct IWriter
		{
			virtual ~IWriter() {}
			virtual void Write(const Input&) = 0;
			virtual void Write(const Output&) = 0;
			virtual void Write(const TxKernel&) = 0;

			void Dump(IReader&&);
			bool Combine(IReader** ppR, int nR, const volatile bool& bStop); // combine consequent blocks, merge-sort and delete consumed outputs
			// returns false if aborted
			bool Combine(IReader&& r0, IReader&& r1, const volatile bool& bStop);
		};


		ECC::Scalar m_Offset;
	};

	struct TxVectors
	{
		struct Perishable
		{
			std::vector<Input::Ptr> m_vInputs;
			std::vector<Output::Ptr> m_vOutputs;
			size_t NormalizeP(); // w.r.t. the standard, delete spent outputs. Returns the num deleted
		};

		struct Eternal
		{
			std::vector<TxKernel::Ptr> m_vKernels;
			void NormalizeE();
		};

		class Reader :public TxBase::IReader {
			size_t m_pIdx[3];
		public:
			const Perishable& m_P;
			const Eternal& m_E;
			Reader(const Perishable& p, const Eternal& e) :m_P(p) ,m_E(e) {}
			// IReader
			virtual void Clone(Ptr&) override;
			virtual void Reset() override;
			virtual void NextUtxoIn() override;
			virtual void NextUtxoOut() override;
			virtual void NextKernel() override;
		};

		struct Writer :public TxBase::IWriter
		{
			Perishable& m_P;
			Eternal& m_E;
			Writer(Perishable& p, Eternal& e) :m_P(p), m_E(e) {}

			virtual void Write(const Input&) override;
			virtual void Write(const Output&) override;
			virtual void Write(const TxKernel&) override;
		};

		struct Full
			:public TxVectors::Perishable
			,public TxVectors::Eternal
		{
			Reader get_Reader() const {
				return Reader(*this, *this);
			}

			size_t Normalize();

			void MoveInto(Full& trg);
		};
	};

	struct Transaction
		:public TxBase
		,public TxVectors::Full
	{
		typedef std::shared_ptr<Transaction> Ptr;

		bool IsValid(Context&) const; // Explicit fees are considered "lost" in the transactions (i.e. would be collected by the miner)

		typedef uintBig_t<ECC::nBytes> KeyType; // key len for map of transactions. Can actually be less than 256 bits.

		void get_Key(KeyType&) const;

		struct FeeSettings
		{
			Amount m_Output;
			Amount m_Kernel; // nested kernels are accounted too

			FeeSettings(); // defaults

			Amount Calculate(const Transaction&) const;
		};
	};

	struct Block
	{
		// Different parts of the block are split into different structs, so that they can be manipulated (transferred, processed, saved and etc.) independently
		// For instance, there is no need to keep PoW (at least in SPV client) once it has been validated.

		struct PoW
		{
			// equihash parameters. 
			// Parameters recommended by BTG are 144/5, to make it asic-resistant (~1GB average, spikes about 1.5GB). On CPU solve time about 1 minutes
			// The following are the parameters for testnet, to make it of similar size, and much faster solve time, to test concurrency and difficulty adjustment
			static const uint32_t N = 150;
			static const uint32_t K = 5;

			static const uint32_t nNumIndices		= 1 << K; // 32
			static const uint32_t nBitsPerIndex		= N / (K + 1) + 1; // 26

			static const uint32_t nSolutionBits		= nNumIndices * nBitsPerIndex; // 832 bits

			static_assert(!(nSolutionBits & 7), "PoW solution should be byte-aligned");
			static const uint32_t nSolutionBytes	= nSolutionBits >> 3; // 104 bytes

			std::array<uint8_t, nSolutionBytes>	m_Indices;

			typedef uintBig_t<8> NonceType;
			NonceType m_Nonce; // 8 bytes. The overall solution size is 96 bytes.
			Difficulty m_Difficulty;

			bool IsValid(const void* pInput, uint32_t nSizeInput) const;

			using Cancel = std::function<bool(bool bRetrying)>;
			// Difficulty and Nonce must be initialized. During the solution it's incremented each time by 1.
			// returns false only if cancelled
			bool Solve(const void* pInput, uint32_t nSizeInput, const Cancel& = [](bool) { return false; });

		private:
			struct Helper;
		};

		struct SystemState
		{
			typedef HeightHash ID;

			struct Sequence
			{
				struct Prefix {
					Height				m_Height;
					Merkle::Hash		m_Prev;			// explicit referebce to prev
					Difficulty::Raw		m_ChainWork;
				};

				struct Element
				{
					Merkle::Hash	m_Kernels; // of this block only
					Merkle::Hash	m_Definition; // Defined as Hash[ History | Utxos ]
					Timestamp		m_TimeStamp;
					PoW				m_PoW;

					// The following not only interprets the proof, but also verifies the knwon part of its structure.
					bool IsValidProofUtxo(const ECC::Point&, const Input::Proof&) const;
				};
			};

			struct Full
				:public Sequence::Prefix
				,public Sequence::Element
			{
				void NextPrefix();

				void get_HashForPoW(Merkle::Hash&) const; // all except PoW
				void get_Hash(Merkle::Hash&) const; // all

				void get_ID(ID&) const;

				bool IsSane() const;
				bool IsValidPoW() const;
				bool IsValid() const { return IsSane() && IsValidPoW(); }
                bool GeneratePoW(const PoW::Cancel& = [](bool) { return false; });

				// the most robust proof verification - verifies the whole proof structure
				bool IsValidProofState(const ID&, const Merkle::HardProof&) const;

				bool IsValidProofKernel(const TxKernel&, const TxKernel::LongProof&) const;
				bool IsValidProofKernel(const Merkle::Hash& hvID, const TxKernel::LongProof&) const;

				int cmp(const Full&) const;
				COMPARISON_VIA_CMP

				bool IsNext(const Full& sNext) const;

			private:
				void get_HashInternal(Merkle::Hash&, bool bTotal) const;
			};

			struct IHistory
			{
				// should provide access to some recent states of the active branch

				struct IWalker {
					virtual bool OnState(const Block::SystemState::Full&) = 0;
				};

				virtual bool Enum(IWalker&, const Height* pBelow) = 0;
				virtual bool get_At(Full&, Height) = 0;
				virtual void AddStates(const Full*, size_t nCount) = 0;
				virtual void DeleteFrom(Height) = 0;

				bool get_Tip(Full&); // zero-inits if no tip
			};

			struct HistoryMap
				:public IHistory
			{
				// simple impl
				std::map<Height, Full> m_Map;
				void ShrinkToWindow(Height dh);

				virtual bool Enum(IWalker&, const Height* pBelow) override;
				virtual bool get_At(Full&, Height) override;
				virtual void AddStates(const Full*, size_t nCount) override;
				virtual void DeleteFrom(Height) override;
			};

		};

		struct BodyBase
			:public TxBase
		{
			void ZeroInit();

			// Test the following:
			//		Validity of all the components, and overall arithmetics, whereas explicit fees are already collected by extra UTXO(s) put by the miner
			//		All components are specified in a lexicographical order, to conceal the actual transaction graph
			//		Liquidity of the components wrt height and maturity policies
			// Not tested by this function (but should be tested by nodes!)
			//		Existence of all the input UTXOs
			//		Existence of the coinbase non-confidential output UTXO, with the sum amount equal to the new coin emission.
			bool IsValid(const HeightRange&, TxBase::IReader&&) const;

			struct IMacroReader
				:public IReader
			{
				virtual void get_Start(BodyBase&, SystemState::Sequence::Prefix&) = 0;
				virtual bool get_NextHdr(SystemState::Sequence::Element&) = 0;
			};

			struct IMacroWriter
				:public IWriter
			{
				virtual void put_Start(const BodyBase&, const SystemState::Sequence::Prefix&) = 0;
				virtual void put_NextHdr(const SystemState::Sequence::Element&) = 0;

				bool CombineHdr(IMacroReader&& r0, IMacroReader&& r1, const volatile bool& bStop);
			};

			void Merge(const BodyBase& next);

			// suitable for big (compressed) blocks
			class RW;
		};

		struct Body
			:public BodyBase
			,public TxVectors::Full
		{
			bool IsValid(const HeightRange& hr) const
			{
				return BodyBase::IsValid(hr, get_Reader());
			}
		};

		struct ChainWorkProof;

		struct Builder
		{
			ECC::Scalar::Native m_Offset; // the sign is opposite
			TxVectors::Full m_Txv;

			Key::Index m_SubIdx;
			Key::IKdf& m_Coin;
			Key::IPKdf& m_Tag;
			Height m_Height;

			Builder(Key::Index, Key::IKdf& coin, Key::IPKdf& tag, Height);

			void AddCoinbaseAndKrn();
			void AddCoinbaseAndKrn(Output::Ptr&, TxKernel::Ptr&);
			void AddFees(Amount fees);
			void AddFees(Amount fees, Output::Ptr&);
		};
	};

	struct TxKernel::LongProof
	{
		Merkle::Proof m_Inner;
		Block::SystemState::Full m_State;
		Merkle::HardProof m_Outer;

		bool empty() const { return !m_State.m_Height; }

		template <typename Archive>
		void serialize(Archive& ar)
		{
			ar
				& m_Inner
				& m_State
				& m_Outer;
		}
	};

	std::ostream& operator << (std::ostream&, const Block::SystemState::ID&);

	class TxBase::Context
	{
		bool ShouldVerify(uint32_t& iV) const;
		bool ShouldAbort() const;

		bool HandleElementHeight(const HeightRange&);

	public:
		// Tests the validity of all the components, overall arithmetics, and the lexicographical order of the components.
		// Determines the min/max block height that the transaction can fit, wrt component heights and maturity policies
		// Does *not* check the existence of the input UTXOs
		//
		// Validation formula
		//
		// Sum(Input UTXOs) = Sum(Output UTXOs) + Sum(Output Kernels.Excess) + m_Offset*G [ + Sum(Fee)*H ]
		//
		// For transaction validation fees are considered as implicit outputs (i.e. Sum(Fee)*H should be added for the right equation side)
		//
		// For a block validation Fees are not accounted for, since they are consumed by new outputs injected by the miner.
		// However Each block contains extra outputs (coinbase) for block closure, which should be subtracted from the outputs for sum validation.
		//
		// Define: Sigma = Sum(Output UTXOs) - Sum(Input UTXOs) + Sum(Output Kernels.Excess) + m_Offset*G
		// In other words Sigma = <all outputs> - <all inputs>
		// Sigma is either zero or -Sum(Fee)*H, depending on what we validate

		struct Params
		{
			bool m_bBlockMode; // in 'block' mode the hMin/hMax on input denote the range of heights. Each element is verified wrt it independently.
			// i.e. different elements may have non-overlapping valid range, and it's valid.
			// Suitable for merged block validation

			bool m_bVerifyOrder; // check the correct order, as well as elimination of spent outputs. On by default. Turned Off only for specific internal validations (such as treasury).
			bool m_bAllowUnsignedOutputs; // allow outputs without signature (commitment only). Applicable for cut-through blocks only, outputs that are supposed to be consumed in the later block.

			// for multi-tasking, parallel verification
			uint32_t m_nVerifiers;
			volatile bool* m_pAbort;

			Params(); // defaults
		};

		const Params& m_Params;

		ECC::Point::Native m_Sigma;

		AmountBig::Type m_Fee;
		AmountBig::Type m_Coinbase;
		HeightRange m_Height;

		uint32_t m_iVerifier;

		Context(const Params& p)
			:m_Params(p)
		{
			Reset();
		}

		void Reset();

		bool ValidateAndSummarize(const TxBase&, IReader&&);
		bool Merge(const Context&);

		// hi-level functions, should be used after all parts were validated and merged
		bool IsValidTransaction();
		bool IsValidBlock();
	};

	class Block::BodyBase::RW
		:public Block::BodyBase::IMacroReader
		,public Block::BodyBase::IMacroWriter
	{

	public:

#define MBLOCK_DATA_Types(macro) \
		macro(hd) \
		macro(ui) \
		macro(uo) \
		macro(ko) \
		macro(kx)

		struct Type
		{
			enum Enum {
#define THE_MACRO(x) x,
				MBLOCK_DATA_Types(THE_MACRO)
#undef THE_MACRO
				count
			};
		};

		static const char* const s_pszSufix[Type::count];

	private:

		std::FStream m_pS[Type::count];

		Input::Ptr m_pGuardUtxoIn[2];
		Output::Ptr m_pGuardUtxoOut[2];
		TxKernel::Ptr m_pGuardKernel[2];

		Height m_pMaturity[Type::count]; // some are used as maturity, some have different meaning.
		// Those are aliases, used in read mode
		uint64_t& m_KrnSizeTotal() { return m_pMaturity[Type::hd]; }
		uint64_t& m_KrnThresholdPos() { return m_pMaturity[Type::kx]; }

		template <typename T>
		void LoadInternal(const T*& pPtr, int, typename T::Ptr* ppGuard);
		bool LoadMaturity(int);
		void NextKernelThreshold();

		template <typename T>
		void WriteInternal(const T&, int);
		void WriteMaturity(const TxElement&, int);

		bool OpenInternal(int iData);
		void PostOpen(int iData);
		void Open(bool bRead);

	public:

		RW() :m_bAutoDelete(false) {}
		~RW();

		// do not modify between Open() and Close()
		bool m_bRead;
		bool m_bAutoDelete;
		std::string m_sPath;
		Merkle::Hash m_hvContentTag; // needed to make sure all the files indeed belong to the same data set

		void GetPath(std::string&, int iData) const;

		void ROpen();
		void WCreate();

		void Flush();
		void Close();
		void Delete(); // must be closed

		void NextKernelFF(Height hMin);

		// IReader
		virtual void Clone(Ptr&) override;
		virtual void Reset() override;
		virtual void NextUtxoIn() override;
		virtual void NextUtxoOut() override;
		virtual void NextKernel() override;
		// IMacroReader
		virtual void get_Start(BodyBase&, SystemState::Sequence::Prefix&) override;
		virtual bool get_NextHdr(SystemState::Sequence::Element&) override;
		// IWriter
		virtual void Write(const Input&) override;
		virtual void Write(const Output&) override;
		virtual void Write(const TxKernel&) override;
		// IMacroWriter
		virtual void put_Start(const BodyBase&, const SystemState::Sequence::Prefix&) override;
		virtual void put_NextHdr(const SystemState::Sequence::Element&) override;
	};

	struct Block::ChainWorkProof
	{
		// Compressed consecutive states (likely to appear at the end)
		struct Heading {
			SystemState::Sequence::Prefix m_Prefix;
			std::vector<SystemState::Sequence::Element> m_vElements;
		} m_Heading;
		// other states
		std::vector<SystemState::Full> m_vArbitraryStates;
		// compressed proof
		Merkle::MultiProof m_Proof;
		// last node to go from History to Definition.
		Merkle::Hash m_hvRootLive;
		// crop thereshold. Off by default
		Difficulty::Raw m_LowerBound;

		struct ISource
		{
			virtual void get_StateAt(SystemState::Full&, const Difficulty::Raw&) = 0;
			virtual void get_Proof(Merkle::IProofBuilder&, Height) = 0;
		};

		ChainWorkProof()
		{
			ZeroInit();
		}

		void Reset();
		void Create(ISource&, const SystemState::Full& sRoot);
		bool IsValid(SystemState::Full* pTip = NULL) const;
		bool Crop(); // according to current bound
		bool Crop(const ChainWorkProof& src);
		bool IsEmpty() const { return m_Heading.m_vElements.empty(); }

		template <typename Archive>
		void serialize(Archive& ar)
		{
			ar
				& m_Heading.m_Prefix
				& m_Heading.m_vElements
				& m_vArbitraryStates
				& m_Proof
				& m_hvRootLive
				& m_LowerBound;
		}

	private:
		struct Sampler;
		bool IsValidInternal(size_t& iState, size_t& iHash, const Difficulty::Raw& lowerBound, SystemState::Full* pTip) const;
		void ZeroInit();
	};

	struct KeyString
	{
		std::string m_sRes;
		std::string m_sMeta;
		ECC::NoLeak<Merkle::Hash> m_hvSecret;

		void Export(const ECC::HKdf&);
		void Export(const ECC::HKdfPub&);
		bool Import(ECC::HKdf&);
		bool Import(ECC::HKdfPub&);
		void SetPassword(const std::string&);
		void SetPassword(const Blob&);

	private:
		typedef uintBig_t<8> MacValue;
		void XCrypt(MacValue&, uint32_t nSize, bool bEnc) const;

		void Export(void*, uint32_t, uint8_t nCode);
		bool Import(void*, uint32_t, uint8_t nCode);
	};
}<|MERGE_RESOLUTION|>--- conflicted
+++ resolved
@@ -273,12 +273,8 @@
 		int cmp(const Output&) const;
 		COMPARISON_VIA_CMP
 
-<<<<<<< HEAD
 		static void GenerateSeedKid(ECC::uintBig&, const ECC::Point& comm, Key::IPKdf&);
-=======
-		void get_SeedKid(ECC::uintBig&, Key::IPKdf&) const;
 		void Prepare(ECC::Oracle&, Height hVer) const;
->>>>>>> 6ba4711d
 	};
 
 	inline bool operator < (const Output::Ptr& a, const Output::Ptr& b) { return *a < *b; }
