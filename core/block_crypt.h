--- conflicted
+++ resolved
@@ -108,37 +108,6 @@
 		void AddTo(ECC::Point::Native&) const;
 	};
 
-<<<<<<< HEAD
-	struct CommitmentAndMaturity
-	{
-		ECC::Point m_Commitment;
-		Height m_Maturity;
-
-		CommitmentAndMaturity() :m_Maturity(0) {}
-
-		int cmp_CaM(const CommitmentAndMaturity&) const;
-		int cmp(const CommitmentAndMaturity&) const;
-		COMPARISON_VIA_CMP
-
-        class SerializeMaturity {
-            bool m_Prev;
-        public:
-			static thread_local bool s_On;
-
-			SerializeMaturity(bool b)
-                :m_Prev(s_On)
-            {
-				s_On = b;
-            }
-            ~SerializeMaturity()
-            {
-				s_On = m_Prev;
-            }
-        };
-	};
-
-=======
->>>>>>> c6f71fb1
 	struct Rules
 	{
 		static Rules& get();
@@ -188,11 +157,6 @@
 		typedef std::unique_ptr<Input> Ptr;
 		typedef uint32_t Count; // the type for count of duplicate UTXOs in the system
 
-<<<<<<< HEAD
-		static thread_local bool s_bAutoMaturity;
-
-=======
->>>>>>> c6f71fb1
 		struct State
 		{
 			Height m_Maturity;
@@ -311,10 +275,6 @@
 
 	private:
 		bool Traverse(ECC::Hash::Value&, AmountBig*, ECC::Point::Native*, const TxKernel* pParent, const ECC::Hash::Value* pLockImage) const;
-<<<<<<< HEAD
-		void HashToID(Merkle::Hash& hv) const;
-=======
->>>>>>> c6f71fb1
 	};
 
 	inline bool operator < (const TxKernel::Ptr& a, const TxKernel::Ptr& b) { return *a < *b; }
@@ -338,16 +298,9 @@
 			// For all the following methods: the returned pointer should be valid during at least 2 consequent calls!
 			virtual void NextUtxoIn() = 0;
 			virtual void NextUtxoOut() = 0;
-<<<<<<< HEAD
-			virtual void NextKernelIn() = 0;
-			virtual void NextKernelOut() = 0;
+			virtual void NextKernel() = 0;
 
 			void Compare(IReader&& rOther, bool& bICover, bool& bOtherCovers);
-=======
-			virtual void NextKernel() = 0;
-
-			void Compare(IReader&& rOther, bool& bICover, bool& bOtherCovers);
->>>>>>> c6f71fb1
 		};
 
 		struct IWriter
@@ -647,146 +600,6 @@
 
 	std::ostream& operator << (std::ostream&, const Block::SystemState::ID&);
 
-
-<<<<<<< HEAD
-	class TxBase::Context
-	{
-		bool ShouldVerify(uint32_t& iV) const;
-		bool ShouldAbort() const;
-
-		bool HandleElementHeight(const HeightRange&);
-
-	public:
-		// Tests the validity of all the components, overall arithmetics, and the lexicographical order of the components.
-		// Determines the min/max block height that the transaction can fit, wrt component heights and maturity policies
-		// Does *not* check the existence of the input UTXOs
-		//
-		// Validation formula
-		//
-		// Sum(Input UTXOs) + Sum(Input Kernels.Excess) = Sum(Output UTXOs) + Sum(Output Kernels.Excess) + m_Offset*G [ + Sum(Fee)*H ]
-		//
-		// For transaction validation fees are considered as implicit outputs (i.e. Sum(Fee)*H should be added for the right equation side)
-		//
-		// For a block validation Fees are not accounted for, since they are consumed by new outputs injected by the miner.
-		// However Each block contains extra outputs (coinbase) for block closure, which should be subtracted from the outputs for sum validation.
-		//
-		// Define: Sigma = Sum(Output UTXOs) - Sum(Input UTXOs) + Sum(Output Kernels.Excess) - Sum(Input Kernels.Excess) + m_Offset*G
-		// In other words Sigma = <all outputs> - <all inputs>
-		// Sigma is either zero or -Sum(Fee)*H, depending on what we validate
-
-
-		ECC::Point::Native m_Sigma;
-
-		AmountBig m_Fee;
-		AmountBig m_Coinbase;
-		HeightRange m_Height;
-
-		bool m_bBlockMode; // in 'block' mode the hMin/hMax on input denote the range of heights. Each element is verified wrt it independently.
-		// i.e. different elements may have non-overlapping valid range, and it's valid.
-		// Suitable for merged block validation
-
-		// for multi-tasking, parallel verification
-		uint32_t m_nVerifiers;
-		uint32_t m_iVerifier;
-		volatile bool* m_pAbort;
-
-		Context() { Reset(); }
-		void Reset();
-
-		bool ValidateAndSummarize(const TxBase&, IReader&&);
-		bool Merge(const Context&);
-
-		// hi-level functions, should be used after all parts were validated and merged
-		bool IsValidTransaction();
-		bool IsValidBlock(const Block::BodyBase&, bool bSubsidyOpen);
-	};
-
-	class Block::BodyBase::RW
-		:public Block::BodyBase::IMacroReader
-		,public Block::BodyBase::IMacroWriter
-	{
-
-	public:
-
-#define MBLOCK_DATA_Types(macro) \
-		macro(hd) \
-		macro(ui) \
-		macro(uo) \
-		macro(ki) \
-		macro(ko)
-
-		struct Type
-		{
-			enum Enum {
-#define THE_MACRO(x) x,
-				MBLOCK_DATA_Types(THE_MACRO)
-#undef THE_MACRO
-				count
-			};
-		};
-
-		static const char* const s_pszSufix[Type::count];
-
-	private:
-
-		std::FStream m_pS[Type::count];
-
-		Input::Ptr m_pGuardUtxoIn[2];
-		Output::Ptr m_pGuardUtxoOut[2];
-		TxKernel::Ptr m_pGuardKernelIn[2];
-		TxKernel::Ptr m_pGuardKernelOut[2];
-
-		template <typename T>
-		void LoadInternal(const T*& pPtr, int, typename T::Ptr* ppGuard);
-
-		template <typename T>
-		void WriteInternal(const T&, int);
-
-		bool OpenInternal(int iData);
-		void PostOpen(int iData);
-		void Open(bool bRead);
-
-	public:
-
-		RW() :m_bAutoDelete(false) {}
-		~RW();
-
-		// do not modify between Open() and Close()
-		bool m_bRead;
-		bool m_bAutoDelete;
-		std::string m_sPath;
-		Merkle::Hash m_hvContentTag; // needed to make sure all the files indeed belong to the same data set
-
-		void GetPath(std::string&, int iData) const;
-
-		void ROpen();
-		void WCreate();
-
-		void Flush();
-		void Close();
-		void Delete(); // must be closed
-
-		// IReader
-		virtual void Clone(Ptr&) override;
-		virtual void Reset() override;
-		virtual void NextUtxoIn() override;
-		virtual void NextUtxoOut() override;
-		virtual void NextKernelIn() override;
-		virtual void NextKernelOut() override;
-		// IMacroReader
-		virtual void get_Start(BodyBase&, SystemState::Sequence::Prefix&) override;
-		virtual bool get_NextHdr(SystemState::Sequence::Element&) override;
-		// IWriter
-		virtual void WriteIn(const Input&) override;
-		virtual void WriteIn(const TxKernel&) override;
-		virtual void WriteOut(const Output&) override;
-		virtual void WriteOut(const TxKernel&) override;
-		// IMacroWriter
-		virtual void put_Start(const BodyBase&, const SystemState::Sequence::Prefix&) override;
-		virtual void put_NextHdr(const SystemState::Sequence::Element&) override;
-	};
-
-=======
 	class TxBase::Context
 	{
 		bool ShouldVerify(uint32_t& iV) const;
@@ -931,7 +744,6 @@
 		virtual void put_NextHdr(const SystemState::Sequence::Element&) override;
 	};
 
->>>>>>> c6f71fb1
 	struct Block::ChainWorkProof
 	{
 		// Compressed consecutive states (likely to appear at the end)
@@ -983,7 +795,6 @@
 		bool IsValidInternal(size_t& iState, size_t& iHash, const Difficulty::Raw& lowerBound, SystemState::Full* pTip) const;
 		void ZeroInit();
 	};
-<<<<<<< HEAD
 
 	struct KeyString
 	{
@@ -1003,27 +814,6 @@
 		void Export(void*, uint32_t, uint8_t nCode);
 		bool Import(void*, uint32_t, uint8_t nCode);
 	};
-}
-=======
-
-	struct KeyString
-	{
-		std::string m_sRes;
-		std::string m_sMeta;
-		ECC::NoLeak<Merkle::Hash> m_hvSecret;
-
-		void Export(const ECC::HKdf&);
-		void Export(const ECC::HKdfPub&);
-		bool Import(ECC::HKdf&);
-		bool Import(ECC::HKdfPub&);
-
-	private:
-		typedef uintBig_t<64> MacValue;
-		void XCrypt(MacValue&, uint32_t nSize, bool bEnc) const;
-
-		void Export(void*, uint32_t, uint8_t nCode);
-		bool Import(void*, uint32_t, uint8_t nCode);
-	};
 
 #pragma pack (push, 1)
 	struct UtxoEvent
@@ -1033,5 +823,4 @@
 		ECC::Key::IDV::Packed m_Kidv;
 	};
 #pragma pack (pop)
-}
->>>>>>> c6f71fb1
+}