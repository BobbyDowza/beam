--- conflicted
+++ resolved
@@ -17,11 +17,6 @@
         mnemonic
         wallet_api
     )
-<<<<<<< HEAD
-    configure_file("${CMAKE_CURRENT_SOURCE_DIR}/package.json.in" "${CMAKE_CURRENT_BINARY_DIR}/package.json")
-   # configure_file("${CMAKE_CURRENT_SOURCE_DIR}/../License" "${CMAKE_CURRENT_BINARY_DIR}/License" COPYONLY)
-   # configure_file("${CMAKE_CURRENT_SOURCE_DIR}/../README.md" "${CMAKE_CURRENT_BINARY_DIR}/README.md" COPYONLY)
-=======
     if (BEAM_MAINNET)
         set(BEAM_NETWORK_NAME "mainnet")
     else()
@@ -30,7 +25,6 @@
     configure_file("${CMAKE_CURRENT_SOURCE_DIR}/package.json.in" "${CMAKE_CURRENT_BINARY_DIR}/package.json")
    # configure_file("${CMAKE_CURRENT_SOURCE_DIR}/../License" "${CMAKE_CURRENT_BINARY_DIR}/License" COPYONLY)
     configure_file("${CMAKE_CURRENT_SOURCE_DIR}/README.md" "${CMAKE_CURRENT_BINARY_DIR}/README.md" COPYONLY)
->>>>>>> 0f99ba9f
 
     set_target_properties(${TARGET_NAME}
         PROPERTIES COMPILE_FLAGS "-s PROXY_TO_PTHREAD=1 -s USE_PTHREADS=1 -s DISABLE_EXCEPTION_CATCHING=0 -s STRICT=0"
