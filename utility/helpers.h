--- conflicted
+++ resolved
@@ -1,175 +1,95 @@
-<<<<<<< HEAD
-#pragma once
-#include <string>
-#include <functional>
-#include <thread>
-#include <stdint.h>
-#include <assert.h>
-
-namespace beam {
-
-// returns local timestamp in millisecond since the Epoch
-uint64_t local_timestamp_msec();
-
-// formatStr as for strftime (e.g. "%Y-%m-%d.%T"), if decimals==true, then .### milliseconds added
-// returns bytes consumed
-size_t format_timestamp(char* buffer, size_t bufferCap, const char* formatStr, uint64_t timestamp, bool formatMsec=true);
-
-// formats current timestamp into std::string
-inline std::string format_timestamp(const char* formatStr, uint64_t timestamp, bool formatMsec=true) {
-    char buf[128];
-    size_t n = format_timestamp(buf, 128, formatStr, timestamp, formatMsec);
-    return std::string(buf, n);
-}
-
-// Converts bytes to base16 string, writes to dst buffer.
-// dst must contain at least size*2 bytes + 1
-char* to_hex(char* dst, const void* bytes, size_t size);
-
-// Converts bytes to base16 string.
-std::string to_hex(const void* bytes, size_t size);
-
-// Converts hexdec string to vector of bytes
-std::vector<uint8_t> from_hex(const std::string& str);
-
-/// Wraps member fn into std::function via lambda
-template <typename R, typename ...Args, typename T> std::function<R(Args...)> bind_memfn(T* object, R(T::*fn)(Args...)) {
-    return [object, fn](Args ...args) { return (object->*fn)(std::forward<Args>(args)...); };
-}
-
-/// Wrapper to bind member fn from inside this class methods
-#define BIND_THIS_MEMFN(M) bind_memfn(this, &std::remove_pointer<decltype(this)>::type::M)
-
-/// std::thread wrapper that spawns on demand
-struct Thread {
-    template <typename Func, typename ...Args> void start(Func func, Args ...args) {
-        assert(!_thread);
-        _thread = std::make_unique<std::thread>(func, std::forward<Args>(args)...);
-    }
-
-    operator bool() const { return _thread.get() != 0; }
-
-    void join() {
-        if (_thread) {
-            _thread->join();
-
-            // object may be reused after join()
-            _thread.reset();
-        }
-    }
-
-    virtual ~Thread() {
-        // yes, must be joined first
-        assert(!_thread);
-    }
-
-private:
-    std::unique_ptr<std::thread> _thread;
-};
-
-/// returns current thread id depending on platform
-uint64_t get_thread_id();
-
-/// blocks all signals in calling thread
-void block_signals_in_this_thread();
-
-/// waits for app termination
-/// 1/ no more than nSec seconds if nSec > 0
-/// 2/ until signal arrives otherwise
-void wait_for_termination(int nSec);
-
-} //namespace
-=======
-// Copyright 2018 The Beam Team
-//
-// Licensed under the Apache License, Version 2.0 (the "License");
-// you may not use this file except in compliance with the License.
-// You may obtain a copy of the License at
-//
-//    http://www.apache.org/licenses/LICENSE-2.0
-//
-// Unless required by applicable law or agreed to in writing, software
-// distributed under the License is distributed on an "AS IS" BASIS,
-// WITHOUT WARRANTIES OR CONDITIONS OF ANY KIND, either express or implied.
-// See the License for the specific language governing permissions and
-// limitations under the License.
-
-#pragma once
-#include <string>
-#include <functional>
-#include <thread>
-#include <stdint.h>
-#include <assert.h>
-
-namespace beam {
-
-// returns local timestamp in millisecond since the Epoch
-uint64_t local_timestamp_msec();
-
-// formatStr as for strftime (e.g. "%Y-%m-%d.%T"), if decimals==true, then .### milliseconds added
-// returns bytes consumed
-size_t format_timestamp(char* buffer, size_t bufferCap, const char* formatStr, uint64_t timestamp, bool formatMsec=true);
-
-// formats current timestamp into std::string
-inline std::string format_timestamp(const char* formatStr, uint64_t timestamp, bool formatMsec=true) {
-    char buf[128];
-    size_t n = format_timestamp(buf, 128, formatStr, timestamp, formatMsec);
-    return std::string(buf, n);
-}
-
-// Converts bytes to base16 string, writes to dst buffer.
-// dst must contain at least size*2 bytes + 1
-char* to_hex(char* dst, const void* bytes, size_t size);
-
-// Converts bytes to base16 string.
-std::string to_hex(const void* bytes, size_t size);
-
-/// Wraps member fn into std::function via lambda
-template <typename R, typename ...Args, typename T> std::function<R(Args...)> bind_memfn(T* object, R(T::*fn)(Args...)) {
-    return [object, fn](Args ...args) { return (object->*fn)(std::forward<Args>(args)...); };
-}
-
-/// Wrapper to bind member fn from inside this class methods
-#define BIND_THIS_MEMFN(M) bind_memfn(this, &std::remove_pointer<decltype(this)>::type::M)
-
-/// std::thread wrapper that spawns on demand
-struct Thread {
-    template <typename Func, typename ...Args> void start(Func func, Args ...args) {
-        assert(!_thread);
-        _thread = std::make_unique<std::thread>(func, std::forward<Args>(args)...);
-    }
-
-    operator bool() const { return _thread.get() != 0; }
-
-    void join() {
-        if (_thread) {
-            _thread->join();
-
-            // object may be reused after join()
-            _thread.reset();
-        }
-    }
-
-    virtual ~Thread() {
-        // yes, must be joined first
-        assert(!_thread);
-    }
-
-private:
-    std::unique_ptr<std::thread> _thread;
-};
-
-/// returns current thread id depending on platform
-uint64_t get_thread_id();
-
-/// blocks all signals in calling thread
-void block_signals_in_this_thread();
-
-/// waits for app termination
-/// 1/ no more than nSec seconds if nSec > 0
-/// 2/ until signal arrives otherwise
-void wait_for_termination(int nSec);
-
-} //namespace
-
->>>>>>> 2bca36e7
+// Copyright 2018 The Beam Team
+//
+// Licensed under the Apache License, Version 2.0 (the "License");
+// you may not use this file except in compliance with the License.
+// You may obtain a copy of the License at
+//
+//    http://www.apache.org/licenses/LICENSE-2.0
+//
+// Unless required by applicable law or agreed to in writing, software
+// distributed under the License is distributed on an "AS IS" BASIS,
+// WITHOUT WARRANTIES OR CONDITIONS OF ANY KIND, either express or implied.
+// See the License for the specific language governing permissions and
+// limitations under the License.
+
+#pragma once
+#include <string>
+#include <functional>
+#include <thread>
+#include <stdint.h>
+#include <assert.h>
+
+namespace beam {
+
+// returns local timestamp in millisecond since the Epoch
+uint64_t local_timestamp_msec();
+
+// formatStr as for strftime (e.g. "%Y-%m-%d.%T"), if decimals==true, then .### milliseconds added
+// returns bytes consumed
+size_t format_timestamp(char* buffer, size_t bufferCap, const char* formatStr, uint64_t timestamp, bool formatMsec=true);
+
+// formats current timestamp into std::string
+inline std::string format_timestamp(const char* formatStr, uint64_t timestamp, bool formatMsec=true) {
+    char buf[128];
+    size_t n = format_timestamp(buf, 128, formatStr, timestamp, formatMsec);
+    return std::string(buf, n);
+}
+
+// Converts bytes to base16 string, writes to dst buffer.
+// dst must contain at least size*2 bytes + 1
+char* to_hex(char* dst, const void* bytes, size_t size);
+
+// Converts bytes to base16 string.
+std::string to_hex(const void* bytes, size_t size);
+
+// Converts hexdec string to vector of bytes
+std::vector<uint8_t> from_hex(const std::string& str);
+
+/// Wraps member fn into std::function via lambda
+template <typename R, typename ...Args, typename T> std::function<R(Args...)> bind_memfn(T* object, R(T::*fn)(Args...)) {
+    return [object, fn](Args ...args) { return (object->*fn)(std::forward<Args>(args)...); };
+}
+
+/// Wrapper to bind member fn from inside this class methods
+#define BIND_THIS_MEMFN(M) bind_memfn(this, &std::remove_pointer<decltype(this)>::type::M)
+
+/// std::thread wrapper that spawns on demand
+struct Thread {
+    template <typename Func, typename ...Args> void start(Func func, Args ...args) {
+        assert(!_thread);
+        _thread = std::make_unique<std::thread>(func, std::forward<Args>(args)...);
+    }
+
+    operator bool() const { return _thread.get() != 0; }
+
+    void join() {
+        if (_thread) {
+            _thread->join();
+
+            // object may be reused after join()
+            _thread.reset();
+        }
+    }
+
+    virtual ~Thread() {
+        // yes, must be joined first
+        assert(!_thread);
+    }
+
+private:
+    std::unique_ptr<std::thread> _thread;
+};
+
+/// returns current thread id depending on platform
+uint64_t get_thread_id();
+
+/// blocks all signals in calling thread
+void block_signals_in_this_thread();
+
+/// waits for app termination
+/// 1/ no more than nSec seconds if nSec > 0
+/// 2/ until signal arrives otherwise
+void wait_for_termination(int nSec);
+
+} //namespace
+