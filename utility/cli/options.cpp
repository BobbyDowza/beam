--- conflicted
+++ resolved
@@ -168,10 +168,7 @@
         const char* RESET_ID = "reset_id";
         const char* ERASE_ID = "erase_id";
         const char* PRINT_TXO = "print_txo";
-<<<<<<< HEAD
-=======
         const char* PRINT_ROLLBACK_STATS = "print_rollback_stats";
->>>>>>> 338edb01
         const char* MANUAL_ROLLBACK = "manual_rollback";
         const char* CHECKDB = "check_db";
         const char* VACUUM = "vacuum";
@@ -378,10 +375,7 @@
             (cli::RESET_ID, po::value<bool>()->default_value(false), "Reset self ID (used for network authentication). Must do if the node is cloned")
             (cli::ERASE_ID, po::value<bool>()->default_value(false), "Reset self ID (used for network authentication) and stop before re-creating the new one.")
             (cli::PRINT_TXO, po::value<bool>()->default_value(false), "Print TXO movements (create/spend) recognized by the owner key.")
-<<<<<<< HEAD
-=======
             (cli::PRINT_ROLLBACK_STATS, po::value<bool>()->default_value(false), "Analyze and print recent reverted branches, check if there were double-spends.")
->>>>>>> 338edb01
             (cli::MANUAL_ROLLBACK, po::value<Height>(), "Explicit rollback to height. The current consequent state will be forbidden (no automatic going up the same path)")
             (cli::CHECKDB, po::value<bool>()->default_value(false), "DB integrity check")
             (cli::VACUUM, po::value<bool>()->default_value(false), "DB vacuum (compact)")
@@ -596,12 +590,6 @@
             macro(uint32_t, Magic.v2, "Fork2 magic number") \
             macro(bool, Magic.IsTestnet, "magic testnet indicator") \
 
-<<<<<<< HEAD
-=======
-        #define Fork1 pForks[1].m_Height
-        #define Fork2 pForks[2].m_Height
-
->>>>>>> 338edb01
         #define THE_MACRO(type, name, comment) (#name, po::value<type>()->default_value(TypeCvt<type>::get(Rules::get().name)), comment)
 
             po::options_description rules_options("CONFIGURATION RULES");
