--- conflicted
+++ resolved
@@ -120,10 +120,10 @@
         const char* IP_WHITELIST = "ip_whitelist";
         const char* HORIZON_HI = "horizon_hi";
         const char* HORIZON_LO = "horizon_lo";
-		const char* FAST_SYNC = "fast_sync";
-		const char* GENERATE_RECOVERY_PATH = "generate_recovery";
-		const char* RECOVERY_AUTO_PATH = "recovery_auto_path";
-		const char* RECOVERY_AUTO_PERIOD = "recovery_auto_period";
+	const char* FAST_SYNC = "fast_sync";
+	const char* GENERATE_RECOVERY_PATH = "generate_recovery";
+	const char* RECOVERY_AUTO_PATH = "recovery_auto_path";
+	const char* RECOVERY_AUTO_PERIOD = "recovery_auto_period";
         const char* COLD_WALLET = "cold_wallet";
         const char* SWAP_INIT = "swap_init";
         const char* SWAP_ACCEPT = "swap_accept";
@@ -227,8 +227,8 @@
             (cli::LOG_UTXOS, po::value<bool>()->default_value(false), "Log recovered UTXOs (make sure the log file is not exposed)")
             (cli::HORIZON_HI, po::value<Height>()->default_value(MaxHeight), "spent TXO Hi-Horizon")
             (cli::HORIZON_LO, po::value<Height>()->default_value(MaxHeight), "spent TXO Lo-Horizon")
-			(cli::FAST_SYNC, po::value<bool>(), "Fast sync on/off (override horizons)")
-			(cli::GENERATE_RECOVERY_PATH, po::value<string>(), "Recovery file to generate immediately after start")
+	    (cli::FAST_SYNC, po::value<bool>(), "Fast sync on/off (override horizons)")
+	    (cli::GENERATE_RECOVERY_PATH, po::value<string>(), "Recovery file to generate immediately after start")
 			(cli::RECOVERY_AUTO_PATH, po::value<string>(), "path and file prefix for recovery auto-generation")
 			(cli::RECOVERY_AUTO_PERIOD, po::value<uint32_t>()->default_value(30), "period (in blocks) for recovery auto-generation")
             ;
@@ -260,11 +260,7 @@
             (cli::IMPORT_EXPORT_PATH, po::value<string>()->default_value("export.dat"), "path to import or export data (import_data|export_data)")
             (cli::COLD_WALLET, "used to init cold wallet")
             (cli::IGNORE_DICTIONARY, "ignore dictionaty while validating seed phrase")
-<<<<<<< HEAD
-            (cli::COMMAND, po::value<string>(), "command to execute [new_addr|send|listen|init|restore|info|export_miner_key|export_owner_key|generate_phrase|change_address_expiration|address_list|rescan|export_data|import_data|tx_details|payment_proof_export|payment_proof_verify|utxo|cancel_tx|delete_tx|swap_init|swap_listen|laser]")
-=======
-            (cli::COMMAND, po::value<string>(), "command to execute [new_addr|send|listen|init|restore|info|export_miner_key|export_owner_key|generate_phrase|change_address_expiration|address_list|rescan|export_data|import_data|tx_details|payment_proof_export|payment_proof_verify|utxo|cancel_tx|delete_tx|swap_init|swap_accept]")
->>>>>>> b672814d
+            (cli::COMMAND, po::value<string>(), "command to execute [new_addr|send|listen|init|restore|info|export_miner_key|export_owner_key|generate_phrase|change_address_expiration|address_list|rescan|export_data|import_data|tx_details|payment_proof_export|payment_proof_verify|utxo|cancel_tx|delete_tx|swap_init|swap_accept|laser]")
             (cli::NODE_POLL_PERIOD, po::value<Nonnegative<uint32_t>>()->default_value(Nonnegative<uint32_t>(0)), "Node poll period in milliseconds. Set to 0 to keep connection. Anyway poll period would be no less than the expected rate of blocks if it is less then it will be rounded up to block rate value.");
 
         po::options_description wallet_treasury_options("Wallet treasury options");
