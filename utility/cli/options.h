--- conflicted
+++ resolved
@@ -68,10 +68,7 @@
         extern const char* RESET_ID;
         extern const char* ERASE_ID;
         extern const char* PRINT_TXO;
-<<<<<<< HEAD
-=======
         extern const char* PRINT_ROLLBACK_STATS;
->>>>>>> 858aa406
         extern const char* MANUAL_ROLLBACK;
         extern const char* CHECKDB;
         extern const char* VACUUM;
