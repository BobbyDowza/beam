git:
  depth: false

matrix:
  include:

###############################################################################
# OSX Debug
###############################################################################

    - os: osx
      language: cpp
      osx_image: xcode10.1
      install: 
        - export TZ=Etc/GMT-3
        - brew update
        - brew unlink cmake
        - brew install cmake
        - brew link cmake
        - brew uninstall --ignore-dependencies qt boost
        - curl -O https://raw.githubusercontent.com/Homebrew/homebrew-core/56c500b569c724b049be7ab9e12d9693f85522f9/Formula/qt.rb
        - brew install ./qt.rb
        - brew link qt5 --force
        - curl -O https://raw.githubusercontent.com/Homebrew/homebrew-core/5da5895add2f6b9320d654dd844d4827f6876c8b/Formula/boost.rb
        - brew install ./boost.rb
        - export PATH=/usr/local/opt/qt/bin:$PATH
        - export OPENSSL_ROOT_DIR="/usr/local/opt/openssl@1.1"
      env: 
        - BUILD_TYPE=Debug
        - OS_FOLDER=mac
      script:
        - git apply 3rdparty/protobuf-patch.diff
        - cmake -DCMAKE_BUILD_TYPE=$BUILD_TYPE -DBRANCH_NAME=$TRAVIS_BRANCH -DBEAM_HW_WALLET=Off . && make -j 4 
        # - ctest --verbose
        - cpack
        # extract build version
        - BEAM_VERSION="$(cat beam_version.gen)" && rm beam_version.gen
        - echo BEAM_VERSION = $BEAM_VERSION
        - export BEAM_WALLET_UI_IN="BeamWallet$BEAM_DISPLAY_SUFFIX-$BEAM_VERSION-Darwin.dmg"
        - export BEAM_WALLET_UI_OUT="Beam-Wallet$BEAM_DISPLAY_SUFFIX2-$BEAM_VERSION.dmg"
        - export BEAM_WALLET_UI_OUT_VERLESS="Beam-Wallet$BEAM_DISPLAY_SUFFIX2.dmg"

###############################################################################
# OSX Release
###############################################################################

    - os: osx
      language: cpp
      osx_image: xcode10.1
      install:
        - export TZ=Etc/GMT-3
        - brew update
        - brew unlink cmake
        - brew install cmake
        - brew link cmake
        - sudo git clone --depth=1 https://github.com/nesbox/qt5-static-mac.git /usr/local/qt5-static
        - brew uninstall --ignore-dependencies qt boost
        - curl -O https://raw.githubusercontent.com/Homebrew/homebrew-core/5da5895add2f6b9320d654dd844d4827f6876c8b/Formula/boost.rb
        - brew install ./boost.rb
        - export OPENSSL_ROOT_DIR="/usr/local/opt/openssl@1.1"
        - export PATH=/usr/local/qt5-static/bin:$PATH
        - export QT5_ROOT_DIR="/usr/local/qt5-static"
        - export QML_IMPORT_PATH="/usr/local/qt5-static/qml"
        - openssl aes-256-cbc -K $encrypted_1f9ebee66ea9_key -iv $encrypted_1f9ebee66ea9_iv -in macos_cert.enc -out macos_cert.tar -d
        - tar xvf macos_cert.tar
        # create custom keychain
        - security create-keychain -p travis macos-build.keychain
        - security default-keychain -s macos-build.keychain
        - security unlock-keychain -p travis macos-build.keychain
        - security set-keychain-settings -t 3600 -l ~/Library/Keychains/macos-build.keychain
        # import certificates
        - security import distkey.p12 -P $MACOS_DISTRIBUTION_KEY_PASSWORD  -k ~/Library/Keychains/macos-build.keychain -T /usr/bin/codesign
        - security import devapp.cer -k ~/Library/Keychains/macos-build.keychain -T /usr/bin/codesign
        - security set-key-partition-list -S "apple-tool:,apple:" -s -k travis macos-build.keychain
      env: 
        - BUILD_TYPE=Release
        - OS_FOLDER=mac
      script:
        - git apply 3rdparty/protobuf-patch.diff
        - cmake -DCMAKE_BUILD_TYPE=$BUILD_TYPE -DDEBUG_MESSAGES_IN_RELEASE_MODE=On -DBEAM_LINK_TYPE=Static -DBRANCH_NAME=$TRAVIS_BRANCH -DBEAM_SIGN_MACOS_BINARY=On -DBEAM_HW_WALLET=Off . && make -j 4
        # - ctest --verbose
        - cpack
        # extract build version
        - BEAM_VERSION="$(cat beam_version.gen)" && rm beam_version.gen
        - echo BEAM_VERSION = $BEAM_VERSION
        - export BEAM_WALLET_UI_IN="BeamWallet$BEAM_DISPLAY_SUFFIX-$BEAM_VERSION-Darwin.dmg"
        - export BEAM_WALLET_UI_OUT="Beam-Wallet$BEAM_DISPLAY_SUFFIX2-$BEAM_VERSION.dmg"
        - export BEAM_WALLET_UI_OUT_VERLESS="Beam-Wallet$BEAM_DISPLAY_SUFFIX2.dmg"
        # sign our builds
        - codesign --deep --force -v -s "$MACOS_SIGN_IDENTITY" -o runtime --timestamp beam/beam-node$BEAM_TARGET_SUFFIX
        - codesign --deep --force -v -s "$MACOS_SIGN_IDENTITY" -o runtime --timestamp wallet/cli/beam-wallet$BEAM_TARGET_SUFFIX
        - codesign --deep --force -v -s "$MACOS_SIGN_IDENTITY" -o runtime --timestamp wallet/api/wallet-api$BEAM_TARGET_SUFFIX
        - codesign --deep --force -v -s "$MACOS_SIGN_IDENTITY" -o runtime --timestamp explorer/explorer-node$BEAM_TARGET_SUFFIX
        - codesign --deep --force -v -s "$MACOS_SIGN_IDENTITY" -o runtime --timestamp $BEAM_WALLET_UI_IN
        - bash notarize.sh

###############################################################################
# Linux Debug
###############################################################################

    - os: linux
      dist: trusty
      language: cpp
      addons:
        apt:
          update: true
          sources:
            - ubuntu-toolchain-r-test
          packages:
            - g++-7
            - libssl-dev
            - curl
      install:
        - export TZ=Etc/GMT-3
        # install new version cmake
        - DEPS_DIR="${TRAVIS_BUILD_DIR}/deps"
        - mkdir ${DEPS_DIR} && cd ${DEPS_DIR}
        - travis_retry wget --no-check-certificate https://github.com/Kitware/CMake/releases/download/v3.14.0/cmake-3.14.0-Linux-x86_64.tar.gz
        - tar -xvf cmake-3.14.0-Linux-x86_64.tar.gz > /dev/null
        - mv cmake-3.14.0-Linux-x86_64 cmake-install
        - PATH=${DEPS_DIR}/cmake-install:${DEPS_DIR}/cmake-install/bin:$PATH
        - cd ${TRAVIS_BUILD_DIR}
        - cmake --version
        - sudo git clone --depth=1 https://github.com/BeamMW/boost-linux.git /usr/local/boost_1_69_0
        - export BOOST_ROOT="/usr/local/boost_1_69_0"
        - sudo add-apt-repository ppa:beineri/opt-qt-5.10.1-trusty -y
        - sudo apt-get update
        - sudo apt-get install qt510declarative qt510svg qttools5-dev libgl1-mesa-dev-lts-trusty
        - eval "CC=gcc-7 && CXX=g++-7"
        - export PATH=/opt/qt510/bin:$PATH
      env: 
        - BUILD_TYPE=Debug
        - OS_FOLDER=linux
      script:
        - git apply 3rdparty/protobuf-patch.diff
        - cmake -DCMAKE_BUILD_TYPE=$BUILD_TYPE -DBRANCH_NAME=$TRAVIS_BRANCH -DBEAM_HW_WALLET=Off . && make -j 4
        # - ctest --verbose
        - cpack
        # extract build version
        - BEAM_VERSION="$(cat beam_version.gen)" && rm beam_version.gen
        - echo BEAM_VERSION = $BEAM_VERSION
        - export BEAM_WALLET_UI_IN="BeamWallet$BEAM_DISPLAY_SUFFIX-$BEAM_VERSION-Linux.deb"
        - export BEAM_WALLET_UI_OUT="Beam-Wallet$BEAM_DISPLAY_SUFFIX2-$BEAM_VERSION.deb"
        - export BEAM_WALLET_UI_OUT_VERLESS="Beam-Wallet$BEAM_DISPLAY_SUFFIX2.deb"
###############################################################################
# Linux Release
###############################################################################

    - os: linux
      dist: trusty
      language: cpp
      addons:
        apt:
          update: true
          sources:
            - ubuntu-toolchain-r-test
          packages:
            - g++-7
            - libssl-dev
            - curl
            - libxi-dev
            - libcups2-dev
      install:
        - export TZ=Etc/GMT-3
        # install new version cmake
        - DEPS_DIR="${TRAVIS_BUILD_DIR}/deps"
        - mkdir ${DEPS_DIR} && cd ${DEPS_DIR}
        - travis_retry wget --no-check-certificate https://github.com/Kitware/CMake/releases/download/v3.14.0/cmake-3.14.0-Linux-x86_64.tar.gz
        - tar -xvf cmake-3.14.0-Linux-x86_64.tar.gz > /dev/null
        - mv cmake-3.14.0-Linux-x86_64 cmake-install
        - PATH=${DEPS_DIR}/cmake-install:${DEPS_DIR}/cmake-install/bin:$PATH
        - cd ${TRAVIS_BUILD_DIR}
        - cmake --version
        - sudo git clone --depth=1 https://github.com/BeamMW/boost-linux.git /usr/local/boost_1_69_0
        - export BOOST_ROOT="/usr/local/boost_1_69_0"
        - eval "CC=gcc-7 && CXX=g++-7"
        - git clone --depth=1 https://github.com/nesbox/qt5-static-linux.git /home/travis/qt5-static
        - export QT5_ROOT_DIR="/home/travis/qt5-static"
        - export QML_IMPORT_PATH="/home/travis/qt5-static/qml"
      env: 
        - BUILD_TYPE=Release
        - OS_FOLDER=linux
      script:
        - git apply 3rdparty/protobuf-patch.diff
        - cmake -DCMAKE_BUILD_TYPE=$BUILD_TYPE -DDEBUG_MESSAGES_IN_RELEASE_MODE=On -DBEAM_LINK_TYPE=Static -DBRANCH_NAME=$TRAVIS_BRANCH -DBEAM_HW_WALLET=Off .
        - make -j 4
        # - ctest --verbose
        - cpack
        # extract build version
        - BEAM_VERSION="$(cat beam_version.gen)" && rm beam_version.gen
        - echo BEAM_VERSION = $BEAM_VERSION
        - export BEAM_WALLET_UI_IN="BeamWallet$BEAM_DISPLAY_SUFFIX-$BEAM_VERSION-Linux.deb"
        - export BEAM_WALLET_UI_OUT="Beam-Wallet$BEAM_DISPLAY_SUFFIX2-$BEAM_VERSION.deb"
        - export BEAM_WALLET_UI_OUT_VERLESS="Beam-Wallet$BEAM_DISPLAY_SUFFIX2.deb"

###############################################################################
# Android x86 Release
###############################################################################

    - os: linux
      dist: trusty
      language: android
      env:
        - ANDROID_ABI=x86
        - BUILD_TYPE=Release
        - ANDROID_SDK_VERSION=23
      android:
        components:
          - tools
          - platform-tools
          - android-23
      install:
        - echo y | sdkmanager "ndk-bundle"
        - DEPS_DIR="${TRAVIS_BUILD_DIR}/deps"
        - mkdir ${DEPS_DIR} && cd ${DEPS_DIR}
        - travis_retry wget --no-check-certificate https://github.com/Kitware/CMake/releases/download/v3.14.0/cmake-3.14.0-Linux-x86_64.tar.gz
        - tar -xvf cmake-3.14.0-Linux-x86_64.tar.gz > /dev/null
        - mv cmake-3.14.0-Linux-x86_64 cmake-install
        - PATH=${DEPS_DIR}/cmake-install:${DEPS_DIR}/cmake-install/bin:$PATH
        - cd ${TRAVIS_BUILD_DIR}
        - cmake --version
        - sudo git clone --depth=1 https://github.com/BeamMW/boost-android.git /usr/local/boost_1_68-android
        - sudo git clone --depth=1 https://github.com/BeamMW/openssl-android.git /usr/local/Prebuilt-OpenSSL-Android
        - export ANDROID_NDK_HOME=$ANDROID_HOME/ndk-bundle
        - export BOOST_ROOT_ANDROID=/usr/local/boost_1_68-android
        - export OPENSSL_ROOT_DIR_ANDROID=/usr/local/Prebuilt-OpenSSL-Android
        - export PATH=$ANDROID_NDK_HOME:$PATH
      script:
        - cmake -DCMAKE_TOOLCHAIN_FILE=$ANDROID_NDK_HOME/build/cmake/android.toolchain.cmake -DANDROID_NATIVE_API_LEVEL=$ANDROID_SDK_VERSION -DANDROID_ABI=$ANDROID_ABI -DCMAKE_BUILD_TYPE=$BUILD_TYPE .
        - make wallet-jni -j4
      after_success:
        # extract build version
        - BEAM_VERSION="$(cat beam_version.gen)" && rm beam_version.gen
        - echo BEAM_VERSION = $BEAM_VERSION 
        - BUILDS_SERVER_PATH=${BUILD_SERVER}/files/$TRAVIS_BRANCH/$(date +%Y.%m.%d)/$BUILD_TYPE/android-$ANDROID_ABI
        - BUILDS_SERVER_LATEST_PATH=${BUILD_SERVER}/files/$TRAVIS_BRANCH/latest/$BUILD_TYPE/android-$ANDROID_ABI
        - tar -cvzf libwallet-jni-$BEAM_VERSION.tar.gz --directory=$HOME/build/BeamMW/beam/android libwallet-jni.so com
        - tar -cvzf libwallet-jni.tar.gz --directory=$HOME/build/BeamMW/beam/android libwallet-jni.so com
        - curl --retry 3 --ftp-create-dirs -T libwallet-jni-$BEAM_VERSION.tar.gz $BUILDS_SERVER_PATH/
        - curl --retry 3 --ftp-create-dirs -T libwallet-jni.tar.gz $BUILDS_SERVER_LATEST_PATH/
        - artifacts upload --target-paths "$TRAVIS_BRANCH/$(date +%Y.%m.%d)/$BUILD_TYPE/android-$ANDROID_ABI/" libwallet-jni-$BEAM_VERSION.tar.gz
        - artifacts upload --target-paths "$TRAVIS_BRANCH/latest/$BUILD_TYPE/android-$ANDROID_ABI/" libwallet-jni.tar.gz

###############################################################################
# Android x86_64 Release
###############################################################################

    - os: linux
      dist: trusty
      language: android
      env:
        - ANDROID_ABI=x86_64
        - BUILD_TYPE=Release
        - ANDROID_SDK_VERSION=23
      android:
        components:
          - tools
          - platform-tools
          - android-23
      install:
        - echo y | sdkmanager "ndk-bundle"
        - DEPS_DIR="${TRAVIS_BUILD_DIR}/deps"
        - mkdir ${DEPS_DIR} && cd ${DEPS_DIR}
        - travis_retry wget --no-check-certificate https://github.com/Kitware/CMake/releases/download/v3.14.0/cmake-3.14.0-Linux-x86_64.tar.gz
        - tar -xvf cmake-3.14.0-Linux-x86_64.tar.gz > /dev/null
        - mv cmake-3.14.0-Linux-x86_64 cmake-install
        - PATH=${DEPS_DIR}/cmake-install:${DEPS_DIR}/cmake-install/bin:$PATH
        - cd ${TRAVIS_BUILD_DIR}
        - cmake --version
        - sudo git clone --depth=1 https://github.com/BeamMW/boost-android.git /usr/local/boost_1_68-android
        - sudo git clone --depth=1 https://github.com/BeamMW/openssl-android.git /usr/local/Prebuilt-OpenSSL-Android
        - export ANDROID_NDK_HOME=$ANDROID_HOME/ndk-bundle
        - export BOOST_ROOT_ANDROID=/usr/local/boost_1_68-android
        - export OPENSSL_ROOT_DIR_ANDROID=/usr/local/Prebuilt-OpenSSL-Android
        - export PATH=$ANDROID_NDK_HOME:$PATH
      script:
        - cmake -DCMAKE_TOOLCHAIN_FILE=$ANDROID_NDK_HOME/build/cmake/android.toolchain.cmake -DANDROID_NATIVE_API_LEVEL=$ANDROID_SDK_VERSION -DANDROID_ABI=$ANDROID_ABI -DCMAKE_BUILD_TYPE=$BUILD_TYPE .
        - make wallet-jni -j4
      after_success:
        # extract build version
        - BEAM_VERSION="$(cat beam_version.gen)" && rm beam_version.gen
        - echo BEAM_VERSION = $BEAM_VERSION
        - BUILDS_SERVER_PATH=${BUILD_SERVER}/files/$TRAVIS_BRANCH/$(date +%Y.%m.%d)/$BUILD_TYPE/android-$ANDROID_ABI
        - BUILDS_SERVER_LATEST_PATH=${BUILD_SERVER}/files/$TRAVIS_BRANCH/latest/$BUILD_TYPE/android-$ANDROID_ABI
        - tar -cvzf libwallet-jni-$BEAM_VERSION.tar.gz --directory=$HOME/build/BeamMW/beam/android libwallet-jni.so com
        - tar -cvzf libwallet-jni.tar.gz --directory=$HOME/build/BeamMW/beam/android libwallet-jni.so com
        - curl --retry 3 --ftp-create-dirs -T libwallet-jni-$BEAM_VERSION.tar.gz $BUILDS_SERVER_PATH/
        - curl --retry 3 --ftp-create-dirs -T libwallet-jni.tar.gz $BUILDS_SERVER_LATEST_PATH/
        - artifacts upload --target-paths "$TRAVIS_BRANCH/$(date +%Y.%m.%d)/$BUILD_TYPE/android-$ANDROID_ABI/" libwallet-jni-$BEAM_VERSION.tar.gz
        - artifacts upload --target-paths "$TRAVIS_BRANCH/latest/$BUILD_TYPE/android-$ANDROID_ABI/" libwallet-jni.tar.gz

###############################################################################
# Android ARMv7 Release
###############################################################################

    - os: linux
      dist: trusty
      language: android
      env:
        - ANDROID_ABI=armeabi-v7a
        - BUILD_TYPE=Release
        - ANDROID_SDK_VERSION=23
      android:
        components:
          - tools
          - platform-tools
          - android-23
      install:
        - echo y | sdkmanager "ndk-bundle"
        - DEPS_DIR="${TRAVIS_BUILD_DIR}/deps"
        - mkdir ${DEPS_DIR} && cd ${DEPS_DIR}
        - travis_retry wget --no-check-certificate https://github.com/Kitware/CMake/releases/download/v3.14.0/cmake-3.14.0-Linux-x86_64.tar.gz
        - tar -xvf cmake-3.14.0-Linux-x86_64.tar.gz > /dev/null
        - mv cmake-3.14.0-Linux-x86_64 cmake-install
        - PATH=${DEPS_DIR}/cmake-install:${DEPS_DIR}/cmake-install/bin:$PATH
        - cd ${TRAVIS_BUILD_DIR}
        - cmake --version
        - sudo git clone --depth=1 https://github.com/BeamMW/boost-android.git /usr/local/boost_1_68-android
        - sudo git clone --depth=1 https://github.com/BeamMW/openssl-android.git /usr/local/Prebuilt-OpenSSL-Android
        - export ANDROID_NDK_HOME=$ANDROID_HOME/ndk-bundle
        - export BOOST_ROOT_ANDROID=/usr/local/boost_1_68-android
        - export OPENSSL_ROOT_DIR_ANDROID=/usr/local/Prebuilt-OpenSSL-Android
        - export PATH=$ANDROID_NDK_HOME:$PATH
      script:
        - cmake -DCMAKE_TOOLCHAIN_FILE=$ANDROID_NDK_HOME/build/cmake/android.toolchain.cmake -DANDROID_NATIVE_API_LEVEL=$ANDROID_SDK_VERSION -DANDROID_ABI=$ANDROID_ABI -DCMAKE_BUILD_TYPE=$BUILD_TYPE .
        - make wallet-jni -j4
      after_success:
        # extract build version
        - BEAM_VERSION="$(cat beam_version.gen)" && rm beam_version.gen
        - echo BEAM_VERSION = $BEAM_VERSION
        - BUILDS_SERVER_PATH=${BUILD_SERVER}/files/$TRAVIS_BRANCH/$(date +%Y.%m.%d)/$BUILD_TYPE/android-$ANDROID_ABI
        - BUILDS_SERVER_LATEST_PATH=${BUILD_SERVER}/files/$TRAVIS_BRANCH/latest/$BUILD_TYPE/android-$ANDROID_ABI
        - tar -cvzf libwallet-jni-$BEAM_VERSION.tar.gz --directory=$HOME/build/BeamMW/beam/android libwallet-jni.so com
        - tar -cvzf libwallet-jni.tar.gz --directory=$HOME/build/BeamMW/beam/android libwallet-jni.so com
        - curl --retry 3 --ftp-create-dirs -T libwallet-jni-$BEAM_VERSION.tar.gz $BUILDS_SERVER_PATH/
        - curl --retry 3 --ftp-create-dirs -T libwallet-jni.tar.gz $BUILDS_SERVER_LATEST_PATH/
        - artifacts upload --target-paths "$TRAVIS_BRANCH/$(date +%Y.%m.%d)/$BUILD_TYPE/android-$ANDROID_ABI/" libwallet-jni-$BEAM_VERSION.tar.gz
        - artifacts upload --target-paths "$TRAVIS_BRANCH/latest/$BUILD_TYPE/android-$ANDROID_ABI/" libwallet-jni.tar.gz

###############################################################################
# Android ARMv8 Release
###############################################################################

    - os: linux
      dist: trusty
      language: android
      env:
        - ANDROID_ABI=arm64-v8a
        - BUILD_TYPE=Release
        - ANDROID_SDK_VERSION=23
      android:
        components:
          - tools
          - platform-tools
          - android-23
      install:
        - echo y | sdkmanager "ndk-bundle"
        - DEPS_DIR="${TRAVIS_BUILD_DIR}/deps"
        - mkdir ${DEPS_DIR} && cd ${DEPS_DIR}
        - travis_retry wget --no-check-certificate https://github.com/Kitware/CMake/releases/download/v3.14.0/cmake-3.14.0-Linux-x86_64.tar.gz
        - tar -xvf cmake-3.14.0-Linux-x86_64.tar.gz > /dev/null
        - mv cmake-3.14.0-Linux-x86_64 cmake-install
        - PATH=${DEPS_DIR}/cmake-install:${DEPS_DIR}/cmake-install/bin:$PATH
        - cd ${TRAVIS_BUILD_DIR}
        - cmake --version
        - sudo git clone --depth=1 https://github.com/BeamMW/boost-android.git /usr/local/boost_1_68-android
        - sudo git clone --depth=1 https://github.com/BeamMW/openssl-android.git /usr/local/Prebuilt-OpenSSL-Android
        - export ANDROID_NDK_HOME=$ANDROID_HOME/ndk-bundle
        - export BOOST_ROOT_ANDROID=/usr/local/boost_1_68-android
        - export OPENSSL_ROOT_DIR_ANDROID=/usr/local/Prebuilt-OpenSSL-Android
        - export PATH=$ANDROID_NDK_HOME:$PATH
      script:
        - cmake -DCMAKE_TOOLCHAIN_FILE=$ANDROID_NDK_HOME/build/cmake/android.toolchain.cmake -DANDROID_NATIVE_API_LEVEL=$ANDROID_SDK_VERSION -DANDROID_ABI=$ANDROID_ABI -DCMAKE_BUILD_TYPE=$BUILD_TYPE .
        - make wallet-jni -j4
      after_success:
        # extract build version
        - BEAM_VERSION="$(cat beam_version.gen)" && rm beam_version.gen
        - echo BEAM_VERSION = $BEAM_VERSION
        - BUILDS_SERVER_PATH=${BUILD_SERVER}/files/$TRAVIS_BRANCH/$(date +%Y.%m.%d)/$BUILD_TYPE/android-$ANDROID_ABI
        - BUILDS_SERVER_LATEST_PATH=${BUILD_SERVER}/files/$TRAVIS_BRANCH/latest/$BUILD_TYPE/android-$ANDROID_ABI
        - tar -cvzf libwallet-jni-$BEAM_VERSION.tar.gz --directory=$HOME/build/BeamMW/beam/android libwallet-jni.so com
        - tar -cvzf libwallet-jni.tar.gz --directory=$HOME/build/BeamMW/beam/android libwallet-jni.so com
        - curl --retry 3 --ftp-create-dirs -T libwallet-jni-$BEAM_VERSION.tar.gz $BUILDS_SERVER_PATH/
        - curl --retry 3 --ftp-create-dirs -T libwallet-jni.tar.gz $BUILDS_SERVER_LATEST_PATH/
        - artifacts upload --target-paths "$TRAVIS_BRANCH/$(date +%Y.%m.%d)/$BUILD_TYPE/android-$ANDROID_ABI/" libwallet-jni-$BEAM_VERSION.tar.gz
        - artifacts upload --target-paths "$TRAVIS_BRANCH/latest/$BUILD_TYPE/android-$ANDROID_ABI/" libwallet-jni.tar.gz

###############################################################################
# Key Keeper Web Assembly Release
###############################################################################

    - os: linux
      dist: bionic
      language: cpp
      env:
        - TARGET_TYPE=wasm
        - BUILD_TYPE=MinSizeRel
      sudo: required
      services:
        - docker
      install:
        - docker run -e BOOST_ROOT='/usr/local/boost_1_69_0' -dit --name emscripten -v $(pwd):/src trzeci/emscripten:sdk-incoming-64bit bash
      script:
        - docker exec -it emscripten git clone --depth=1 https://github.com/BeamMW/boost-linux.git /usr/local/boost_1_69_0
        - docker exec -it emscripten emcmake cmake -DCMAKE_BUILD_TYPE=$BUILD_TYPE keykeeper
        - docker exec -it emscripten make -j$(nproc)
      after_success:
        - tar -cvzf wasm-key-keeper.tar.gz wasm-key-keeper.*
        - BUILDS_SERVER_PATH=${BUILD_SERVER}/files/$TRAVIS_BRANCH/$(date +%Y.%m.%d)/$BUILD_TYPE/$TARGET_TYPE
        - curl --retry 3 --ftp-create-dirs -T wasm-key-keeper.tar.gz $BUILDS_SERVER_PATH/
        - artifacts upload --target-paths "$TRAVIS_BRANCH/$(date +%Y.%m.%d)/$BUILD_TYPE/$TARGET_TYPE/" wasm-key-keeper.tar.gz

###############################################################################
# Common part
###############################################################################
before_script:
  - curl -sL https://raw.githubusercontent.com/travis-ci/artifacts/master/install | bash
  - BEAM_TARGET_SUFFIX="-masternet"
  - BEAM_DISPLAY_SUFFIX="Masternet"
  - BEAM_DISPLAY_SUFFIX2="-Masternet"

after_success:
  # deploy using ftp server
  - BUILDS_SERVER_PATH=${BUILD_SERVER}/files/$TRAVIS_BRANCH/$(date +%Y.%m.%d)/$BUILD_TYPE/$OS_FOLDER
  - tar -cvzf beam-node$BEAM_TARGET_SUFFIX-$BEAM_VERSION.tar.gz --directory=$HOME/build/BeamMW/beam/beam beam-node$BEAM_TARGET_SUFFIX beam-node.cfg
<<<<<<< HEAD
  - tar -cvzf beam-wallet-cli$BEAM_TARGET_SUFFIX-$BEAM_VERSION.tar.gz --directory=$HOME/build/BeamMW/beam/wallet beam-wallet$BEAM_TARGET_SUFFIX beam-wallet.cfg
  - tar -cvzf wallet-api$BEAM_TARGET_SUFFIX-$BEAM_VERSION.tar.gz --directory=$HOME/build/BeamMW/beam/wallet wallet-api$BEAM_TARGET_SUFFIX wallet-api.cfg
  - tar -cvzf wallet-service$BEAM_TARGET_SUFFIX-$BEAM_VERSION.tar.gz --directory=$HOME/build/BeamMW/beam/wallet/service wallet-service$BEAM_TARGET_SUFFIX
=======
  - tar -cvzf beam-wallet-cli$BEAM_TARGET_SUFFIX-$BEAM_VERSION.tar.gz --directory=$HOME/build/BeamMW/beam/wallet/cli beam-wallet$BEAM_TARGET_SUFFIX beam-wallet.cfg
  - tar -cvzf wallet-api$BEAM_TARGET_SUFFIX-$BEAM_VERSION.tar.gz --directory=$HOME/build/BeamMW/beam/wallet/api/ wallet-api$BEAM_TARGET_SUFFIX wallet-api.cfg
>>>>>>> 61e0eeea
  - tar -cvzf explorer-node$BEAM_TARGET_SUFFIX-$BEAM_VERSION.tar.gz --directory=$HOME/build/BeamMW/beam/explorer explorer-node$BEAM_TARGET_SUFFIX explorer-node.cfg
    
  # upload binaries to FTP
  - curl --retry 3 --ftp-create-dirs -T beam-node$BEAM_TARGET_SUFFIX-$BEAM_VERSION.tar.gz $BUILDS_SERVER_PATH/
  - curl --retry 3 --ftp-create-dirs -T beam-wallet-cli$BEAM_TARGET_SUFFIX-$BEAM_VERSION.tar.gz $BUILDS_SERVER_PATH/
  - curl --retry 3 --ftp-create-dirs -T wallet-api$BEAM_TARGET_SUFFIX-$BEAM_VERSION.tar.gz $BUILDS_SERVER_PATH/
  - curl --retry 3 --ftp-create-dirs -T wallet-service$BEAM_TARGET_SUFFIX-$BEAM_VERSION.tar.gz $BUILDS_SERVER_PATH/
  - curl --retry 3 --ftp-create-dirs -T explorer-node$BEAM_TARGET_SUFFIX-$BEAM_VERSION.tar.gz $BUILDS_SERVER_PATH/
  - curl --retry 3 --ftp-create-dirs -T "$HOME/build/BeamMW/beam/$BEAM_WALLET_UI_IN" "$BUILDS_SERVER_PATH/$BEAM_WALLET_UI_OUT"

  # upload binaries to FTP, to the latest folder
  - BUILDS_SERVER_LATEST_PATH=${BUILD_SERVER}/files/$TRAVIS_BRANCH/latest/$BUILD_TYPE/$OS_FOLDER
  - curl --retry 3 --ftp-create-dirs -T beam-node$BEAM_TARGET_SUFFIX-$BEAM_VERSION.tar.gz $BUILDS_SERVER_LATEST_PATH/beam-node$BEAM_TARGET_SUFFIX.tar.gz
  - curl --retry 3 --ftp-create-dirs -T beam-wallet-cli$BEAM_TARGET_SUFFIX-$BEAM_VERSION.tar.gz $BUILDS_SERVER_LATEST_PATH/beam-wallet-cli$BEAM_TARGET_SUFFIX.tar.gz
  - curl --retry 3 --ftp-create-dirs -T wallet-api$BEAM_TARGET_SUFFIX-$BEAM_VERSION.tar.gz $BUILDS_SERVER_LATEST_PATH/wallet-api$BEAM_TARGET_SUFFIX.tar.gz
  - curl --retry 3 --ftp-create-dirs -T wallet-service$BEAM_TARGET_SUFFIX-$BEAM_VERSION.tar.gz $BUILDS_SERVER_LATEST_PATH/wallet-service$BEAM_TARGET_SUFFIX.tar.gz
  - curl --retry 3 --ftp-create-dirs -T explorer-node$BEAM_TARGET_SUFFIX-$BEAM_VERSION.tar.gz $BUILDS_SERVER_LATEST_PATH/explorer-node$BEAM_TARGET_SUFFIX.tar.gz
  - curl --retry 3 --ftp-create-dirs -T "$HOME/build/BeamMW/beam/$BEAM_WALLET_UI_IN" "$BUILDS_SERVER_LATEST_PATH/$BEAM_WALLET_UI_OUT_VERLESS"

  # prep for deploy to AWS S3
  - cp $HOME/build/BeamMW/beam/$BEAM_WALLET_UI_IN $HOME/build/BeamMW/beam/$BEAM_WALLET_UI_OUT

  # upload binaries to S3
  - artifacts upload --target-paths "$TRAVIS_BRANCH/$(date +%Y.%m.%d)/$BUILD_TYPE/$OS_FOLDER/" beam-node$BEAM_TARGET_SUFFIX-$BEAM_VERSION.tar.gz
  - artifacts upload --target-paths "$TRAVIS_BRANCH/$(date +%Y.%m.%d)/$BUILD_TYPE/$OS_FOLDER/" beam-wallet-cli$BEAM_TARGET_SUFFIX-$BEAM_VERSION.tar.gz
  - artifacts upload --target-paths "$TRAVIS_BRANCH/$(date +%Y.%m.%d)/$BUILD_TYPE/$OS_FOLDER/" wallet-api$BEAM_TARGET_SUFFIX-$BEAM_VERSION.tar.gz
  - artifacts upload --target-paths "$TRAVIS_BRANCH/$(date +%Y.%m.%d)/$BUILD_TYPE/$OS_FOLDER/" wallet-service$BEAM_TARGET_SUFFIX-$BEAM_VERSION.tar.gz
  - artifacts upload --target-paths "$TRAVIS_BRANCH/$(date +%Y.%m.%d)/$BUILD_TYPE/$OS_FOLDER/" explorer-node$BEAM_TARGET_SUFFIX-$BEAM_VERSION.tar.gz
  - artifacts upload --target-paths "$TRAVIS_BRANCH/$(date +%Y.%m.%d)/$BUILD_TYPE/$OS_FOLDER/" $HOME/build/BeamMW/beam/$BEAM_WALLET_UI_OUT

  # prep for deploy to AWS S3, latest folder
  - cp beam-node$BEAM_TARGET_SUFFIX-$BEAM_VERSION.tar.gz beam-node$BEAM_TARGET_SUFFIX.tar.gz
  - cp beam-wallet-cli$BEAM_TARGET_SUFFIX-$BEAM_VERSION.tar.gz beam-wallet-cli$BEAM_TARGET_SUFFIX.tar.gz
  - cp wallet-api$BEAM_TARGET_SUFFIX-$BEAM_VERSION.tar.gz wallet-api$BEAM_TARGET_SUFFIX.tar.gz
  - cp wallet-service$BEAM_TARGET_SUFFIX-$BEAM_VERSION.tar.gz wallet-service$BEAM_TARGET_SUFFIX.tar.gz
  - cp explorer-node$BEAM_TARGET_SUFFIX-$BEAM_VERSION.tar.gz explorer-node$BEAM_TARGET_SUFFIX.tar.gz
  - cp $HOME/build/BeamMW/beam/$BEAM_WALLET_UI_IN $HOME/build/BeamMW/beam/$BEAM_WALLET_UI_OUT_VERLESS

  # upload binaries to S3, to the latest folder
  - artifacts upload --target-paths "$TRAVIS_BRANCH/latest/$BUILD_TYPE/$OS_FOLDER/" beam-node$BEAM_TARGET_SUFFIX.tar.gz
  - artifacts upload --target-paths "$TRAVIS_BRANCH/latest/$BUILD_TYPE/$OS_FOLDER/" beam-wallet-cli$BEAM_TARGET_SUFFIX.tar.gz
  - artifacts upload --target-paths "$TRAVIS_BRANCH/latest/$BUILD_TYPE/$OS_FOLDER/" wallet-api$BEAM_TARGET_SUFFIX.tar.gz
  - artifacts upload --target-paths "$TRAVIS_BRANCH/latest/$BUILD_TYPE/$OS_FOLDER/" wallet-service$BEAM_TARGET_SUFFIX.tar.gz
  - artifacts upload --target-paths "$TRAVIS_BRANCH/latest/$BUILD_TYPE/$OS_FOLDER/" explorer-node$BEAM_TARGET_SUFFIX.tar.gz
  - artifacts upload --target-paths "$TRAVIS_BRANCH/latest/$BUILD_TYPE/$OS_FOLDER/" $HOME/build/BeamMW/beam/$BEAM_WALLET_UI_OUT_VERLESS

notifications:
  email:
    - big.romanov@gmail.com<|MERGE_RESOLUTION|>--- conflicted
+++ resolved
@@ -30,9 +30,7 @@
         - OS_FOLDER=mac
       script:
         - git apply 3rdparty/protobuf-patch.diff
-        - cmake -DCMAKE_BUILD_TYPE=$BUILD_TYPE -DBRANCH_NAME=$TRAVIS_BRANCH -DBEAM_HW_WALLET=Off . && make -j 4 
-        # - ctest --verbose
-        - cpack
+        - cmake -DCMAKE_BUILD_TYPE=$BUILD_TYPE -DBRANCH_NAME=$TRAVIS_BRANCH -DBEAM_HW_WALLET=Off . && make -j 4 && ctest --verbose && cpack;
         # extract build version
         - BEAM_VERSION="$(cat beam_version.gen)" && rm beam_version.gen
         - echo BEAM_VERSION = $BEAM_VERSION
@@ -77,9 +75,7 @@
         - OS_FOLDER=mac
       script:
         - git apply 3rdparty/protobuf-patch.diff
-        - cmake -DCMAKE_BUILD_TYPE=$BUILD_TYPE -DDEBUG_MESSAGES_IN_RELEASE_MODE=On -DBEAM_LINK_TYPE=Static -DBRANCH_NAME=$TRAVIS_BRANCH -DBEAM_SIGN_MACOS_BINARY=On -DBEAM_HW_WALLET=Off . && make -j 4
-        # - ctest --verbose
-        - cpack
+        - cmake -DCMAKE_BUILD_TYPE=$BUILD_TYPE -DDEBUG_MESSAGES_IN_RELEASE_MODE=On -DBEAM_LINK_TYPE=Static -DBRANCH_NAME=$TRAVIS_BRANCH -DBEAM_SIGN_MACOS_BINARY=On -DBEAM_HW_WALLET=Off . && make -j 4 && ctest --verbose && cpack;
         # extract build version
         - BEAM_VERSION="$(cat beam_version.gen)" && rm beam_version.gen
         - echo BEAM_VERSION = $BEAM_VERSION
@@ -133,9 +129,7 @@
         - OS_FOLDER=linux
       script:
         - git apply 3rdparty/protobuf-patch.diff
-        - cmake -DCMAKE_BUILD_TYPE=$BUILD_TYPE -DBRANCH_NAME=$TRAVIS_BRANCH -DBEAM_HW_WALLET=Off . && make -j 4
-        # - ctest --verbose
-        - cpack
+        - cmake -DCMAKE_BUILD_TYPE=$BUILD_TYPE -DBRANCH_NAME=$TRAVIS_BRANCH -DBEAM_HW_WALLET=Off . && make -j 4 && ctest --verbose && cpack;
         # extract build version
         - BEAM_VERSION="$(cat beam_version.gen)" && rm beam_version.gen
         - echo BEAM_VERSION = $BEAM_VERSION
@@ -184,7 +178,7 @@
         - git apply 3rdparty/protobuf-patch.diff
         - cmake -DCMAKE_BUILD_TYPE=$BUILD_TYPE -DDEBUG_MESSAGES_IN_RELEASE_MODE=On -DBEAM_LINK_TYPE=Static -DBRANCH_NAME=$TRAVIS_BRANCH -DBEAM_HW_WALLET=Off .
         - make -j 4
-        # - ctest --verbose
+        - ctest --verbose 
         - cpack
         # extract build version
         - BEAM_VERSION="$(cat beam_version.gen)" && rm beam_version.gen
@@ -423,14 +417,9 @@
   # deploy using ftp server
   - BUILDS_SERVER_PATH=${BUILD_SERVER}/files/$TRAVIS_BRANCH/$(date +%Y.%m.%d)/$BUILD_TYPE/$OS_FOLDER
   - tar -cvzf beam-node$BEAM_TARGET_SUFFIX-$BEAM_VERSION.tar.gz --directory=$HOME/build/BeamMW/beam/beam beam-node$BEAM_TARGET_SUFFIX beam-node.cfg
-<<<<<<< HEAD
-  - tar -cvzf beam-wallet-cli$BEAM_TARGET_SUFFIX-$BEAM_VERSION.tar.gz --directory=$HOME/build/BeamMW/beam/wallet beam-wallet$BEAM_TARGET_SUFFIX beam-wallet.cfg
-  - tar -cvzf wallet-api$BEAM_TARGET_SUFFIX-$BEAM_VERSION.tar.gz --directory=$HOME/build/BeamMW/beam/wallet wallet-api$BEAM_TARGET_SUFFIX wallet-api.cfg
-  - tar -cvzf wallet-service$BEAM_TARGET_SUFFIX-$BEAM_VERSION.tar.gz --directory=$HOME/build/BeamMW/beam/wallet/service wallet-service$BEAM_TARGET_SUFFIX
-=======
   - tar -cvzf beam-wallet-cli$BEAM_TARGET_SUFFIX-$BEAM_VERSION.tar.gz --directory=$HOME/build/BeamMW/beam/wallet/cli beam-wallet$BEAM_TARGET_SUFFIX beam-wallet.cfg
   - tar -cvzf wallet-api$BEAM_TARGET_SUFFIX-$BEAM_VERSION.tar.gz --directory=$HOME/build/BeamMW/beam/wallet/api/ wallet-api$BEAM_TARGET_SUFFIX wallet-api.cfg
->>>>>>> 61e0eeea
+  - tar -cvzf wallet-service$BEAM_TARGET_SUFFIX-$BEAM_VERSION.tar.gz --directory=$HOME/build/BeamMW/beam/wallet/service wallet-service$BEAM_TARGET_SUFFIX
   - tar -cvzf explorer-node$BEAM_TARGET_SUFFIX-$BEAM_VERSION.tar.gz --directory=$HOME/build/BeamMW/beam/explorer explorer-node$BEAM_TARGET_SUFFIX explorer-node.cfg
     
   # upload binaries to FTP
