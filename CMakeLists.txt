--- conflicted
+++ resolved
@@ -150,13 +150,8 @@
 
 # uncomment next line for testnet
 #set(BEAM_TESTNET TRUE)
-<<<<<<< HEAD
-# uncoment next line for mainnet
+# uncomment next line for mainnet
 set(BEAM_MAINNET TRUE)
-=======
-# uncomment next line for mainnet
-#set(BEAM_MAINNET TRUE)
->>>>>>> d2fbc30a
 
 # uncomment next line for swap mainnet
 #set(SWAP_MAINNET TRUE)
