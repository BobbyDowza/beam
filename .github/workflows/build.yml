--- conflicted
+++ resolved
@@ -66,22 +66,14 @@
       if: matrix.os != 'windows-2019'
       run: |
         # git apply 3rdparty/protobuf-patch.diff
-<<<<<<< HEAD
-        cmake $GITHUB_WORKSPACE -DCMAKE_BUILD_TYPE=$BUILD_TYPE -DDEBUG_MESSAGES_IN_RELEASE_MODE=On -DBEAM_LINK_TYPE=Static -DBEAM_USE_STATIC_RUNTIME=On -DBRANCH_NAME=$GITHUB_REF -DBEAM_HW_WALLET=Off .
-=======
-        cmake $GITHUB_WORKSPACE -DCMAKE_BUILD_TYPE=$BUILD_TYPE -DDEBUG_MESSAGES_IN_RELEASE_MODE=On -DBEAM_LINK_TYPE=Static -DBRANCH_NAME=${GITHUB_REF##*/} -DBEAM_HW_WALLET=Off .
->>>>>>> 2bfb5299
+        cmake $GITHUB_WORKSPACE -DCMAKE_BUILD_TYPE=$BUILD_TYPE -DDEBUG_MESSAGES_IN_RELEASE_MODE=On -DBEAM_LINK_TYPE=Static -DBEAM_USE_STATIC_RUNTIME=On -DBRANCH_NAME=${GITHUB_REF##*/} -DBEAM_HW_WALLET=Off .
 
     - name: Configure CMake [windows]
       shell: bash
       if: matrix.os == 'windows-2019'
       run: |
         # git apply 3rdparty/protobuf-patch.diff
-<<<<<<< HEAD
-        cmake -G "Visual Studio 16 2019" -A x64 -DBOOST_ROOT=$BOOST_ROOT_1_72_0 -DCMAKE_BUILD_TYPE=$BUILD_CONFIG -DBEAM_LINK_TYPE=Static -DBEAM_USE_STATIC_RUNTIME=On -DBRANCH_NAME=$GITHUB_REF -DBEAM_BUILD_JNI=On -DBEAM_HW_WALLET=Off .
-=======
-        cmake -G "Visual Studio 16 2019" -A x64 -DBOOST_ROOT=$BOOST_ROOT_1_72_0 -DCMAKE_BUILD_TYPE=$BUILD_CONFIG -DBEAM_LINK_TYPE=Static -DBRANCH_NAME=${GITHUB_REF##*/} -DBEAM_BUILD_JNI=On -DBEAM_HW_WALLET=Off .
->>>>>>> 2bfb5299
+        cmake -G "Visual Studio 16 2019" -A x64 -DBOOST_ROOT=$BOOST_ROOT_1_72_0 -DCMAKE_BUILD_TYPE=$BUILD_CONFIG -DBEAM_LINK_TYPE=Static -DBEAM_USE_STATIC_RUNTIME=On -DBRANCH_NAME=${GITHUB_REF##*/} -DBEAM_BUILD_JNI=On -DBEAM_HW_WALLET=Off .
 
     - name: Save version info
       shell: bash
