--- conflicted
+++ resolved
@@ -660,59 +660,9 @@
 	{
 		LOG_INFO() << "Resuming sync up to " << m_pSync->m_Trg;
 	}
-<<<<<<< HEAD
-
-	// peers
-	m_PeerMan.m_pTimerUpd = io::Timer::create(io::Reactor::get_Current());
-	m_PeerMan.m_pTimerUpd->start(m_Cfg.m_Timeout.m_PeersUpdate_ms, true, [this]() { m_PeerMan.Update(); });
-
-	m_PeerMan.m_pTimerFlush = io::Timer::create(io::Reactor::get_Current());
-	m_PeerMan.m_pTimerFlush->start(m_Cfg.m_Timeout.m_PeersDbFlush_ms, true, [this]() { m_PeerMan.OnFlush(); });
-
-	{
-		NodeDB::WalkerPeer wlk(m_Processor.get_DB());
-		for (m_Processor.get_DB().EnumPeers(wlk); wlk.MoveNext(); )
-		{
-			if (wlk.m_Data.m_ID == m_MyPublicID)
-				continue; // could be left from previous run?
-
-			PeerMan::PeerInfo* pPi = m_PeerMan.OnPeer(wlk.m_Data.m_ID, io::Address::from_u64(wlk.m_Data.m_Address), false);
-			if (!pPi)
-				continue;
-
-			// set rating (akward, TODO - fix this)
-			uint32_t r = wlk.m_Data.m_Rating;
-			if (!r)
-				m_PeerMan.Ban(*pPi);
-			else
-				if (r > pPi->m_RawRating.m_Value)
-					m_PeerMan.ModifyRating(*pPi, r - pPi->m_RawRating.m_Value, true);
-				else
-					m_PeerMan.ModifyRating(*pPi, pPi->m_RawRating.m_Value - r, false);
-
-			pPi->m_LastSeen = wlk.m_Data.m_LastSeen;
-		}
-	}
-
-	if (m_Cfg.m_MiningThreads)
-	{
-		m_Miner.m_pEvtMined = io::AsyncEvent::create(io::Reactor::get_Current(), [this]() { m_Miner.OnMined(); });
-
-		m_Miner.m_vThreads.resize(m_Cfg.m_MiningThreads);
-		for (uint32_t i = 0; i < m_Cfg.m_MiningThreads; i++)
-		{
-			PerThread& pt = m_Miner.m_vThreads[i];
-			pt.m_pReactor = io::Reactor::create();
-			pt.m_pEvt = io::AsyncEvent::create(*pt.m_pReactor, [this, i]() { m_Miner.OnRefresh(i); });
-			pt.m_Thread = std::thread(&io::Reactor::run, pt.m_pReactor);
-		}
-
-		m_Miner.SetTimer(0, true); // async start mining, since this method may be followed by ImportMacroblock.
-=======
 	else
 	{
 		LOG_INFO() << "Searching for the best peer...";
->>>>>>> e1e1d855
 	}
 }
 
@@ -1536,17 +1486,10 @@
 	Block::SystemState::Full s;
 	((Block::SystemState::Sequence::Prefix&) s) = msg.m_Prefix;
 	((Block::SystemState::Sequence::Element&) s) = msg.m_vElements.back();
-<<<<<<< HEAD
 
 	uint32_t nAccepted = 0;
 	bool bInvalid = false;
 
-=======
-
-	uint32_t nAccepted = 0;
-	bool bInvalid = false;
-
->>>>>>> e1e1d855
 	for (size_t i = msg.m_vElements.size(); ; )
 	{
 		NodeProcessor::DataStatus::Enum eStatus = m_This.m_Processor.OnState(s, m_pInfo->m_ID.m_Key);
@@ -1842,7 +1785,7 @@
 		if (get_NextTimeout(n_ms))
 		{
 			SetTimer(n_ms);
-		}	
+		}
 		else
 		{
 			KillTimer();
@@ -2448,14 +2391,14 @@
 	if (!cfg.m_MiningThreads)
 		return;
 
-	m_pEvtMined = io::AsyncEvent::create(io::Reactor::get_Current().shared_from_this(), [this]() { OnMined(); });
+	m_pEvtMined = io::AsyncEvent::create(io::Reactor::get_Current(), [this]() { OnMined(); });
 
 	m_vThreads.resize(cfg.m_MiningThreads);
 	for (uint32_t i = 0; i < cfg.m_MiningThreads; i++)
 	{
 		PerThread& pt = m_vThreads[i];
 		pt.m_pReactor = io::Reactor::create();
-		pt.m_pEvt = io::AsyncEvent::create(pt.m_pReactor, [this, i]() { OnRefresh(i); });
+		pt.m_pEvt = io::AsyncEvent::create(*pt.m_pReactor, [this, i]() { OnRefresh(i); });
 		pt.m_Thread = std::thread(&io::Reactor::run, pt.m_pReactor);
 	}
 
@@ -3202,10 +3145,10 @@
 	}
 
 	// peers
-	m_pTimerUpd = io::Timer::create(io::Reactor::get_Current().shared_from_this());
+	m_pTimerUpd = io::Timer::create(io::Reactor::get_Current());
 	m_pTimerUpd->start(cfg.m_Timeout.m_PeersUpdate_ms, true, [this]() { Update(); });
 
-	m_pTimerFlush = io::Timer::create(io::Reactor::get_Current().shared_from_this());
+	m_pTimerFlush = io::Timer::create(io::Reactor::get_Current());
 	m_pTimerFlush->start(cfg.m_Timeout.m_PeersDbFlush_ms, true, [this]() { OnFlush(); });
 
 	{
