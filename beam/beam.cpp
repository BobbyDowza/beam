#include "wallet/wallet_network.h"
#include "core/common.h"

#include "node.h"
#include "wallet/wallet.h"
#include "wallet/keychain.h"
#include "wallet/wallet_network.h"
#include "core/ecc_native.h"
#include "core/serialization_adapters.h"
#include "utility/logger.h"
#include <iomanip>

#include <boost/program_options.hpp>
#include <fstream>
#include <iterator>

namespace po = boost::program_options;
using namespace std;
using namespace beam;
using namespace ECC;

namespace cli
{
    const char* HELP = "help";
    const char* HELP_FULL = "help,h";
    const char* MODE = "mode";
    const char* PORT = "port";
    const char* PORT_FULL = "port,p";
    const char* DEBUG = "debug";
    const char* DEBUG_FULL = "debug,d";
    const char* STORAGE = "storage";
    const char* MINING_THREADS = "mining_threads";
	const char* VERIFICATION_THREADS = "verification_threads";
	const char* MINER_ID = "miner_id";
	const char* NODE_PEER = "peer";
	const char* PASS = "pass";
    const char* AMOUNT = "amount";
    const char* AMOUNT_FULL = "amount,a";
    const char* RECEIVER_ADDR = "receiver_addr";
    const char* RECEIVER_ADDR_FULL = "receiver_addr,r";
    const char* NODE_ADDR = "node_addr";
    const char* NODE_ADDR_FULL = "node_addr,n";
    const char* COMMAND = "command";
    const char* NODE = "node";
    const char* WALLET = "wallet";
    const char* LISTEN = "listen";
	const char* TREASURY = "treasury";
	const char* TREASURY_BLOCK = "treasury_path";
    const char* INIT = "init";
    const char* SEND = "send";
    const char* INFO = "info";
    const char* WALLET_SEED = "wallet_seed";
}
namespace beam
{
    std::ostream& operator<<(std::ostream& os, Coin::Status s)
    {
        os << "[";
        switch (s)
        {
        case Coin::Locked: os << "Locked"; break;
        case Coin::Spent: os << "Spent"; break;
        case Coin::Unconfirmed: os << "Unconfirmed"; break;
        case Coin::Unspent: os << "Unspent"; break;
        default:
            assert(false && "Unknown coin status");
        }
        os << "]";
        return os;
    }

    std::ostream& operator<<(std::ostream& os, KeyType keyType)
    {
        os << "[";
        switch (keyType)
        {
        case KeyType::Coinbase: os << "Coinbase"; break;
        case KeyType::Comission: os << "Commission"; break;
        case KeyType::Kernel: os << "Kernel"; break;
        case KeyType::Regular: os << "Regular"; break;
        default:
            assert(false && "Unknown key type");
        }
        os << "]";
        return os;
    }

    Amount getTotal(beam::IKeyChain::Ptr keychain)
    {
        auto currentHeight = keychain->getCurrentHeight();
        Amount total = 0;
        keychain->visit([&total, &currentHeight](const Coin& c)->bool
        {
            Height lockHeight = c.m_height + (c.m_key_type == KeyType::Coinbase
                ? Block::Rules::MaturityCoinbase
                : Block::Rules::MaturityStd);

            if (c.m_status == Coin::Unspent && lockHeight <= currentHeight)
            {
                total += c.m_amount;
            }
            return true;
        });
        return total;
    }
}
namespace
{
    void printHelp(const po::options_description& options)
    {
        cout << options << std::endl;
    }
}

struct SerializerFile {

	SerializerFile() : _oa(m_File) {}

	template <typename T> SerializerFile& operator&(const T& object) {
		_oa & object;
		return *this;
	}

	struct Stream :public std::ofstream
	{
		size_t write(const void* p, size_t n)
		{
			std::ofstream::write((char*)p, n);
			return fail() ? 0 : n;
		}
	} m_File;

private:
	yas::binary_oarchive<Stream, SERIALIZE_OPTIONS> _oa;
};

struct TreasuryBlockGenerator
{
	std::string m_sPath;
	IKeyChain* m_pKeyChain;

	Block::Body m_Block;
	ECC::Scalar::Native m_Offset;

	std::vector<Coin> m_Coins;
	std::vector<std::pair<Height, ECC::Scalar::Native> > m_vIncubationAndKeys;

	std::mutex m_Mutex;
	std::vector<std::thread> m_vThreads;

	int Generate(uint32_t nCount, Height dh);
private:
	void Proceed(uint32_t i);
};

int TreasuryBlockGenerator::Generate(uint32_t nCount, Height dh)
{
	if (m_sPath.empty())
	{
		LOG_ERROR() << "Treasury block path not specified";
		return -1;
	}

	m_Block.ZeroInit();

	{
		std::ifstream f(m_sPath, std::ifstream::binary);
		if (!f.fail())
		{
			std::vector<char> vContents((std::istreambuf_iterator<char>(f)), std::istreambuf_iterator<char>());
			if (!vContents.empty())
			{
				Deserializer der;
				der.reset(&vContents.at(0), vContents.size());
				der & m_Block;

				LOG_INFO() << "Treasury block is non-empty, appending.";
			}
		}
	}

	m_Offset = m_Block.m_Offset;
	m_Offset = -m_Offset;

	LOG_INFO() << "Generating coins...";

	m_Coins.resize(nCount);
	m_vIncubationAndKeys.resize(nCount);

	Height h = 0;

	for (uint32_t i = 0; i < nCount; i++, h += dh)
	{
		Coin& coin = m_Coins[i];
		coin.m_key_type = KeyType::Regular;
		coin.m_amount = Block::Rules::Coin * 10;
		coin.m_status = Coin::Unconfirmed;
		coin.m_height = h + Block::Rules::HeightGenesis;


		m_vIncubationAndKeys[i].first = h;
	}

	m_pKeyChain->store(m_Coins); // we get coin id only after store

    for (uint32_t i = 0; i < nCount; ++i)
    {
        m_vIncubationAndKeys[i].second = m_pKeyChain->calcKey(m_Coins[i]);
    }

	m_vThreads.resize(std::thread::hardware_concurrency());
	assert(!m_vThreads.empty());

	for (uint32_t i = 0; i < m_vThreads.size(); i++)
		m_vThreads[i] = std::thread(&TreasuryBlockGenerator::Proceed, this, i);

	for (uint32_t i = 0; i < m_vThreads.size(); i++)
		m_vThreads[i].join();

	// at least 1 kernel
	{
		Coin dummy; // not a coin actually
		dummy.m_key_type = KeyType::Kernel;
		dummy.m_status = Coin::Unconfirmed;

		ECC::Scalar::Native k = m_pKeyChain->calcKey(dummy);

		TxKernel::Ptr pKrn(new TxKernel);
		pKrn->m_Excess = ECC::Point::Native(Context::get().G * k);

		Merkle::Hash hv;
		pKrn->get_HashForSigning(hv);
		pKrn->m_Signature.Sign(hv, k);

		m_Block.m_vKernelsOutput.push_back(std::move(pKrn));
		m_Offset += k;
	}

	m_Offset = -m_Offset;
	m_Block.m_Offset = m_Offset;

	m_Block.Sort();
	m_Block.DeleteIntermediateOutputs();

	SerializerFile ser;
	ser.m_File.open(m_sPath, std::ofstream::out | std::ofstream::trunc | std::ofstream::binary);
	ser & m_Block;
	ser.m_File.flush();

	bool bbb = m_Block.IsValid(1, 1);

	LOG_INFO() << "Done";

	return 0;
}

void TreasuryBlockGenerator::Proceed(uint32_t i)
{
	ECC::Scalar::Native offset(ECC::Zero);

	Block::Body subBlock;
	ZeroObject(subBlock.m_Subsidy);

	for ( ; i < m_Coins.size(); i += m_vThreads.size())
	{
		const Coin& coin = m_Coins[i];

		Output::Ptr pOutp(new Output);
		pOutp->m_Incubation = m_vIncubationAndKeys[i].first;

		const ECC::Scalar::Native& k = m_vIncubationAndKeys[i].second;

		pOutp->Create(k, coin.m_amount);

		subBlock.m_vOutputs.push_back(std::move(pOutp));
		offset += k;
		subBlock.m_Subsidy += coin.m_amount;
	}

	std::unique_lock<std::mutex> scope(m_Mutex);

	m_Offset += offset;
	m_Block.m_Subsidy += subBlock.m_Subsidy;
	m_Block.m_vOutputs.reserve(m_Block.m_vOutputs.size() + subBlock.m_vOutputs.size());

	for (i = 0; i < subBlock.m_vOutputs.size(); i++)
		m_Block.m_vOutputs.push_back(std::move(subBlock.m_vOutputs[i]));
}

#define LOG_VERBOSE_ENABLED 0


struct SerializerFile {

	SerializerFile() : _oa(m_File) {}

	template <typename T> SerializerFile& operator&(const T& object) {
		_oa & object;
		return *this;
	}

	struct Stream :public std::ofstream
	{
		size_t write(const void* p, size_t n)
		{
			std::ofstream::write((char*)p, n);
			return fail() ? 0 : n;
		}
	} m_File;

private:
	yas::binary_oarchive<Stream, SERIALIZE_OPTIONS> _oa;
};

struct TreasuryBlockGenerator
{
	std::string m_sPath;
	IKeyChain* m_pKeyChain;

	Block::Body m_Block;
	ECC::Scalar::Native m_Offset;

	std::vector<Coin> m_Coins;
	std::vector<std::pair<Height, ECC::Scalar::Native> > m_vIncubationAndKeys;

	std::mutex m_Mutex;
	std::vector<std::thread> m_vThreads;

	int Generate(uint32_t nCount, Height dh);
private:
	void Proceed(uint32_t i);
};

int TreasuryBlockGenerator::Generate(uint32_t nCount, Height dh)
{
	if (m_sPath.empty())
	{
		LOG_ERROR() << "Treasury block path not specified";
		return -1;
	}

	m_Block.ZeroInit();

	{
		std::ifstream f(m_sPath, std::ifstream::binary);
		if (!f.fail())
		{
			std::vector<char> vContents((std::istreambuf_iterator<char>(f)), std::istreambuf_iterator<char>());
			if (!vContents.empty())
			{
				Deserializer der;
				der.reset(&vContents.at(0), vContents.size());
				der & m_Block;

				LOG_INFO() << "Treasury block is non-empty, appending.";
			}
		}
	}

	m_Offset = m_Block.m_Offset;
	m_Offset = -m_Offset;

	LOG_INFO() << "Generating coins...";

	m_Coins.resize(nCount);
	m_vIncubationAndKeys.resize(nCount);

	Height h = 0;

	for (uint32_t i = 0; i < nCount; i++, h += dh)
	{
		Coin& coin = m_Coins[i];
		coin.m_key_type = KeyType::Regular;
		coin.m_amount = Block::Rules::Coin * 10;
		coin.m_status = Coin::Unconfirmed;
		coin.m_height = h + Block::Rules::HeightGenesis;

		m_vIncubationAndKeys[i].first = h;
		m_vIncubationAndKeys[i].second = m_pKeyChain->calcKey(coin);
	}

	m_pKeyChain->store(m_Coins);

	m_vThreads.resize(std::thread::hardware_concurrency());
	assert(!m_vThreads.empty());

	for (uint32_t i = 0; i < m_vThreads.size(); i++)
		m_vThreads[i] = std::thread(&TreasuryBlockGenerator::Proceed, this, i);

	for (uint32_t i = 0; i < m_vThreads.size(); i++)
		m_vThreads[i].join();

	// at least 1 kernel
	{
		Coin dummy; // not a coin actually
		dummy.m_key_type = KeyType::Kernel;
		dummy.m_status = Coin::Unconfirmed;

		ECC::Scalar::Native k = m_pKeyChain->calcKey(dummy);

		TxKernel::Ptr pKrn(new TxKernel);
		pKrn->m_Excess = ECC::Point::Native(Context::get().G * k);

		Merkle::Hash hv;
		pKrn->get_HashForSigning(hv);
		pKrn->m_Signature.Sign(hv, k);

		m_Block.m_vKernelsOutput.push_back(std::move(pKrn));
		m_Offset += k;
	}

	m_Offset = -m_Offset;
	m_Block.m_Offset = m_Offset;

	m_Block.Sort();
	m_Block.DeleteIntermediateOutputs();

	SerializerFile ser;
	ser.m_File.open(m_sPath, std::ofstream::out | std::ofstream::trunc | std::ofstream::binary);
	ser & m_Block;
	ser.m_File.flush();

	bool bbb = m_Block.IsValid(1, 1);

	LOG_INFO() << "Done";

	return 0;
}

void TreasuryBlockGenerator::Proceed(uint32_t i)
{
	ECC::Scalar::Native offset(ECC::Zero);

	Block::Body subBlock;
	ZeroObject(subBlock.m_Subsidy);

	for ( ; i < m_Coins.size(); i += m_vThreads.size())
	{
		const Coin& coin = m_Coins[i];

		Output::Ptr pOutp(new Output);
		pOutp->m_Incubation = m_vIncubationAndKeys[i].first;

		const ECC::Scalar::Native& k = m_vIncubationAndKeys[i].second;

		pOutp->Create(k, coin.m_amount);

		subBlock.m_vOutputs.push_back(std::move(pOutp));
		offset += k;
		subBlock.m_Subsidy += coin.m_amount;
	}

	std::unique_lock<std::mutex> scope(m_Mutex);

	m_Offset += offset;
	m_Block.m_Subsidy += subBlock.m_Subsidy;
	m_Block.m_vOutputs.reserve(m_Block.m_vOutputs.size() + subBlock.m_vOutputs.size());

	for (i = 0; i < subBlock.m_vOutputs.size(); i++)
		m_Block.m_vOutputs.push_back(std::move(subBlock.m_vOutputs[i]));
}

int main(int argc, char* argv[])
{
    int logLevel = LOG_LEVEL_DEBUG;
#if LOG_VERBOSE_ENABLED
    logLevel = LOG_LEVEL_VERBOSE;
#endif
    auto logger = beam::Logger::create(logLevel, logLevel);

    po::options_description general_options("General options");
    general_options.add_options()
        (cli::HELP_FULL, "list of all options")
        (cli::MODE, po::value<string>()->required(), "mode to execute [node|wallet]")
        (cli::PORT_FULL, po::value<uint16_t>()->default_value(10000), "port to start the server on")
        (cli::DEBUG_FULL, "launch in debug mode")
        (cli::WALLET_SEED, po::value<string>(), "secret key generation seed");

    po::options_description node_options("Node options");
    node_options.add_options()
        (cli::STORAGE, po::value<string>()->default_value("node.db"), "node storage path")
        (cli::MINING_THREADS, po::value<uint32_t>()->default_value(0), "number of mining threads(there is no mining if 0)")
		(cli::VERIFICATION_THREADS, po::value<int>()->default_value(-1), "number of threads for cryptographic verifications (0 = single thread, -1 = auto)")
		(cli::MINER_ID, po::value<uint32_t>()->default_value(0), "seed for miner nonce generation")
<<<<<<< HEAD
		(cli::NODE_PEER, po::value<std::vector<std::string> >(), "nodes to connect to")
=======
		(cli::NODE_PEER, po::value<vector<string>>()->multitoken(), "nodes to connect to")
>>>>>>> 0ef0fe77
		//(cli::TREASURY_BLOCK, po::value<string>(), "Treasury block to generate genesis block from")
		;

    po::options_description wallet_options("Wallet options");
    wallet_options.add_options()
        (cli::PASS, po::value<string>()->default_value(""), "password for the wallet")
        (cli::AMOUNT_FULL, po::value<int64_t>(), "amount to send")
        (cli::RECEIVER_ADDR_FULL, po::value<string>(), "address of receiver")
        (cli::NODE_ADDR_FULL, po::value<string>(), "address of node")
<<<<<<< HEAD
		(cli::TREASURY_BLOCK, po::value<string>(), "Block to create/append treasury to")
=======
		(cli::TREASURY_BLOCK, po::value<string>()->default_value("treasury.mw"), "Block to create/append treasury to")
>>>>>>> 0ef0fe77
		(cli::COMMAND, po::value<string>(), "command to execute [send|listen|init|info|treasury]");

    po::options_description options{ "Allowed options" };
    options.add(general_options)
           .add(node_options)
           .add(wallet_options);

    po::positional_options_description pos;
    pos.add(cli::MODE, 1);

    try
    {
        po::variables_map vm;

		{
			std::ifstream cfg("beam.cfg");

			if (cfg)
			{
				po::store(po::parse_config_file(cfg, options), vm);
			}
		}

        po::store(po::command_line_parser(argc, argv)
            .options(options)
            .positional(pos)
            .run(), vm);

        if (vm.count(cli::HELP))
        {
            printHelp(options);

            return 0;
        }

        po::notify(vm);

        auto port = vm[cli::PORT].as<uint16_t>();
        auto debug = vm.count(cli::DEBUG) > 0;
        auto hasWalletSeed = vm.count(cli::WALLET_SEED) > 0;

        if (vm.count(cli::MODE))
        {
            io::Reactor::Ptr reactor(io::Reactor::create());
            io::Reactor::Scope scope(*reactor);
            NoLeak<uintBig> walletSeed;
            walletSeed.V = Zero;
            if (hasWalletSeed)
            {
                // TODO: use secure string here
                string seed = vm[cli::WALLET_SEED].as<string>();
                Hash::Value hv;
                Hash::Processor() << seed.c_str() >> hv;
                walletSeed.V = hv;
            }

            auto mode = vm[cli::MODE].as<string>();
            if (mode == cli::NODE)
            {
                beam::Node node;

                node.m_Cfg.m_Listen.port(port);
                node.m_Cfg.m_Listen.ip(INADDR_ANY);
                node.m_Cfg.m_sPathLocal = vm[cli::STORAGE].as<std::string>();
                node.m_Cfg.m_MiningThreads = vm[cli::MINING_THREADS].as<uint32_t>();
                node.m_Cfg.m_MinerID = vm[cli::MINER_ID].as<uint32_t>();
				node.m_Cfg.m_VerificationThreads = vm[cli::VERIFICATION_THREADS].as<int>();
				node.m_Cfg.m_TestMode.m_bFakePoW = debug;
                if (node.m_Cfg.m_MiningThreads > 0 && !hasWalletSeed)
                {
                    LOG_ERROR() << " wallet seed is not provided. You have pass wallet seed for mining node.";
                    return -1;
                }
                node.m_Cfg.m_WalletKey = walletSeed;

				std::vector<std::string> vPeers;

				if (vm.count(cli::NODE_PEER))
					vPeers = vm[cli::NODE_PEER].as<std::vector<std::string> >();

				node.m_Cfg.m_Connect.resize(vPeers.size());

				for (size_t i = 0; i < vPeers.size(); i++)
				{
					io::Address& addr = node.m_Cfg.m_Connect[i];
					if (!addr.resolve(vPeers[i].c_str()))
					{
						LOG_ERROR() << "unable to resolve: " << vPeers[i];
						return -1;
					}

					if (!addr.port())
					{
						if (!port)
						{
							LOG_ERROR() << "Port must be specified";
							return -1;
						}
						addr.port(port);
					}
				}
				
                LOG_INFO() << "starting a node on " << node.m_Cfg.m_Listen.port() << " port...";

                node.Initialize();

<<<<<<< HEAD
				std::string sPath = vm[cli::TREASURY_BLOCK].as<string>();
				if (!sPath.empty())
				{
					Block::Body block;

					{
						std::ifstream f(sPath, std::ifstream::binary);
						if (f.fail())
						{
							LOG_ERROR() << "can't open treasury file";
							return -1;
						}

						std::vector<char> vContents((std::istreambuf_iterator<char>(f)), std::istreambuf_iterator<char>());

						Deserializer der;
						der.reset(&vContents.at(0), vContents.size());

						der & block;
					}

					node.GenerateGenesisBlock(block);
				}
=======
                if (vm.count(cli::TREASURY_BLOCK))
                {
                    string sPath = vm[cli::TREASURY_BLOCK].as<string>();
                    if (!sPath.empty())
                    {
                        Block::Body block;

                        {
                            std::ifstream f(sPath, std::ifstream::binary);
                            if (f.fail())
                            {
                                LOG_ERROR() << "can't open treasury file";
                                return -1;
                            }

                            std::vector<char> vContents((std::istreambuf_iterator<char>(f)), std::istreambuf_iterator<char>());

                            Deserializer der;
                            der.reset(&vContents.at(0), vContents.size());

                            der & block;
                        }

                        node.GenerateGenesisBlock(block);
                    }
                }
>>>>>>> 0ef0fe77

                reactor->run();
            }
            else if (mode == cli::WALLET)
            {
                if (vm.count(cli::COMMAND))
                {
                    auto command = vm[cli::COMMAND].as<string>();
                    if (command != cli::INIT
                     && command != cli::SEND
                     && command != cli::LISTEN
                     && command != cli::TREASURY
                     && command != cli::INFO)
                    {
                        LOG_ERROR() << "unknown command: \'" << command << "\'";
                        return -1;
                    }

                    if (!Keychain::isInitialized() && command != cli::INIT)
                    {
                        LOG_ERROR() << "Please initialize your wallet first... \nExample: beam wallet --command=init --pass=<password to access wallet> --wallet_seed=<seed to generate secret keys>";
                        return -1;
                    }

                    LOG_INFO() << "starting a wallet...";

                    // TODO: we should use secure string
                    string pass;
                    if (vm.count(cli::PASS))
                    {
                        pass = vm[cli::PASS].as<string>();
                    }

                    if (!pass.size())
                    {
                        LOG_ERROR() << "Please, provide password for the wallet.";
                        return -1;
                    }

                    if (command == cli::INIT)
                    {
                        if (!hasWalletSeed)
                        {
                            LOG_ERROR() << "Please, provide seed phrase for the wallet.";
                            return -1;
                        }
                        auto keychain = Keychain::init(pass, walletSeed);
                        if (keychain)
                        {
                            LOG_INFO() << "wallet successfully created...";
                            return 0;
                        }
                        else
                        {
                            LOG_ERROR() << "something went wrong, wallet not created...";
                            return -1;
                        }
                    }


                    auto keychain = Keychain::open(pass);
                    if (!keychain)
                    {
                        LOG_ERROR() << "Wallet data unreadable, restore wallet.db from latest backup or delete it and reinitialize the wallet";
                        return -1;
                    }

                    LOG_INFO() << "wallet sucessfully opened...";

					if (command == cli::TREASURY)
					{
						TreasuryBlockGenerator tbg;
						tbg.m_sPath = vm[cli::TREASURY_BLOCK].as<std::string>();
						tbg.m_pKeyChain = keychain.get();

						// TODO: command-line parameter
						Height dh = 60 * 2; // 2 hours, 12 per day
						uint32_t nCount = 12 * 30; // 360 total. 1 month roughly

						return tbg.Generate(nCount, dh);
					}

                    if (command == cli::INFO)
                    {
                        cout << "____Wallet summary____\n\n";
                        cout << "Total unspent:" << PrintableAmount(getTotal(keychain)) << "\n\n";
                        cout << "| id\t| amount\t| height\t| maturity\t| status\t| key type\t|\n";
                        keychain->visit([](const Coin& c)->bool
                        {
                            cout << setw(8) << c.m_id
                                 << setw(16) << PrintableAmount(c.m_amount)
                                 << setw(16) << c.m_height
                                 << setw(16) << c.m_maturity
                                 << "  " << c.m_status << '\t'
                                 << "  " << c.m_key_type << '\n';
                            return true;
                        });
                        return 0;
                    }
                    
                    if (vm.count(cli::NODE_ADDR) == 0)
                    {
                        LOG_ERROR() << "node address should be specified";
                        return -1;
                    }
 
                    string nodeURI = vm[cli::NODE_ADDR].as<string>();
                    io::Address node_addr;
                    if (!node_addr.resolve(nodeURI.c_str()))
                    {
                        LOG_ERROR() << "unable to resolve node address: " << nodeURI;
                        return -1;
                    }

                    io::Address receiverAddr;
                    ECC::Amount amount = 0;
                    if (command == cli::SEND)
                    {
                        if (vm.count(cli::RECEIVER_ADDR) == 0)
                        {
                            LOG_ERROR() << "receiver's address is missing";
                            return -1;
                        }
                        if (vm.count(cli::AMOUNT) == 0)
                        {
                            LOG_ERROR() << "amount is missing";
                            return -1;
                        }
                        string receiverURI = vm[cli::RECEIVER_ADDR].as<string>();
                        if (!receiverAddr.resolve(receiverURI.c_str()))
                        {
                            LOG_ERROR() << "unable to resolve receiver address: " << receiverURI;
                            return -1;
                        }
                        auto signedAmount = vm[cli::AMOUNT].as<int64_t>();
                        if (signedAmount < 0)
                        {
                            LOG_ERROR() << "Unable to send negative amount of coins";
                            return -1;
                        }

                        amount = static_cast<ECC::Amount>(signedAmount);
                        if (amount == 0)
                        {
                            LOG_ERROR() << "Unable to send zero coins";
                            return -1;
                        }
                    }

                    bool is_server = command == cli::LISTEN;
                    WalletNetworkIO wallet_io{ io::Address().ip(INADDR_ANY).port(port)
                        , node_addr
                        , is_server
                        , keychain
                        , reactor };
                    if (command == cli::SEND)
                    {
                        wallet_io.transfer_money(receiverAddr, move(amount));
                    }
                    wallet_io.start();
                }
                else
                {
                    LOG_ERROR() << "command parameter not specified.";
                    printHelp(options);
                }
            }
            else
            {
                LOG_ERROR() << "unknown mode \'" << mode << "\'.";
                printHelp(options);
            }
        }
    }
    catch(const po::error& e)
    {
        LOG_ERROR() << e.what();
        printHelp(options);
    }

    return 0;
}
<|MERGE_RESOLUTION|>--- conflicted
+++ resolved
@@ -1,93 +1,93 @@
-#include "wallet/wallet_network.h"
-#include "core/common.h"
-
-#include "node.h"
-#include "wallet/wallet.h"
-#include "wallet/keychain.h"
-#include "wallet/wallet_network.h"
-#include "core/ecc_native.h"
-#include "core/serialization_adapters.h"
-#include "utility/logger.h"
-#include <iomanip>
-
-#include <boost/program_options.hpp>
-#include <fstream>
-#include <iterator>
-
-namespace po = boost::program_options;
-using namespace std;
-using namespace beam;
-using namespace ECC;
-
-namespace cli
-{
-    const char* HELP = "help";
-    const char* HELP_FULL = "help,h";
-    const char* MODE = "mode";
-    const char* PORT = "port";
-    const char* PORT_FULL = "port,p";
-    const char* DEBUG = "debug";
-    const char* DEBUG_FULL = "debug,d";
-    const char* STORAGE = "storage";
-    const char* MINING_THREADS = "mining_threads";
-	const char* VERIFICATION_THREADS = "verification_threads";
-	const char* MINER_ID = "miner_id";
-	const char* NODE_PEER = "peer";
-	const char* PASS = "pass";
-    const char* AMOUNT = "amount";
-    const char* AMOUNT_FULL = "amount,a";
-    const char* RECEIVER_ADDR = "receiver_addr";
-    const char* RECEIVER_ADDR_FULL = "receiver_addr,r";
-    const char* NODE_ADDR = "node_addr";
-    const char* NODE_ADDR_FULL = "node_addr,n";
-    const char* COMMAND = "command";
-    const char* NODE = "node";
-    const char* WALLET = "wallet";
-    const char* LISTEN = "listen";
-	const char* TREASURY = "treasury";
-	const char* TREASURY_BLOCK = "treasury_path";
-    const char* INIT = "init";
-    const char* SEND = "send";
-    const char* INFO = "info";
-    const char* WALLET_SEED = "wallet_seed";
-}
-namespace beam
-{
-    std::ostream& operator<<(std::ostream& os, Coin::Status s)
-    {
-        os << "[";
-        switch (s)
-        {
-        case Coin::Locked: os << "Locked"; break;
-        case Coin::Spent: os << "Spent"; break;
-        case Coin::Unconfirmed: os << "Unconfirmed"; break;
-        case Coin::Unspent: os << "Unspent"; break;
-        default:
-            assert(false && "Unknown coin status");
-        }
-        os << "]";
-        return os;
-    }
-
-    std::ostream& operator<<(std::ostream& os, KeyType keyType)
-    {
-        os << "[";
-        switch (keyType)
-        {
-        case KeyType::Coinbase: os << "Coinbase"; break;
-        case KeyType::Comission: os << "Commission"; break;
-        case KeyType::Kernel: os << "Kernel"; break;
-        case KeyType::Regular: os << "Regular"; break;
-        default:
-            assert(false && "Unknown key type");
-        }
-        os << "]";
-        return os;
-    }
-
-    Amount getTotal(beam::IKeyChain::Ptr keychain)
-    {
-        auto currentHeight = keychain->getCurrentHeight();
+#include "wallet/wallet_network.h"
+#include "core/common.h"
+
+#include "node.h"
+#include "wallet/wallet.h"
+#include "wallet/keychain.h"
+#include "wallet/wallet_network.h"
+#include "core/ecc_native.h"
+#include "core/serialization_adapters.h"
+#include "utility/logger.h"
+#include <iomanip>
+
+#include <boost/program_options.hpp>
+#include <fstream>
+#include <iterator>
+
+namespace po = boost::program_options;
+using namespace std;
+using namespace beam;
+using namespace ECC;
+
+namespace cli
+{
+    const char* HELP = "help";
+    const char* HELP_FULL = "help,h";
+    const char* MODE = "mode";
+    const char* PORT = "port";
+    const char* PORT_FULL = "port,p";
+    const char* DEBUG = "debug";
+    const char* DEBUG_FULL = "debug,d";
+    const char* STORAGE = "storage";
+    const char* MINING_THREADS = "mining_threads";
+	const char* VERIFICATION_THREADS = "verification_threads";
+	const char* MINER_ID = "miner_id";
+	const char* NODE_PEER = "peer";
+	const char* PASS = "pass";
+    const char* AMOUNT = "amount";
+    const char* AMOUNT_FULL = "amount,a";
+    const char* RECEIVER_ADDR = "receiver_addr";
+    const char* RECEIVER_ADDR_FULL = "receiver_addr,r";
+    const char* NODE_ADDR = "node_addr";
+    const char* NODE_ADDR_FULL = "node_addr,n";
+    const char* COMMAND = "command";
+    const char* NODE = "node";
+    const char* WALLET = "wallet";
+    const char* LISTEN = "listen";
+	const char* TREASURY = "treasury";
+	const char* TREASURY_BLOCK = "treasury_path";
+    const char* INIT = "init";
+    const char* SEND = "send";
+    const char* INFO = "info";
+    const char* WALLET_SEED = "wallet_seed";
+}
+namespace beam
+{
+    std::ostream& operator<<(std::ostream& os, Coin::Status s)
+    {
+        os << "[";
+        switch (s)
+        {
+        case Coin::Locked: os << "Locked"; break;
+        case Coin::Spent: os << "Spent"; break;
+        case Coin::Unconfirmed: os << "Unconfirmed"; break;
+        case Coin::Unspent: os << "Unspent"; break;
+        default:
+            assert(false && "Unknown coin status");
+        }
+        os << "]";
+        return os;
+    }
+
+    std::ostream& operator<<(std::ostream& os, KeyType keyType)
+    {
+        os << "[";
+        switch (keyType)
+        {
+        case KeyType::Coinbase: os << "Coinbase"; break;
+        case KeyType::Comission: os << "Commission"; break;
+        case KeyType::Kernel: os << "Kernel"; break;
+        case KeyType::Regular: os << "Regular"; break;
+        default:
+            assert(false && "Unknown key type");
+        }
+        os << "]";
+        return os;
+    }
+
+    Amount getTotal(beam::IKeyChain::Ptr keychain)
+    {
+        auto currentHeight = keychain->getCurrentHeight();
         Amount total = 0;
         keychain->visit([&total, &currentHeight](const Coin& c)->bool
         {
@@ -100,18 +100,18 @@
                 total += c.m_amount;
             }
             return true;
-        });
-        return total;
-    }
-}
-namespace
-{
-    void printHelp(const po::options_description& options)
-    {
-        cout << options << std::endl;
-    }
-}
-
+        });
+        return total;
+    }
+}
+namespace
+{
+    void printHelp(const po::options_description& options)
+    {
+        cout << options << std::endl;
+    }
+}
+
 struct SerializerFile {
 
 	SerializerFile() : _oa(m_File) {}
@@ -155,105 +155,105 @@
 
 int TreasuryBlockGenerator::Generate(uint32_t nCount, Height dh)
 {
-	if (m_sPath.empty())
-	{
-		LOG_ERROR() << "Treasury block path not specified";
-		return -1;
-	}
-
-	m_Block.ZeroInit();
-
-	{
-		std::ifstream f(m_sPath, std::ifstream::binary);
-		if (!f.fail())
-		{
-			std::vector<char> vContents((std::istreambuf_iterator<char>(f)), std::istreambuf_iterator<char>());
-			if (!vContents.empty())
-			{
-				Deserializer der;
-				der.reset(&vContents.at(0), vContents.size());
-				der & m_Block;
-
-				LOG_INFO() << "Treasury block is non-empty, appending.";
-			}
-		}
-	}
-
-	m_Offset = m_Block.m_Offset;
-	m_Offset = -m_Offset;
-
-	LOG_INFO() << "Generating coins...";
-
-	m_Coins.resize(nCount);
-	m_vIncubationAndKeys.resize(nCount);
-
-	Height h = 0;
-
-	for (uint32_t i = 0; i < nCount; i++, h += dh)
-	{
-		Coin& coin = m_Coins[i];
-		coin.m_key_type = KeyType::Regular;
-		coin.m_amount = Block::Rules::Coin * 10;
-		coin.m_status = Coin::Unconfirmed;
-		coin.m_height = h + Block::Rules::HeightGenesis;
-
-
-		m_vIncubationAndKeys[i].first = h;
-	}
-
-	m_pKeyChain->store(m_Coins); // we get coin id only after store
-
-    for (uint32_t i = 0; i < nCount; ++i)
-    {
-        m_vIncubationAndKeys[i].second = m_pKeyChain->calcKey(m_Coins[i]);
-    }
-
-	m_vThreads.resize(std::thread::hardware_concurrency());
-	assert(!m_vThreads.empty());
-
-	for (uint32_t i = 0; i < m_vThreads.size(); i++)
-		m_vThreads[i] = std::thread(&TreasuryBlockGenerator::Proceed, this, i);
-
-	for (uint32_t i = 0; i < m_vThreads.size(); i++)
-		m_vThreads[i].join();
-
-	// at least 1 kernel
-	{
-		Coin dummy; // not a coin actually
-		dummy.m_key_type = KeyType::Kernel;
-		dummy.m_status = Coin::Unconfirmed;
-
-		ECC::Scalar::Native k = m_pKeyChain->calcKey(dummy);
-
-		TxKernel::Ptr pKrn(new TxKernel);
-		pKrn->m_Excess = ECC::Point::Native(Context::get().G * k);
-
-		Merkle::Hash hv;
-		pKrn->get_HashForSigning(hv);
-		pKrn->m_Signature.Sign(hv, k);
-
-		m_Block.m_vKernelsOutput.push_back(std::move(pKrn));
-		m_Offset += k;
-	}
-
-	m_Offset = -m_Offset;
-	m_Block.m_Offset = m_Offset;
-
-	m_Block.Sort();
-	m_Block.DeleteIntermediateOutputs();
-
-	SerializerFile ser;
-	ser.m_File.open(m_sPath, std::ofstream::out | std::ofstream::trunc | std::ofstream::binary);
-	ser & m_Block;
-	ser.m_File.flush();
-
-	bool bbb = m_Block.IsValid(1, 1);
-
-	LOG_INFO() << "Done";
-
-	return 0;
+	if (m_sPath.empty())
+	{
+		LOG_ERROR() << "Treasury block path not specified";
+		return -1;
+	}
+
+	m_Block.ZeroInit();
+
+	{
+		std::ifstream f(m_sPath, std::ifstream::binary);
+		if (!f.fail())
+		{
+			std::vector<char> vContents((std::istreambuf_iterator<char>(f)), std::istreambuf_iterator<char>());
+			if (!vContents.empty())
+			{
+				Deserializer der;
+				der.reset(&vContents.at(0), vContents.size());
+				der & m_Block;
+
+				LOG_INFO() << "Treasury block is non-empty, appending.";
+			}
+		}
+	}
+
+	m_Offset = m_Block.m_Offset;
+	m_Offset = -m_Offset;
+
+	LOG_INFO() << "Generating coins...";
+
+	m_Coins.resize(nCount);
+	m_vIncubationAndKeys.resize(nCount);
+
+	Height h = 0;
+
+	for (uint32_t i = 0; i < nCount; i++, h += dh)
+	{
+		Coin& coin = m_Coins[i];
+		coin.m_key_type = KeyType::Regular;
+		coin.m_amount = Block::Rules::Coin * 10;
+		coin.m_status = Coin::Unconfirmed;
+		coin.m_height = h + Block::Rules::HeightGenesis;
+
+
+		m_vIncubationAndKeys[i].first = h;
+	}
+
+	m_pKeyChain->store(m_Coins); // we get coin id only after store
+
+    for (uint32_t i = 0; i < nCount; ++i)
+    {
+        m_vIncubationAndKeys[i].second = m_pKeyChain->calcKey(m_Coins[i]);
+    }
+
+	m_vThreads.resize(std::thread::hardware_concurrency());
+	assert(!m_vThreads.empty());
+
+	for (uint32_t i = 0; i < m_vThreads.size(); i++)
+		m_vThreads[i] = std::thread(&TreasuryBlockGenerator::Proceed, this, i);
+
+	for (uint32_t i = 0; i < m_vThreads.size(); i++)
+		m_vThreads[i].join();
+
+	// at least 1 kernel
+	{
+		Coin dummy; // not a coin actually
+		dummy.m_key_type = KeyType::Kernel;
+		dummy.m_status = Coin::Unconfirmed;
+
+		ECC::Scalar::Native k = m_pKeyChain->calcKey(dummy);
+
+		TxKernel::Ptr pKrn(new TxKernel);
+		pKrn->m_Excess = ECC::Point::Native(Context::get().G * k);
+
+		Merkle::Hash hv;
+		pKrn->get_HashForSigning(hv);
+		pKrn->m_Signature.Sign(hv, k);
+
+		m_Block.m_vKernelsOutput.push_back(std::move(pKrn));
+		m_Offset += k;
+	}
+
+	m_Offset = -m_Offset;
+	m_Block.m_Offset = m_Offset;
+
+	m_Block.Sort();
+	m_Block.DeleteIntermediateOutputs();
+
+	SerializerFile ser;
+	ser.m_File.open(m_sPath, std::ofstream::out | std::ofstream::trunc | std::ofstream::binary);
+	ser & m_Block;
+	ser.m_File.flush();
+
+	bool bbb = m_Block.IsValid(1, 1);
+
+	LOG_INFO() << "Done";
+
+	return 0;
 }
-
+
 void TreasuryBlockGenerator::Proceed(uint32_t i)
 {
 	ECC::Scalar::Native offset(ECC::Zero);
@@ -261,583 +261,379 @@
 	Block::Body subBlock;
 	ZeroObject(subBlock.m_Subsidy);
 
-	for ( ; i < m_Coins.size(); i += m_vThreads.size())
-	{
-		const Coin& coin = m_Coins[i];
-
-		Output::Ptr pOutp(new Output);
-		pOutp->m_Incubation = m_vIncubationAndKeys[i].first;
-
-		const ECC::Scalar::Native& k = m_vIncubationAndKeys[i].second;
-
-		pOutp->Create(k, coin.m_amount);
-
-		subBlock.m_vOutputs.push_back(std::move(pOutp));
-		offset += k;
-		subBlock.m_Subsidy += coin.m_amount;
-	}
-
-	std::unique_lock<std::mutex> scope(m_Mutex);
-
-	m_Offset += offset;
-	m_Block.m_Subsidy += subBlock.m_Subsidy;
-	m_Block.m_vOutputs.reserve(m_Block.m_vOutputs.size() + subBlock.m_vOutputs.size());
-
-	for (i = 0; i < subBlock.m_vOutputs.size(); i++)
-		m_Block.m_vOutputs.push_back(std::move(subBlock.m_vOutputs[i]));
+	for ( ; i < m_Coins.size(); i += m_vThreads.size())
+	{
+		const Coin& coin = m_Coins[i];
+
+		Output::Ptr pOutp(new Output);
+		pOutp->m_Incubation = m_vIncubationAndKeys[i].first;
+
+		const ECC::Scalar::Native& k = m_vIncubationAndKeys[i].second;
+
+		pOutp->Create(k, coin.m_amount);
+
+		subBlock.m_vOutputs.push_back(std::move(pOutp));
+		offset += k;
+		subBlock.m_Subsidy += coin.m_amount;
+	}
+
+	std::unique_lock<std::mutex> scope(m_Mutex);
+
+	m_Offset += offset;
+	m_Block.m_Subsidy += subBlock.m_Subsidy;
+	m_Block.m_vOutputs.reserve(m_Block.m_vOutputs.size() + subBlock.m_vOutputs.size());
+
+	for (i = 0; i < subBlock.m_vOutputs.size(); i++)
+		m_Block.m_vOutputs.push_back(std::move(subBlock.m_vOutputs[i]));
 }
-
-#define LOG_VERBOSE_ENABLED 0
-
-
-struct SerializerFile {
-
-	SerializerFile() : _oa(m_File) {}
-
-	template <typename T> SerializerFile& operator&(const T& object) {
-		_oa & object;
-		return *this;
-	}
-
-	struct Stream :public std::ofstream
-	{
-		size_t write(const void* p, size_t n)
-		{
-			std::ofstream::write((char*)p, n);
-			return fail() ? 0 : n;
-		}
-	} m_File;
-
-private:
-	yas::binary_oarchive<Stream, SERIALIZE_OPTIONS> _oa;
-};
-
-struct TreasuryBlockGenerator
-{
-	std::string m_sPath;
-	IKeyChain* m_pKeyChain;
-
-	Block::Body m_Block;
-	ECC::Scalar::Native m_Offset;
-
-	std::vector<Coin> m_Coins;
-	std::vector<std::pair<Height, ECC::Scalar::Native> > m_vIncubationAndKeys;
-
-	std::mutex m_Mutex;
-	std::vector<std::thread> m_vThreads;
-
-	int Generate(uint32_t nCount, Height dh);
-private:
-	void Proceed(uint32_t i);
-};
-
-int TreasuryBlockGenerator::Generate(uint32_t nCount, Height dh)
-{
-	if (m_sPath.empty())
-	{
-		LOG_ERROR() << "Treasury block path not specified";
-		return -1;
-	}
-
-	m_Block.ZeroInit();
-
-	{
-		std::ifstream f(m_sPath, std::ifstream::binary);
-		if (!f.fail())
-		{
-			std::vector<char> vContents((std::istreambuf_iterator<char>(f)), std::istreambuf_iterator<char>());
-			if (!vContents.empty())
-			{
-				Deserializer der;
-				der.reset(&vContents.at(0), vContents.size());
-				der & m_Block;
-
-				LOG_INFO() << "Treasury block is non-empty, appending.";
-			}
-		}
-	}
-
-	m_Offset = m_Block.m_Offset;
-	m_Offset = -m_Offset;
-
-	LOG_INFO() << "Generating coins...";
-
-	m_Coins.resize(nCount);
-	m_vIncubationAndKeys.resize(nCount);
-
-	Height h = 0;
-
-	for (uint32_t i = 0; i < nCount; i++, h += dh)
-	{
-		Coin& coin = m_Coins[i];
-		coin.m_key_type = KeyType::Regular;
-		coin.m_amount = Block::Rules::Coin * 10;
-		coin.m_status = Coin::Unconfirmed;
-		coin.m_height = h + Block::Rules::HeightGenesis;
-
-		m_vIncubationAndKeys[i].first = h;
-		m_vIncubationAndKeys[i].second = m_pKeyChain->calcKey(coin);
-	}
-
-	m_pKeyChain->store(m_Coins);
-
-	m_vThreads.resize(std::thread::hardware_concurrency());
-	assert(!m_vThreads.empty());
-
-	for (uint32_t i = 0; i < m_vThreads.size(); i++)
-		m_vThreads[i] = std::thread(&TreasuryBlockGenerator::Proceed, this, i);
-
-	for (uint32_t i = 0; i < m_vThreads.size(); i++)
-		m_vThreads[i].join();
-
-	// at least 1 kernel
-	{
-		Coin dummy; // not a coin actually
-		dummy.m_key_type = KeyType::Kernel;
-		dummy.m_status = Coin::Unconfirmed;
-
-		ECC::Scalar::Native k = m_pKeyChain->calcKey(dummy);
-
-		TxKernel::Ptr pKrn(new TxKernel);
-		pKrn->m_Excess = ECC::Point::Native(Context::get().G * k);
-
-		Merkle::Hash hv;
-		pKrn->get_HashForSigning(hv);
-		pKrn->m_Signature.Sign(hv, k);
-
-		m_Block.m_vKernelsOutput.push_back(std::move(pKrn));
-		m_Offset += k;
-	}
-
-	m_Offset = -m_Offset;
-	m_Block.m_Offset = m_Offset;
-
-	m_Block.Sort();
-	m_Block.DeleteIntermediateOutputs();
-
-	SerializerFile ser;
-	ser.m_File.open(m_sPath, std::ofstream::out | std::ofstream::trunc | std::ofstream::binary);
-	ser & m_Block;
-	ser.m_File.flush();
-
-	bool bbb = m_Block.IsValid(1, 1);
-
-	LOG_INFO() << "Done";
-
-	return 0;
-}
-
-void TreasuryBlockGenerator::Proceed(uint32_t i)
-{
-	ECC::Scalar::Native offset(ECC::Zero);
-
-	Block::Body subBlock;
-	ZeroObject(subBlock.m_Subsidy);
-
-	for ( ; i < m_Coins.size(); i += m_vThreads.size())
-	{
-		const Coin& coin = m_Coins[i];
-
-		Output::Ptr pOutp(new Output);
-		pOutp->m_Incubation = m_vIncubationAndKeys[i].first;
-
-		const ECC::Scalar::Native& k = m_vIncubationAndKeys[i].second;
-
-		pOutp->Create(k, coin.m_amount);
-
-		subBlock.m_vOutputs.push_back(std::move(pOutp));
-		offset += k;
-		subBlock.m_Subsidy += coin.m_amount;
-	}
-
-	std::unique_lock<std::mutex> scope(m_Mutex);
-
-	m_Offset += offset;
-	m_Block.m_Subsidy += subBlock.m_Subsidy;
-	m_Block.m_vOutputs.reserve(m_Block.m_vOutputs.size() + subBlock.m_vOutputs.size());
-
-	for (i = 0; i < subBlock.m_vOutputs.size(); i++)
-		m_Block.m_vOutputs.push_back(std::move(subBlock.m_vOutputs[i]));
-}
-
-int main(int argc, char* argv[])
-{
-    int logLevel = LOG_LEVEL_DEBUG;
-#if LOG_VERBOSE_ENABLED
-    logLevel = LOG_LEVEL_VERBOSE;
-#endif
-    auto logger = beam::Logger::create(logLevel, logLevel);
-
-    po::options_description general_options("General options");
-    general_options.add_options()
-        (cli::HELP_FULL, "list of all options")
-        (cli::MODE, po::value<string>()->required(), "mode to execute [node|wallet]")
-        (cli::PORT_FULL, po::value<uint16_t>()->default_value(10000), "port to start the server on")
-        (cli::DEBUG_FULL, "launch in debug mode")
-        (cli::WALLET_SEED, po::value<string>(), "secret key generation seed");
-
-    po::options_description node_options("Node options");
-    node_options.add_options()
-        (cli::STORAGE, po::value<string>()->default_value("node.db"), "node storage path")
-        (cli::MINING_THREADS, po::value<uint32_t>()->default_value(0), "number of mining threads(there is no mining if 0)")
-		(cli::VERIFICATION_THREADS, po::value<int>()->default_value(-1), "number of threads for cryptographic verifications (0 = single thread, -1 = auto)")
-		(cli::MINER_ID, po::value<uint32_t>()->default_value(0), "seed for miner nonce generation")
-<<<<<<< HEAD
-		(cli::NODE_PEER, po::value<std::vector<std::string> >(), "nodes to connect to")
-=======
-		(cli::NODE_PEER, po::value<vector<string>>()->multitoken(), "nodes to connect to")
->>>>>>> 0ef0fe77
-		//(cli::TREASURY_BLOCK, po::value<string>(), "Treasury block to generate genesis block from")
-		;
-
-    po::options_description wallet_options("Wallet options");
-    wallet_options.add_options()
-        (cli::PASS, po::value<string>()->default_value(""), "password for the wallet")
-        (cli::AMOUNT_FULL, po::value<int64_t>(), "amount to send")
-        (cli::RECEIVER_ADDR_FULL, po::value<string>(), "address of receiver")
-        (cli::NODE_ADDR_FULL, po::value<string>(), "address of node")
-<<<<<<< HEAD
-		(cli::TREASURY_BLOCK, po::value<string>(), "Block to create/append treasury to")
-=======
-		(cli::TREASURY_BLOCK, po::value<string>()->default_value("treasury.mw"), "Block to create/append treasury to")
->>>>>>> 0ef0fe77
-		(cli::COMMAND, po::value<string>(), "command to execute [send|listen|init|info|treasury]");
-
-    po::options_description options{ "Allowed options" };
-    options.add(general_options)
-           .add(node_options)
-           .add(wallet_options);
-
-    po::positional_options_description pos;
-    pos.add(cli::MODE, 1);
-
-    try
-    {
-        po::variables_map vm;
-
-		{
-			std::ifstream cfg("beam.cfg");
-
-			if (cfg)
-			{
-				po::store(po::parse_config_file(cfg, options), vm);
-			}
-		}
-
-        po::store(po::command_line_parser(argc, argv)
-            .options(options)
-            .positional(pos)
-            .run(), vm);
-
-        if (vm.count(cli::HELP))
-        {
-            printHelp(options);
-
-            return 0;
-        }
-
-        po::notify(vm);
-
-        auto port = vm[cli::PORT].as<uint16_t>();
-        auto debug = vm.count(cli::DEBUG) > 0;
-        auto hasWalletSeed = vm.count(cli::WALLET_SEED) > 0;
-
-        if (vm.count(cli::MODE))
-        {
-            io::Reactor::Ptr reactor(io::Reactor::create());
-            io::Reactor::Scope scope(*reactor);
-            NoLeak<uintBig> walletSeed;
-            walletSeed.V = Zero;
-            if (hasWalletSeed)
-            {
-                // TODO: use secure string here
-                string seed = vm[cli::WALLET_SEED].as<string>();
-                Hash::Value hv;
-                Hash::Processor() << seed.c_str() >> hv;
-                walletSeed.V = hv;
-            }
-
-            auto mode = vm[cli::MODE].as<string>();
-            if (mode == cli::NODE)
-            {
-                beam::Node node;
-
-                node.m_Cfg.m_Listen.port(port);
-                node.m_Cfg.m_Listen.ip(INADDR_ANY);
-                node.m_Cfg.m_sPathLocal = vm[cli::STORAGE].as<std::string>();
-                node.m_Cfg.m_MiningThreads = vm[cli::MINING_THREADS].as<uint32_t>();
-                node.m_Cfg.m_MinerID = vm[cli::MINER_ID].as<uint32_t>();
-				node.m_Cfg.m_VerificationThreads = vm[cli::VERIFICATION_THREADS].as<int>();
-				node.m_Cfg.m_TestMode.m_bFakePoW = debug;
-                if (node.m_Cfg.m_MiningThreads > 0 && !hasWalletSeed)
-                {
-                    LOG_ERROR() << " wallet seed is not provided. You have pass wallet seed for mining node.";
-                    return -1;
-                }
-                node.m_Cfg.m_WalletKey = walletSeed;
-
-				std::vector<std::string> vPeers;
-
-				if (vm.count(cli::NODE_PEER))
-					vPeers = vm[cli::NODE_PEER].as<std::vector<std::string> >();
-
-				node.m_Cfg.m_Connect.resize(vPeers.size());
-
-				for (size_t i = 0; i < vPeers.size(); i++)
-				{
-					io::Address& addr = node.m_Cfg.m_Connect[i];
-					if (!addr.resolve(vPeers[i].c_str()))
-					{
-						LOG_ERROR() << "unable to resolve: " << vPeers[i];
-						return -1;
-					}
-
-					if (!addr.port())
-					{
-						if (!port)
-						{
-							LOG_ERROR() << "Port must be specified";
-							return -1;
-						}
-						addr.port(port);
-					}
-				}
-				
-                LOG_INFO() << "starting a node on " << node.m_Cfg.m_Listen.port() << " port...";
-
-                node.Initialize();
-
-<<<<<<< HEAD
-				std::string sPath = vm[cli::TREASURY_BLOCK].as<string>();
-				if (!sPath.empty())
-				{
-					Block::Body block;
-
-					{
-						std::ifstream f(sPath, std::ifstream::binary);
-						if (f.fail())
-						{
-							LOG_ERROR() << "can't open treasury file";
-							return -1;
-						}
-
-						std::vector<char> vContents((std::istreambuf_iterator<char>(f)), std::istreambuf_iterator<char>());
-
-						Deserializer der;
-						der.reset(&vContents.at(0), vContents.size());
-
-						der & block;
-					}
-
-					node.GenerateGenesisBlock(block);
-				}
-=======
-                if (vm.count(cli::TREASURY_BLOCK))
-                {
-                    string sPath = vm[cli::TREASURY_BLOCK].as<string>();
-                    if (!sPath.empty())
-                    {
-                        Block::Body block;
-
-                        {
-                            std::ifstream f(sPath, std::ifstream::binary);
-                            if (f.fail())
-                            {
-                                LOG_ERROR() << "can't open treasury file";
-                                return -1;
-                            }
-
-                            std::vector<char> vContents((std::istreambuf_iterator<char>(f)), std::istreambuf_iterator<char>());
-
-                            Deserializer der;
-                            der.reset(&vContents.at(0), vContents.size());
-
-                            der & block;
-                        }
-
-                        node.GenerateGenesisBlock(block);
-                    }
-                }
->>>>>>> 0ef0fe77
-
-                reactor->run();
-            }
-            else if (mode == cli::WALLET)
-            {
-                if (vm.count(cli::COMMAND))
-                {
-                    auto command = vm[cli::COMMAND].as<string>();
-                    if (command != cli::INIT
-                     && command != cli::SEND
-                     && command != cli::LISTEN
-                     && command != cli::TREASURY
-                     && command != cli::INFO)
-                    {
-                        LOG_ERROR() << "unknown command: \'" << command << "\'";
-                        return -1;
-                    }
-
-                    if (!Keychain::isInitialized() && command != cli::INIT)
-                    {
-                        LOG_ERROR() << "Please initialize your wallet first... \nExample: beam wallet --command=init --pass=<password to access wallet> --wallet_seed=<seed to generate secret keys>";
-                        return -1;
-                    }
-
-                    LOG_INFO() << "starting a wallet...";
-
-                    // TODO: we should use secure string
-                    string pass;
-                    if (vm.count(cli::PASS))
-                    {
-                        pass = vm[cli::PASS].as<string>();
-                    }
-
-                    if (!pass.size())
-                    {
-                        LOG_ERROR() << "Please, provide password for the wallet.";
-                        return -1;
-                    }
-
-                    if (command == cli::INIT)
-                    {
-                        if (!hasWalletSeed)
-                        {
-                            LOG_ERROR() << "Please, provide seed phrase for the wallet.";
-                            return -1;
-                        }
-                        auto keychain = Keychain::init(pass, walletSeed);
-                        if (keychain)
-                        {
-                            LOG_INFO() << "wallet successfully created...";
-                            return 0;
-                        }
-                        else
-                        {
-                            LOG_ERROR() << "something went wrong, wallet not created...";
-                            return -1;
-                        }
-                    }
-
-
-                    auto keychain = Keychain::open(pass);
-                    if (!keychain)
-                    {
-                        LOG_ERROR() << "Wallet data unreadable, restore wallet.db from latest backup or delete it and reinitialize the wallet";
-                        return -1;
-                    }
-
-                    LOG_INFO() << "wallet sucessfully opened...";
-
-					if (command == cli::TREASURY)
-					{
-						TreasuryBlockGenerator tbg;
-						tbg.m_sPath = vm[cli::TREASURY_BLOCK].as<std::string>();
-						tbg.m_pKeyChain = keychain.get();
-
-						// TODO: command-line parameter
-						Height dh = 60 * 2; // 2 hours, 12 per day
-						uint32_t nCount = 12 * 30; // 360 total. 1 month roughly
-
-						return tbg.Generate(nCount, dh);
-					}
-
-                    if (command == cli::INFO)
-                    {
-                        cout << "____Wallet summary____\n\n";
-                        cout << "Total unspent:" << PrintableAmount(getTotal(keychain)) << "\n\n";
-                        cout << "| id\t| amount\t| height\t| maturity\t| status\t| key type\t|\n";
-                        keychain->visit([](const Coin& c)->bool
-                        {
-                            cout << setw(8) << c.m_id
-                                 << setw(16) << PrintableAmount(c.m_amount)
-                                 << setw(16) << c.m_height
-                                 << setw(16) << c.m_maturity
-                                 << "  " << c.m_status << '\t'
-                                 << "  " << c.m_key_type << '\n';
-                            return true;
-                        });
-                        return 0;
-                    }
-                    
-                    if (vm.count(cli::NODE_ADDR) == 0)
-                    {
-                        LOG_ERROR() << "node address should be specified";
-                        return -1;
-                    }
- 
-                    string nodeURI = vm[cli::NODE_ADDR].as<string>();
-                    io::Address node_addr;
-                    if (!node_addr.resolve(nodeURI.c_str()))
-                    {
-                        LOG_ERROR() << "unable to resolve node address: " << nodeURI;
-                        return -1;
-                    }
-
-                    io::Address receiverAddr;
-                    ECC::Amount amount = 0;
-                    if (command == cli::SEND)
-                    {
-                        if (vm.count(cli::RECEIVER_ADDR) == 0)
-                        {
-                            LOG_ERROR() << "receiver's address is missing";
-                            return -1;
-                        }
-                        if (vm.count(cli::AMOUNT) == 0)
-                        {
-                            LOG_ERROR() << "amount is missing";
-                            return -1;
-                        }
-                        string receiverURI = vm[cli::RECEIVER_ADDR].as<string>();
-                        if (!receiverAddr.resolve(receiverURI.c_str()))
-                        {
-                            LOG_ERROR() << "unable to resolve receiver address: " << receiverURI;
-                            return -1;
-                        }
-                        auto signedAmount = vm[cli::AMOUNT].as<int64_t>();
-                        if (signedAmount < 0)
-                        {
-                            LOG_ERROR() << "Unable to send negative amount of coins";
-                            return -1;
-                        }
-
-                        amount = static_cast<ECC::Amount>(signedAmount);
-                        if (amount == 0)
-                        {
-                            LOG_ERROR() << "Unable to send zero coins";
-                            return -1;
-                        }
-                    }
-
-                    bool is_server = command == cli::LISTEN;
-                    WalletNetworkIO wallet_io{ io::Address().ip(INADDR_ANY).port(port)
-                        , node_addr
-                        , is_server
-                        , keychain
-                        , reactor };
-                    if (command == cli::SEND)
-                    {
-                        wallet_io.transfer_money(receiverAddr, move(amount));
-                    }
-                    wallet_io.start();
-                }
-                else
-                {
-                    LOG_ERROR() << "command parameter not specified.";
-                    printHelp(options);
-                }
-            }
-            else
-            {
-                LOG_ERROR() << "unknown mode \'" << mode << "\'.";
-                printHelp(options);
-            }
-        }
-    }
-    catch(const po::error& e)
-    {
-        LOG_ERROR() << e.what();
-        printHelp(options);
-    }
-
-    return 0;
-}
+
+#define LOG_VERBOSE_ENABLED 0
+
+
+int main(int argc, char* argv[])
+{
+    int logLevel = LOG_LEVEL_DEBUG;
+#if LOG_VERBOSE_ENABLED
+    logLevel = LOG_LEVEL_VERBOSE;
+#endif
+    auto logger = beam::Logger::create(logLevel, logLevel);
+
+    po::options_description general_options("General options");
+    general_options.add_options()
+        (cli::HELP_FULL, "list of all options")
+        (cli::MODE, po::value<string>()->required(), "mode to execute [node|wallet]")
+        (cli::PORT_FULL, po::value<uint16_t>()->default_value(10000), "port to start the server on")
+        (cli::DEBUG_FULL, "launch in debug mode")
+        (cli::WALLET_SEED, po::value<string>(), "secret key generation seed");
+
+    po::options_description node_options("Node options");
+    node_options.add_options()
+        (cli::STORAGE, po::value<string>()->default_value("node.db"), "node storage path")
+        (cli::MINING_THREADS, po::value<uint32_t>()->default_value(0), "number of mining threads(there is no mining if 0)")
+		(cli::VERIFICATION_THREADS, po::value<int>()->default_value(-1), "number of threads for cryptographic verifications (0 = single thread, -1 = auto)")
+		(cli::MINER_ID, po::value<uint32_t>()->default_value(0), "seed for miner nonce generation")
+		(cli::NODE_PEER, po::value<vector<string>>()->multitoken(), "nodes to connect to")
+		//(cli::TREASURY_BLOCK, po::value<string>(), "Treasury block to generate genesis block from")
+		;
+
+    po::options_description wallet_options("Wallet options");
+    wallet_options.add_options()
+        (cli::PASS, po::value<string>()->default_value(""), "password for the wallet")
+        (cli::AMOUNT_FULL, po::value<int64_t>(), "amount to send")
+        (cli::RECEIVER_ADDR_FULL, po::value<string>(), "address of receiver")
+        (cli::NODE_ADDR_FULL, po::value<string>(), "address of node")
+		(cli::TREASURY_BLOCK, po::value<string>()->default_value("treasury.mw"), "Block to create/append treasury to")
+		(cli::COMMAND, po::value<string>(), "command to execute [send|listen|init|info|treasury]");
+
+    po::options_description options{ "Allowed options" };
+    options.add(general_options)
+           .add(node_options)
+           .add(wallet_options);
+
+    po::positional_options_description pos;
+    pos.add(cli::MODE, 1);
+
+    try
+    {
+        po::variables_map vm;
+
+		{
+			std::ifstream cfg("beam.cfg");
+
+			if (cfg)
+			{
+				po::store(po::parse_config_file(cfg, options), vm);
+			}
+		}
+
+        po::store(po::command_line_parser(argc, argv)
+            .options(options)
+            .positional(pos)
+            .run(), vm);
+
+        if (vm.count(cli::HELP))
+        {
+            printHelp(options);
+
+            return 0;
+        }
+
+        po::notify(vm);
+
+        auto port = vm[cli::PORT].as<uint16_t>();
+        auto debug = vm.count(cli::DEBUG) > 0;
+        auto hasWalletSeed = vm.count(cli::WALLET_SEED) > 0;
+
+        if (vm.count(cli::MODE))
+        {
+            io::Reactor::Ptr reactor(io::Reactor::create());
+            io::Reactor::Scope scope(*reactor);
+            NoLeak<uintBig> walletSeed;
+            walletSeed.V = Zero;
+            if (hasWalletSeed)
+            {
+                // TODO: use secure string here
+                string seed = vm[cli::WALLET_SEED].as<string>();
+                Hash::Value hv;
+                Hash::Processor() << seed.c_str() >> hv;
+                walletSeed.V = hv;
+            }
+
+            auto mode = vm[cli::MODE].as<string>();
+            if (mode == cli::NODE)
+            {
+                beam::Node node;
+
+                node.m_Cfg.m_Listen.port(port);
+                node.m_Cfg.m_Listen.ip(INADDR_ANY);
+                node.m_Cfg.m_sPathLocal = vm[cli::STORAGE].as<std::string>();
+                node.m_Cfg.m_MiningThreads = vm[cli::MINING_THREADS].as<uint32_t>();
+                node.m_Cfg.m_MinerID = vm[cli::MINER_ID].as<uint32_t>();
+				node.m_Cfg.m_VerificationThreads = vm[cli::VERIFICATION_THREADS].as<int>();
+				node.m_Cfg.m_TestMode.m_bFakePoW = debug;
+                if (node.m_Cfg.m_MiningThreads > 0 && !hasWalletSeed)
+                {
+                    LOG_ERROR() << " wallet seed is not provided. You have pass wallet seed for mining node.";
+                    return -1;
+                }
+                node.m_Cfg.m_WalletKey = walletSeed;
+
+				std::vector<std::string> vPeers;
+
+				if (vm.count(cli::NODE_PEER))
+					vPeers = vm[cli::NODE_PEER].as<std::vector<std::string> >();
+
+				node.m_Cfg.m_Connect.resize(vPeers.size());
+
+				for (size_t i = 0; i < vPeers.size(); i++)
+				{
+					io::Address& addr = node.m_Cfg.m_Connect[i];
+					if (!addr.resolve(vPeers[i].c_str()))
+					{
+						LOG_ERROR() << "unable to resolve: " << vPeers[i];
+						return -1;
+					}
+
+					if (!addr.port())
+					{
+						if (!port)
+						{
+							LOG_ERROR() << "Port must be specified";
+							return -1;
+						}
+						addr.port(port);
+					}
+				}
+				
+                LOG_INFO() << "starting a node on " << node.m_Cfg.m_Listen.port() << " port...";
+
+                node.Initialize();
+
+                if (vm.count(cli::TREASURY_BLOCK))
+                {
+                    string sPath = vm[cli::TREASURY_BLOCK].as<string>();
+                    if (!sPath.empty())
+                    {
+                        Block::Body block;
+
+                        {
+                            std::ifstream f(sPath, std::ifstream::binary);
+                            if (f.fail())
+                            {
+                                LOG_ERROR() << "can't open treasury file";
+                                return -1;
+                            }
+
+                            std::vector<char> vContents((std::istreambuf_iterator<char>(f)), std::istreambuf_iterator<char>());
+
+                            Deserializer der;
+                            der.reset(&vContents.at(0), vContents.size());
+
+                            der & block;
+                        }
+
+                        node.GenerateGenesisBlock(block);
+                    }
+                }
+
+                reactor->run();
+            }
+            else if (mode == cli::WALLET)
+            {
+                if (vm.count(cli::COMMAND))
+                {
+                    auto command = vm[cli::COMMAND].as<string>();
+                    if (command != cli::INIT
+                     && command != cli::SEND
+                     && command != cli::LISTEN
+                     && command != cli::TREASURY
+                     && command != cli::INFO)
+                    {
+                        LOG_ERROR() << "unknown command: \'" << command << "\'";
+                        return -1;
+                    }
+
+                    if (!Keychain::isInitialized() && command != cli::INIT)
+                    {
+                        LOG_ERROR() << "Please initialize your wallet first... \nExample: beam wallet --command=init --pass=<password to access wallet> --wallet_seed=<seed to generate secret keys>";
+                        return -1;
+                    }
+
+                    LOG_INFO() << "starting a wallet...";
+
+                    // TODO: we should use secure string
+                    string pass;
+                    if (vm.count(cli::PASS))
+                    {
+                        pass = vm[cli::PASS].as<string>();
+                    }
+
+                    if (!pass.size())
+                    {
+                        LOG_ERROR() << "Please, provide password for the wallet.";
+                        return -1;
+                    }
+
+                    if (command == cli::INIT)
+                    {
+                        if (!hasWalletSeed)
+                        {
+                            LOG_ERROR() << "Please, provide seed phrase for the wallet.";
+                            return -1;
+                        }
+                        auto keychain = Keychain::init(pass, walletSeed);
+                        if (keychain)
+                        {
+                            LOG_INFO() << "wallet successfully created...";
+                            return 0;
+                        }
+                        else
+                        {
+                            LOG_ERROR() << "something went wrong, wallet not created...";
+                            return -1;
+                        }
+                    }
+
+
+                    auto keychain = Keychain::open(pass);
+                    if (!keychain)
+                    {
+                        LOG_ERROR() << "Wallet data unreadable, restore wallet.db from latest backup or delete it and reinitialize the wallet";
+                        return -1;
+                    }
+
+                    LOG_INFO() << "wallet sucessfully opened...";
+
+					if (command == cli::TREASURY)
+					{
+						TreasuryBlockGenerator tbg;
+						tbg.m_sPath = vm[cli::TREASURY_BLOCK].as<std::string>();
+						tbg.m_pKeyChain = keychain.get();
+
+						// TODO: command-line parameter
+						Height dh = 60 * 2; // 2 hours, 12 per day
+						uint32_t nCount = 12 * 30; // 360 total. 1 month roughly
+
+						return tbg.Generate(nCount, dh);
+					}
+
+                    if (command == cli::INFO)
+                    {
+                        cout << "____Wallet summary____\n\n";
+                        cout << "Total unspent:" << PrintableAmount(getTotal(keychain)) << "\n\n";
+                        cout << "| id\t| amount\t| height\t| maturity\t| status\t| key type\t|\n";
+                        keychain->visit([](const Coin& c)->bool
+                        {
+                            cout << setw(8) << c.m_id
+                                 << setw(16) << PrintableAmount(c.m_amount)
+                                 << setw(16) << c.m_height
+                                 << setw(16) << c.m_maturity
+                                 << "  " << c.m_status << '\t'
+                                 << "  " << c.m_key_type << '\n';
+                            return true;
+                        });
+                        return 0;
+                    }
+                    
+                    if (vm.count(cli::NODE_ADDR) == 0)
+                    {
+                        LOG_ERROR() << "node address should be specified";
+                        return -1;
+                    }
+ 
+                    string nodeURI = vm[cli::NODE_ADDR].as<string>();
+                    io::Address node_addr;
+                    if (!node_addr.resolve(nodeURI.c_str()))
+                    {
+                        LOG_ERROR() << "unable to resolve node address: " << nodeURI;
+                        return -1;
+                    }
+
+                    io::Address receiverAddr;
+                    ECC::Amount amount = 0;
+                    if (command == cli::SEND)
+                    {
+                        if (vm.count(cli::RECEIVER_ADDR) == 0)
+                        {
+                            LOG_ERROR() << "receiver's address is missing";
+                            return -1;
+                        }
+                        if (vm.count(cli::AMOUNT) == 0)
+                        {
+                            LOG_ERROR() << "amount is missing";
+                            return -1;
+                        }
+                        string receiverURI = vm[cli::RECEIVER_ADDR].as<string>();
+                        if (!receiverAddr.resolve(receiverURI.c_str()))
+                        {
+                            LOG_ERROR() << "unable to resolve receiver address: " << receiverURI;
+                            return -1;
+                        }
+                        auto signedAmount = vm[cli::AMOUNT].as<int64_t>();
+                        if (signedAmount < 0)
+                        {
+                            LOG_ERROR() << "Unable to send negative amount of coins";
+                            return -1;
+                        }
+
+                        amount = static_cast<ECC::Amount>(signedAmount);
+                        if (amount == 0)
+                        {
+                            LOG_ERROR() << "Unable to send zero coins";
+                            return -1;
+                        }
+                    }
+
+                    bool is_server = command == cli::LISTEN;
+                    WalletNetworkIO wallet_io{ io::Address().ip(INADDR_ANY).port(port)
+                        , node_addr
+                        , is_server
+                        , keychain
+                        , reactor };
+                    if (command == cli::SEND)
+                    {
+                        wallet_io.transfer_money(receiverAddr, move(amount));
+                    }
+                    wallet_io.start();
+                }
+                else
+                {
+                    LOG_ERROR() << "command parameter not specified.";
+                    printHelp(options);
+                }
+            }
+            else
+            {
+                LOG_ERROR() << "unknown mode \'" << mode << "\'.";
+                printHelp(options);
+            }
+        }
+    }
+    catch(const po::error& e)
+    {
+        LOG_ERROR() << e.what();
+        printHelp(options);
+    }
+
+    return 0;
+}