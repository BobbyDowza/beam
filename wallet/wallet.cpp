--- conflicted
+++ resolved
@@ -1,471 +1,433 @@
-#include "wallet.h"
-#include <boost/uuid/uuid.hpp>
-#include <boost/uuid/uuid_generators.hpp>
-#include "core/ecc_native.h"
-#include "utility/logger.h"
-#include "utility/helpers.h"
-#include <algorithm>
-#include <random>
-#include "core/storage.h"
-
-namespace ECC {
-	Initializer g_Initializer;
-}
-
-namespace
-{
-    template<typename T>
-    struct Cleaner
-    {
-        Cleaner(T& t) : m_v{ t } {}
-        ~Cleaner()
-        {
-            if (!m_v.empty())
-            {
-                m_v.clear();
-            }
-        }
-        T& m_v;
-    };
-}
-
-namespace beam
-{
-    using namespace wallet;
-    using namespace std;
-    using namespace ECC;
-
-    std::ostream& operator<<(std::ostream& os, const Uuid& uuid)
-    {
-        os << "[" << to_hex(uuid.data(), uuid.size()) << "]";
-        return os;
-    }
-
-    Scalar::Native generateNonce()
-    {
-        Scalar nonce;
-        Scalar::Native n;
-        random_device r;
-        default_random_engine e{ r() };
-        uniform_int_distribution<uint32_t> d;
-        uint32_t *p = reinterpret_cast<uint32_t*>(nonce.m_Value.m_pData);
-        constexpr size_t const count = sizeof(nonce.m_Value.m_pData) / sizeof(uint32_t);
-        while (true)
-        {
-            generate(p, p + count, [&d, &e] { return d(e); });
-            // better generator should be used
-            //generate(nonce.m_Value.m_pData, nonce.m_Value.m_pData + sizeof(nonce.m_Value.m_pData), rand);
-            if (!n.Import(nonce))
-            {
-                break;
-            }
-        }
-        return n;
-    }
-
-    pair<Scalar::Native, Scalar::Native> split_key(const Scalar::Native& key, uint64_t index)
-    {
-        pair<Scalar::Native, Scalar::Native> res;
-        Hash::Value hv;
-        Hash::Processor() << index >> hv;
-        NoLeak<Scalar> s;
-        s.V = key;
-        res.second.GenerateNonce(s.V.m_Value, hv, nullptr);
-        res.second = -res.second;
-        res.first = key;
-        res.first += res.second;
-
-        return res;
-    }
-
-    Coin::Coin()
-		: m_status(Unspent)
-    {
-
-    }
-
-    Coin::Coin(uint64_t id, const Amount& amount, Status status, const Height& height, KeyType keyType)
-        : m_id{id}
-        , m_amount{amount}
-        , m_status{status}
-        , m_height{height}
-        , m_key_type{ keyType }
-    {
-
-    } 
-
-    Wallet::Wallet(IKeyChain::Ptr keyChain, INetworkIO& network, TxCompletedAction&& action)
-        : m_keyChain{ keyChain }
-        , m_network{ network }
-        , m_tx_completed_action{move(action)}
-    {
-    }
-
-    Wallet::~Wallet()
-    {
-        assert(m_peers.empty());
-        assert(m_receivers.empty());
-        assert(m_senders.empty());
-        assert(m_node_requests_queue.empty());
-        assert(m_removed_senders.empty());
-        assert(m_removed_receivers.empty());
-    }
-
-    void Wallet::transfer_money(PeerId to, Amount&& amount)
-    {
-        boost::uuids::uuid id = boost::uuids::random_generator()();
-        Uuid txId;
-        Height height = 0;
-        copy(id.begin(), id.end(), txId.begin());
-        m_peers.emplace(txId, to);
-        auto s = make_unique<Sender>(*this, m_keyChain, txId, amount, height);
-        auto p = m_senders.emplace(txId, move(s));
-        p.first->second->start();
-    }
-
-    void Wallet::send_tx_invitation(sender::InvitationData::Ptr data)
-    {
-        send_tx_message(data->m_txId, [this, &data](auto peer_id) mutable
-        {
-            m_network.send_tx_message(peer_id, move(data));
-        });
-    }
-
-    void Wallet::send_tx_confirmation(sender::ConfirmationData::Ptr data)
-    {
-        send_tx_message(data->m_txId, [this, &data](auto peer_id) mutable
-        {
-            m_network.send_tx_message(peer_id, move(data));
-        });
-    }
-
-    void Wallet::on_tx_completed(const Uuid& txId)
-    {
-        remove_sender(txId);
-        remove_receiver(txId);
-        if (m_tx_completed_action)
-        {
-            m_tx_completed_action(txId);
-        }
-    }
-
-
-    void Wallet::send_tx_failed(const Uuid& txId)
-    {
-        send_tx_message(txId, [this](auto peer_id)
-        {
-            m_network.send_tx_message(peer_id, wallet::TxRegisteredData{ false });
-        });
-    }
-
-    void Wallet::remove_sender(const Uuid& txId)
-    {
-        auto it = m_senders.find(txId);
-        if (it != m_senders.end())
-        {
-            remove_peer(txId);
-            m_removed_senders.push_back(move(it->second));
-            m_senders.erase(it);
-        }
-    }
-
-    void Wallet::remove_receiver(const Uuid& txId)
-    {
-        auto it = m_receivers.find(txId);
-        if (it != m_receivers.end())
-        {
-            remove_peer(txId);
-            m_removed_receivers.push_back(move(it->second));
-            m_receivers.erase(it);
-        }
-    }
-
-    void Wallet::send_tx_confirmation(receiver::ConfirmationData::Ptr data)
-    {
-        send_tx_message(data->m_txId, [this, &data](auto peer_id) mutable
-        {
-            m_network.send_tx_message(peer_id, move(data));
-        });
-    }
-
-    void Wallet::register_tx(const Uuid& txId, Transaction::Ptr data)
-    {
-        LOG_DEBUG() << "[Receiver] sending tx for registration";
-        m_node_requests_queue.push(txId);
-        m_network.send_node_message(proto::NewTransaction{ move(data) });
-    }
-
-    void Wallet::send_tx_registered(UuidPtr&& txId)
-    {
-        send_tx_message(*txId, [this](auto peer_id)
-        {
-            m_network.send_tx_message(peer_id, wallet::TxRegisteredData{ true });
-        });
-    }
-
-    void Wallet::handle_tx_message(PeerId from, sender::InvitationData::Ptr&& data)
-    {
-        auto it = m_receivers.find(data->m_txId);
-        if (it == m_receivers.end())
-        {
-            LOG_DEBUG() << "[Receiver] Received tx invitation " << data->m_txId;
-            auto txId = data->m_txId;
-            m_peers.emplace(txId, from);
-            auto p = m_receivers.emplace(txId, make_unique<Receiver>(*this, m_keyChain, data));
-            p.first->second->start();
-        }
-        else
-        {
-            LOG_DEBUG() << "[Receiver] Unexpected tx invitation " << data->m_txId;
-        }
-    }
-    
-    void Wallet::handle_tx_message(PeerId /*from*/, sender::ConfirmationData::Ptr&& data)
-    {
-        Cleaner<std::vector<wallet::Receiver::Ptr> > c{ m_removed_receivers };
-        auto it = m_receivers.find(data->m_txId);
-        if (it != m_receivers.end())
-        {
-            LOG_DEBUG() << "[Receiver] Received sender tx confirmation " << data->m_txId;
-            it->second->process_event(Receiver::TxConfirmationCompleted{data});
-        }
-        else
-        {
-            LOG_DEBUG() << "[Receiver] Unexpected sender tx confirmation "<< data->m_txId;
-        }
-    }
-
-    void Wallet::handle_tx_message(PeerId /*from*/, receiver::ConfirmationData::Ptr&& data)
-    {
-        Cleaner<std::vector<wallet::Sender::Ptr> > c{ m_removed_senders };
-        auto it = m_senders.find(data->m_txId);
-        if (it != m_senders.end())
-        {
-            LOG_DEBUG() << "[Sender] Received tx confirmation " << data->m_txId;
-            it->second->process_event(Sender::TxInitCompleted{data});
-        }
-        else
-        {
-            LOG_DEBUG() << "[Sender] Unexpected tx confirmation " << data->m_txId;
-        }
-    }
-
-    void Wallet::handle_tx_message(PeerId from, wallet::TxRegisteredData&& data)
-    {
-        // TODO: change data structure
-        auto cit = find_if(m_peers.cbegin(), m_peers.cend(), [from](const auto& p) {return p.second == from; });
-        if (cit == m_peers.end())
-        {
-            return;
-        }
-        handle_tx_registered(cit->first, data.m_value);
-    }
-
-    void Wallet::handle_node_message(proto::Boolean&& res)
-    {
-        if (m_node_requests_queue.empty())
-        {
-            LOG_DEBUG() << "Received unexpected tx registration confirmation";
-            assert(m_receivers.empty() && m_senders.empty());
-            return;
-        }
-        auto txId = m_node_requests_queue.front();
-        m_node_requests_queue.pop();
-        handle_tx_registered(txId, res.m_Value);
-    }
-
-    void Wallet::handle_tx_registered(const Uuid& txId, bool res)
-    {
-        LOG_DEBUG() << "tx " << txId << (res ? " has registered" : " has failed to register");
-        Cleaner<std::vector<wallet::Receiver::Ptr> > cr{ m_removed_receivers };
-        Cleaner<std::vector<wallet::Sender::Ptr> > cs{ m_removed_senders };
-        if (res)
-        {
-            if (auto it = m_receivers.find(txId); it != m_receivers.end())
-            {
-                it->second->process_event(Receiver::TxRegistrationCompleted{ txId });
-                return;
-            }
-            if (auto it = m_senders.find(txId); it != m_senders.end())
-            {
-                it->second->process_event(Sender::TxConfirmationCompleted());
-                return;
-            }
-        }
-        else
-        {
-            if (auto it = m_senders.find(txId); it != m_senders.end())
-            {
-                it->second->process_event(Sender::TxFailed());
-                return;
-            }
-            if (auto it = m_receivers.find(txId); it != m_receivers.end())
-            {
-                it->second->process_event(Receiver::TxFailed());
-                return;
-            }
-        }
-    }
-
-    void Wallet::handle_node_message(proto::ProofUtxo&& proof)
-    {
-<<<<<<< HEAD
-        // TODO: handle the maturity of the several proofs (> 1)
-        boost::optional<Coin> found;
-
-        for (const auto& proof : proof.m_Proofs)
-        {
-            m_keyChain->visit([&](const Coin& coin)
-            {
-                if (coin.m_status == Coin::Unconfirmed)
-                {
-                    Input input{ Commitment(m_keyChain->calcKey(coin), coin.m_amount) };
-                
-                    if (input.IsValidProof(proof.m_Count, proof.m_Proof, m_LiveObjects))
-                    {
-                        found = coin;
-                        found->m_status = Coin::Unspent;
-
-                        return false;
-                    }
-                }
-
-                return true;
-            });
-        }
-
-        if (found)
-        {
-            m_keyChain->store(*found);
-        }
-        else
-        {
-            // invalid proof!!!
-        }
-    }
-
-    void Wallet::handle_node_message(proto::NewTip&& msg)
-    {
-        // TODO: check if we're already waiting for the ProofUtxo,
-        // don't send request if yes
-
-        beam::Block::SystemState::ID id;
-        bool hasId = m_keyChain->getVar("SystemStateID", id);
-
-        if (!hasId || msg.m_ID > id)
-        {
-            m_keyChain->setVar("SystemStateID", msg.m_ID);
-            m_network.send_node_message(proto::GetHdr{ msg.m_ID });
-        }
-=======
-		// TODO: handle the moaturity of the several proofs (> 1)
-		boost::optional<Coin> found;
-
-		Merkle::Hash lastState;
-		m_keyChain->getLastStateHash(lastState);
-
-		for (const auto& proof : proof.m_Proofs)
-		{
-			m_keyChain->visit([&](const Coin& coin)
-			{
-				if (coin.m_status == Coin::Unconfirmed)
-				{
-					Input input{ Commitment(m_keyChain->calcKey(coin), coin.m_amount) };
-
-					if (proof.IsValid(input, lastState))
-					{
-						found = coin;
-						found->m_status = Coin::Unspent;
-
-						return false;
-					}
-				}
-
-				return true;
-			});
-		}
-
-		if (found)
-		{
-			m_keyChain->store(*found);
-		}
-		else
-		{
-			// invalid proof!!!
-		}
->>>>>>> 8af2cab2
-    }
-
-    void Wallet::handle_node_message(proto::Hdr&& msg)
-    {
-        m_LiveObjects = msg.m_Description.m_LiveObjects;
-
-        // TODO: do one kernel proof instead many per coin proofs
-        m_keyChain->visit([&](const Coin& coin)
-        {
-            if (coin.m_status == Coin::Unconfirmed)
-            {
-                m_network.send_node_message(
-                    proto::GetProofUtxo
-                    {
-                        Input{ Commitment(m_keyChain->calcKey(coin), coin.m_amount) }
-                        , coin.m_height
-                    });
-            }
-
-            return true;
-        });
-        m_network.send_node_message(proto::GetMined{ msg.m_Description.m_Height });
-    }
-
-    void Wallet::handle_node_message(proto::Mined&& msg)
-    {
-        vector<Coin> mined;
-        for (auto& mined_coin : msg.m_Entries)
-        {
-            if (mined_coin.m_Active) // we store coins from active branch
-            {
-                // coinbase 
-                mined.emplace_back(m_keyChain->getNextID(), Block::s_CoinbaseEmission, Coin::Unspent, mined_coin.m_ID.m_Height, KeyType::Coinbase);
-                if (mined_coin.m_Fees > 0)
-                {
-                    mined.emplace_back(m_keyChain->getNextID(), Block::s_CoinbaseEmission, Coin::Unspent, mined_coin.m_ID.m_Height, KeyType::Comission);
-                }
-                // TODO: should we pass ID to Coin ctor?
-            }
-        }
-        m_keyChain->store(mined);
-    }
-
-    void Wallet::handle_connection_error(PeerId from)
-    {
-        // TODO: change data structure, we need multi index here
-        auto cit = find_if(m_peers.cbegin(), m_peers.cend(), [from](const auto& p) {return p.second == from; });
-        if (cit == m_peers.end())
-        {
-            return;
-        }
-        Cleaner<std::vector<wallet::Receiver::Ptr> > cr{ m_removed_receivers };
-        Cleaner<std::vector<wallet::Sender::Ptr> > cs{ m_removed_senders };
-        if (auto it = m_receivers.find(cit->first); it != m_receivers.end())
-        {
-            it->second->process_event(Receiver::TxFailed());
-            return;
-        }
-        if (auto it = m_senders.find(cit->first); it != m_senders.end())
-        {
-            it->second->process_event(Sender::TxFailed());
-            return;
-        }
-    }
-
-    void Wallet::remove_peer(const Uuid& txId)
-    {
-        auto it = m_peers.find(txId);
-        if (it != m_peers.end())
-        {
-            m_network.close_connection(it->second);
-            m_peers.erase(it);
-        }
-    }
-}
+#include "wallet.h"
+#include <boost/uuid/uuid.hpp>
+#include <boost/uuid/uuid_generators.hpp>
+#include "core/ecc_native.h"
+#include "utility/logger.h"
+#include "utility/helpers.h"
+#include <algorithm>
+#include <random>
+#include "core/storage.h"
+
+namespace ECC {
+	Initializer g_Initializer;
+}
+
+namespace
+{
+    template<typename T>
+    struct Cleaner
+    {
+        Cleaner(T& t) : m_v{ t } {}
+        ~Cleaner()
+        {
+            if (!m_v.empty())
+            {
+                m_v.clear();
+            }
+        }
+        T& m_v;
+    };
+}
+
+namespace beam
+{
+    using namespace wallet;
+    using namespace std;
+    using namespace ECC;
+
+    std::ostream& operator<<(std::ostream& os, const Uuid& uuid)
+    {
+        os << "[" << to_hex(uuid.data(), uuid.size()) << "]";
+        return os;
+    }
+
+    Scalar::Native generateNonce()
+    {
+        Scalar nonce;
+        Scalar::Native n;
+        random_device r;
+        default_random_engine e{ r() };
+        uniform_int_distribution<uint32_t> d;
+        uint32_t *p = reinterpret_cast<uint32_t*>(nonce.m_Value.m_pData);
+        constexpr size_t const count = sizeof(nonce.m_Value.m_pData) / sizeof(uint32_t);
+        while (true)
+        {
+            generate(p, p + count, [&d, &e] { return d(e); });
+            // better generator should be used
+            //generate(nonce.m_Value.m_pData, nonce.m_Value.m_pData + sizeof(nonce.m_Value.m_pData), rand);
+            if (!n.Import(nonce))
+            {
+                break;
+            }
+        }
+        return n;
+    }
+
+    pair<Scalar::Native, Scalar::Native> split_key(const Scalar::Native& key, uint64_t index)
+    {
+        pair<Scalar::Native, Scalar::Native> res;
+        Hash::Value hv;
+        Hash::Processor() << index >> hv;
+        NoLeak<Scalar> s;
+        s.V = key;
+        res.second.GenerateNonce(s.V.m_Value, hv, nullptr);
+        res.second = -res.second;
+        res.first = key;
+        res.first += res.second;
+
+        return res;
+    }
+
+    Coin::Coin()
+		: m_status(Unspent)
+    {
+
+    }
+
+    Coin::Coin(uint64_t id, const Amount& amount, Status status, const Height& height, KeyType keyType)
+        : m_id{id}
+        , m_amount{amount}
+        , m_status{status}
+        , m_height{height}
+        , m_key_type{ keyType }
+    {
+
+    } 
+
+    Wallet::Wallet(IKeyChain::Ptr keyChain, INetworkIO& network, TxCompletedAction&& action)
+        : m_keyChain{ keyChain }
+        , m_network{ network }
+        , m_tx_completed_action{move(action)}
+    {
+    }
+
+    Wallet::~Wallet()
+    {
+        assert(m_peers.empty());
+        assert(m_receivers.empty());
+        assert(m_senders.empty());
+        assert(m_node_requests_queue.empty());
+        assert(m_removed_senders.empty());
+        assert(m_removed_receivers.empty());
+    }
+
+    void Wallet::transfer_money(PeerId to, Amount&& amount)
+    {
+        boost::uuids::uuid id = boost::uuids::random_generator()();
+        Uuid txId;
+        Height height = 0;
+        copy(id.begin(), id.end(), txId.begin());
+        m_peers.emplace(txId, to);
+        auto s = make_unique<Sender>(*this, m_keyChain, txId, amount, height);
+        auto p = m_senders.emplace(txId, move(s));
+        p.first->second->start();
+    }
+
+    void Wallet::send_tx_invitation(sender::InvitationData::Ptr data)
+    {
+        send_tx_message(data->m_txId, [this, &data](auto peer_id) mutable
+        {
+            m_network.send_tx_message(peer_id, move(data));
+        });
+    }
+
+    void Wallet::send_tx_confirmation(sender::ConfirmationData::Ptr data)
+    {
+        send_tx_message(data->m_txId, [this, &data](auto peer_id) mutable
+        {
+            m_network.send_tx_message(peer_id, move(data));
+        });
+    }
+
+    void Wallet::on_tx_completed(const Uuid& txId)
+    {
+        remove_sender(txId);
+        remove_receiver(txId);
+        if (m_tx_completed_action)
+        {
+            m_tx_completed_action(txId);
+        }
+    }
+
+
+    void Wallet::send_tx_failed(const Uuid& txId)
+    {
+        send_tx_message(txId, [this](auto peer_id)
+        {
+            m_network.send_tx_message(peer_id, wallet::TxRegisteredData{ false });
+        });
+    }
+
+    void Wallet::remove_sender(const Uuid& txId)
+    {
+        auto it = m_senders.find(txId);
+        if (it != m_senders.end())
+        {
+            remove_peer(txId);
+            m_removed_senders.push_back(move(it->second));
+            m_senders.erase(it);
+        }
+    }
+
+    void Wallet::remove_receiver(const Uuid& txId)
+    {
+        auto it = m_receivers.find(txId);
+        if (it != m_receivers.end())
+        {
+            remove_peer(txId);
+            m_removed_receivers.push_back(move(it->second));
+            m_receivers.erase(it);
+        }
+    }
+
+    void Wallet::send_tx_confirmation(receiver::ConfirmationData::Ptr data)
+    {
+        send_tx_message(data->m_txId, [this, &data](auto peer_id) mutable
+        {
+            m_network.send_tx_message(peer_id, move(data));
+        });
+    }
+
+    void Wallet::register_tx(const Uuid& txId, Transaction::Ptr data)
+    {
+        LOG_DEBUG() << "[Receiver] sending tx for registration";
+        m_node_requests_queue.push(txId);
+        m_network.send_node_message(proto::NewTransaction{ move(data) });
+    }
+
+    void Wallet::send_tx_registered(UuidPtr&& txId)
+    {
+        send_tx_message(*txId, [this](auto peer_id)
+        {
+            m_network.send_tx_message(peer_id, wallet::TxRegisteredData{ true });
+        });
+    }
+
+    void Wallet::handle_tx_message(PeerId from, sender::InvitationData::Ptr&& data)
+    {
+        auto it = m_receivers.find(data->m_txId);
+        if (it == m_receivers.end())
+        {
+            LOG_DEBUG() << "[Receiver] Received tx invitation " << data->m_txId;
+            auto txId = data->m_txId;
+            m_peers.emplace(txId, from);
+            auto p = m_receivers.emplace(txId, make_unique<Receiver>(*this, m_keyChain, data));
+            p.first->second->start();
+        }
+        else
+        {
+            LOG_DEBUG() << "[Receiver] Unexpected tx invitation " << data->m_txId;
+        }
+    }
+    
+    void Wallet::handle_tx_message(PeerId /*from*/, sender::ConfirmationData::Ptr&& data)
+    {
+        Cleaner<std::vector<wallet::Receiver::Ptr> > c{ m_removed_receivers };
+        auto it = m_receivers.find(data->m_txId);
+        if (it != m_receivers.end())
+        {
+            LOG_DEBUG() << "[Receiver] Received sender tx confirmation " << data->m_txId;
+            it->second->process_event(Receiver::TxConfirmationCompleted{data});
+        }
+        else
+        {
+            LOG_DEBUG() << "[Receiver] Unexpected sender tx confirmation "<< data->m_txId;
+        }
+    }
+
+    void Wallet::handle_tx_message(PeerId /*from*/, receiver::ConfirmationData::Ptr&& data)
+    {
+        Cleaner<std::vector<wallet::Sender::Ptr> > c{ m_removed_senders };
+        auto it = m_senders.find(data->m_txId);
+        if (it != m_senders.end())
+        {
+            LOG_DEBUG() << "[Sender] Received tx confirmation " << data->m_txId;
+            it->second->process_event(Sender::TxInitCompleted{data});
+        }
+        else
+        {
+            LOG_DEBUG() << "[Sender] Unexpected tx confirmation " << data->m_txId;
+        }
+    }
+
+    void Wallet::handle_tx_message(PeerId from, wallet::TxRegisteredData&& data)
+    {
+        // TODO: change data structure
+        auto cit = find_if(m_peers.cbegin(), m_peers.cend(), [from](const auto& p) {return p.second == from; });
+        if (cit == m_peers.end())
+        {
+            return;
+        }
+        handle_tx_registered(cit->first, data.m_value);
+    }
+
+    void Wallet::handle_node_message(proto::Boolean&& res)
+    {
+        if (m_node_requests_queue.empty())
+        {
+            LOG_DEBUG() << "Received unexpected tx registration confirmation";
+            assert(m_receivers.empty() && m_senders.empty());
+            return;
+        }
+        auto txId = m_node_requests_queue.front();
+        m_node_requests_queue.pop();
+        handle_tx_registered(txId, res.m_Value);
+    }
+
+    void Wallet::handle_tx_registered(const Uuid& txId, bool res)
+    {
+        LOG_DEBUG() << "tx " << txId << (res ? " has registered" : " has failed to register");
+        Cleaner<std::vector<wallet::Receiver::Ptr> > cr{ m_removed_receivers };
+        Cleaner<std::vector<wallet::Sender::Ptr> > cs{ m_removed_senders };
+        if (res)
+        {
+            if (auto it = m_receivers.find(txId); it != m_receivers.end())
+            {
+                it->second->process_event(Receiver::TxRegistrationCompleted{ txId });
+                return;
+            }
+            if (auto it = m_senders.find(txId); it != m_senders.end())
+            {
+                it->second->process_event(Sender::TxConfirmationCompleted());
+                return;
+            }
+        }
+        else
+        {
+            if (auto it = m_senders.find(txId); it != m_senders.end())
+            {
+                it->second->process_event(Sender::TxFailed());
+                return;
+            }
+            if (auto it = m_receivers.find(txId); it != m_receivers.end())
+            {
+                it->second->process_event(Receiver::TxFailed());
+                return;
+            }
+        }
+    }
+
+    void Wallet::handle_node_message(proto::ProofUtxo&& proof)
+    {
+        // TODO: handle the maturity of the several proofs (> 1)
+        boost::optional<Coin> found;
+
+        for (const auto& proof : proof.m_Proofs)
+        {
+            m_keyChain->visit([&](const Coin& coin)
+            {
+                if (coin.m_status == Coin::Unconfirmed)
+                {
+                    Input input{ Commitment(m_keyChain->calcKey(coin), coin.m_amount) };
+                
+                    if (proof.IsValid(input, m_LiveObjects))
+                    {
+                        found = coin;
+                        found->m_status = Coin::Unspent;
+
+                        return false;
+                    }
+                }
+
+                return true;
+            });
+        }
+
+        if (found)
+        {
+            m_keyChain->store(*found);
+        }
+        else
+        {
+            // invalid proof!!!
+        }
+    }
+
+    void Wallet::handle_node_message(proto::NewTip&& msg)
+    {
+        // TODO: check if we're already waiting for the ProofUtxo,
+        // don't send request if yes
+
+        beam::Block::SystemState::ID id;
+        bool hasId = m_keyChain->getVar("SystemStateID", id);
+
+        if (!hasId || msg.m_ID > id)
+        {
+            m_keyChain->setVar("SystemStateID", msg.m_ID);
+            m_network.send_node_message(proto::GetHdr{ msg.m_ID });
+        }
+    }
+
+    void Wallet::handle_node_message(proto::Hdr&& msg)
+    {
+        m_LiveObjects = msg.m_Description.m_LiveObjects;
+
+        // TODO: do one kernel proof instead many per coin proofs
+        m_keyChain->visit([&](const Coin& coin)
+        {
+            if (coin.m_status == Coin::Unconfirmed)
+            {
+                m_network.send_node_message(
+                    proto::GetProofUtxo
+                    {
+                        Input{ Commitment(m_keyChain->calcKey(coin), coin.m_amount) }
+                        , coin.m_height
+                    });
+            }
+
+            return true;
+        });
+        m_network.send_node_message(proto::GetMined{ msg.m_Description.m_Height });
+    }
+
+    void Wallet::handle_node_message(proto::Mined&& msg)
+    {
+        vector<Coin> mined;
+        for (auto& mined_coin : msg.m_Entries)
+        {
+            if (mined_coin.m_Active) // we store coins from active branch
+            {
+                // coinbase 
+                mined.emplace_back(m_keyChain->getNextID(), Block::s_CoinbaseEmission, Coin::Unspent, mined_coin.m_ID.m_Height, KeyType::Coinbase);
+                if (mined_coin.m_Fees > 0)
+                {
+                    mined.emplace_back(m_keyChain->getNextID(), Block::s_CoinbaseEmission, Coin::Unspent, mined_coin.m_ID.m_Height, KeyType::Comission);
+                }
+                // TODO: should we pass ID to Coin ctor?
+            }
+        }
+        m_keyChain->store(mined);
+    }
+
+    void Wallet::handle_connection_error(PeerId from)
+    {
+        // TODO: change data structure, we need multi index here
+        auto cit = find_if(m_peers.cbegin(), m_peers.cend(), [from](const auto& p) {return p.second == from; });
+        if (cit == m_peers.end())
+        {
+            return;
+        }
+        Cleaner<std::vector<wallet::Receiver::Ptr> > cr{ m_removed_receivers };
+        Cleaner<std::vector<wallet::Sender::Ptr> > cs{ m_removed_senders };
+        if (auto it = m_receivers.find(cit->first); it != m_receivers.end())
+        {
+            it->second->process_event(Receiver::TxFailed());
+            return;
+        }
+        if (auto it = m_senders.find(cit->first); it != m_senders.end())
+        {
+            it->second->process_event(Sender::TxFailed());
+            return;
+        }
+    }
+
+    void Wallet::remove_peer(const Uuid& txId)
+    {
+        auto it = m_peers.find(txId);
+        if (it != m_peers.end())
+        {
+            m_network.close_connection(it->second);
+            m_peers.erase(it);
+        }
+    }
+}