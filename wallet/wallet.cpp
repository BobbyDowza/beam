--- conflicted
+++ resolved
@@ -344,36 +344,6 @@
         m_TxCreators[type] = creator;
     }
 
-<<<<<<< HEAD
-    void Wallet::RefreshTransactions()
-    {
-        auto txs = m_WalletDB->getTxHistory(TxType::ALL); // get list of ALL transactions
-        for (auto& tx : txs)
-        {
-            // For all transactions that are not currently in the 'active' tx list
-            if (m_ActiveTransactions.find(tx.m_txId) == m_ActiveTransactions.end())
-            {
-                // Reconstruct tx with reset parameters and add it to the active list
-                auto t = ConstructTransaction(tx.m_txId, tx.m_txType);
-                if (t->Rollback(Height(0)))
-                {
-                    m_ActiveTransactions.emplace(tx.m_txId, t);
-                }
-            }
-        }
-
-        // Update all transactions
-        auto t = m_ActiveTransactions;
-        AsyncContextHolder holder(*this);
-        for (auto& p : t)
-        {
-            auto tx = p.second;
-            tx->Update();
-        }
-    }
-
-=======
->>>>>>> 22f2fc1a
     void Wallet::ResumeTransaction(const TxDescription& tx)
     {
         if (tx.canResume() && m_ActiveTransactions.find(tx.m_txId) == m_ActiveTransactions.end())
