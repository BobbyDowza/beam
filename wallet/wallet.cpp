#include "wallet.h"
#include <boost/uuid/uuid.hpp>
#include <boost/uuid/uuid_generators.hpp>
#include "core/ecc_native.h"
#include <algorithm>
#include <random>

namespace beam
{
    using namespace wallet;
    using namespace std;
    using namespace ECC;

    Scalar::Native generateNonce()
    {
        Scalar nonce;
        Scalar::Native n;
        random_device r;
        default_random_engine e{ r() };
        uniform_int_distribution<uint32_t> d;
        uint32_t *p = reinterpret_cast<uint32_t*>(nonce.m_Value.m_pData);
        constexpr size_t const count = sizeof(nonce.m_Value.m_pData) / sizeof(uint32_t);
        while (true)
        {
            generate(p, p + count, [&d, &e] { return d(e); });
            // better generator should be used
            //generate(nonce.m_Value.m_pData, nonce.m_Value.m_pData + sizeof(nonce.m_Value.m_pData), rand);
            if (!n.Import(nonce))
            {
                break;
            }
        }
        return n;
    }

    Coin::Coin()
		: m_status(Unspent)
    {

    }

<<<<<<< HEAD
    Coin::Coin(const Scalar& key, const Amount& amount, Status status, const Height& height, bool isCoinbase)
        : m_key{key}
        , m_amount{amount}
        , m_status{status}
        , m_height{height}
        , m_isCoinbase{isCoinbase}
    {
=======
    Coin::Coin(uint64_t id, Amount amount)
		: m_id(id)
        , m_amount(amount)
		, m_status(Unspent)
    {
        //m_key = Scalar::Native(key);
    }
>>>>>>> 38b38308

    } 
    
    Coin::Coin(const ECC::Scalar& key, const ECC::Amount& amount)
        : Coin(key, amount, Coin::Unspent, 0, false)
    {

    }

    Wallet::Wallet(IKeyChain::Ptr keyChain, INetworkIO& network, WalletAction&& action)
        : m_keyChain{ keyChain }
        , m_network{ network }
        , m_node_id{ 0 }
        , m_tx_completed_action{move(action)}
    {
    }

    void Wallet::send_money(PeerId to, Amount amount)
    {
        boost::uuids::uuid id = boost::uuids::random_generator()();
        Uuid txId;
        Height height = 0;
        copy(id.begin(), id.end(), txId.begin());
        m_peers.emplace(txId, to);
        auto s = make_unique<Sender>(*this, m_keyChain, txId, amount, height);
        auto p = m_senders.emplace(txId, move(s));
        p.first->second->start();
    }

    void Wallet::set_node_id(PeerId node_id)
    {
        m_node_id = node_id;
    }

    void Wallet::send_tx_invitation(sender::InvitationData::Ptr data)
    {
        if (auto it = m_peers.find(data->m_txId); it != m_peers.end()) {
            m_network.send_tx_invitation(it->second, move(data));
        }
        else {
            assert(false && "no peers");
        }
        
    }

    void Wallet::send_tx_confirmation(sender::ConfirmationData::Ptr data)
    {
        if (auto it = m_peers.find(data->m_txId); it != m_peers.end()) {
            m_network.send_tx_confirmation(it->second, move(data));
        }
        else {
            assert(false && "no peers");
        }
    }

    void Wallet::on_tx_completed(const Uuid& txId)
    {
        remove_sender(txId);
        remove_receiver(txId);
        if (m_tx_completed_action) {
            m_tx_completed_action(txId);
        }
    }

    void Wallet::send_output_confirmation()
    {
        if (m_node_id > 0) {
            m_network.send_output_confirmation(m_node_id, None{});
        }
        else {
            assert(false && "there is no node peer");
        }
    }

    void Wallet::remove_sender(const Uuid& txId)
    {
        auto it = m_senders.find(txId);
        if (it != m_senders.end()) {
            m_removedSenders.push_back(move(it->second));
            m_senders.erase(txId);
        }
    }

    void Wallet::remove_receiver(const Uuid& txId)
    {
        auto it = m_receivers.find(txId);
        if (it != m_receivers.end()) {
            m_removedReceivers.push_back(move(it->second));
            m_receivers.erase(it);
        }
    }

    void Wallet::send_tx_confirmation(receiver::ConfirmationData::Ptr data)
    {
        if (auto it = m_peers.find(data->m_txId); it != m_peers.end()) {
            m_network.send_tx_confirmation(it->second, move(data));
        }
        else {
            assert(false && "no peers");
        }
    }

    void Wallet::register_tx(receiver::RegisterTxData::Ptr data)
    {
        if (m_node_id > 0) {
            m_network.register_tx(m_node_id, move(data));
        }
        else {
            assert(false && "there is no node peer");
        }
    }

    void Wallet::send_tx_registered(UuidPtr&& txId)
    {
        if (auto it = m_peers.find(*txId); it != m_peers.end()) {
            m_network.send_tx_registered(it->second, move(txId));
        }
        else {
            assert(false && "no peers");
        }
    }

    void Wallet::handle_tx_invitation(PeerId from, sender::InvitationData::Ptr&& data)
    {
        auto it = m_receivers.find(data->m_txId);
        if (it == m_receivers.end())  {
            auto txId = data->m_txId;
            m_peers.emplace(txId, from);
            auto p = m_receivers.emplace(txId, make_unique<Receiver>(*this, m_keyChain, data));
            p.first->second->start();
        }
        else {
            // TODO: log unexpected TxInitation
        }
    }
    
    void Wallet::handle_tx_confirmation(PeerId from, sender::ConfirmationData::Ptr&& data)
    {
        auto it = m_receivers.find(data->m_txId);
        if (it != m_receivers.end()) {
            it->second->processEvent(Receiver::TxConfirmationCompleted{data});
        }
        else  {
            // TODO: log unexpected TxConfirmation
        }
    }

    void Wallet::handle_output_confirmation(PeerId from, None&&)
    {
        // TODO: this code is for test only, it should be rewrited
        if (!m_receivers.empty()) {
            m_receivers.begin()->second->processEvent(Receiver::TxOutputConfirmCompleted());
            return;
        }
        if (!m_senders.empty()) {
            m_senders.begin()->second->processEvent(Sender::TxOutputConfirmCompleted());
            return;
        }
    }
   
    void Wallet::handle_tx_confirmation(PeerId from, receiver::ConfirmationData::Ptr&& data)
    {
        auto it = m_senders.find(data->m_txId);
        if (it != m_senders.end()) {
            it->second->processEvent(Sender::TxInitCompleted{data});
        }
        else {
            // TODO: log unexpected TxConfirmation
        }
    }

    void Wallet::handle_tx_registration(PeerId from, UuidPtr&& txId)
    {
        if (auto it = m_receivers.find(*txId); it != m_receivers.end()) {
            it->second->processEvent(Receiver::TxRegistrationCompleted{ *txId });
            return;
        }
        if (auto it = m_senders.find(*txId); it != m_senders.end()) {
            it->second->processEvent(Sender::TxConfirmationCompleted());
            return;
        }
    }

    void Wallet::handle_tx_failed(PeerId from, UuidPtr&& txId)
    {
        if (auto it = m_senders.find(*txId); it != m_senders.end()) {
            it->second->processEvent(Sender::TxFailed());
            return;
        }
        if (auto it = m_receivers.find(*txId); it != m_receivers.end()) {
            it->second->processEvent(Receiver::TxFailed());
            return;
        }
        // TODO: log unexpected TxConfirmation
    }
}
<|MERGE_RESOLUTION|>--- conflicted
+++ resolved
@@ -1,254 +1,244 @@
-#include "wallet.h"
-#include <boost/uuid/uuid.hpp>
-#include <boost/uuid/uuid_generators.hpp>
-#include "core/ecc_native.h"
-#include <algorithm>
-#include <random>
-
-namespace beam
-{
-    using namespace wallet;
-    using namespace std;
-    using namespace ECC;
-
-    Scalar::Native generateNonce()
-    {
-        Scalar nonce;
-        Scalar::Native n;
-        random_device r;
-        default_random_engine e{ r() };
-        uniform_int_distribution<uint32_t> d;
-        uint32_t *p = reinterpret_cast<uint32_t*>(nonce.m_Value.m_pData);
-        constexpr size_t const count = sizeof(nonce.m_Value.m_pData) / sizeof(uint32_t);
-        while (true)
-        {
-            generate(p, p + count, [&d, &e] { return d(e); });
-            // better generator should be used
-            //generate(nonce.m_Value.m_pData, nonce.m_Value.m_pData + sizeof(nonce.m_Value.m_pData), rand);
-            if (!n.Import(nonce))
-            {
-                break;
-            }
-        }
-        return n;
-    }
-
-    Coin::Coin()
-		: m_status(Unspent)
-    {
-
-    }
-
-<<<<<<< HEAD
-    Coin::Coin(const Scalar& key, const Amount& amount, Status status, const Height& height, bool isCoinbase)
-        : m_key{key}
-        , m_amount{amount}
-        , m_status{status}
-        , m_height{height}
-        , m_isCoinbase{isCoinbase}
-    {
-=======
-    Coin::Coin(uint64_t id, Amount amount)
-		: m_id(id)
-        , m_amount(amount)
-		, m_status(Unspent)
-    {
-        //m_key = Scalar::Native(key);
-    }
->>>>>>> 38b38308
-
-    } 
-    
-    Coin::Coin(const ECC::Scalar& key, const ECC::Amount& amount)
-        : Coin(key, amount, Coin::Unspent, 0, false)
-    {
-
-    }
-
-    Wallet::Wallet(IKeyChain::Ptr keyChain, INetworkIO& network, WalletAction&& action)
-        : m_keyChain{ keyChain }
-        , m_network{ network }
-        , m_node_id{ 0 }
-        , m_tx_completed_action{move(action)}
-    {
-    }
-
-    void Wallet::send_money(PeerId to, Amount amount)
-    {
-        boost::uuids::uuid id = boost::uuids::random_generator()();
-        Uuid txId;
-        Height height = 0;
-        copy(id.begin(), id.end(), txId.begin());
-        m_peers.emplace(txId, to);
-        auto s = make_unique<Sender>(*this, m_keyChain, txId, amount, height);
-        auto p = m_senders.emplace(txId, move(s));
-        p.first->second->start();
-    }
-
-    void Wallet::set_node_id(PeerId node_id)
-    {
-        m_node_id = node_id;
-    }
-
-    void Wallet::send_tx_invitation(sender::InvitationData::Ptr data)
-    {
-        if (auto it = m_peers.find(data->m_txId); it != m_peers.end()) {
-            m_network.send_tx_invitation(it->second, move(data));
-        }
-        else {
-            assert(false && "no peers");
-        }
-        
-    }
-
-    void Wallet::send_tx_confirmation(sender::ConfirmationData::Ptr data)
-    {
-        if (auto it = m_peers.find(data->m_txId); it != m_peers.end()) {
-            m_network.send_tx_confirmation(it->second, move(data));
-        }
-        else {
-            assert(false && "no peers");
-        }
-    }
-
-    void Wallet::on_tx_completed(const Uuid& txId)
-    {
-        remove_sender(txId);
-        remove_receiver(txId);
-        if (m_tx_completed_action) {
-            m_tx_completed_action(txId);
-        }
-    }
-
-    void Wallet::send_output_confirmation()
-    {
-        if (m_node_id > 0) {
-            m_network.send_output_confirmation(m_node_id, None{});
-        }
-        else {
-            assert(false && "there is no node peer");
-        }
-    }
-
-    void Wallet::remove_sender(const Uuid& txId)
-    {
-        auto it = m_senders.find(txId);
-        if (it != m_senders.end()) {
-            m_removedSenders.push_back(move(it->second));
-            m_senders.erase(txId);
-        }
-    }
-
-    void Wallet::remove_receiver(const Uuid& txId)
-    {
-        auto it = m_receivers.find(txId);
-        if (it != m_receivers.end()) {
-            m_removedReceivers.push_back(move(it->second));
-            m_receivers.erase(it);
-        }
-    }
-
-    void Wallet::send_tx_confirmation(receiver::ConfirmationData::Ptr data)
-    {
-        if (auto it = m_peers.find(data->m_txId); it != m_peers.end()) {
-            m_network.send_tx_confirmation(it->second, move(data));
-        }
-        else {
-            assert(false && "no peers");
-        }
-    }
-
-    void Wallet::register_tx(receiver::RegisterTxData::Ptr data)
-    {
-        if (m_node_id > 0) {
-            m_network.register_tx(m_node_id, move(data));
-        }
-        else {
-            assert(false && "there is no node peer");
-        }
-    }
-
-    void Wallet::send_tx_registered(UuidPtr&& txId)
-    {
-        if (auto it = m_peers.find(*txId); it != m_peers.end()) {
-            m_network.send_tx_registered(it->second, move(txId));
-        }
-        else {
-            assert(false && "no peers");
-        }
-    }
-
-    void Wallet::handle_tx_invitation(PeerId from, sender::InvitationData::Ptr&& data)
-    {
-        auto it = m_receivers.find(data->m_txId);
-        if (it == m_receivers.end())  {
-            auto txId = data->m_txId;
-            m_peers.emplace(txId, from);
-            auto p = m_receivers.emplace(txId, make_unique<Receiver>(*this, m_keyChain, data));
-            p.first->second->start();
-        }
-        else {
-            // TODO: log unexpected TxInitation
-        }
-    }
-    
-    void Wallet::handle_tx_confirmation(PeerId from, sender::ConfirmationData::Ptr&& data)
-    {
-        auto it = m_receivers.find(data->m_txId);
-        if (it != m_receivers.end()) {
-            it->second->processEvent(Receiver::TxConfirmationCompleted{data});
-        }
-        else  {
-            // TODO: log unexpected TxConfirmation
-        }
-    }
-
-    void Wallet::handle_output_confirmation(PeerId from, None&&)
-    {
-        // TODO: this code is for test only, it should be rewrited
-        if (!m_receivers.empty()) {
-            m_receivers.begin()->second->processEvent(Receiver::TxOutputConfirmCompleted());
-            return;
-        }
-        if (!m_senders.empty()) {
-            m_senders.begin()->second->processEvent(Sender::TxOutputConfirmCompleted());
-            return;
-        }
-    }
-   
-    void Wallet::handle_tx_confirmation(PeerId from, receiver::ConfirmationData::Ptr&& data)
-    {
-        auto it = m_senders.find(data->m_txId);
-        if (it != m_senders.end()) {
-            it->second->processEvent(Sender::TxInitCompleted{data});
-        }
-        else {
-            // TODO: log unexpected TxConfirmation
-        }
-    }
-
-    void Wallet::handle_tx_registration(PeerId from, UuidPtr&& txId)
-    {
-        if (auto it = m_receivers.find(*txId); it != m_receivers.end()) {
-            it->second->processEvent(Receiver::TxRegistrationCompleted{ *txId });
-            return;
-        }
-        if (auto it = m_senders.find(*txId); it != m_senders.end()) {
-            it->second->processEvent(Sender::TxConfirmationCompleted());
-            return;
-        }
-    }
-
-    void Wallet::handle_tx_failed(PeerId from, UuidPtr&& txId)
-    {
-        if (auto it = m_senders.find(*txId); it != m_senders.end()) {
-            it->second->processEvent(Sender::TxFailed());
-            return;
-        }
-        if (auto it = m_receivers.find(*txId); it != m_receivers.end()) {
-            it->second->processEvent(Receiver::TxFailed());
-            return;
-        }
-        // TODO: log unexpected TxConfirmation
-    }
-}
+#include "wallet.h"
+#include <boost/uuid/uuid.hpp>
+#include <boost/uuid/uuid_generators.hpp>
+#include "core/ecc_native.h"
+#include <algorithm>
+#include <random>
+
+// Valdo's point generator of elliptic curve
+namespace ECC {
+	Context g_Ctx;
+	const Context& Context::get() { return g_Ctx; }
+}
+
+namespace beam
+{
+    using namespace wallet;
+    using namespace std;
+    using namespace ECC;
+
+    Scalar::Native generateNonce()
+    {
+        Scalar nonce;
+        Scalar::Native n;
+        random_device r;
+        default_random_engine e{ r() };
+        uniform_int_distribution<uint32_t> d;
+        uint32_t *p = reinterpret_cast<uint32_t*>(nonce.m_Value.m_pData);
+        constexpr size_t const count = sizeof(nonce.m_Value.m_pData) / sizeof(uint32_t);
+        while (true)
+        {
+            generate(p, p + count, [&d, &e] { return d(e); });
+            // better generator should be used
+            //generate(nonce.m_Value.m_pData, nonce.m_Value.m_pData + sizeof(nonce.m_Value.m_pData), rand);
+            if (!n.Import(nonce))
+            {
+                break;
+            }
+        }
+        return n;
+    }
+
+    Coin::Coin()
+		: m_status(Unspent)
+    {
+
+    }
+
+    Coin::Coin(uint64_t id, const Amount& amount, Status status, const Height& height, bool isCoinbase)
+        : m_id{id}
+        , m_amount{amount}
+        , m_status{status}
+        , m_height{height}
+        , m_isCoinbase{isCoinbase}
+    {
+
+    } 
+
+    Wallet::Wallet(IKeyChain::Ptr keyChain, INetworkIO& network, WalletAction&& action)
+        : m_keyChain{ keyChain }
+        , m_network{ network }
+        , m_node_id{ 0 }
+        , m_tx_completed_action{move(action)}
+    {
+    }
+
+    void Wallet::send_money(PeerId to, Amount amount)
+    {
+        boost::uuids::uuid id = boost::uuids::random_generator()();
+        Uuid txId;
+        Height height = 0;
+        copy(id.begin(), id.end(), txId.begin());
+        m_peers.emplace(txId, to);
+        auto s = make_unique<Sender>(*this, m_keyChain, txId, amount, height);
+        auto p = m_senders.emplace(txId, move(s));
+        p.first->second->start();
+    }
+
+    void Wallet::set_node_id(PeerId node_id)
+    {
+        m_node_id = node_id;
+    }
+
+    void Wallet::send_tx_invitation(sender::InvitationData::Ptr data)
+    {
+        if (auto it = m_peers.find(data->m_txId); it != m_peers.end()) {
+            m_network.send_tx_invitation(it->second, move(data));
+        }
+        else {
+            assert(false && "no peers");
+        }
+        
+    }
+
+    void Wallet::send_tx_confirmation(sender::ConfirmationData::Ptr data)
+    {
+        if (auto it = m_peers.find(data->m_txId); it != m_peers.end()) {
+            m_network.send_tx_confirmation(it->second, move(data));
+        }
+        else {
+            assert(false && "no peers");
+        }
+    }
+
+    void Wallet::on_tx_completed(const Uuid& txId)
+    {
+        remove_sender(txId);
+        remove_receiver(txId);
+        if (m_tx_completed_action) {
+            m_tx_completed_action(txId);
+        }
+    }
+
+    void Wallet::send_output_confirmation()
+    {
+        if (m_node_id > 0) {
+            m_network.send_output_confirmation(m_node_id, None{});
+        }
+        else {
+            assert(false && "there is no node peer");
+        }
+    }
+
+    void Wallet::remove_sender(const Uuid& txId)
+    {
+        auto it = m_senders.find(txId);
+        if (it != m_senders.end()) {
+            m_removedSenders.push_back(move(it->second));
+            m_senders.erase(txId);
+        }
+    }
+
+    void Wallet::remove_receiver(const Uuid& txId)
+    {
+        auto it = m_receivers.find(txId);
+        if (it != m_receivers.end()) {
+            m_removedReceivers.push_back(move(it->second));
+            m_receivers.erase(it);
+        }
+    }
+
+    void Wallet::send_tx_confirmation(receiver::ConfirmationData::Ptr data)
+    {
+        if (auto it = m_peers.find(data->m_txId); it != m_peers.end()) {
+            m_network.send_tx_confirmation(it->second, move(data));
+        }
+        else {
+            assert(false && "no peers");
+        }
+    }
+
+    void Wallet::register_tx(receiver::RegisterTxData::Ptr data)
+    {
+        if (m_node_id > 0) {
+            m_network.register_tx(m_node_id, move(data));
+        }
+        else {
+            assert(false && "there is no node peer");
+        }
+    }
+
+    void Wallet::send_tx_registered(UuidPtr&& txId)
+    {
+        if (auto it = m_peers.find(*txId); it != m_peers.end()) {
+            m_network.send_tx_registered(it->second, move(txId));
+        }
+        else {
+            assert(false && "no peers");
+        }
+    }
+
+    void Wallet::handle_tx_invitation(PeerId from, sender::InvitationData::Ptr&& data)
+    {
+        auto it = m_receivers.find(data->m_txId);
+        if (it == m_receivers.end())  {
+            auto txId = data->m_txId;
+            m_peers.emplace(txId, from);
+            auto p = m_receivers.emplace(txId, make_unique<Receiver>(*this, m_keyChain, data));
+            p.first->second->start();
+        }
+        else {
+            // TODO: log unexpected TxInitation
+        }
+    }
+    
+    void Wallet::handle_tx_confirmation(PeerId from, sender::ConfirmationData::Ptr&& data)
+    {
+        auto it = m_receivers.find(data->m_txId);
+        if (it != m_receivers.end()) {
+            it->second->processEvent(Receiver::TxConfirmationCompleted{data});
+        }
+        else  {
+            // TODO: log unexpected TxConfirmation
+        }
+    }
+
+    void Wallet::handle_output_confirmation(PeerId from, None&&)
+    {
+        // TODO: this code is for test only, it should be rewrited
+        if (!m_receivers.empty()) {
+            m_receivers.begin()->second->processEvent(Receiver::TxOutputConfirmCompleted());
+            return;
+        }
+        if (!m_senders.empty()) {
+            m_senders.begin()->second->processEvent(Sender::TxOutputConfirmCompleted());
+            return;
+        }
+    }
+   
+    void Wallet::handle_tx_confirmation(PeerId from, receiver::ConfirmationData::Ptr&& data)
+    {
+        auto it = m_senders.find(data->m_txId);
+        if (it != m_senders.end()) {
+            it->second->processEvent(Sender::TxInitCompleted{data});
+        }
+        else {
+            // TODO: log unexpected TxConfirmation
+        }
+    }
+
+    void Wallet::handle_tx_registration(PeerId from, UuidPtr&& txId)
+    {
+        if (auto it = m_receivers.find(*txId); it != m_receivers.end()) {
+            it->second->processEvent(Receiver::TxRegistrationCompleted{ *txId });
+            return;
+        }
+        if (auto it = m_senders.find(*txId); it != m_senders.end()) {
+            it->second->processEvent(Sender::TxConfirmationCompleted());
+            return;
+        }
+    }
+
+    void Wallet::handle_tx_failed(PeerId from, UuidPtr&& txId)
+    {
+        if (auto it = m_senders.find(*txId); it != m_senders.end()) {
+            it->second->processEvent(Sender::TxFailed());
+            return;
+        }
+        if (auto it = m_receivers.find(*txId); it != m_receivers.end()) {
+            it->second->processEvent(Receiver::TxFailed());
+            return;
+        }
+        // TODO: log unexpected TxConfirmation
+    }
+}