--- conflicted
+++ resolved
@@ -1,1176 +1,1163 @@
-// Copyright 2018 The Beam Team
-//
-// Licensed under the Apache License, Version 2.0 (the "License");
-// you may not use this file except in compliance with the License.
-// You may obtain a copy of the License at
-//
-//    http://www.apache.org/licenses/LICENSE-2.0
-//
-// Unless required by applicable law or agreed to in writing, software
-// distributed under the License is distributed on an "AS IS" BASIS,
-// WITHOUT WARRANTIES OR CONDITIONS OF ANY KIND, either express or implied.
-// See the License for the specific language governing permissions and
-// limitations under the License.
-
-#include "wallet.h"
-#include <boost/uuid/uuid.hpp>
-
-#include "core/ecc_native.h"
-#include "core/block_crypt.h"
-#include "utility/logger.h"
-#include "utility/helpers.h"
-#include "swaps/swap_transaction.h"
-#include <algorithm>
-#include <random>
-#include <iomanip>
-#include <numeric>
-#include "bitcoin/bitcoind017.h"
-#include "bitcoin/bitcoin_side.h"
-#include "litecoin/litecoind016.h"
-#include "litecoin/litecoin_side.h"
-
-namespace beam
-{
-    using namespace wallet;
-    using namespace std;
-    using namespace ECC;
-
-    namespace
-    {
-        // Check current time with the timestamp of last received block
-        // If it is more than 10 minutes, the walelt is considered not in sync
-        bool IsValidTimeStamp(Timestamp currentBlockTime_s)
-        {
-            Timestamp currentTime_s = getTimestamp();
-            const Timestamp tolerance_s = 60 * 10; // 10 minutes tolerance.
-            currentBlockTime_s += tolerance_s;
-
-            if (currentTime_s > currentBlockTime_s)
-            {
-                LOG_INFO() << "It seems that node is not up to date";
-                return false;
-            }
-            return true;
-        }
-    }
-
-    int WalletID::cmp(const WalletID& x) const
-    {
-        int n = m_Channel.cmp(x.m_Channel);
-        if (n)
-            return n;
-        return m_Pk.cmp(x.m_Pk);
-    }
-
-    bool WalletID::FromBuf(const ByteBuffer& x)
-    {
-        if (x.size() > sizeof(*this))
-            return false;
-
-        typedef uintBig_t<sizeof(*this)> BigSelf;
-        static_assert(sizeof(BigSelf) == sizeof(*this), "");
-
-        *reinterpret_cast<BigSelf*>(this) = Blob(x);
-        return true;
-    }
-
-    bool WalletID::FromHex(const std::string& s)
-    {
-        bool bValid = true;
-        ByteBuffer bb = from_hex(s, &bValid);
-
-        return bValid && FromBuf(bb);
-    }
-
-    bool WalletID::IsValid() const
-    {
-        Point::Native p;
-        return proto::ImportPeerID(p, m_Pk);
-    }
-
-    // @param SBBS address as string
-    // Returns whether the address is a valid SBBS address i.e. a point on an ellyptic curve
-    bool check_receiver_address(const std::string& addr)
-    {
-        WalletID walletID;
-        return
-            walletID.FromHex(addr) &&
-            walletID.IsValid();
-    }
-
-    const char Wallet::s_szNextUtxoEvt[] = "NextUtxoEvent";
-
-    Wallet::Wallet(IWalletDB::Ptr walletDB, TxCompletedAction&& action, UpdateCompletedAction&& updateCompleted)
-        : m_WalletDB{ walletDB }
-        , m_TxCompletedAction{move(action)}
-        , m_UpdateCompleted{move(updateCompleted)}
-        , m_LastSyncTotal(0)
-        , m_OwnedNodesOnline(0)
-    {
-        assert(walletDB);
-        ResumeAllTransactions();
-    }
-
-
-    // Fly client implementation
-
-    void Wallet::get_Kdf(Key::IKdf::Ptr& pKdf)
-    {
-        pKdf = m_WalletDB->get_MasterKdf();
-    }
-
-    // Implementation of the FlyClient protocol method
-    // @id : PeerID - peer id of the node
-    // bUp : bool - flag indicating that node is online
-    void Wallet::OnOwnedNode(const PeerID& id, bool bUp)
-    {
-        if (bUp)
-        {
-            if (!m_OwnedNodesOnline++) // on first connection to the node
-                RequestUtxoEvents(); // maybe time to refresh UTXOs
-        }
-        else
-        {
-            assert(m_OwnedNodesOnline); // check that m_OwnedNodesOnline is positive number
-            if (!--m_OwnedNodesOnline)  
-                AbortUtxoEvents();
-        }
-    }
-
-    Block::SystemState::IHistory& Wallet::get_History()
-    {
-        return m_WalletDB->get_History();
-    }
-
-    // 
-
-    void Wallet::SetNodeEndpoint(std::shared_ptr<proto::FlyClient::INetwork> nodeEndpoint)
-    {
-        m_NodeEndpoint = nodeEndpoint;
-    }
-
-    void Wallet::AddMessageEndpoint(IWalletMessageEndpoint::Ptr endpoint)
-    {
-        m_MessageEndpoints.insert(endpoint);
-    }
-
-
-    // Atomic Swap related methods
-    // TODO: Refactor
-    void Wallet::initBitcoin(io::Reactor& reactor, const std::string& userName, const std::string& pass, const io::Address& address, bool mainnet)
-    {
-        m_bitcoinBridge = make_shared<Bitcoind017>(reactor, userName, pass, address, mainnet);
-    }
-
-    void Wallet::initLitecoin(io::Reactor& reactor, const std::string& userName, const std::string& pass, const io::Address& address, bool mainnet)
-    {
-        m_litecoinBridge = make_shared<Litecoind016>(reactor, userName, pass, address, mainnet);
-    }
-
-    void Wallet::initSwapConditions(Amount beamAmount, Amount swapAmount, AtomicSwapCoin swapCoin, bool isBeamSide)
-    {
-        m_swapConditions.push_back(SwapConditions{ beamAmount, swapAmount, swapCoin, isBeamSide });
-    }
-
-    Wallet::~Wallet()
-    {
-        // clear all requests
-#define THE_MACRO(type, msgOut, msgIn) \
-        while (!m_Pending##type.empty()) \
-            DeleteReq(*m_Pending##type.begin());
-
-        REQUEST_TYPES_All(THE_MACRO)
-#undef THE_MACRO
-    }
-
-    TxID Wallet::transfer_money(const WalletID& from, const WalletID& to, Amount amount, Amount fee, bool sender, Height lifetime, Height responseTime, ByteBuffer&& message, bool saveReceiver)
-    {
-        return transfer_money(from, to, AmountList{ amount }, fee, {}, sender, lifetime, responseTime, move(message), saveReceiver);
-    }
-
-    TxID Wallet::transfer_money(const WalletID& from, const WalletID& to, Amount amount, Amount fee, const CoinIDList& coins, bool sender, Height lifetime, Height responseTime, ByteBuffer&& message, bool saveReceiver)
-    {
-        return transfer_money(from, to, AmountList{ amount }, fee, coins, sender, lifetime, responseTime, move(message), saveReceiver);
-    }
-
-    // TODO: Change flag saveReceiver to separate function for handling receiver address separately
-    TxID Wallet::transfer_money(const WalletID& from, const WalletID& to, const AmountList& amountList, Amount fee, const CoinIDList& coins, bool sender, Height lifetime, Height responseTime, ByteBuffer&& message, bool saveReceiver)
-    {
-        auto receiverAddr = m_WalletDB->getAddress(to);
-
-        if (receiverAddr)
-        {
-            if (receiverAddr->m_OwnID && receiverAddr->isExpired())
-            {
-                LOG_INFO() << "Can't send to the expired address.";
-                throw AddressExpiredException();
-            }
-
-            // update address comment if changed
-            auto messageStr = std::string(message.begin(), message.end());
-
-            if (messageStr != receiverAddr->m_label)
-            {
-                receiverAddr->m_label = messageStr;
-                m_WalletDB->saveAddress(*receiverAddr);
-            }
-        }
-        else if (saveReceiver)
-        {
-            WalletAddress address;
-            address.m_walletID = to;
-            address.m_createTime = getTimestamp();
-            address.m_label = std::string(message.begin(), message.end());
-
-            m_WalletDB->saveAddress(address);
-        }
-
-        TxID txID = wallet::GenerateTxID();
-        auto tx = constructTransaction(txID, TxType::Simple);
-
-        tx->SetParameter(TxParameterID::TransactionType, TxType::Simple, false);
-        tx->SetParameter(TxParameterID::Lifetime, lifetime, false);
-        tx->SetParameter(TxParameterID::PeerResponseHeight, responseTime); 
-        tx->SetParameter(TxParameterID::IsInitiator, true, false);
-        tx->SetParameter(TxParameterID::AmountList, amountList, false);
-        tx->SetParameter(TxParameterID::PreselectedCoins, coins, false);
-
-        TxDescription txDescription;
-
-        txDescription.m_txId = txID;
-        txDescription.m_amount = std::accumulate(amountList.begin(), amountList.end(), 0ULL);
-        txDescription.m_fee = fee;
-        txDescription.m_peerId = to;
-        txDescription.m_myId = from;
-        txDescription.m_message = move(message);
-        txDescription.m_createTime = getTimestamp();
-        txDescription.m_sender = sender;
-        txDescription.m_status = TxStatus::Pending;
-        txDescription.m_selfTx = (receiverAddr && receiverAddr->m_OwnID);
-        m_WalletDB->saveTx(txDescription);
-
-        m_Transactions.emplace(txID, tx);
-
-        updateTransaction(txID);
-
-        return txID;
-    }
-
-    TxID Wallet::split_coins(const WalletID& from, const AmountList& amountList, Amount fee, bool sender, Height lifetime, Height responseTime,  ByteBuffer&& message)
-    {
-        return transfer_money(from, from, amountList, fee, {}, sender, lifetime, responseTime, move(message));
-    }
-
-    TxID Wallet::swap_coins(const WalletID& from, const WalletID& to, Amount amount, Amount fee, wallet::AtomicSwapCoin swapCoin,
-        Amount swapAmount, bool isBeamSide/*=true*/, Height lifetime/* = kDefaultTxLifetime*/, Height responseTime/* = kDefaultTxResponseTime*/)
-    {
-        auto txID = wallet::GenerateTxID();
-        auto tx = constructTransaction(txID, TxType::AtomicSwap);
-
-        tx->SetParameter(TxParameterID::TransactionType, TxType::AtomicSwap, false);
-        tx->SetParameter(TxParameterID::CreateTime, getTimestamp(), false);
-        tx->SetParameter(TxParameterID::Amount, amount, false);
-        tx->SetParameter(TxParameterID::Fee, fee, false);
-        tx->SetParameter(TxParameterID::Lifetime, lifetime, false);
-        tx->SetParameter(TxParameterID::PeerID, to, false);
-
-        // Must be reset on first Update when we already have correct current height.
-        tx->SetParameter(TxParameterID::PeerResponseHeight, responseTime);
-        tx->SetParameter(TxParameterID::MyID, from, false);
-        tx->SetParameter(TxParameterID::IsSender, isBeamSide, false);
-        tx->SetParameter(TxParameterID::IsInitiator, true, false);
-        tx->SetParameter(TxParameterID::Status, TxStatus::Pending, true);
-
-        tx->SetParameter(TxParameterID::AtomicSwapCoin, swapCoin, false);
-        tx->SetParameter(TxParameterID::AtomicSwapAmount, swapAmount, false);
-        tx->SetParameter(TxParameterID::AtomicSwapIsBeamSide, isBeamSide, false);
-
-        m_Transactions.emplace(txID, tx);
-
-        updateTransaction(txID);
-
-        return txID;
-    }
-
-    // TODO: Rename to Rescan ?
-    // Reset wallet state and rescan the blockchain
-    void Wallet::Refresh()
-    {
-        m_WalletDB->clear();
-        Block::SystemState::ID id;
-        ZeroObject(id);
-        m_WalletDB->setSystemStateID(id);
-
-        SetUtxoEventsHeight(0);
-        RequestUtxoEvents();
-        RefreshTransactions();
-    }
-
-    void Wallet::RefreshTransactions()
-    {
-        auto txs = m_WalletDB->getTxHistory(); // get list of ALL transactions
-        for (auto& tx : txs)
-        {
-            // For all transactions that are not currently in the 'active' tx list
-            if (m_Transactions.find(tx.m_txId) == m_Transactions.end())
-            {
-                // Reconstruct tx with reset parameters and add it to the active list
-                auto t = constructTransaction(tx.m_txId, tx.m_txType);
-                if (t->SetParameter(TxParameterID::KernelProofHeight, Height(0), false)
-                    && t->SetParameter(TxParameterID::KernelUnconfirmedHeight, Height(0), false))
-                {
-                    m_Transactions.emplace(tx.m_txId, t);
-                }
-            }
-        }
-
-        // Update all transactions
-        auto t = m_Transactions;
-        AsyncContextHolder holder(*this);
-        for (auto& p : t)
-        {
-            auto tx = p.second;
-            tx->Update();
-        }
-    }
-
-    void Wallet::ResumeTransaction(const TxDescription& tx)
-    {
-        if (tx.canResume() && m_Transactions.find(tx.m_txId) == m_Transactions.end())
-        {
-            auto t = constructTransaction(tx.m_txId, tx.m_txType);
-
-            m_Transactions.emplace(tx.m_txId, t);
-            UpdateOnSynced(t);
-        }
-    }
-
-    void Wallet::ResumeAllTransactions()
-    {
-        auto txs = m_WalletDB->getTxHistory();
-        for (auto& tx : txs)
-        {
-            ResumeTransaction(tx);
-        }
-    }
-
-    void Wallet::OnAsyncStarted()
-    {
-        if (m_AsyncUpdateCounter == 0)
-        {
-            LOG_DEBUG() << "Async update started!";
-        }
-        ++m_AsyncUpdateCounter;
-    }
-
-    void Wallet::OnAsyncFinished()
-    {
-        if (--m_AsyncUpdateCounter == 0)
-        {
-            LOG_DEBUG() << "Async update finished!";
-            if (m_UpdateCompleted)
-            {
-                m_UpdateCompleted();
-            }
-        }
-    }
-
-    void Wallet::on_tx_completed(const TxID& txID)
-    {
-		// Note: the passed TxID is (most probably) the member of the transaction, 
-        // which we, most probably, are going to erase from the map, which can potentially delete it.
-		// Make sure we either copy the txID, or prolong the lifetime of the tx.
-
-		wallet::BaseTransaction::Ptr pGuard;
-
-        auto it = m_Transactions.find(txID);
-        if (it != m_Transactions.end())
-        {
-			pGuard.swap(it->second);
-            m_Transactions.erase(it);
-        }
- 
-        if (m_TxCompletedAction)
-        {
-            m_TxCompletedAction(txID);
-        }
-    }
-
-    // Implementation of the INegotiatorGateway::confirm_outputs
-    // TODO: Not used anywhere, consider removing
-    void Wallet::confirm_outputs(const vector<Coin>& coins)
-    {
-        for (auto& coin : coins)
-            getUtxoProof(coin.m_ID);
-    }
-
-    bool Wallet::MyRequestUtxo::operator < (const MyRequestUtxo& x) const
-    {
-        return m_Msg.m_Utxo < x.m_Msg.m_Utxo;
-    }
-
-    bool Wallet::MyRequestKernel::operator < (const MyRequestKernel& x) const
-    {
-        return m_TxID < x.m_TxID;
-    }
-
-    bool Wallet::MyRequestKernel2::operator < (const MyRequestKernel2& x) const
-    {
-        return m_TxID < x.m_TxID;
-    }
-
-    bool Wallet::MyRequestTransaction::operator < (const MyRequestTransaction& x) const
-    {
-        return m_TxID < x.m_TxID;
-    }
-
-    bool Wallet::MyRequestUtxoEvents::operator < (const MyRequestUtxoEvents& x) const
-    {
-        return false;
-    }
-
-    void Wallet::RequestHandler::OnComplete(Request& r)
-    {
-        uint32_t n = get_ParentObj().SyncRemains();
-
-        switch (r.get_Type())
-        {
-#define THE_MACRO(type, msgOut, msgIn) \
-        case Request::Type::type: \
-            { \
-                MyRequest##type& x = static_cast<MyRequest##type&>(r); \
-                get_ParentObj().DeleteReq(x); \
-                get_ParentObj().OnRequestComplete(x); \
-            } \
-            break;
-
-        REQUEST_TYPES_All(THE_MACRO)
-#undef THE_MACRO
-
-        default:
-            assert(false);
-        }
-
-        if (n)
-            get_ParentObj().CheckSyncDone();
-    }
-
-    // Implementation of the INegotiatorGateway::confirm_kernel
-    // @param txID : TxID - transaction id
-    // @param kernelID : Merkle::Hash& - kernel id
-    // @param subTxID : wallet::SubTxID - in case of the complex transaction, there could be sub transactions
-    void Wallet::confirm_kernel(const TxID& txID, const Merkle::Hash& kernelID, wallet::SubTxID subTxID)
-    {
-        if (auto it = m_Transactions.find(txID); it != m_Transactions.end())
-        {
-            MyRequestKernel::Ptr pVal(new MyRequestKernel);
-            pVal->m_TxID = txID;
-            pVal->m_SubTxID = subTxID;
-            pVal->m_Msg.m_ID = kernelID;
-
-            if (PostReqUnique(*pVal))
-                LOG_INFO() << txID << "[" << subTxID << "]" << " Get proof for kernel: " << pVal->m_Msg.m_ID;
-        }
-    }
-
-    // Implementation of the INegotiatorGateway::get_kernel
-    // @param txID : TxID - transaction id
-    // @param kernelID : Merkle::Hash& - kernel id
-    // @param subTxID : wallet::SubTxID - in case of the complex transaction, there could be sub transactions
-    void Wallet::get_kernel(const TxID& txID, const Merkle::Hash& kernelID, wallet::SubTxID subTxID)
-    {
-        if (auto it = m_Transactions.find(txID); it != m_Transactions.end())
-        {
-            MyRequestKernel2::Ptr pVal(new MyRequestKernel2);
-            pVal->m_TxID = txID;
-            pVal->m_SubTxID = subTxID;
-            pVal->m_Msg.m_Fetch = true;
-            pVal->m_Msg.m_ID = kernelID;
-
-            if (PostReqUnique(*pVal))
-            {
-                LOG_INFO() << txID << "[" << subTxID << "]" << " Get details for kernel: " << pVal->m_Msg.m_ID;
-            }
-        }
-    }
-
-    // Implementation of the INegotiatorGateway::get_tip
-    bool Wallet::get_tip(Block::SystemState::Full& state) const
-    {
-        return m_WalletDB->get_History().get_Tip(state);
-    }
-
-    // Implementation of the INegotiatorGateway::send_tx_params
-    // TODO: make SetTxParameter const reference
-    void Wallet::send_tx_params(const WalletID& peerID, SetTxParameter&& msg)
-    {
-        for (auto& endpoint : m_MessageEndpoints)
-        {
-            endpoint->Send(peerID, msg);
-        }
-    }
-
-    // Implementation of the INegotiatorGateway::UpdateOnNextTip
-    void Wallet::UpdateOnNextTip(const TxID& txID)
-    {
-        auto it = m_Transactions.find(txID);
-        if (it != m_Transactions.end())
-        {
-            UpdateOnNextTip(it->second);
-        }
-    }
-
-    // Implementation of the INegotiatorGateway::GetSecondSide
-    SecondSide::Ptr Wallet::GetSecondSide(const TxID& txID) const
-    {
-        auto it = m_Transactions.find(txID);
-        if (it != m_Transactions.end())
-        {
-            TxType type = it->second->GetMandatoryParameter<TxType>(TxParameterID::TransactionType);
-
-            if (type != TxType::AtomicSwap)
-            {
-                LOG_ERROR() << txID << "Transaction has invalid type.";
-                return nullptr;
-            }
-
-            auto swapCoin = it->second->GetMandatoryParameter<AtomicSwapCoin>(TxParameterID::AtomicSwapCoin);
-
-            if (swapCoin == AtomicSwapCoin::Bitcoin)
-            {
-                if (!m_bitcoinBridge)
-                {
-                    LOG_ERROR() << "Bitcoin bridge is not initialized";
-                    return nullptr;
-                }
-
-                bool isBeamSide = it->second->GetMandatoryParameter<bool>(TxParameterID::AtomicSwapIsBeamSide);
-                return std::make_shared<BitcoinSide>(*it->second, m_bitcoinBridge, isBeamSide);
-            }
-
-            if (swapCoin == AtomicSwapCoin::Litecoin)
-            {
-                if (!m_litecoinBridge)
-                {
-                    LOG_ERROR() << "Litecoin bridge is not initialized";
-                    return nullptr;
-                }
-
-                bool isBeamSide = it->second->GetMandatoryParameter<bool>(TxParameterID::AtomicSwapIsBeamSide);
-                return std::make_shared<LitecoinSide>(*it->second, m_litecoinBridge, isBeamSide);
-            }
-        }
-
-        LOG_ERROR() << "Transaction is absent in wallet.";
-
-        return nullptr;
-    }
-
-    void Wallet::OnWalletMessage(const WalletID& myID, wallet::SetTxParameter&& msg)
-    {
-        auto t = getTransaction(myID, msg);
-        if (!t)
-        {
-            return;
-        }
-        bool txChanged = false;
-        SubTxID subTxID = kDefaultSubTxID;
-
-        for (const auto& p : msg.m_Parameters)
-        {
-            if (p.first == TxParameterID::SubTxIndex)
-            {
-                // change subTxID
-                Deserializer d;
-                d.reset(p.second.data(), p.second.size());
-                d & subTxID;
-                continue;
-            }
-
-            if (p.first < TxParameterID::PrivateFirstParam)
-            {
-                txChanged |= t->SetParameter(p.first, p.second, subTxID);
-            }
-            else
-            {
-                LOG_WARNING() << "Attempt to set private tx parameter";
-            }
-        }
-        if (txChanged)
-        {
-            updateTransaction(msg.m_TxID);
-        }
-    }
-
-    void Wallet::OnRequestComplete(MyRequestTransaction& r)
-    {
-<<<<<<< HEAD
-        LOG_DEBUG() << r.m_TxID << "[" << r.m_SubTxID << "]" << (r.m_Res.m_Value ? " has registered" : " has failed to register");
-=======
-		LOG_DEBUG() << r.m_TxID << " register status " << static_cast<uint32_t>(r.m_Res.m_Value);
->>>>>>> 6ba4711d
-        
-        auto it = m_Transactions.find(r.m_TxID);
-        if (it != m_Transactions.end())
-        {
-<<<<<<< HEAD
-            it->second->SetParameter(TxParameterID::TransactionRegistered, r.m_Res.m_Value, r.m_SubTxID);
-=======
-			it->second->SetParameter(TxParameterID::TransactionRegistered, r.m_Res.m_Value);
->>>>>>> 6ba4711d
-            updateTransaction(r.m_TxID);
-        }
-    }
-
-    // Implementation of the IWallet::cancel_tx
-    void Wallet::cancel_tx(const TxID& txId)
-    {
-        LOG_INFO() << txId << " Canceling tx";
-
-        if (auto it = m_Transactions.find(txId); it != m_Transactions.end())
-        {
-            it->second->Cancel();
-        }
-        else
-        {
-            m_WalletDB->deleteTx(txId);
-        }
-    }
-
-    // Implementation of the IWallet::delete_tx
-    void Wallet::delete_tx(const TxID& txId)
-    {
-        LOG_INFO() << "deleting tx " << txId;
-        if (auto it = m_Transactions.find(txId); it == m_Transactions.end())
-        {
-            m_WalletDB->deleteTx(txId);
-        }
-        else
-        {
-            LOG_WARNING() << "Cannot delete running transaction";
-        }
-    }
-
-    void Wallet::updateTransaction(const TxID& txID)
-    {
-        auto it = m_Transactions.find(txID);
-        if (it != m_Transactions.end())
-        {
-            auto tx = it->second;
-            bool bSynced = !SyncRemains() && IsNodeInSync();
-
-            if (bSynced)
-            {
-                AsyncContextHolder holder(*this);
-                tx->Update();
-            }
-            else
-            {
-                UpdateOnSynced(tx);
-            }
-        }
-        else
-        {
-            LOG_DEBUG() << txID << " Unexpected event";
-        }
-    }
-
-    void Wallet::UpdateOnSynced(BaseTransaction::Ptr tx)
-    {
-        m_TransactionsToUpdate.insert(tx);
-    }
-
-    void Wallet::UpdateOnNextTip(wallet::BaseTransaction::Ptr tx)
-    {
-        m_NextTipTransactionToUpdate.insert(tx);
-    }
-
-    void Wallet::OnRequestComplete(MyRequestUtxo& r)
-    {
-        if (r.m_Res.m_Proofs.empty())
-            return; // Right now nothing is concluded from empty proofs
-
-        const auto& proof = r.m_Res.m_Proofs.front(); // Currently - no handling for multiple coins for the same commitment.
-
-        proto::UtxoEvent evt;
-        evt.m_Added = 1;
-        evt.m_Kidv = r.m_CoinID;
-        evt.m_Maturity = proof.m_State.m_Maturity;
-        evt.m_Height = MaxHeight; // not used, relevant only for spend events
-
-        ProcessUtxoEvent(evt); // uniform processing for all confirmed utxos
-    }
-
-    void Wallet::OnRequestComplete(MyRequestKernel& r)
-    {
-        auto it = m_Transactions.find(r.m_TxID);
-        if (m_Transactions.end() == it)
-        {
-            return;
-        }
-        auto tx = it->second;
-        if (!r.m_Res.m_Proof.empty())
-        {
-            m_WalletDB->get_History().AddStates(&r.m_Res.m_Proof.m_State, 1); // why not?
-
-            if (tx->SetParameter(TxParameterID::KernelProofHeight, r.m_Res.m_Proof.m_State.m_Height, r.m_SubTxID))
-            {
-                AsyncContextHolder holder(*this);
-                tx->Update();
-            }
-        }
-        else
-        {
-            Block::SystemState::Full sTip;
-            get_tip(sTip);
-            tx->SetParameter(TxParameterID::KernelUnconfirmedHeight, sTip.m_Height, r.m_SubTxID);
-            UpdateOnNextTip(tx);
-        }
-    }
-
-    void Wallet::OnRequestComplete(MyRequestKernel2 & r)
-    {
-        auto it = m_Transactions.find(r.m_TxID);
-        if (m_Transactions.end() == it)
-        {
-            return;
-        }
-        auto tx = it->second;
-
-        if (r.m_Res.m_Kernel && r.m_Res.m_Kernel->m_pHashLock)
-        {
-            tx->SetParameter(TxParameterID::PreImage, r.m_Res.m_Kernel->m_pHashLock->m_Preimage, r.m_SubTxID);
-            tx->SetParameter(TxParameterID::KernelProofHeight, r.m_Res.m_Height, r.m_SubTxID);
-        }
-    }
-
-    void Wallet::OnRequestComplete(MyRequestBbsMsg& r)
-    {
-        assert(false);
-    }
-
-    void Wallet::RequestUtxoEvents()
-    {
-        if (!m_OwnedNodesOnline)
-            return;
-
-        Block::SystemState::Full sTip;
-        m_WalletDB->get_History().get_Tip(sTip);
-
-        Height h = GetUtxoEventsHeightNext();
-        assert(h <= sTip.m_Height + 1);
-        if (h > sTip.m_Height)
-            return;
-
-        if (!m_PendingUtxoEvents.empty())
-        {
-            if (m_PendingUtxoEvents.begin()->m_Msg.m_HeightMin == h)
-                return; // already pending
-            DeleteReq(*m_PendingUtxoEvents.begin());
-        }
-
-        MyRequestUtxoEvents::Ptr pReq(new MyRequestUtxoEvents);
-        pReq->m_Msg.m_HeightMin = h;
-        PostReqUnique(*pReq);
-    }
-
-    void Wallet::AbortUtxoEvents()
-    {
-        if (!m_PendingUtxoEvents.empty())
-            DeleteReq(*m_PendingUtxoEvents.begin());
-    }
-
-    void Wallet::OnRequestComplete(MyRequestUtxoEvents& r)
-    {
-        const std::vector<proto::UtxoEvent>& v = r.m_Res.m_Events;
-		for (size_t i = 0; i < v.size(); i++)
-		{
-			const proto::UtxoEvent& evt = v[i];
-
-			// filter-out false positives
-			Scalar::Native sk;
-			Point comm;
-			m_WalletDB->calcCommitment(sk, comm, evt.m_Kidv);
-
-			if (comm == evt.m_Commitment)
-				ProcessUtxoEvent(evt);
-		}
-
-		if (r.m_Res.m_Events.size() < proto::UtxoEvent::s_Max)
-		{
-			Block::SystemState::Full sTip;
-			m_WalletDB->get_History().get_Tip(sTip);
-
-			SetUtxoEventsHeight(sTip.m_Height);
-		}
-        else
-        {
-            SetUtxoEventsHeight(r.m_Res.m_Events.back().m_Height);
-            RequestUtxoEvents(); // maybe more events pending
-        }
-    }
-
-    void Wallet::SetUtxoEventsHeight(Height h)
-    {
-        uintBigFor<Height>::Type var;
-        var = h + 1; // we're actually saving the next
-        wallet::setVar(*m_WalletDB, s_szNextUtxoEvt, var);
-    }
-
-    Height Wallet::GetUtxoEventsHeightNext()
-    {
-        uintBigFor<Height>::Type var;
-        if (!wallet::getVar(*m_WalletDB, s_szNextUtxoEvt, var))
-            return 0;
-
-        Height h;
-        var.Export(h);
-        return h;
-    }
-
-    void Wallet::ProcessUtxoEvent(const proto::UtxoEvent& evt)
-    {
-        Coin c;
-        c.m_ID = evt.m_Kidv;
-
-        bool bExists = m_WalletDB->find(c);
-		c.m_maturity = evt.m_Maturity;
-
-        LOG_INFO() << "CoinID: " << evt.m_Kidv << " Maturity=" << evt.m_Maturity << (evt.m_Added ? " Confirmed" : " Spent");
-
-        if (evt.m_Added)
-			c.m_confirmHeight = std::min(c.m_confirmHeight, evt.m_Height); // in case of std utxo proofs - the event height may be bigger than actual utxo height
-        else
-        {
-            if (!bExists)
-                return; // should alert!
-
-			c.m_spentHeight = std::min(c.m_spentHeight, evt.m_Height); // reported spend height may be bigger than it actuall was (in case of macroblocks)
-		}
-
-        m_WalletDB->save(c);
-    }
-
-    void Wallet::OnRolledBack()
-    {
-        Block::SystemState::Full sTip;
-        m_WalletDB->get_History().get_Tip(sTip);
-
-        Block::SystemState::ID id;
-        sTip.get_ID(id);
-        LOG_INFO() << "Rolled back to " << id;
-
-        m_WalletDB->get_History().DeleteFrom(sTip.m_Height + 1);
-
-        m_WalletDB->rollbackConfirmedUtxo(sTip.m_Height);
-
-        ResumeAllTransactions();
-
-        for (auto it = m_Transactions.begin(); m_Transactions.end() != it; it++)
-        {
-            const auto& pTx = it->second;
-
-            if (pTx->Rollback(sTip.m_Height))
-            {
-                UpdateOnSynced(pTx);
-            }
-        }
-
-        Height h = GetUtxoEventsHeightNext();
-        if (h > sTip.m_Height + 1)
-            SetUtxoEventsHeight(sTip.m_Height);
-    }
-
-    void Wallet::OnNewTip()
-    {
-        m_WalletDB->ShrinkHistory();
-
-        Block::SystemState::Full sTip;
-        get_tip(sTip);
-        if (!sTip.m_Height)
-            return; //?!
-
-        Block::SystemState::ID id;
-        sTip.get_ID(id);
-        LOG_INFO() << "Sync up to " << id;
-
-        RequestUtxoEvents();
-
-        for (auto& tx : m_NextTipTransactionToUpdate)
-        {
-            UpdateOnSynced(tx);
-        }
-        m_NextTipTransactionToUpdate.clear();
-
-        CheckSyncDone();
-
-        ProcessStoredMessages();
-    }
-
-    void Wallet::OnTipUnchanged()
-    {
-        LOG_INFO() << "Tip has not been changed";
-
-        CheckSyncDone();
-
-        ProcessStoredMessages();
-    }
-
-    void Wallet::getUtxoProof(const Coin::ID& cid)
-    {
-        MyRequestUtxo::Ptr pReq(new MyRequestUtxo);
-        pReq->m_CoinID = cid;
-
-		Scalar::Native sk;
-		m_WalletDB->calcCommitment(sk, pReq->m_Msg.m_Utxo, cid);
-
-        LOG_DEBUG() << "Get utxo proof: " << pReq->m_Msg.m_Utxo;
-
-        PostReqUnique(*pReq);
-    }
-
-    uint32_t Wallet::SyncRemains() const
-    {
-        size_t val =
-#define THE_MACRO(type) m_Pending##type.size() +
-            REQUEST_TYPES_Sync(THE_MACRO)
-#undef THE_MACRO
-            0;
-
-        return static_cast<uint32_t>(val);
-    }
-
-    void Wallet::CheckSyncDone()
-    {
-        report_sync_progress();
-
-        if (SyncRemains())
-            return;
-
-        m_LastSyncTotal = 0;
-
-        saveKnownState();
-    }
-
-    void Wallet::saveKnownState()
-    {
-        Block::SystemState::Full sTip;
-        get_tip(sTip);
-
-        Block::SystemState::ID id;
-        if (sTip.m_Height)
-            sTip.get_ID(id);
-        else
-            ZeroObject(id);
-
-        Block::SystemState::ID currentID;
-        m_WalletDB->getSystemStateID(currentID);
-
-        m_WalletDB->setSystemStateID(id);
-        LOG_INFO() << "Current state is " << id;
-        notifySyncProgress();
-
-        if (!IsValidTimeStamp(sTip.m_TimeStamp))
-        {
-            // we are not ready to process transactions
-            return;
-        }
-        std::unordered_set<wallet::BaseTransaction::Ptr> txSet;
-        txSet.swap(m_TransactionsToUpdate);
-
-        AsyncContextHolder async(*this);
-        for (auto it = txSet.begin(); txSet.end() != it; it++)
-        {
-            wallet::BaseTransaction::Ptr pTx = *it;
-            if (m_Transactions.find(pTx->GetTxID()) != m_Transactions.end())
-                pTx->Update();
-        }
-    }
-
-    void Wallet::notifySyncProgress()
-    {
-        uint32_t n = SyncRemains();
-        for (auto sub : m_subscribers)
-        {
-            sub->onSyncProgress(m_LastSyncTotal - n, m_LastSyncTotal);
-        }
-    }
-
-    void Wallet::report_sync_progress()
-    {
-        if (!m_LastSyncTotal)
-            return;
-
-        uint32_t nDone = m_LastSyncTotal - SyncRemains();
-        assert(nDone <= m_LastSyncTotal);
-        int p = static_cast<int>((nDone * 100) / m_LastSyncTotal);
-        LOG_INFO() << "Synchronizing with node: " << p << "% (" << nDone << "/" << m_LastSyncTotal << ")";
-
-        notifySyncProgress();
-    }
-
-    void Wallet::register_tx(const TxID& txId, Transaction::Ptr data, wallet::SubTxID subTxID)
-    {
-        LOG_VERBOSE() << txId << "[" << subTxID << "]" << " sending tx for registration";
-
-#ifndef NDEBUG
-        TxBase::Context::Params pars;
-<<<<<<< HEAD
-        TxBase::Context ctx(pars);
-        assert(data->IsValid(ctx));
-=======
-		TxBase::Context ctx(pars);
-		ctx.m_Height.m_Min = m_WalletDB->getCurrentHeight();
-		assert(data->IsValid(ctx));
->>>>>>> 6ba4711d
-#endif // NDEBUG
-
-        MyRequestTransaction::Ptr pReq(new MyRequestTransaction);
-        pReq->m_TxID = txId;
-        pReq->m_SubTxID = subTxID;
-        pReq->m_Msg.m_Transaction = std::move(data);
-
-        PostReqUnique(*pReq);
-    }
-
-    void Wallet::subscribe(IWalletObserver* observer)
-    {
-        assert(std::find(m_subscribers.begin(), m_subscribers.end(), observer) == m_subscribers.end());
-
-        m_subscribers.push_back(observer);
-
-        m_WalletDB->subscribe(observer);
-    }
-
-    void Wallet::unsubscribe(IWalletObserver* observer)
-    {
-        auto it = std::find(m_subscribers.begin(), m_subscribers.end(), observer);
-
-        assert(it != m_subscribers.end());
-
-        m_subscribers.erase(it);
-
-        m_WalletDB->unsubscribe(observer);
-    }
-
-    wallet::BaseTransaction::Ptr Wallet::getTransaction(const WalletID& myID, const wallet::SetTxParameter& msg)
-    {
-        auto it = m_Transactions.find(msg.m_TxID);
-        if (it != m_Transactions.end())
-        {
-            if (it->second->GetType() != msg.m_Type)
-            {
-                LOG_WARNING() << msg.m_TxID << " Parameters for invalid tx type";
-            }
-            return it->second;
-        }
-
-        TxType type = TxType::Simple;
-        if (wallet::getTxParameter(*m_WalletDB, msg.m_TxID, TxParameterID::TransactionType, type))
-        {
-            // we return only active transactions
-            return BaseTransaction::Ptr();
-        }
-
-        bool isSender = false;
-        if (!msg.GetParameter(TxParameterID::IsSender, isSender) || (isSender == true && msg.m_Type != TxType::AtomicSwap))
-        {
-            return BaseTransaction::Ptr();
-        }
-
-        if (msg.m_Type == TxType::AtomicSwap)
-        {
-            if (m_swapConditions.empty())
-            {
-                LOG_DEBUG() << msg.m_TxID << " Swap rejected. Swap conditions aren't initialized.";
-                return BaseTransaction::Ptr();
-            }
-
-            // validate swapConditions
-            Amount amount = 0;
-            Amount swapAmount = 0;
-            wallet::AtomicSwapCoin swapCoin = wallet::AtomicSwapCoin::Bitcoin;
-            bool isBeamSide = 0;
-
-            bool result = msg.GetParameter(TxParameterID::Amount, amount) &&
-                msg.GetParameter(TxParameterID::AtomicSwapAmount, swapAmount) &&
-                msg.GetParameter(TxParameterID::AtomicSwapCoin, swapCoin) &&
-                msg.GetParameter(TxParameterID::AtomicSwapIsBeamSide, isBeamSide);
-
-            auto idx = std::find(m_swapConditions.begin(), m_swapConditions.end(), SwapConditions{ amount, swapAmount, swapCoin, isBeamSide });
-
-            if (!result || idx == m_swapConditions.end())
-            {
-                LOG_DEBUG() << msg.m_TxID << " Swap rejected. Invalid conditions.";
-                return BaseTransaction::Ptr();
-            }
-
-            m_swapConditions.erase(idx);
-
-            LOG_DEBUG() << msg.m_TxID << " Swap accepted.";
-        }
-
-        auto t = constructTransaction(msg.m_TxID, msg.m_Type);
-
-        t->SetParameter(TxParameterID::TransactionType, msg.m_Type, false);
-        t->SetParameter(TxParameterID::CreateTime, getTimestamp(), false);
-        t->SetParameter(TxParameterID::MyID, myID, false);
-        t->SetParameter(TxParameterID::PeerID, msg.m_From, false);
-        t->SetParameter(TxParameterID::IsInitiator, false, false);
-        t->SetParameter(TxParameterID::Status, TxStatus::Pending, true);
-
-        auto address = m_WalletDB->getAddress(myID);
-        if (address.is_initialized())
-        {
-            ByteBuffer message(address->m_label.begin(), address->m_label.end());
-            t->SetParameter(TxParameterID::Message, message);
-        }
-
-        m_Transactions.emplace(msg.m_TxID, t);
-        return t;
-    }
-
-    wallet::BaseTransaction::Ptr Wallet::constructTransaction(const TxID& id, TxType type)
-    {
-        switch (type)
-        {
-        case TxType::Simple:
-             return make_shared<SimpleTransaction>(*this, m_WalletDB, id);
-        case TxType::AtomicSwap:
-        {
-            return make_shared<AtomicSwapTransaction>(*this, m_WalletDB, id);
-        }
-        }
-        return wallet::BaseTransaction::Ptr();
-    }
-
-    void Wallet::ProcessStoredMessages()
-    {
-        if (m_MessageEndpoints.empty())
-        {
-            return;
-        }
-        {
-            auto messages = m_WalletDB->getWalletMessages();
-            for (auto& message : messages)
-            {
-                for (auto& endpoint : m_MessageEndpoints)
-                {
-                    endpoint->SendEncryptedMessage(message.m_PeerID, message.m_Message);
-                }
-                m_WalletDB->deleteWalletMessage(message.m_ID);
-            }
-        }
-    }
-
-    bool Wallet::IsNodeInSync() const
-    {
-        if (m_NodeEndpoint)
-        {
-            Block::SystemState::Full sTip;
-            get_tip(sTip);
-            return IsValidTimeStamp(sTip.m_TimeStamp);
-        }
-        return true; // to allow made air-gapped transactions
-    }
-}
+// Copyright 2018 The Beam Team
+//
+// Licensed under the Apache License, Version 2.0 (the "License");
+// you may not use this file except in compliance with the License.
+// You may obtain a copy of the License at
+//
+//    http://www.apache.org/licenses/LICENSE-2.0
+//
+// Unless required by applicable law or agreed to in writing, software
+// distributed under the License is distributed on an "AS IS" BASIS,
+// WITHOUT WARRANTIES OR CONDITIONS OF ANY KIND, either express or implied.
+// See the License for the specific language governing permissions and
+// limitations under the License.
+
+#include "wallet.h"
+#include <boost/uuid/uuid.hpp>
+
+#include "core/ecc_native.h"
+#include "core/block_crypt.h"
+#include "utility/logger.h"
+#include "utility/helpers.h"
+#include "swaps/swap_transaction.h"
+#include <algorithm>
+#include <random>
+#include <iomanip>
+#include <numeric>
+#include "bitcoin/bitcoind017.h"
+#include "bitcoin/bitcoin_side.h"
+#include "litecoin/litecoind016.h"
+#include "litecoin/litecoin_side.h"
+
+namespace beam
+{
+    using namespace wallet;
+    using namespace std;
+    using namespace ECC;
+
+    namespace
+    {
+        // Check current time with the timestamp of last received block
+        // If it is more than 10 minutes, the walelt is considered not in sync
+        bool IsValidTimeStamp(Timestamp currentBlockTime_s)
+        {
+            Timestamp currentTime_s = getTimestamp();
+            const Timestamp tolerance_s = 60 * 10; // 10 minutes tolerance.
+            currentBlockTime_s += tolerance_s;
+
+            if (currentTime_s > currentBlockTime_s)
+            {
+                LOG_INFO() << "It seems that node is not up to date";
+                return false;
+            }
+            return true;
+        }
+    }
+
+    int WalletID::cmp(const WalletID& x) const
+    {
+        int n = m_Channel.cmp(x.m_Channel);
+        if (n)
+            return n;
+        return m_Pk.cmp(x.m_Pk);
+    }
+
+    bool WalletID::FromBuf(const ByteBuffer& x)
+    {
+        if (x.size() > sizeof(*this))
+            return false;
+
+        typedef uintBig_t<sizeof(*this)> BigSelf;
+        static_assert(sizeof(BigSelf) == sizeof(*this), "");
+
+        *reinterpret_cast<BigSelf*>(this) = Blob(x);
+        return true;
+    }
+
+    bool WalletID::FromHex(const std::string& s)
+    {
+        bool bValid = true;
+        ByteBuffer bb = from_hex(s, &bValid);
+
+        return bValid && FromBuf(bb);
+    }
+
+    bool WalletID::IsValid() const
+    {
+        Point::Native p;
+        return proto::ImportPeerID(p, m_Pk);
+    }
+
+    // @param SBBS address as string
+    // Returns whether the address is a valid SBBS address i.e. a point on an ellyptic curve
+    bool check_receiver_address(const std::string& addr)
+    {
+        WalletID walletID;
+        return
+            walletID.FromHex(addr) &&
+            walletID.IsValid();
+    }
+
+    const char Wallet::s_szNextUtxoEvt[] = "NextUtxoEvent";
+
+    Wallet::Wallet(IWalletDB::Ptr walletDB, TxCompletedAction&& action, UpdateCompletedAction&& updateCompleted)
+        : m_WalletDB{ walletDB }
+        , m_TxCompletedAction{move(action)}
+        , m_UpdateCompleted{move(updateCompleted)}
+        , m_LastSyncTotal(0)
+        , m_OwnedNodesOnline(0)
+    {
+        assert(walletDB);
+        ResumeAllTransactions();
+    }
+
+
+    // Fly client implementation
+
+    void Wallet::get_Kdf(Key::IKdf::Ptr& pKdf)
+    {
+        pKdf = m_WalletDB->get_MasterKdf();
+    }
+
+    // Implementation of the FlyClient protocol method
+    // @id : PeerID - peer id of the node
+    // bUp : bool - flag indicating that node is online
+    void Wallet::OnOwnedNode(const PeerID& id, bool bUp)
+    {
+        if (bUp)
+        {
+            if (!m_OwnedNodesOnline++) // on first connection to the node
+                RequestUtxoEvents(); // maybe time to refresh UTXOs
+        }
+        else
+        {
+            assert(m_OwnedNodesOnline); // check that m_OwnedNodesOnline is positive number
+            if (!--m_OwnedNodesOnline)  
+                AbortUtxoEvents();
+        }
+    }
+
+    Block::SystemState::IHistory& Wallet::get_History()
+    {
+        return m_WalletDB->get_History();
+    }
+
+    // 
+
+    void Wallet::SetNodeEndpoint(std::shared_ptr<proto::FlyClient::INetwork> nodeEndpoint)
+    {
+        m_NodeEndpoint = nodeEndpoint;
+    }
+
+    void Wallet::AddMessageEndpoint(IWalletMessageEndpoint::Ptr endpoint)
+    {
+        m_MessageEndpoints.insert(endpoint);
+    }
+
+
+    // Atomic Swap related methods
+    // TODO: Refactor
+    void Wallet::initBitcoin(io::Reactor& reactor, const std::string& userName, const std::string& pass, const io::Address& address, bool mainnet)
+    {
+        m_bitcoinBridge = make_shared<Bitcoind017>(reactor, userName, pass, address, mainnet);
+    }
+
+    void Wallet::initLitecoin(io::Reactor& reactor, const std::string& userName, const std::string& pass, const io::Address& address, bool mainnet)
+    {
+        m_litecoinBridge = make_shared<Litecoind016>(reactor, userName, pass, address, mainnet);
+    }
+
+    void Wallet::initSwapConditions(Amount beamAmount, Amount swapAmount, AtomicSwapCoin swapCoin, bool isBeamSide)
+    {
+        m_swapConditions.push_back(SwapConditions{ beamAmount, swapAmount, swapCoin, isBeamSide });
+    }
+
+    Wallet::~Wallet()
+    {
+        // clear all requests
+#define THE_MACRO(type, msgOut, msgIn) \
+        while (!m_Pending##type.empty()) \
+            DeleteReq(*m_Pending##type.begin());
+
+        REQUEST_TYPES_All(THE_MACRO)
+#undef THE_MACRO
+    }
+
+    TxID Wallet::transfer_money(const WalletID& from, const WalletID& to, Amount amount, Amount fee, bool sender, Height lifetime, Height responseTime, ByteBuffer&& message, bool saveReceiver)
+    {
+        return transfer_money(from, to, AmountList{ amount }, fee, {}, sender, lifetime, responseTime, move(message), saveReceiver);
+    }
+
+    TxID Wallet::transfer_money(const WalletID& from, const WalletID& to, Amount amount, Amount fee, const CoinIDList& coins, bool sender, Height lifetime, Height responseTime, ByteBuffer&& message, bool saveReceiver)
+    {
+        return transfer_money(from, to, AmountList{ amount }, fee, coins, sender, lifetime, responseTime, move(message), saveReceiver);
+    }
+
+    // TODO: Change flag saveReceiver to separate function for handling receiver address separately
+    TxID Wallet::transfer_money(const WalletID& from, const WalletID& to, const AmountList& amountList, Amount fee, const CoinIDList& coins, bool sender, Height lifetime, Height responseTime, ByteBuffer&& message, bool saveReceiver)
+    {
+        auto receiverAddr = m_WalletDB->getAddress(to);
+
+        if (receiverAddr)
+        {
+            if (receiverAddr->m_OwnID && receiverAddr->isExpired())
+            {
+                LOG_INFO() << "Can't send to the expired address.";
+                throw AddressExpiredException();
+            }
+
+            // update address comment if changed
+            auto messageStr = std::string(message.begin(), message.end());
+
+            if (messageStr != receiverAddr->m_label)
+            {
+                receiverAddr->m_label = messageStr;
+                m_WalletDB->saveAddress(*receiverAddr);
+            }
+        }
+        else if (saveReceiver)
+        {
+            WalletAddress address;
+            address.m_walletID = to;
+            address.m_createTime = getTimestamp();
+            address.m_label = std::string(message.begin(), message.end());
+
+            m_WalletDB->saveAddress(address);
+        }
+
+        TxID txID = wallet::GenerateTxID();
+        auto tx = constructTransaction(txID, TxType::Simple);
+
+        tx->SetParameter(TxParameterID::TransactionType, TxType::Simple, false);
+        tx->SetParameter(TxParameterID::Lifetime, lifetime, false);
+        tx->SetParameter(TxParameterID::PeerResponseHeight, responseTime); 
+        tx->SetParameter(TxParameterID::IsInitiator, true, false);
+        tx->SetParameter(TxParameterID::AmountList, amountList, false);
+        tx->SetParameter(TxParameterID::PreselectedCoins, coins, false);
+
+        TxDescription txDescription;
+
+        txDescription.m_txId = txID;
+        txDescription.m_amount = std::accumulate(amountList.begin(), amountList.end(), 0ULL);
+        txDescription.m_fee = fee;
+        txDescription.m_peerId = to;
+        txDescription.m_myId = from;
+        txDescription.m_message = move(message);
+        txDescription.m_createTime = getTimestamp();
+        txDescription.m_sender = sender;
+        txDescription.m_status = TxStatus::Pending;
+        txDescription.m_selfTx = (receiverAddr && receiverAddr->m_OwnID);
+        m_WalletDB->saveTx(txDescription);
+
+        m_Transactions.emplace(txID, tx);
+
+        updateTransaction(txID);
+
+        return txID;
+    }
+
+    TxID Wallet::split_coins(const WalletID& from, const AmountList& amountList, Amount fee, bool sender, Height lifetime, Height responseTime,  ByteBuffer&& message)
+    {
+        return transfer_money(from, from, amountList, fee, {}, sender, lifetime, responseTime, move(message));
+    }
+
+    TxID Wallet::swap_coins(const WalletID& from, const WalletID& to, Amount amount, Amount fee, wallet::AtomicSwapCoin swapCoin,
+        Amount swapAmount, bool isBeamSide/*=true*/, Height lifetime/* = kDefaultTxLifetime*/, Height responseTime/* = kDefaultTxResponseTime*/)
+    {
+        auto txID = wallet::GenerateTxID();
+        auto tx = constructTransaction(txID, TxType::AtomicSwap);
+
+        tx->SetParameter(TxParameterID::TransactionType, TxType::AtomicSwap, false);
+        tx->SetParameter(TxParameterID::CreateTime, getTimestamp(), false);
+        tx->SetParameter(TxParameterID::Amount, amount, false);
+        tx->SetParameter(TxParameterID::Fee, fee, false);
+        tx->SetParameter(TxParameterID::Lifetime, lifetime, false);
+        tx->SetParameter(TxParameterID::PeerID, to, false);
+
+        // Must be reset on first Update when we already have correct current height.
+        tx->SetParameter(TxParameterID::PeerResponseHeight, responseTime);
+        tx->SetParameter(TxParameterID::MyID, from, false);
+        tx->SetParameter(TxParameterID::IsSender, isBeamSide, false);
+        tx->SetParameter(TxParameterID::IsInitiator, true, false);
+        tx->SetParameter(TxParameterID::Status, TxStatus::Pending, true);
+
+        tx->SetParameter(TxParameterID::AtomicSwapCoin, swapCoin, false);
+        tx->SetParameter(TxParameterID::AtomicSwapAmount, swapAmount, false);
+        tx->SetParameter(TxParameterID::AtomicSwapIsBeamSide, isBeamSide, false);
+
+        m_Transactions.emplace(txID, tx);
+
+        updateTransaction(txID);
+
+        return txID;
+    }
+
+    // TODO: Rename to Rescan ?
+    // Reset wallet state and rescan the blockchain
+    void Wallet::Refresh()
+    {
+        m_WalletDB->clear();
+        Block::SystemState::ID id;
+        ZeroObject(id);
+        m_WalletDB->setSystemStateID(id);
+
+        SetUtxoEventsHeight(0);
+        RequestUtxoEvents();
+        RefreshTransactions();
+    }
+
+    void Wallet::RefreshTransactions()
+    {
+        auto txs = m_WalletDB->getTxHistory(); // get list of ALL transactions
+        for (auto& tx : txs)
+        {
+            // For all transactions that are not currently in the 'active' tx list
+            if (m_Transactions.find(tx.m_txId) == m_Transactions.end())
+            {
+                // Reconstruct tx with reset parameters and add it to the active list
+                auto t = constructTransaction(tx.m_txId, tx.m_txType);
+                if (t->SetParameter(TxParameterID::KernelProofHeight, Height(0), false)
+                    && t->SetParameter(TxParameterID::KernelUnconfirmedHeight, Height(0), false))
+                {
+                    m_Transactions.emplace(tx.m_txId, t);
+                }
+            }
+        }
+
+        // Update all transactions
+        auto t = m_Transactions;
+        AsyncContextHolder holder(*this);
+        for (auto& p : t)
+        {
+            auto tx = p.second;
+            tx->Update();
+        }
+    }
+
+    void Wallet::ResumeTransaction(const TxDescription& tx)
+    {
+        if (tx.canResume() && m_Transactions.find(tx.m_txId) == m_Transactions.end())
+        {
+            auto t = constructTransaction(tx.m_txId, tx.m_txType);
+
+            m_Transactions.emplace(tx.m_txId, t);
+            UpdateOnSynced(t);
+        }
+    }
+
+    void Wallet::ResumeAllTransactions()
+    {
+        auto txs = m_WalletDB->getTxHistory();
+        for (auto& tx : txs)
+        {
+            ResumeTransaction(tx);
+        }
+    }
+
+    void Wallet::OnAsyncStarted()
+    {
+        if (m_AsyncUpdateCounter == 0)
+        {
+            LOG_DEBUG() << "Async update started!";
+        }
+        ++m_AsyncUpdateCounter;
+    }
+
+    void Wallet::OnAsyncFinished()
+    {
+        if (--m_AsyncUpdateCounter == 0)
+        {
+            LOG_DEBUG() << "Async update finished!";
+            if (m_UpdateCompleted)
+            {
+                m_UpdateCompleted();
+            }
+        }
+    }
+
+    void Wallet::on_tx_completed(const TxID& txID)
+    {
+		// Note: the passed TxID is (most probably) the member of the transaction, 
+        // which we, most probably, are going to erase from the map, which can potentially delete it.
+		// Make sure we either copy the txID, or prolong the lifetime of the tx.
+
+		wallet::BaseTransaction::Ptr pGuard;
+
+        auto it = m_Transactions.find(txID);
+        if (it != m_Transactions.end())
+        {
+			pGuard.swap(it->second);
+            m_Transactions.erase(it);
+        }
+ 
+        if (m_TxCompletedAction)
+        {
+            m_TxCompletedAction(txID);
+        }
+    }
+
+    // Implementation of the INegotiatorGateway::confirm_outputs
+    // TODO: Not used anywhere, consider removing
+    void Wallet::confirm_outputs(const vector<Coin>& coins)
+    {
+        for (auto& coin : coins)
+            getUtxoProof(coin.m_ID);
+    }
+
+    bool Wallet::MyRequestUtxo::operator < (const MyRequestUtxo& x) const
+    {
+        return m_Msg.m_Utxo < x.m_Msg.m_Utxo;
+    }
+
+    bool Wallet::MyRequestKernel::operator < (const MyRequestKernel& x) const
+    {
+        return m_TxID < x.m_TxID;
+    }
+
+    bool Wallet::MyRequestKernel2::operator < (const MyRequestKernel2& x) const
+    {
+        return m_TxID < x.m_TxID;
+    }
+
+    bool Wallet::MyRequestTransaction::operator < (const MyRequestTransaction& x) const
+    {
+        return m_TxID < x.m_TxID;
+    }
+
+    bool Wallet::MyRequestUtxoEvents::operator < (const MyRequestUtxoEvents& x) const
+    {
+        return false;
+    }
+
+    void Wallet::RequestHandler::OnComplete(Request& r)
+    {
+        uint32_t n = get_ParentObj().SyncRemains();
+
+        switch (r.get_Type())
+        {
+#define THE_MACRO(type, msgOut, msgIn) \
+        case Request::Type::type: \
+            { \
+                MyRequest##type& x = static_cast<MyRequest##type&>(r); \
+                get_ParentObj().DeleteReq(x); \
+                get_ParentObj().OnRequestComplete(x); \
+            } \
+            break;
+
+        REQUEST_TYPES_All(THE_MACRO)
+#undef THE_MACRO
+
+        default:
+            assert(false);
+        }
+
+        if (n)
+            get_ParentObj().CheckSyncDone();
+    }
+
+    // Implementation of the INegotiatorGateway::confirm_kernel
+    // @param txID : TxID - transaction id
+    // @param kernelID : Merkle::Hash& - kernel id
+    // @param subTxID : wallet::SubTxID - in case of the complex transaction, there could be sub transactions
+    void Wallet::confirm_kernel(const TxID& txID, const Merkle::Hash& kernelID, wallet::SubTxID subTxID)
+    {
+        if (auto it = m_Transactions.find(txID); it != m_Transactions.end())
+        {
+            MyRequestKernel::Ptr pVal(new MyRequestKernel);
+            pVal->m_TxID = txID;
+            pVal->m_SubTxID = subTxID;
+            pVal->m_Msg.m_ID = kernelID;
+
+            if (PostReqUnique(*pVal))
+                LOG_INFO() << txID << "[" << subTxID << "]" << " Get proof for kernel: " << pVal->m_Msg.m_ID;
+        }
+    }
+
+    // Implementation of the INegotiatorGateway::get_kernel
+    // @param txID : TxID - transaction id
+    // @param kernelID : Merkle::Hash& - kernel id
+    // @param subTxID : wallet::SubTxID - in case of the complex transaction, there could be sub transactions
+    void Wallet::get_kernel(const TxID& txID, const Merkle::Hash& kernelID, wallet::SubTxID subTxID)
+    {
+        if (auto it = m_Transactions.find(txID); it != m_Transactions.end())
+        {
+            MyRequestKernel2::Ptr pVal(new MyRequestKernel2);
+            pVal->m_TxID = txID;
+            pVal->m_SubTxID = subTxID;
+            pVal->m_Msg.m_Fetch = true;
+            pVal->m_Msg.m_ID = kernelID;
+
+            if (PostReqUnique(*pVal))
+            {
+                LOG_INFO() << txID << "[" << subTxID << "]" << " Get details for kernel: " << pVal->m_Msg.m_ID;
+            }
+        }
+    }
+
+    // Implementation of the INegotiatorGateway::get_tip
+    bool Wallet::get_tip(Block::SystemState::Full& state) const
+    {
+        return m_WalletDB->get_History().get_Tip(state);
+    }
+
+    // Implementation of the INegotiatorGateway::send_tx_params
+    // TODO: make SetTxParameter const reference
+    void Wallet::send_tx_params(const WalletID& peerID, SetTxParameter&& msg)
+    {
+        for (auto& endpoint : m_MessageEndpoints)
+        {
+            endpoint->Send(peerID, msg);
+        }
+    }
+
+    // Implementation of the INegotiatorGateway::UpdateOnNextTip
+    void Wallet::UpdateOnNextTip(const TxID& txID)
+    {
+        auto it = m_Transactions.find(txID);
+        if (it != m_Transactions.end())
+        {
+            UpdateOnNextTip(it->second);
+        }
+    }
+
+    // Implementation of the INegotiatorGateway::GetSecondSide
+    SecondSide::Ptr Wallet::GetSecondSide(const TxID& txID) const
+    {
+        auto it = m_Transactions.find(txID);
+        if (it != m_Transactions.end())
+        {
+            TxType type = it->second->GetMandatoryParameter<TxType>(TxParameterID::TransactionType);
+
+            if (type != TxType::AtomicSwap)
+            {
+                LOG_ERROR() << txID << "Transaction has invalid type.";
+                return nullptr;
+            }
+
+            auto swapCoin = it->second->GetMandatoryParameter<AtomicSwapCoin>(TxParameterID::AtomicSwapCoin);
+
+            if (swapCoin == AtomicSwapCoin::Bitcoin)
+            {
+                if (!m_bitcoinBridge)
+                {
+                    LOG_ERROR() << "Bitcoin bridge is not initialized";
+                    return nullptr;
+                }
+
+                bool isBeamSide = it->second->GetMandatoryParameter<bool>(TxParameterID::AtomicSwapIsBeamSide);
+                return std::make_shared<BitcoinSide>(*it->second, m_bitcoinBridge, isBeamSide);
+            }
+
+            if (swapCoin == AtomicSwapCoin::Litecoin)
+            {
+                if (!m_litecoinBridge)
+                {
+                    LOG_ERROR() << "Litecoin bridge is not initialized";
+                    return nullptr;
+                }
+
+                bool isBeamSide = it->second->GetMandatoryParameter<bool>(TxParameterID::AtomicSwapIsBeamSide);
+                return std::make_shared<LitecoinSide>(*it->second, m_litecoinBridge, isBeamSide);
+            }
+        }
+
+        LOG_ERROR() << "Transaction is absent in wallet.";
+
+        return nullptr;
+    }
+
+    void Wallet::OnWalletMessage(const WalletID& myID, wallet::SetTxParameter&& msg)
+    {
+        auto t = getTransaction(myID, msg);
+        if (!t)
+        {
+            return;
+        }
+        bool txChanged = false;
+        SubTxID subTxID = kDefaultSubTxID;
+
+        for (const auto& p : msg.m_Parameters)
+        {
+            if (p.first == TxParameterID::SubTxIndex)
+            {
+                // change subTxID
+                Deserializer d;
+                d.reset(p.second.data(), p.second.size());
+                d & subTxID;
+                continue;
+            }
+
+            if (p.first < TxParameterID::PrivateFirstParam)
+            {
+                txChanged |= t->SetParameter(p.first, p.second, subTxID);
+            }
+            else
+            {
+                LOG_WARNING() << "Attempt to set private tx parameter";
+            }
+        }
+        if (txChanged)
+        {
+            updateTransaction(msg.m_TxID);
+        }
+    }
+
+    void Wallet::OnRequestComplete(MyRequestTransaction& r)
+    {
+        LOG_DEBUG() << r.m_TxID << "[" << r.m_SubTxID << "]" << " register status " << static_cast<uint32_t>(r.m_Res.m_Value);
+        
+        auto it = m_Transactions.find(r.m_TxID);
+        if (it != m_Transactions.end())
+        {
+            it->second->SetParameter(TxParameterID::TransactionRegistered, r.m_Res.m_Value, r.m_SubTxID);
+            updateTransaction(r.m_TxID);
+        }
+    }
+
+    // Implementation of the IWallet::cancel_tx
+    void Wallet::cancel_tx(const TxID& txId)
+    {
+        LOG_INFO() << txId << " Canceling tx";
+
+        if (auto it = m_Transactions.find(txId); it != m_Transactions.end())
+        {
+            it->second->Cancel();
+        }
+        else
+        {
+            m_WalletDB->deleteTx(txId);
+        }
+    }
+
+    // Implementation of the IWallet::delete_tx
+    void Wallet::delete_tx(const TxID& txId)
+    {
+        LOG_INFO() << "deleting tx " << txId;
+        if (auto it = m_Transactions.find(txId); it == m_Transactions.end())
+        {
+            m_WalletDB->deleteTx(txId);
+        }
+        else
+        {
+            LOG_WARNING() << "Cannot delete running transaction";
+        }
+    }
+
+    void Wallet::updateTransaction(const TxID& txID)
+    {
+        auto it = m_Transactions.find(txID);
+        if (it != m_Transactions.end())
+        {
+            auto tx = it->second;
+            bool bSynced = !SyncRemains() && IsNodeInSync();
+
+            if (bSynced)
+            {
+                AsyncContextHolder holder(*this);
+                tx->Update();
+            }
+            else
+            {
+                UpdateOnSynced(tx);
+            }
+        }
+        else
+        {
+            LOG_DEBUG() << txID << " Unexpected event";
+        }
+    }
+
+    void Wallet::UpdateOnSynced(BaseTransaction::Ptr tx)
+    {
+        m_TransactionsToUpdate.insert(tx);
+    }
+
+    void Wallet::UpdateOnNextTip(wallet::BaseTransaction::Ptr tx)
+    {
+        m_NextTipTransactionToUpdate.insert(tx);
+    }
+
+    void Wallet::OnRequestComplete(MyRequestUtxo& r)
+    {
+        if (r.m_Res.m_Proofs.empty())
+            return; // Right now nothing is concluded from empty proofs
+
+        const auto& proof = r.m_Res.m_Proofs.front(); // Currently - no handling for multiple coins for the same commitment.
+
+        proto::UtxoEvent evt;
+        evt.m_Added = 1;
+        evt.m_Kidv = r.m_CoinID;
+        evt.m_Maturity = proof.m_State.m_Maturity;
+        evt.m_Height = MaxHeight; // not used, relevant only for spend events
+
+        ProcessUtxoEvent(evt); // uniform processing for all confirmed utxos
+    }
+
+    void Wallet::OnRequestComplete(MyRequestKernel& r)
+    {
+        auto it = m_Transactions.find(r.m_TxID);
+        if (m_Transactions.end() == it)
+        {
+            return;
+        }
+        auto tx = it->second;
+        if (!r.m_Res.m_Proof.empty())
+        {
+            m_WalletDB->get_History().AddStates(&r.m_Res.m_Proof.m_State, 1); // why not?
+
+            if (tx->SetParameter(TxParameterID::KernelProofHeight, r.m_Res.m_Proof.m_State.m_Height, r.m_SubTxID))
+            {
+                AsyncContextHolder holder(*this);
+                tx->Update();
+            }
+        }
+        else
+        {
+            Block::SystemState::Full sTip;
+            get_tip(sTip);
+            tx->SetParameter(TxParameterID::KernelUnconfirmedHeight, sTip.m_Height, r.m_SubTxID);
+            UpdateOnNextTip(tx);
+        }
+    }
+
+    void Wallet::OnRequestComplete(MyRequestKernel2 & r)
+    {
+        auto it = m_Transactions.find(r.m_TxID);
+        if (m_Transactions.end() == it)
+        {
+            return;
+        }
+        auto tx = it->second;
+
+        if (r.m_Res.m_Kernel && r.m_Res.m_Kernel->m_pHashLock)
+        {
+            tx->SetParameter(TxParameterID::PreImage, r.m_Res.m_Kernel->m_pHashLock->m_Preimage, r.m_SubTxID);
+            tx->SetParameter(TxParameterID::KernelProofHeight, r.m_Res.m_Height, r.m_SubTxID);
+        }
+    }
+
+    void Wallet::OnRequestComplete(MyRequestBbsMsg& r)
+    {
+        assert(false);
+    }
+
+    void Wallet::RequestUtxoEvents()
+    {
+        if (!m_OwnedNodesOnline)
+            return;
+
+        Block::SystemState::Full sTip;
+        m_WalletDB->get_History().get_Tip(sTip);
+
+        Height h = GetUtxoEventsHeightNext();
+        assert(h <= sTip.m_Height + 1);
+        if (h > sTip.m_Height)
+            return;
+
+        if (!m_PendingUtxoEvents.empty())
+        {
+            if (m_PendingUtxoEvents.begin()->m_Msg.m_HeightMin == h)
+                return; // already pending
+            DeleteReq(*m_PendingUtxoEvents.begin());
+        }
+
+        MyRequestUtxoEvents::Ptr pReq(new MyRequestUtxoEvents);
+        pReq->m_Msg.m_HeightMin = h;
+        PostReqUnique(*pReq);
+    }
+
+    void Wallet::AbortUtxoEvents()
+    {
+        if (!m_PendingUtxoEvents.empty())
+            DeleteReq(*m_PendingUtxoEvents.begin());
+    }
+
+    void Wallet::OnRequestComplete(MyRequestUtxoEvents& r)
+    {
+        const std::vector<proto::UtxoEvent>& v = r.m_Res.m_Events;
+		for (size_t i = 0; i < v.size(); i++)
+		{
+			const proto::UtxoEvent& evt = v[i];
+
+			// filter-out false positives
+			Scalar::Native sk;
+			Point comm;
+			m_WalletDB->calcCommitment(sk, comm, evt.m_Kidv);
+
+			if (comm == evt.m_Commitment)
+				ProcessUtxoEvent(evt);
+		}
+
+		if (r.m_Res.m_Events.size() < proto::UtxoEvent::s_Max)
+		{
+			Block::SystemState::Full sTip;
+			m_WalletDB->get_History().get_Tip(sTip);
+
+			SetUtxoEventsHeight(sTip.m_Height);
+		}
+        else
+        {
+            SetUtxoEventsHeight(r.m_Res.m_Events.back().m_Height);
+            RequestUtxoEvents(); // maybe more events pending
+        }
+    }
+
+    void Wallet::SetUtxoEventsHeight(Height h)
+    {
+        uintBigFor<Height>::Type var;
+        var = h + 1; // we're actually saving the next
+        wallet::setVar(*m_WalletDB, s_szNextUtxoEvt, var);
+    }
+
+    Height Wallet::GetUtxoEventsHeightNext()
+    {
+        uintBigFor<Height>::Type var;
+        if (!wallet::getVar(*m_WalletDB, s_szNextUtxoEvt, var))
+            return 0;
+
+        Height h;
+        var.Export(h);
+        return h;
+    }
+
+    void Wallet::ProcessUtxoEvent(const proto::UtxoEvent& evt)
+    {
+        Coin c;
+        c.m_ID = evt.m_Kidv;
+
+        bool bExists = m_WalletDB->find(c);
+		c.m_maturity = evt.m_Maturity;
+
+        LOG_INFO() << "CoinID: " << evt.m_Kidv << " Maturity=" << evt.m_Maturity << (evt.m_Added ? " Confirmed" : " Spent");
+
+        if (evt.m_Added)
+			c.m_confirmHeight = std::min(c.m_confirmHeight, evt.m_Height); // in case of std utxo proofs - the event height may be bigger than actual utxo height
+        else
+        {
+            if (!bExists)
+                return; // should alert!
+
+			c.m_spentHeight = std::min(c.m_spentHeight, evt.m_Height); // reported spend height may be bigger than it actuall was (in case of macroblocks)
+		}
+
+        m_WalletDB->save(c);
+    }
+
+    void Wallet::OnRolledBack()
+    {
+        Block::SystemState::Full sTip;
+        m_WalletDB->get_History().get_Tip(sTip);
+
+        Block::SystemState::ID id;
+        sTip.get_ID(id);
+        LOG_INFO() << "Rolled back to " << id;
+
+        m_WalletDB->get_History().DeleteFrom(sTip.m_Height + 1);
+
+        m_WalletDB->rollbackConfirmedUtxo(sTip.m_Height);
+
+        ResumeAllTransactions();
+
+        for (auto it = m_Transactions.begin(); m_Transactions.end() != it; it++)
+        {
+            const auto& pTx = it->second;
+
+            if (pTx->Rollback(sTip.m_Height))
+            {
+                UpdateOnSynced(pTx);
+            }
+        }
+
+        Height h = GetUtxoEventsHeightNext();
+        if (h > sTip.m_Height + 1)
+            SetUtxoEventsHeight(sTip.m_Height);
+    }
+
+    void Wallet::OnNewTip()
+    {
+        m_WalletDB->ShrinkHistory();
+
+        Block::SystemState::Full sTip;
+        get_tip(sTip);
+        if (!sTip.m_Height)
+            return; //?!
+
+        Block::SystemState::ID id;
+        sTip.get_ID(id);
+        LOG_INFO() << "Sync up to " << id;
+
+        RequestUtxoEvents();
+
+        for (auto& tx : m_NextTipTransactionToUpdate)
+        {
+            UpdateOnSynced(tx);
+        }
+        m_NextTipTransactionToUpdate.clear();
+
+        CheckSyncDone();
+
+        ProcessStoredMessages();
+    }
+
+    void Wallet::OnTipUnchanged()
+    {
+        LOG_INFO() << "Tip has not been changed";
+
+        CheckSyncDone();
+
+        ProcessStoredMessages();
+    }
+
+    void Wallet::getUtxoProof(const Coin::ID& cid)
+    {
+        MyRequestUtxo::Ptr pReq(new MyRequestUtxo);
+        pReq->m_CoinID = cid;
+
+		Scalar::Native sk;
+		m_WalletDB->calcCommitment(sk, pReq->m_Msg.m_Utxo, cid);
+
+        LOG_DEBUG() << "Get utxo proof: " << pReq->m_Msg.m_Utxo;
+
+        PostReqUnique(*pReq);
+    }
+
+    uint32_t Wallet::SyncRemains() const
+    {
+        size_t val =
+#define THE_MACRO(type) m_Pending##type.size() +
+            REQUEST_TYPES_Sync(THE_MACRO)
+#undef THE_MACRO
+            0;
+
+        return static_cast<uint32_t>(val);
+    }
+
+    void Wallet::CheckSyncDone()
+    {
+        report_sync_progress();
+
+        if (SyncRemains())
+            return;
+
+        m_LastSyncTotal = 0;
+
+        saveKnownState();
+    }
+
+    void Wallet::saveKnownState()
+    {
+        Block::SystemState::Full sTip;
+        get_tip(sTip);
+
+        Block::SystemState::ID id;
+        if (sTip.m_Height)
+            sTip.get_ID(id);
+        else
+            ZeroObject(id);
+
+        Block::SystemState::ID currentID;
+        m_WalletDB->getSystemStateID(currentID);
+
+        m_WalletDB->setSystemStateID(id);
+        LOG_INFO() << "Current state is " << id;
+        notifySyncProgress();
+
+        if (!IsValidTimeStamp(sTip.m_TimeStamp))
+        {
+            // we are not ready to process transactions
+            return;
+        }
+        std::unordered_set<wallet::BaseTransaction::Ptr> txSet;
+        txSet.swap(m_TransactionsToUpdate);
+
+        AsyncContextHolder async(*this);
+        for (auto it = txSet.begin(); txSet.end() != it; it++)
+        {
+            wallet::BaseTransaction::Ptr pTx = *it;
+            if (m_Transactions.find(pTx->GetTxID()) != m_Transactions.end())
+                pTx->Update();
+        }
+    }
+
+    void Wallet::notifySyncProgress()
+    {
+        uint32_t n = SyncRemains();
+        for (auto sub : m_subscribers)
+        {
+            sub->onSyncProgress(m_LastSyncTotal - n, m_LastSyncTotal);
+        }
+    }
+
+    void Wallet::report_sync_progress()
+    {
+        if (!m_LastSyncTotal)
+            return;
+
+        uint32_t nDone = m_LastSyncTotal - SyncRemains();
+        assert(nDone <= m_LastSyncTotal);
+        int p = static_cast<int>((nDone * 100) / m_LastSyncTotal);
+        LOG_INFO() << "Synchronizing with node: " << p << "% (" << nDone << "/" << m_LastSyncTotal << ")";
+
+        notifySyncProgress();
+    }
+
+    void Wallet::register_tx(const TxID& txId, Transaction::Ptr data, wallet::SubTxID subTxID)
+    {
+        LOG_VERBOSE() << txId << "[" << subTxID << "]" << " sending tx for registration";
+
+#ifndef NDEBUG
+        TxBase::Context::Params pars;
+		TxBase::Context ctx(pars);
+		ctx.m_Height.m_Min = m_WalletDB->getCurrentHeight();
+		assert(data->IsValid(ctx));
+#endif // NDEBUG
+
+        MyRequestTransaction::Ptr pReq(new MyRequestTransaction);
+        pReq->m_TxID = txId;
+        pReq->m_SubTxID = subTxID;
+        pReq->m_Msg.m_Transaction = std::move(data);
+
+        PostReqUnique(*pReq);
+    }
+
+    void Wallet::subscribe(IWalletObserver* observer)
+    {
+        assert(std::find(m_subscribers.begin(), m_subscribers.end(), observer) == m_subscribers.end());
+
+        m_subscribers.push_back(observer);
+
+        m_WalletDB->subscribe(observer);
+    }
+
+    void Wallet::unsubscribe(IWalletObserver* observer)
+    {
+        auto it = std::find(m_subscribers.begin(), m_subscribers.end(), observer);
+
+        assert(it != m_subscribers.end());
+
+        m_subscribers.erase(it);
+
+        m_WalletDB->unsubscribe(observer);
+    }
+
+    wallet::BaseTransaction::Ptr Wallet::getTransaction(const WalletID& myID, const wallet::SetTxParameter& msg)
+    {
+        auto it = m_Transactions.find(msg.m_TxID);
+        if (it != m_Transactions.end())
+        {
+            if (it->second->GetType() != msg.m_Type)
+            {
+                LOG_WARNING() << msg.m_TxID << " Parameters for invalid tx type";
+            }
+            return it->second;
+        }
+
+        TxType type = TxType::Simple;
+        if (wallet::getTxParameter(*m_WalletDB, msg.m_TxID, TxParameterID::TransactionType, type))
+        {
+            // we return only active transactions
+            return BaseTransaction::Ptr();
+        }
+
+        bool isSender = false;
+        if (!msg.GetParameter(TxParameterID::IsSender, isSender) || (isSender == true && msg.m_Type != TxType::AtomicSwap))
+        {
+            return BaseTransaction::Ptr();
+        }
+
+        if (msg.m_Type == TxType::AtomicSwap)
+        {
+            if (m_swapConditions.empty())
+            {
+                LOG_DEBUG() << msg.m_TxID << " Swap rejected. Swap conditions aren't initialized.";
+                return BaseTransaction::Ptr();
+            }
+
+            // validate swapConditions
+            Amount amount = 0;
+            Amount swapAmount = 0;
+            wallet::AtomicSwapCoin swapCoin = wallet::AtomicSwapCoin::Bitcoin;
+            bool isBeamSide = 0;
+
+            bool result = msg.GetParameter(TxParameterID::Amount, amount) &&
+                msg.GetParameter(TxParameterID::AtomicSwapAmount, swapAmount) &&
+                msg.GetParameter(TxParameterID::AtomicSwapCoin, swapCoin) &&
+                msg.GetParameter(TxParameterID::AtomicSwapIsBeamSide, isBeamSide);
+
+            auto idx = std::find(m_swapConditions.begin(), m_swapConditions.end(), SwapConditions{ amount, swapAmount, swapCoin, isBeamSide });
+
+            if (!result || idx == m_swapConditions.end())
+            {
+                LOG_DEBUG() << msg.m_TxID << " Swap rejected. Invalid conditions.";
+                return BaseTransaction::Ptr();
+            }
+
+            m_swapConditions.erase(idx);
+
+            LOG_DEBUG() << msg.m_TxID << " Swap accepted.";
+        }
+
+        auto t = constructTransaction(msg.m_TxID, msg.m_Type);
+
+        t->SetParameter(TxParameterID::TransactionType, msg.m_Type, false);
+        t->SetParameter(TxParameterID::CreateTime, getTimestamp(), false);
+        t->SetParameter(TxParameterID::MyID, myID, false);
+        t->SetParameter(TxParameterID::PeerID, msg.m_From, false);
+        t->SetParameter(TxParameterID::IsInitiator, false, false);
+        t->SetParameter(TxParameterID::Status, TxStatus::Pending, true);
+
+        auto address = m_WalletDB->getAddress(myID);
+        if (address.is_initialized())
+        {
+            ByteBuffer message(address->m_label.begin(), address->m_label.end());
+            t->SetParameter(TxParameterID::Message, message);
+        }
+
+        m_Transactions.emplace(msg.m_TxID, t);
+        return t;
+    }
+
+    wallet::BaseTransaction::Ptr Wallet::constructTransaction(const TxID& id, TxType type)
+    {
+        switch (type)
+        {
+        case TxType::Simple:
+             return make_shared<SimpleTransaction>(*this, m_WalletDB, id);
+        case TxType::AtomicSwap:
+        {
+            return make_shared<AtomicSwapTransaction>(*this, m_WalletDB, id);
+        }
+        }
+        return wallet::BaseTransaction::Ptr();
+    }
+
+    void Wallet::ProcessStoredMessages()
+    {
+        if (m_MessageEndpoints.empty())
+        {
+            return;
+        }
+        {
+            auto messages = m_WalletDB->getWalletMessages();
+            for (auto& message : messages)
+            {
+                for (auto& endpoint : m_MessageEndpoints)
+                {
+                    endpoint->SendEncryptedMessage(message.m_PeerID, message.m_Message);
+                }
+                m_WalletDB->deleteWalletMessage(message.m_ID);
+            }
+        }
+    }
+
+    bool Wallet::IsNodeInSync() const
+    {
+        if (m_NodeEndpoint)
+        {
+            Block::SystemState::Full sTip;
+            get_tip(sTip);
+            return IsValidTimeStamp(sTip.m_TimeStamp);
+        }
+        return true; // to allow made air-gapped transactions
+    }
+}