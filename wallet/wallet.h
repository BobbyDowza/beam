--- conflicted
+++ resolved
@@ -57,11 +57,7 @@
     public:
         using TxCompletedAction = std::function<void(const TxID& tx_id)>;
 
-<<<<<<< HEAD
-        Wallet(IKeyChain::Ptr keyChain, TxCompletedAction&& action = TxCompletedAction());
-=======
-        Wallet(IWalletDB::Ptr walletDB, INetworkIO::Ptr network, bool holdNodeConnection = false, TxCompletedAction&& action = TxCompletedAction());
->>>>>>> 0225878d
+        Wallet(IWalletDB::Ptr walletDB, TxCompletedAction&& action = TxCompletedAction());
         virtual ~Wallet();
 
 		void set_Network(proto::FlyClient::INetwork&, INetwork&);
@@ -108,7 +104,6 @@
 
     private:
 
-<<<<<<< HEAD
 		template <typename T> struct Extra {};
 		template <> struct Extra<RequestTransaction> { TxID m_TxID; };
 		template <> struct Extra<RequestUtxo> { Coin m_Coin; };
@@ -170,13 +165,7 @@
 
 		proto::FlyClient::INetwork* m_pNodeNetwork;
 		INetwork* m_pWalletNetwork;
-        IKeyChain::Ptr m_keyChain;
-=======
-        struct StateFinder;
-
         IWalletDB::Ptr m_WalletDB;
-        INetworkIO::Ptr m_network;
->>>>>>> 0225878d
         std::map<TxID, wallet::BaseTransaction::Ptr> m_transactions;
         std::set<wallet::BaseTransaction::Ptr> m_TransactionsToUpdate;
         TxCompletedAction m_tx_completed_action;
