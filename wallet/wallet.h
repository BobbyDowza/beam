--- conflicted
+++ resolved
@@ -1,4 +1,3 @@
-<<<<<<< HEAD
 // Copyright 2018 The Beam Team
 //
 // Licensed under the Apache License, Version 2.0 (the "License");
@@ -32,11 +31,11 @@
         using Ptr = std::shared_ptr<IWallet>;
         virtual ~IWallet() {}
         // wallet to wallet responses
-        virtual void handle_tx_message(const WalletID&, wallet::Invite&&) = 0;
-        virtual void handle_tx_message(wallet::ConfirmTransaction&&) = 0;
-        virtual void handle_tx_message(wallet::ConfirmInvitation&&) = 0;
-        virtual void handle_tx_message(wallet::TxRegistered&&) = 0;
-        virtual void handle_tx_message(wallet::TxFailed&&) = 0;
+        virtual void handle_tx_message(const WalletID& receiver, wallet::Invite&&) = 0;
+        virtual void handle_tx_message(const WalletID& receiver, wallet::ConfirmTransaction&&) = 0;
+        virtual void handle_tx_message(const WalletID& receiver, wallet::ConfirmInvitation&&) = 0;
+        virtual void handle_tx_message(const WalletID& receiver, wallet::TxRegistered&&) = 0;
+        virtual void handle_tx_message(const WalletID& receiver, wallet::TxFailed&&) = 0;
         // node to wallet responses
         virtual bool handle_node_message(proto::Boolean&&) = 0;
         virtual bool handle_node_message(proto::ProofUtxo&&) = 0;
@@ -53,7 +52,7 @@
         virtual void cancel_tx(const TxID& id) = 0;
     };
 
-    struct INetworkIO 
+    struct INetworkIO
     {
         using Ptr = std::shared_ptr<INetworkIO>;
         virtual ~INetworkIO() {}
@@ -123,11 +122,11 @@
         void register_tx(const TxDescription& tx, Transaction::Ptr) override;
         void send_tx_registered(const TxDescription& tx) override;
 
-        void handle_tx_message(const WalletID&, wallet::Invite&&) override;
-        void handle_tx_message(wallet::ConfirmTransaction&&) override;
-        void handle_tx_message(wallet::ConfirmInvitation&&) override;
-        void handle_tx_message(wallet::TxRegistered&&) override;
-        void handle_tx_message(wallet::TxFailed&&) override;
+        void handle_tx_message(const WalletID& receiver, wallet::Invite&&) override;
+        void handle_tx_message(const WalletID& receiver, wallet::ConfirmTransaction&&) override;
+        void handle_tx_message(const WalletID& receiver, wallet::ConfirmInvitation&&) override;
+        void handle_tx_message(const WalletID& receiver, wallet::TxRegistered&&) override;
+        void handle_tx_message(const WalletID& receiver, wallet::TxFailed&&) override;
 
         bool handle_node_message(proto::Boolean&& res) override;
         bool handle_node_message(proto::ProofUtxo&& proof) override;
@@ -215,216 +214,4 @@
 
 		std::vector<IWalletObserver*> m_subscribers;
     };
-=======
-// Copyright 2018 The Beam Team
-//
-// Licensed under the Apache License, Version 2.0 (the "License");
-// you may not use this file except in compliance with the License.
-// You may obtain a copy of the License at
-//
-//    http://www.apache.org/licenses/LICENSE-2.0
-//
-// Unless required by applicable law or agreed to in writing, software
-// distributed under the License is distributed on an "AS IS" BASIS,
-// WITHOUT WARRANTIES OR CONDITIONS OF ANY KIND, either express or implied.
-// See the License for the specific language governing permissions and
-// limitations under the License.
-
-#pragma once
-
-#include "wallet/wallet_db.h"
-#include "wallet/negotiator.h"
-#include <deque>
-#include "core/proto.h"
-
-namespace beam
-{
-	struct IWalletObserver : IKeyChainObserver
-	{
-		virtual void onSyncProgress(int done, int total) = 0;
-	};
-
-    struct IWallet
-    {
-        using Ptr = std::shared_ptr<IWallet>;
-        virtual ~IWallet() {}
-        // wallet to wallet responses
-        virtual void handle_tx_message(const WalletID& receiver, wallet::Invite&&) = 0;
-        virtual void handle_tx_message(const WalletID& receiver, wallet::ConfirmTransaction&&) = 0;
-        virtual void handle_tx_message(const WalletID& receiver, wallet::ConfirmInvitation&&) = 0;
-        virtual void handle_tx_message(const WalletID& receiver, wallet::TxRegistered&&) = 0;
-        virtual void handle_tx_message(const WalletID& receiver, wallet::TxFailed&&) = 0;
-        // node to wallet responses
-        virtual bool handle_node_message(proto::Boolean&&) = 0;
-        virtual bool handle_node_message(proto::ProofUtxo&&) = 0;
-        virtual bool handle_node_message(proto::NewTip&&) = 0;
-        virtual bool handle_node_message(proto::Hdr&&) = 0;
-        virtual bool handle_node_message(proto::Mined&& msg) = 0;
-        virtual bool handle_node_message(proto::Proof&& msg) = 0;
-
-        virtual void abort_sync() = 0;
-
-		virtual void subscribe(IWalletObserver* observer) = 0;
-		virtual void unsubscribe(IWalletObserver* observer) = 0;
-
-        virtual void cancel_tx(const TxID& id) = 0;
-    };
-
-    struct INetworkIO
-    {
-        using Ptr = std::shared_ptr<INetworkIO>;
-        virtual ~INetworkIO() {}
-        virtual void set_wallet(IWallet*) = 0;
-        // wallet to wallet requests
-        virtual void send_tx_message(const WalletID& to, wallet::Invite&&) = 0;
-        virtual void send_tx_message(const WalletID& to, wallet::ConfirmTransaction&&) = 0;
-        virtual void send_tx_message(const WalletID& to, wallet::ConfirmInvitation&&) = 0;
-        virtual void send_tx_message(const WalletID& to, wallet::TxRegistered&&) = 0 ;
-        virtual void send_tx_message(const WalletID& to, wallet::TxFailed&&) = 0;
-        // wallet to node requests
-        virtual void send_node_message(proto::NewTransaction&&) = 0;
-        virtual void send_node_message(proto::GetProofUtxo&&) = 0;
-		virtual void send_node_message(proto::GetHdr&&) = 0;
-        virtual void send_node_message(proto::GetMined&&) = 0;
-        virtual void send_node_message(proto::GetProofState&&) = 0;
-        // connection control
-        //virtual void close_connection(const WalletID& id) = 0;
-        virtual void connect_node() = 0;
-        virtual void close_node_connection() = 0;
-    };
-
-    class NetworkIOBase : public INetworkIO
-    {
-    protected:
-        NetworkIOBase() : m_wallet{ nullptr }
-        {
-
-        }
-        IWallet& get_wallet() const
-        {
-            assert(m_wallet);
-            return *m_wallet;
-        }
-    private:
-        void set_wallet(IWallet* wallet) override
-        {
-            m_wallet = wallet;
-            if (wallet != nullptr)
-            {
-                connect_node();
-            }
-        }
-        IWallet* m_wallet; // wallet holds reference to INetworkIO
-    };
-
-    class Wallet : public IWallet
-                 , public wallet::INegotiatorGateway
-    {
-        using Callback = std::function<void()>;
-    public:
-        using TxCompletedAction = std::function<void(const TxID& tx_id)>;
-
-        Wallet(IKeyChain::Ptr keyChain, INetworkIO::Ptr network, TxCompletedAction&& action = TxCompletedAction());
-        virtual ~Wallet();
-
-        TxID transfer_money(const WalletID& to, Amount amount, Amount fee = 0, bool sender = true, ByteBuffer&& message = {} );
-        void resume_tx(const TxDescription& tx);
-        void resume_all_tx();
-
-        void send_tx_invitation(const TxDescription& tx, wallet::Invite&&) override;
-        void send_tx_confirmation(const TxDescription& tx, wallet::ConfirmTransaction&&) override;
-        void on_tx_completed(const TxDescription& tx) override;
-        void send_tx_failed(const TxDescription& tx) override;
-
-        void send_tx_confirmation(const TxDescription& tx, wallet::ConfirmInvitation&&) override;
-        void register_tx(const TxDescription& tx, Transaction::Ptr) override;
-        void send_tx_registered(const TxDescription& tx) override;
-
-        void handle_tx_message(const WalletID& receiver, wallet::Invite&&) override;
-        void handle_tx_message(const WalletID& receiver, wallet::ConfirmTransaction&&) override;
-        void handle_tx_message(const WalletID& receiver, wallet::ConfirmInvitation&&) override;
-        void handle_tx_message(const WalletID& receiver, wallet::TxRegistered&&) override;
-        void handle_tx_message(const WalletID& receiver, wallet::TxFailed&&) override;
-
-        bool handle_node_message(proto::Boolean&& res) override;
-        bool handle_node_message(proto::ProofUtxo&& proof) override;
-        bool handle_node_message(proto::NewTip&& msg) override;
-        bool handle_node_message(proto::Hdr&& msg) override;
-        bool handle_node_message(proto::Mined&& msg) override;
-        bool handle_node_message(proto::Proof&& msg) override;
-
-        void abort_sync() override;
-
-		void subscribe(IWalletObserver* observer) override;
-		void unsubscribe(IWalletObserver* observer) override;
-
-        void handle_tx_registered(const TxID& txId, bool res);
-
-        void cancel_tx(const TxID& txId) override;
-
-    private:
-        void remove_peer(const TxID& txId);
-        void getUtxoProofs(const std::vector<Coin>& coins);
-        void do_fast_forward();
-        void enter_sync();
-        bool exit_sync();
-        void report_sync_progress();
-        bool close_node_connection();
-        void register_tx(const TxID& txId, Transaction::Ptr);
-        void resume_negotiator(const TxDescription& tx);
-		void notifySyncProgress();
-
-        struct Cleaner
-        {
-            Cleaner(std::vector<wallet::Negotiator::Ptr>& t) : m_v{ t } {}
-            ~Cleaner()
-            {
-                if (!m_v.empty())
-                {
-                    m_v.clear();
-                }
-            }
-            std::vector<wallet::Negotiator::Ptr>& m_v;
-        };
-
-        template<typename Event>
-        bool process_event(const TxID& txId, Event&& event)
-        {
-            Cleaner cs{ m_removedNegotiators };
-            if (auto it = m_negotiators.find(txId); it != m_negotiators.end())
-            {
-                return it->second->process_event(event);
-            }
-            return false;
-        }
-
-    private:
-
-        struct StateFinder;
-
-        IKeyChain::Ptr m_keyChain;
-        INetworkIO::Ptr m_network;
-        std::map<WalletID, wallet::Negotiator::Ptr> m_peers;
-        std::map<TxID, wallet::Negotiator::Ptr>   m_negotiators;
-        std::vector<wallet::Negotiator::Ptr>      m_removedNegotiators;
-        TxCompletedAction m_tx_completed_action;
-        std::deque<std::pair<TxID, Transaction::Ptr>> m_reg_requests;
-        std::vector<std::pair<TxID, Transaction::Ptr>> m_pending_reg_requests;
-        std::deque<Coin> m_pendingProofs;
-        std::vector<Callback> m_pendingEvents;
-
-        bool m_isValidDefinition;
-        Merkle::Hash m_Definition;
-        Block::SystemState::ID m_knownStateID;
-        Block::SystemState::ID m_newStateID;
-        std::unique_ptr<StateFinder> m_stateFinder;
-        boost::optional<Merkle::Proof> m_knownStateProof;
-
-        int m_syncDone;
-        int m_syncTotal;
-        bool m_synchronized;
-
-		std::vector<IWalletObserver*> m_subscribers;
-    };
->>>>>>> fa3f8cb9
 }