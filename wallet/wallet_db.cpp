// Copyright 2018 The Beam Team
//
// Licensed under the Apache License, Version 2.0 (the "License");
// you may not use this file except in compliance with the License.
// You may obtain a copy of the License at
//
//    http://www.apache.org/licenses/LICENSE-2.0
//
// Unless required by applicable law or agreed to in writing, software
// distributed under the License is distributed on an "AS IS" BASIS,
// WITHOUT WARRANTIES OR CONDITIONS OF ANY KIND, either express or implied.
// See the License for the specific language governing permissions and
// limitations under the License.

#include "wallet_db.h"
#include "wallet_transaction.h"
#include "utility/logger.h"
#include "sqlite/sqlite3.h"
#include <sstream>
#include <boost/functional/hash.hpp>
#include <boost/filesystem.hpp>

#define NOSEP
#define COMMA ", "

// Coin ID fields
// id          - coin counter
// height      - block height where we got the coin(coinbase) or the height of the latest known block
// key_type    - key type
//
// amount      - amount
// count       - number of coins with same commitment
// status      - spent/unspent/unconfirmed/locked/draft
// maturity    - height where we can spend the coin

#define ENUM_STORAGE_ID(each, sep, obj) \
    each(1, id, sep, INTEGER NOT NULL PRIMARY KEY AUTOINCREMENT, obj)

#define ENUM_STORAGE_FIELDS(each, sep, obj) \
    each(2, amount,        sep, INTEGER NOT NULL, obj) \
    each(3, status,        sep, INTEGER NOT NULL, obj) \
    each(4, createHeight,  sep, INTEGER NOT NULL, obj) \
    each(5, maturity,      sep, INTEGER NOT NULL, obj) \
    each(6, key_type,      sep, INTEGER NOT NULL, obj) \
    each(7, confirmHeight, sep, INTEGER, obj) \
    each(8, confirmHash,   sep, BLOB, obj) \
    each(9, createTxId,    sep, BLOB, obj) \
    each(10, spentTxId,    sep, BLOB, obj) \
    each(11, lockedHeight,    , BLOB, obj)            // last item without separator// last item without separator

#define ENUM_ALL_STORAGE_FIELDS(each, sep, obj) \
    ENUM_STORAGE_ID(each, sep, obj) \
    ENUM_STORAGE_FIELDS(each, sep, obj)

#define LIST(num, name, sep, type, obj) #name sep
#define LIST_WITH_TYPES(num, name, sep, type, obj) #name " " #type sep

#define STM_BIND_LIST(num, name, sep, type, obj) stm.bind(num, obj .m_ ## name);
#define STM_GET_LIST(num, name, sep, type, obj) stm.get(num-1, obj .m_ ## name);

#define BIND_LIST(num, name, sep, type, obj) "?" #num sep
#define SET_LIST(num, name, sep, type, obj) #name "=?" #num sep

#define STORAGE_FIELDS ENUM_ALL_STORAGE_FIELDS(LIST, COMMA, )
#define STORAGE_NAME "storage"
#define VARIABLES_NAME "variables"
#define HISTORY_NAME "history"
#define PEERS_NAME "peers"
#define ADDRESSES_NAME "addresses"
#define TX_PARAMS_NAME "txparams"

#define ENUM_VARIABLES_FIELDS(each, sep, obj) \
    each(1, name, sep, TEXT UNIQUE, obj) \
    each(2, value,   , BLOB, obj)

#define VARIABLES_FIELDS ENUM_VARIABLES_FIELDS(LIST, COMMA, )

#define ENUM_HISTORY_FIELDS(each, sep, obj) \
    each(1, txId,       sep, BLOB NOT NULL PRIMARY KEY, obj) \
    each(2, amount,     sep, INTEGER NOT NULL, obj) \
    each(3, fee,        sep, INTEGER NOT NULL, obj) \
    each(4, minHeight,  sep, INTEGER NOT NULL, obj) \
    each(5, peerId,     sep, BLOB NOT NULL, obj) \
    each(6, myId,       sep, BLOB NOT NULL, obj) \
    each(7, message,    sep, BLOB, obj) \
    each(8, createTime, sep, INTEGER NOT NULL, obj) \
    each(9, modifyTime, sep, INTEGER, obj) \
    each(10, sender,    sep, INTEGER NOT NULL, obj) \
    each(11, status,    sep, INTEGER NOT NULL, obj) \
    each(12, fsmState,  sep, BLOB, obj) \
    each(13, change,       , INTEGER NOT NULL, obj)
#define HISTORY_FIELDS ENUM_HISTORY_FIELDS(LIST, COMMA, )

#define ENUM_PEER_FIELDS(each, sep, obj) \
    each(1, walletID,    sep, BLOB NOT NULL PRIMARY KEY, obj) \
    each(2, address,     sep, TEXT NOT NULL, obj) \
    each(3, label,          , TEXT NOT NULL , obj)

#define PEER_FIELDS ENUM_PEER_FIELDS(LIST, COMMA, )


#define ENUM_ADDRESS_FIELDS(each, sep, obj) \
    each(1, walletID ,      sep, BLOB NOT NULL PRIMARY KEY, obj) \
    each(2, label,          sep, TEXT NOT NULL, obj) \
    each(3, category,       sep, TEXT, obj) \
    each(4, createTime,     sep, INTEGER, obj) \
    each(5, duration,       sep, INTEGER, obj) \
    each(6, own,               , INTEGER NOT NULL, obj)

#define ADDRESS_FIELDS ENUM_ADDRESS_FIELDS(LIST, COMMA, )

#define ENUM_TX_PARAMS_FIELDS(each, sep, obj) \
    each(1, txID ,          sep, BLOB NOT NULL , obj) \
    each(2, paramID,        sep, INTEGER NOT NULL , obj) \
    each(3, value,             , BLOB, obj) \

#define TX_PARAMS_FIELDS ENUM_TX_PARAMS_FIELDS(LIST, COMMA, )

namespace std
{
    template<>
    struct hash<pair<beam::Amount, beam::Amount>>
    {
        typedef pair<beam::Amount, beam::Amount> argument_type;
        typedef std::size_t result_type;

        result_type operator()(const argument_type& a) const noexcept
        {
            return boost::hash<argument_type>()(a);
        }
    };
}

namespace beam
{
    using namespace std;

    namespace
    {
        void throwIfError(int res, sqlite3* db)
        {
            if (res == SQLITE_OK)
            {
                return;
            }
            stringstream ss;
            ss << "sqlite error code=" << res << ", " << sqlite3_errmsg(db);
            LOG_DEBUG() << ss.str();
            throw runtime_error(ss.str());
        }


        void enterKey(sqlite3 * db, const SecString& password)
        {
            if (password.size() > numeric_limits<int>::max())
            {
                throwIfError(SQLITE_TOOBIG, db);
            }
            int ret = sqlite3_key(db, password.data(), static_cast<int>(password.size()));
            throwIfError(ret, db);
        }

        struct CoinSelector2
        {
            using Result = pair<Amount, vector<Coin>>;
            CoinSelector2(const vector<Coin>& coins)
                : m_coins{coins}
            {

            }

            Result select(Amount amount)
            {
                m_amount = amount;
                m_result.first = 0;
                m_result.second.clear();

                GenerateCombinations();
                FindBestResult();
                SelectCoins();
                return m_result;
            }

        private:

            void GenerateCombinations()
            {
                for (auto coin = m_coins.begin(); coin != m_coins.end(); ++coin)
                {
                    if (coin->m_amount > m_amount)
                    {
                        m_Combinations[coin->m_amount] = coin->m_amount;
                        continue;
                    }

                    if (coin->m_amount == m_amount)
                    {
                        m_Combinations[coin->m_amount] = coin->m_amount;
                        break;
                    }

                    vector<Amount> newCombinations;

                    {
                        auto it = m_Combinations.find(coin->m_amount);
                        if (it == m_Combinations.end())
                        {
                            newCombinations.push_back(coin->m_amount);
                        }
                    }

                    for (const auto& sum : m_Combinations)
                    {
                        if (sum.first < m_amount)
                            newCombinations.push_back(sum.first + coin->m_amount);
                    }

                    for (const auto& sum : newCombinations)
                    {
                        auto it = m_Combinations.find(sum);
                        if (it == m_Combinations.end())
                        {
                            m_Combinations[sum] = coin->m_amount;
                        }
                    }
                }
            }

            void FindBestResult()
            {
                auto it = m_Combinations.lower_bound(m_amount);

                if (it == m_Combinations.end())
                {
                    return;
                }

                m_result.first = it->first;

                for (; it != m_Combinations.end() && it->second > 0; it = m_Combinations.find(it->first - it->second))
                {
                    auto i = m_intermediateResult.find(it->second);
                    if (i == m_intermediateResult.end())
                    {
                        m_intermediateResult[it->second] = 1;
                    }
                    else
                    {
                        ++m_intermediateResult[it->second];
                    }
                }
            }

            void SelectCoins()
            {
                for (const auto& p : m_intermediateResult)
                {
                    auto it = find_if(m_coins.begin(), m_coins.end(), [amount = p.first](const Coin& c)
                    {
                        return c.m_amount == amount;
                    });

                    for (Amount i = 0; i < p.second; ++i, ++it)
                    {
                        m_result.second.push_back(*it);
                    }
                }
            }

            const vector<Coin>& m_coins;
            Result m_result;
            Amount m_amount;
            map<Amount, Amount> m_Combinations;
            map<Amount, Amount> m_intermediateResult;
        };

        struct CoinSelector
        {
            CoinSelector(const std::vector<Coin>& coins)
                : m_coins{ coins }
                , m_it{coins.begin()}
                , m_last{coins.cend()}
                , m_empty{ 0 ,{} }
            {

            }

            const pair<Amount, vector<Coin>>& select(Amount amount, Amount left)
            {
                if (left < amount || amount == 0)
                {
                    return m_empty;
                }

                if (amount == left)
                {
                    auto p = m_memory.insert({ { amount, left },{ amount, { m_it, m_last } } });
                    return p.first->second;
                }

                if (auto it = m_memory.find({ amount, left }); it != m_memory.end())
                {
                    return it->second;
                }

                Amount coinAmount = m_it->m_amount;
                Amount newLeft = left - coinAmount;

                ++m_it;
                auto res1 = select(amount, newLeft);
                auto res2 = select(amount - coinAmount, newLeft);
                --m_it;
                auto sum1 = res1.first;
                auto sum2 = res2.first + coinAmount;

                bool a = sum2 >= amount;
                bool b = sum1 >= amount;
                bool c = sum1 < sum2;

                if ((a && b && c) || (!a && b))
                {
                    auto p = m_memory.insert({ { amount, left },{ sum1, move(res1.second) } });
                    return p.first->second;
                }
                else if ((a && b && !c) || (a && !b))
                {
                    res2.second.push_back(*m_it);
                    auto p = m_memory.insert({ { amount, left },{ sum2, move(res2.second) } });
                    return p.first->second;
                }
                return m_empty;
            }
            const std::vector<Coin>& m_coins;
            std::vector<Coin>::const_iterator m_it;
            const std::vector<Coin>::const_iterator m_last;
            unordered_map<pair<Amount, Amount>, pair<Amount, vector<Coin>>> m_memory;
            pair<Amount, vector<Coin>> m_empty;
        };
    }

    namespace sqlite
    {
        struct Statement
        {
            Statement(sqlite3* db, const char* sql)
                : _db(db)
                , _stm(nullptr)
            {
                int ret = sqlite3_prepare_v2(_db, sql, -1, &_stm, nullptr);
                throwIfError(ret, _db);
            }

            void bind(int col, int val)
            {
                int ret = sqlite3_bind_int(_stm, col, val);
                throwIfError(ret, _db);
            }

            void bind(int col, KeyType val)
            {
                int ret = sqlite3_bind_int(_stm, col, static_cast<int>(val));
                throwIfError(ret, _db);
            }

            void bind(int col, TxDescription::Status val)
            {
                int ret = sqlite3_bind_int(_stm, col, static_cast<int>(val));
                throwIfError(ret, _db);
            }

            void bind(int col, uint64_t val)
            {
                int ret = sqlite3_bind_int64(_stm, col, val);
                throwIfError(ret, _db);
            }

            void bind(int col, const TxID& id)
            {
                bind(col, id.data(), id.size());
            }

            void bind(int col, const boost::optional<TxID>& id)
            {
                if (id.is_initialized())
                {
                    bind(col, *id);
                }
                else
                {
                    bind(col, nullptr, 0);
                }
            }

            void bind(int col, const ECC::Hash::Value& hash)
            {
                bind(col, hash.m_pData, hash.nBytes);
            }

            void bind(int col, const io::Address& address)
            {
                bind(col, address.u64());
            }

            void bind(int col, const ByteBuffer& m)
            {
                bind(col, m.data(), m.size());
            }

            void bind(int col, const void* blob, size_t size)
            {
                if (size > numeric_limits<int32_t>::max())// 0x7fffffff
                {
                    throwIfError(SQLITE_TOOBIG, _db);
                }
                int ret = sqlite3_bind_blob(_stm, col, blob, static_cast<int>(size), nullptr);
                throwIfError(ret, _db);
            }

            void bind(int col, const char* val)
            {
                int ret = sqlite3_bind_text(_stm, col, val, -1, nullptr);
                throwIfError(ret, _db);
            }

            void bind(int col, const string& val) // utf-8
            {
                int ret = sqlite3_bind_text(_stm, col, val.data(), -1, nullptr);
                throwIfError(ret, _db);
            }

            bool step()
            {
                int ret = sqlite3_step(_stm);
                switch (ret)
                {
                case SQLITE_ROW: return true;   // has another row ready continue
                case SQLITE_DONE: return false; // has finished executing stop;
                default:
                    throwIfError(ret, _db);
                    return false; // and stop
                }
            }

            void get(int col, uint64_t& val)
            {
                val = sqlite3_column_int64(_stm, col);
            }

            void get(int col, int& val)
            {
                val = sqlite3_column_int(_stm, col);
            }

            void get(int col, Coin::Status& status)
            {
                status = static_cast<Coin::Status>(sqlite3_column_int(_stm, col));
            }

            void get(int col, TxDescription::Status& status)
            {
                status = static_cast<TxDescription::Status>(sqlite3_column_int(_stm, col));
            }

            void get(int col, bool& val)
            {
                val = sqlite3_column_int(_stm, col) == 0 ? false : true;
            }

            void get(int col, TxID& id)
            {
                int size = 0;
                get(col, static_cast<void*>(id.data()), size);
                assert(size == id.size());
            }

            void get(int col, boost::optional<TxID>& id)
            {
                int size = sqlite3_column_bytes(_stm, col);
                if (size > 0)
                {
                    size = sqlite3_column_bytes(_stm, col);
                    const void* data = sqlite3_column_blob(_stm, col);

                    if (data)
                    {
                        id = TxID{};
                        memcpy(id->data(), data, size);
                    }
                }
            }

            void get(int col, ECC::Hash::Value& hash)
            {
                int size = sqlite3_column_bytes(_stm, col);
                if (size > 0)
                {
                    size = sqlite3_column_bytes(_stm, col);
                    const void* data = sqlite3_column_blob(_stm, col);

                    if (data)
                    {
                        assert(size == hash.nBytes);
                        memcpy(hash.m_pData, data, size);
                    }
                }
            }

            void get(int col, io::Address& address)
            {
                uint64_t t = 0;;
                get(col, t);
                address = io::Address::from_u64(t);
            }
            void get(int col, ByteBuffer& b)
            {
                int size = sqlite3_column_bytes(_stm, col);
                const void* data = sqlite3_column_blob(_stm, col);

                if (data)
                {
                    b.clear();
                    b.resize(size);
                    memcpy(&b[0], data, size);
                }
            }

            void get(int col, void* blob, int& size)
            {
                size = sqlite3_column_bytes(_stm, col);
                const void* data = sqlite3_column_blob(_stm, col);

                if (data) memcpy(blob, data, size);
            }

            void get(int col, KeyType& type)
            {
                type = static_cast<KeyType>(sqlite3_column_int(_stm, col));
            }

            void get(int col, string& str) // utf-8
            {
                int size = sqlite3_column_bytes(_stm, col);
                const unsigned char* data = sqlite3_column_text(_stm, col);
                if (data && size)
                {
                    str.assign(reinterpret_cast<const string::value_type*>(data));
                }
            }

            ~Statement()
            {
                sqlite3_finalize(_stm);
            }
        private:

            sqlite3 * _db;
            sqlite3_stmt* _stm;
        };

        struct Transaction
        {
            Transaction(sqlite3* db)
                : _db(db)
                , _commited(false)
                , _rollbacked(false)
            {
                begin();
            }

            ~Transaction()
            {
                if (!_commited && !_rollbacked)
                    rollback();
            }

            void begin()
            {
                int ret = sqlite3_exec(_db, "BEGIN;", nullptr, nullptr, nullptr);
                throwIfError(ret, _db);
            }

            bool commit()
            {
                int ret = sqlite3_exec(_db, "COMMIT;", nullptr, nullptr, nullptr);

                _commited = (ret == SQLITE_OK);
                return _commited;
            }

            void rollback()
            {
                int ret = sqlite3_exec(_db, "ROLLBACK;", nullptr, nullptr, nullptr);
                throwIfError(ret, _db);

                _rollbacked = true;
            }
        private:
            sqlite3 * _db;
            bool _commited;
            bool _rollbacked;
        };
    }

    namespace
    {
        const char* WalletSeed = "WalletSeed";
        const char* Version = "Version";
        const char* SystemStateIDName = "SystemStateID";
        const char* LastUpdateTimeName = "LastUpdateTime";
        const int BusyTimeoutMs = 1000;
        const int DbVersion = 5;
    }

    Coin::Coin(const Amount& amount, Status status, const Height& createHeight, const Height& maturity, KeyType keyType, Height confirmHeight, Height lockedHeight)
        : m_id{ 0 }
        , m_amount{ amount }
        , m_status{ status }
        , m_createHeight{ createHeight }
        , m_maturity{ maturity }
        , m_key_type{ keyType }
        , m_confirmHeight{ confirmHeight }
        , m_confirmHash(Zero)
        , m_lockedHeight{ lockedHeight }
    {
        assert(isValid());
    }

    Coin::Coin()
        : Coin(0, Coin::Unspent, 0, MaxHeight, KeyType::Regular, MaxHeight)
    {
        assert(isValid());
    }

    bool Coin::isReward() const
    {
        return m_key_type == KeyType::Coinbase || m_key_type == KeyType::Comission;
    }

    bool Coin::isValid() const
    {
        return m_createHeight <= m_maturity
            && m_maturity <= m_lockedHeight
            && m_createHeight <= m_confirmHeight;
    }

    bool Keychain::isInitialized(const string& path)
    {
#ifdef WIN32
        return boost::filesystem::exists(Utf8toUtf16(path.c_str()));
#else
        return boost::filesystem::exists(path);
#endif
    }

    IKeyChain::Ptr Keychain::init(const string& path, const SecString& password, const ECC::NoLeak<ECC::uintBig>& secretKey)
    {
        if (!isInitialized(path))
        {
            auto keychain = make_shared<Keychain>(secretKey);

            {
                int ret = sqlite3_open_v2(path.c_str(), &keychain->_db, SQLITE_OPEN_READWRITE | SQLITE_OPEN_NOMUTEX | SQLITE_OPEN_CREATE, nullptr);
                throwIfError(ret, keychain->_db);
            }

            enterKey(keychain->_db, password);

            {
                const char* req = "CREATE TABLE " STORAGE_NAME " (" ENUM_ALL_STORAGE_FIELDS(LIST_WITH_TYPES, COMMA,) ");"
                                  "CREATE INDEX ConfirmIndex ON " STORAGE_NAME"(confirmHeight);"
                                  "CREATE INDEX SpentIndex ON " STORAGE_NAME"(lockedHeight);";
                int ret = sqlite3_exec(keychain->_db, req, nullptr, nullptr, nullptr);
                throwIfError(ret, keychain->_db);
            }

            {
                const char* req = "CREATE TABLE " VARIABLES_NAME " (" ENUM_VARIABLES_FIELDS(LIST_WITH_TYPES, COMMA,) ");";
                int ret = sqlite3_exec(keychain->_db, req, nullptr, nullptr, nullptr);
                throwIfError(ret, keychain->_db);
            }

            {
                const char* req = "CREATE TABLE " HISTORY_NAME " (" ENUM_HISTORY_FIELDS(LIST_WITH_TYPES, COMMA,) ") WITHOUT ROWID;";
                int ret = sqlite3_exec(keychain->_db, req, nullptr, nullptr, nullptr);
                throwIfError(ret, keychain->_db);
            }
            {
                const char* req = "CREATE TABLE " PEERS_NAME " (" ENUM_PEER_FIELDS(LIST_WITH_TYPES, COMMA, ) ") WITHOUT ROWID;";
                int ret = sqlite3_exec(keychain->_db, req, nullptr, nullptr, nullptr);
                throwIfError(ret, keychain->_db);
            }

            {
                const char* req = "CREATE TABLE " ADDRESSES_NAME " (" ENUM_ADDRESS_FIELDS(LIST_WITH_TYPES, COMMA, ) ") WITHOUT ROWID;";
                int ret = sqlite3_exec(keychain->_db, req, nullptr, nullptr, nullptr);
                throwIfError(ret, keychain->_db);
            }

            {
                const char* req = "CREATE TABLE " TX_PARAMS_NAME " (" ENUM_TX_PARAMS_FIELDS(LIST_WITH_TYPES, COMMA, ) ", PRIMARY KEY (txID, paramID)) WITHOUT ROWID;";
                int ret = sqlite3_exec(keychain->_db, req, NULL, NULL, NULL);
                throwIfError(ret, keychain->_db);
            }

            {
                keychain->setVar(WalletSeed, secretKey.V);
                keychain->setVar(Version, DbVersion);
            }

            return static_pointer_cast<IKeyChain>(keychain);
        }

        LOG_ERROR() << path << " already exists.";

        return Ptr();
    }

    IKeyChain::Ptr Keychain::open(const string& path, const SecString& password)
    {
        try
        {
            if (isInitialized(path))
            {
                ECC::NoLeak<ECC::uintBig> seed;
                seed.V = Zero;
                auto keychain = make_shared<Keychain>(seed);

                {
                    int ret = sqlite3_open_v2(path.c_str(), &keychain->_db, SQLITE_OPEN_READWRITE | SQLITE_OPEN_NOMUTEX, nullptr);
                    throwIfError(ret, keychain->_db);
                }

                enterKey(keychain->_db, password);
                {
                    int ret = sqlite3_busy_timeout(keychain->_db, BusyTimeoutMs);
                    throwIfError(ret, keychain->_db);
                }
                {
                    int version = 0;
                    if (!keychain->getVar(Version, version) || version > DbVersion)
                    {
                        LOG_DEBUG() << "Invalid DB version: " << version << ". Expected: " << DbVersion;
                        return Ptr();
                    }
                }
                {
                    const char* req = "SELECT name FROM sqlite_master WHERE type='table' AND name='" STORAGE_NAME "';";
                    int ret = sqlite3_exec(keychain->_db, req, nullptr, nullptr, nullptr);
                    if (ret != SQLITE_OK)
                    {
                        LOG_ERROR() << "Invalid DB or wrong password :(";
                        return Ptr();
                    }
                }

                {
                    const char* req = "SELECT " STORAGE_FIELDS " FROM " STORAGE_NAME ";";
                    int ret = sqlite3_exec(keychain->_db, req, nullptr, nullptr, nullptr);
                    if (ret != SQLITE_OK)
                    {
                        LOG_ERROR() << "Invalid DB format :(";
                        return Ptr();
                    }
                }

                {
                    const char* req = "SELECT " VARIABLES_FIELDS " FROM " VARIABLES_NAME ";";
                    int ret = sqlite3_exec(keychain->_db, req, nullptr, nullptr, nullptr);
                    if (ret != SQLITE_OK)
                    {
                        LOG_ERROR() << "Invalid DB format :(";
                        return Ptr();
                    }
                }

                {
                    const char* req = "SELECT " HISTORY_FIELDS " FROM " HISTORY_NAME ";";
                    int ret = sqlite3_exec(keychain->_db, req, nullptr, nullptr, nullptr);
                    if (ret != SQLITE_OK)
                    {
                        LOG_ERROR() << "Invalid DB format :(";
                        return Ptr();
                    }
                }

                {
                    const char* req = "CREATE TABLE IF NOT EXISTS " TX_PARAMS_NAME " (" ENUM_TX_PARAMS_FIELDS(LIST_WITH_TYPES, COMMA, ) ", PRIMARY KEY (txID, paramID)) WITHOUT ROWID;";
                    int ret = sqlite3_exec(keychain->_db, req, NULL, NULL, NULL);
                    throwIfError(ret, keychain->_db);
                }

                if (keychain->getVar(WalletSeed, seed))
                {
                    keychain->m_kdf.m_Secret = seed;
                }
                else
                {
                    assert(false && "there is no seed for keychain");
                }

                return static_pointer_cast<IKeyChain>(keychain);
            }

            LOG_ERROR() << path << " not found, please init the wallet before.";
        }
        catch (const runtime_error&)
        {

        }

        return Ptr();
    }

    Keychain::Keychain(const ECC::NoLeak<ECC::uintBig>& secretKey)
        : _db(nullptr)
    {
        m_kdf.m_Secret = secretKey;
    }

    Keychain::~Keychain()
    {
        if (_db)
        {
            sqlite3_close_v2(_db);
            _db = nullptr;
        }
    }

    uint64_t getLastID(sqlite3* db)
    {
        int lastId = 0;

        {
            const char* req = "SELECT seq FROM sqlite_sequence WHERE name = '" STORAGE_NAME "';";
            sqlite::Statement stm(db, req);
            if (stm.step())
                stm.get(0, lastId);
        }

        return lastId;
    }

    ECC::Scalar::Native Keychain::calcKey(const beam::Coin& coin) const
    {
        assert(coin.m_key_type != KeyType::Regular || coin.m_id > 0);
        ECC::Scalar::Native key;
        // For coinbase and free commitments we generate key as function of (height and type), for regular coins we add id, to solve collisions
        DeriveKey(key, m_kdf, coin.m_createHeight, coin.m_key_type, (coin.m_key_type == KeyType::Regular) ? static_cast<uint32_t>(coin.m_id) : 0); 
        return key;
    }

    void Keychain::get_IdentityKey(ECC::Scalar::Native& sk) const
    {
        DeriveKey(sk, m_kdf, 0, KeyType::Identity);
    }

    vector<beam::Coin> Keychain::selectCoins(const Amount& amount, bool lock)
    {
        vector<beam::Coin> coins;
        Block::SystemState::ID stateID = {};
        getSystemStateID(stateID);
        {
            sqlite::Statement stm(_db, "SELECT SUM(amount)" STORAGE_FIELDS " FROM " STORAGE_NAME " WHERE status=?1 AND maturity<=?2 ;");
            stm.bind(1, Coin::Unspent);
            stm.bind(2, stateID.m_Height);
            Amount avalableAmount = 0;
            if (stm.step())
            {
                stm.get(0, avalableAmount);
            }
            if (avalableAmount < amount)
            {
                return coins;
            }
        }
        Amount sum = 0;
        Coin coin2;
        {
            // get one coin >= amount
            sqlite::Statement stm(_db, "SELECT " STORAGE_FIELDS " FROM " STORAGE_NAME " WHERE status=?1 AND maturity<=?2 AND amount>=?3 ORDER BY amount ASC LIMIT 1;");
            stm.bind(1, Coin::Unspent);
            stm.bind(2, stateID.m_Height);
            stm.bind(3, amount);
            if (stm.step())
            {
                ENUM_ALL_STORAGE_FIELDS(STM_GET_LIST, NOSEP, coin2);
                sum = coin2.m_amount;
            }
        }
        if (sum == amount)
        {
            coins.push_back(coin2);
        }
        else
        {
            // select all coins less than needed amount in sorted order
            sqlite::Statement stm(_db, "SELECT " STORAGE_FIELDS " FROM " STORAGE_NAME " WHERE status=?1 AND maturity<=?2 AND amount<?3 ORDER BY amount DESC;");
            stm.bind(1, Coin::Unspent);
            stm.bind(2, stateID.m_Height);
            stm.bind(3, amount);
            vector<Coin> candidats;
            Amount smallSum = 0;
            while (stm.step())
            {
                auto& coin = candidats.emplace_back();
                ENUM_ALL_STORAGE_FIELDS(STM_GET_LIST, NOSEP, coin);
                smallSum += coin.m_amount;
            }
            if (smallSum == amount)
            {
                coins.swap(candidats);
            }
            else if (smallSum > amount)
            {
                CoinSelector2 s{ candidats };
                auto t = s.select(amount);

                if (sum > amount && sum <= t.first)
                {
                    // prefer one coin instead on many
                    coins.push_back(coin2);
                }
                else
                {
                    coins = t.second;
                }
            }
            else if (sum > amount)
            {
                coins.push_back(coin2);
            }
        }

        if (lock)
        {
            sqlite::Transaction trans(_db);

            for (auto& coin : coins)
            {
                coin.m_status = Coin::Locked;
                const char* req = "UPDATE " STORAGE_NAME " SET status=?2, lockedHeight=?3 WHERE id=?1;";
                sqlite::Statement stm(_db, req);

                stm.bind(1, coin.m_id);
                stm.bind(2, coin.m_status);
                stm.bind(3, stateID.m_Height);

                stm.step();
            }

            trans.commit();

            notifyKeychainChanged();
        }
        std::sort(coins.begin(), coins.end(), [](const Coin& lhs, const Coin& rhs) {return lhs.m_amount < rhs.m_amount; });
        return coins;
    }

    std::vector<beam::Coin> Keychain::getCoinsCreatedByTx(const TxID& txId)
    {
        // select all coins for TxID
        sqlite::Statement stm(_db, "SELECT " STORAGE_FIELDS " FROM " STORAGE_NAME " WHERE createTxID=?1 ORDER BY amount DESC;");
        stm.bind(1, txId);

        vector<Coin> coins;

        while (stm.step())
        {
            auto& coin = coins.emplace_back();
            ENUM_ALL_STORAGE_FIELDS(STM_GET_LIST, NOSEP, coin);
        }

        return coins;
    }

    void Keychain::store(beam::Coin& coin)
    {
        sqlite::Transaction trans(_db);

        storeImpl(coin);

        trans.commit();
    }

    void Keychain::store(vector<beam::Coin>& coins)
    {
        if (coins.empty()) return;

        sqlite::Transaction trans(_db);
        for (auto& coin : coins)
        {
            storeImpl(coin);
        }

        trans.commit();
    }

    void Keychain::storeImpl(Coin& coin)
    {
        assert(coin.m_amount > 0 && coin.isValid());
        if (coin.m_key_type == KeyType::Coinbase
            || coin.m_key_type == KeyType::Comission)
        {
            const char* req = "SELECT " STORAGE_FIELDS " FROM " STORAGE_NAME " WHERE createHeight=?1 AND key_type=?2;";
            sqlite::Statement stm(_db, req);
            stm.bind(1, coin.m_createHeight);
            stm.bind(2, coin.m_key_type);
            if (stm.step()) //has row
            {
                return; // skip existing
            }
        }

        const char* req = "INSERT INTO " STORAGE_NAME " (" ENUM_STORAGE_FIELDS(LIST, COMMA, ) ") VALUES(" ENUM_STORAGE_FIELDS(BIND_LIST, COMMA, ) ");";
        sqlite::Statement stm(_db, req);

        ENUM_STORAGE_FIELDS(STM_BIND_LIST, NOSEP, coin);

        stm.step();

        coin.m_id = getLastID(_db);

        notifyKeychainChanged();
    }

    void Keychain::update(const beam::Coin& coin)
    {
        assert(coin.m_amount > 0 && coin.m_id > 0 && coin.isValid());
        sqlite::Transaction trans(_db);

        {
            const char* req = "UPDATE " STORAGE_NAME " SET " ENUM_STORAGE_FIELDS(SET_LIST, COMMA, ) " WHERE id=?1;";
            sqlite::Statement stm(_db, req);

            ENUM_ALL_STORAGE_FIELDS(STM_BIND_LIST, NOSEP, coin);

            stm.step();
        }

        trans.commit();

        notifyKeychainChanged();
    }

    void Keychain::update(const vector<beam::Coin>& coins)
    {
        if (coins.size())
        {
            sqlite::Transaction trans(_db);

            for (const auto& coin : coins)
            {
                assert(coin.m_amount > 0 && coin.m_id > 0 && coin.isValid());
                const char* req = "UPDATE " STORAGE_NAME " SET " ENUM_STORAGE_FIELDS(SET_LIST, COMMA, ) " WHERE id=?1;";
                sqlite::Statement stm(_db, req);

                ENUM_ALL_STORAGE_FIELDS(STM_BIND_LIST, NOSEP, coin);

                stm.step();
            }

            trans.commit();
            notifyKeychainChanged();
        }
    }

    void Keychain::remove(const vector<beam::Coin>& coins)
    {
        if (coins.size())
        {
            sqlite::Transaction trans(_db);

            for (const auto& coin : coins)
            {
                const char* req = "DELETE FROM " STORAGE_NAME " WHERE id=?1;";
                sqlite::Statement stm(_db, req);

                stm.bind(1, coin.m_id);

                stm.step();
            }

            trans.commit();

            notifyKeychainChanged();
        }
    }

    void Keychain::remove(const beam::Coin& coin)
    {
        sqlite::Transaction trans(_db);

        const char* req = "DELETE FROM " STORAGE_NAME " WHERE id=?1;";
        sqlite::Statement stm(_db, req);

        stm.bind(1, coin.m_id);

        stm.step();
        trans.commit();

        notifyKeychainChanged();
    }

    void Keychain::clear()
    {
        {
            sqlite::Statement stm(_db, "DELETE FROM " STORAGE_NAME ";");
            stm.step();
            notifyKeychainChanged();
        }

        {
            sqlite::Statement stm(_db, "DELETE FROM " HISTORY_NAME ";");
            stm.step();
            notifyTransactionChanged(ChangeAction::Reset, {});
        }
    }

    void Keychain::visit(function<bool(const beam::Coin& coin)> func)
    {
        const char* req = "SELECT " STORAGE_FIELDS " FROM " STORAGE_NAME ";";
        sqlite::Statement stm(_db, req);

        while (stm.step())
        {
            Coin coin;

            ENUM_ALL_STORAGE_FIELDS(STM_GET_LIST, NOSEP, coin);

            if (!func(coin))
                break;
        }
    }

    void Keychain::setVarRaw(const char* name, const void* data, size_t size)
    {
        sqlite::Transaction trans(_db);

        {
            const char* req = "INSERT or REPLACE INTO " VARIABLES_NAME " (" VARIABLES_FIELDS ") VALUES(?1, ?2);";

            sqlite::Statement stm(_db, req);

            stm.bind(1, name);
            stm.bind(2, data, size);

            stm.step();
        }

        trans.commit();
    }

    int Keychain::getVarRaw(const char* name, void* data) const
    {
        const char* req = "SELECT value FROM " VARIABLES_NAME " WHERE name=?1;";

        sqlite::Statement stm(_db, req);
        stm.bind(1, name);
        stm.step();

        int size = 0;
        stm.get(0, data, size);

        return size;
    }

    bool Keychain::getBlob(const char* name, ByteBuffer& var) const
    {
        const char* req = "SELECT value FROM " VARIABLES_NAME " WHERE name=?1;";

        sqlite::Statement stm(_db, req);
        stm.bind(1, name);
        if (stm.step())
        {
            stm.get(0, var);
            return true;
        }
        return false;
    }

    Timestamp Keychain::getLastUpdateTime() const
    {
        Timestamp timestamp = {};
        if (getVar(LastUpdateTimeName, timestamp))
        {
            return timestamp;
        }
        return 0;
    }

    void Keychain::setSystemStateID(const Block::SystemState::ID& stateID)
    {
        setVar(SystemStateIDName, stateID);
        setVar(LastUpdateTimeName, getTimestamp());
        notifySystemStateChanged();
    }

    bool Keychain::getSystemStateID(Block::SystemState::ID& stateID) const
    {
        return getVar(SystemStateIDName, stateID);
    }

    Height Keychain::getCurrentHeight() const
    {
        Block::SystemState::ID id = {};
        if (getSystemStateID(id))
        {
            return id.m_Height;
        }
        return 0;
    }

    uint64_t Keychain::getKnownStateCount() const
    {
        uint64_t count = 0;
        {
            sqlite::Statement stm(_db, "SELECT COUNT(DISTINCT confirmHash) FROM " STORAGE_NAME " ;");
            stm.step();
            stm.get(0, count);
        }
        return count;
    }

    Block::SystemState::ID Keychain::getKnownStateID(Height height)
    {
        Block::SystemState::ID id = {};
        const char* req = "SELECT DISTINCT confirmHeight, confirmHash FROM " STORAGE_NAME " WHERE confirmHeight >= ?2 LIMIT 1 OFFSET ?1;";

        sqlite::Statement stm(_db, req);
        stm.bind(1, height);
        stm.bind(2, Rules::HeightGenesis);
        if (stm.step())
        {
            stm.get(0, id.m_Height);
            stm.get(1, id.m_Hash);
        }
        return id;
    }

    void Keychain::rollbackConfirmedUtxo(Height minHeight)
    {
        sqlite::Transaction trans(_db);

        {
            const char* req = "DELETE FROM " STORAGE_NAME " WHERE createHeight >?1 AND (key_type=?2 OR key_type=?3);";
            sqlite::Statement stm(_db, req);
            stm.bind(1, minHeight);
            stm.bind(2, KeyType::Coinbase);
            stm.bind(3, KeyType::Comission);
            stm.step();
        }

        {
            const char* req = "UPDATE " STORAGE_NAME " SET status=?1, confirmHeight=?2, lockedHeight=?2, confirmHash=NULL WHERE confirmHeight > ?3 ;";
            sqlite::Statement stm(_db, req);
            stm.bind(1, Coin::Unconfirmed);
            stm.bind(2, MaxHeight);
            stm.bind(3, minHeight);
            stm.step();
        }

        {
            const char* req = "UPDATE " STORAGE_NAME " SET status=?1, lockedHeight=?2 WHERE lockedHeight > ?3 AND confirmHeight <= ?3 ;";
            sqlite::Statement stm(_db, req);
            stm.bind(1, Coin::Unspent);
            stm.bind(2, MaxHeight);
            stm.bind(3, minHeight);
            stm.step();
        }

        trans.commit();
        notifyKeychainChanged();
    }

    vector<TxDescription> Keychain::getTxHistory(uint64_t start, int count)
    {
        vector<TxDescription> res;
        const char* req = "SELECT * FROM " HISTORY_NAME " ORDER BY createTime DESC LIMIT ?1 OFFSET ?2 ;";

        sqlite::Statement stm(_db, req);
        stm.bind(1, count);
        stm.bind(2, start);

        while (stm.step())
        {
            auto& tx = res.emplace_back();
            ENUM_HISTORY_FIELDS(STM_GET_LIST, NOSEP, tx);
        }
        return res;
    }

    boost::optional<TxDescription> Keychain::getTx(const TxID& txId)
    {
        const char* req = "SELECT * FROM " HISTORY_NAME " WHERE txId=?1 ;";
        sqlite::Statement stm(_db, req);
        stm.bind(1, txId);

        if (stm.step())
        {
            TxDescription tx;
            ENUM_HISTORY_FIELDS(STM_GET_LIST, NOSEP, tx);
            return tx;
        }

        return boost::optional<TxDescription>{};
    }

    void Keychain::saveTx(const TxDescription& p)
    {
        ChangeAction action = ChangeAction::Added;
        sqlite::Transaction trans(_db);

        {
            const char* selectReq = "SELECT * FROM " HISTORY_NAME " WHERE txId=?1;";
            sqlite::Statement stm2(_db, selectReq);
            stm2.bind(1, p.m_txId);

            if (stm2.step())
            {
                const char* updateReq = "UPDATE " HISTORY_NAME " SET modifyTime=?2, status=?3, fsmState=?4, minHeight=?5, change=?6 WHERE txId=?1;";
                sqlite::Statement stm(_db, updateReq);

                stm.bind(1, p.m_txId);
                stm.bind(2, p.m_modifyTime);
                stm.bind(3, p.m_status);
                stm.bind(4, p.m_fsmState);
                stm.bind(5, p.m_minHeight);
                stm.bind(6, p.m_change);
                stm.step();
                action = ChangeAction::Updated;
            }
            else
            {
                const char* insertReq = "INSERT INTO " HISTORY_NAME " (" ENUM_HISTORY_FIELDS(LIST, COMMA,) ") VALUES(" ENUM_HISTORY_FIELDS(BIND_LIST, COMMA,) ");";
                sqlite::Statement stm(_db, insertReq);
                ENUM_HISTORY_FIELDS(STM_BIND_LIST, NOSEP, p);
                stm.step();
            }
        }

        trans.commit();

        notifyTransactionChanged(action, {p});
    }

    void Keychain::deleteTx(const TxID& txId)
    {
        auto tx = getTx(txId);
        if (tx.is_initialized())
        {
            const char* req = "DELETE FROM " HISTORY_NAME " WHERE txId=?1;";
            sqlite::Statement stm(_db, req);

            stm.bind(1, txId);

            stm.step();
            notifyTransactionChanged(ChangeAction::Removed, { *tx });
        }
    }

    void Keychain::rollbackTx(const TxID& txId)
    {
        sqlite::Transaction trans(_db);

        {
            const char* req = "UPDATE " STORAGE_NAME " SET status=?3, spentTxId=NULL WHERE spentTxId=?1 AND status=?2;";
            sqlite::Statement stm(_db, req);
            stm.bind(1, txId);
            stm.bind(2, Coin::Locked);
            stm.bind(3, Coin::Unspent);
            stm.step();
        }
        {
            const char* req = "DELETE FROM " STORAGE_NAME " WHERE createTxId=?1;";
            sqlite::Statement stm(_db, req);
            stm.bind(1, txId);
            stm.step();
        }
        trans.commit();
        notifyKeychainChanged();
    }

    std::vector<TxPeer> Keychain::getPeers()
    {
        std::vector<TxPeer> peers;
        sqlite::Statement stm(_db, "SELECT * FROM " PEERS_NAME ";");
        while (stm.step())
        {
            auto& peer = peers.emplace_back();
            ENUM_PEER_FIELDS(STM_GET_LIST, NOSEP, peer);
        }
        return peers;
    }

    void Keychain::addPeer(const TxPeer& peer)
    {
        sqlite::Transaction trans(_db);

        sqlite::Statement stm2(_db, "SELECT * FROM " PEERS_NAME " WHERE walletID=?1;");
        stm2.bind(1, peer.m_walletID);

        const char* updateReq = "UPDATE " PEERS_NAME " SET address=?2, label=?3 WHERE walletID=?1;";
        const char* insertReq = "INSERT INTO " PEERS_NAME " (" ENUM_PEER_FIELDS(LIST, COMMA, ) ") VALUES(" ENUM_PEER_FIELDS(BIND_LIST, COMMA, ) ");";

        sqlite::Statement stm(_db, stm2.step() ? updateReq : insertReq);
        ENUM_PEER_FIELDS(STM_BIND_LIST, NOSEP, peer);
        stm.step();

        trans.commit();
    }

    boost::optional<TxPeer> Keychain::getPeer(const WalletID& peerID)
    {
        sqlite::Statement stm(_db, "SELECT * FROM " PEERS_NAME " WHERE walletID=?1;");
        stm.bind(1, peerID);
        if (stm.step())
        {
            TxPeer peer = {};
            ENUM_PEER_FIELDS(STM_GET_LIST, NOSEP, peer);
            return peer;
        }
        return boost::optional<TxPeer>{};
    }

    void Keychain::clearPeers()
    {
        sqlite::Statement stm(_db, "DELETE FROM " PEERS_NAME ";");
        stm.step();
    }

    std::vector<WalletAddress> Keychain::getAddresses(bool own)
    {
        vector<WalletAddress> res;
        const char* req = "SELECT * FROM " ADDRESSES_NAME " WHERE own=?1 ORDER BY createTime DESC;";

        sqlite::Statement stm(_db, req);
        stm.bind(1, own);

        while (stm.step())
        {
            auto& a = res.emplace_back();
            ENUM_ADDRESS_FIELDS(STM_GET_LIST, NOSEP, a);
        }
        return res;
    }

    void Keychain::saveAddress(const WalletAddress& address)
    {
        sqlite::Transaction trans(_db);

        {
            const char* selectReq = "SELECT * FROM " ADDRESSES_NAME " WHERE walletID=?1;";
            sqlite::Statement stm2(_db, selectReq);
            stm2.bind(1, address.m_walletID);

            if (stm2.step())
            {
                const char* updateReq = "UPDATE " ADDRESSES_NAME " SET label=?2, category=?3 WHERE walletID=?1;";
                sqlite::Statement stm(_db, updateReq);

                stm.bind(1, address.m_walletID);
                stm.bind(2, address.m_label);
                stm.bind(3, address.m_category);
                stm.step();
            }
            else
            {
                const char* insertReq = "INSERT INTO " ADDRESSES_NAME " (" ENUM_ADDRESS_FIELDS(LIST, COMMA, ) ") VALUES(" ENUM_ADDRESS_FIELDS(BIND_LIST, COMMA, ) ");";
                sqlite::Statement stm(_db, insertReq);
                ENUM_ADDRESS_FIELDS(STM_BIND_LIST, NOSEP, address);
                stm.step();
            }
        }

        trans.commit();

        notifyAddressChanged();
    }

    boost::optional<WalletAddress> Keychain::getAddress(const WalletID& id)
    {
        const char* req = "SELECT * FROM " ADDRESSES_NAME " WHERE walletID=?1;";
        sqlite::Statement stm(_db, req);

        stm.bind(1, id);

        if (stm.step())
        {
            WalletAddress address = {};
            ENUM_ADDRESS_FIELDS(STM_GET_LIST, NOSEP, address);
            return address;
        }
        return boost::optional<WalletAddress>{};
    }

    void Keychain::deleteAddress(const WalletID& id)
    {
        const char* req = "DELETE FROM " ADDRESSES_NAME " WHERE walletID=?1;";
        sqlite::Statement stm(_db, req);

        stm.bind(1, id);

        stm.step();

        notifyAddressChanged();
    }

    void Keychain::subscribe(IKeyChainObserver* observer)
    {
        assert(std::find(m_subscribers.begin(), m_subscribers.end(), observer) == m_subscribers.end());

        m_subscribers.push_back(observer);
    }

    void Keychain::unsubscribe(IKeyChainObserver* observer)
    {
        auto it = std::find(m_subscribers.begin(), m_subscribers.end(), observer);

        assert(it != m_subscribers.end());

        m_subscribers.erase(it);
    }

<<<<<<< HEAD
    void Keychain::changePassword(const SecString& password)
    {
        int ret = sqlite3_rekey(_db, password.data(), password.size());
        throwIfError(ret, _db);
    }

    void Keychain::setTxParameter(const TxID& txID, int paramID, const ByteBuffer& blob)
    {
        {
            sqlite::Statement stm(_db, "SELECT * FROM " TX_PARAMS_NAME " WHERE txID=?1 AND paramID=?2;");

            stm.bind(1, txID);
            stm.bind(2, paramID);
            if (stm.step())
            {
                return;
            }
        }
        
        sqlite::Statement stm(_db, "INSERT INTO " TX_PARAMS_NAME " (" ENUM_TX_PARAMS_FIELDS(LIST, COMMA, ) ") VALUES(" ENUM_TX_PARAMS_FIELDS(BIND_LIST, COMMA, ) ");");
        TxParameter parameter;
        parameter.m_txID = txID;
        parameter.m_paramID = paramID;
        parameter.m_value = blob;
        ENUM_TX_PARAMS_FIELDS(STM_BIND_LIST, NOSEP, parameter);
        stm.step();
    }

    bool Keychain::getTxParameter(const TxID& txID, int paramID, ByteBuffer& blob)
    {
        sqlite::Statement stm(_db, "SELECT * FROM " TX_PARAMS_NAME " WHERE txID=?1 AND paramID=?2;");

        stm.bind(1, txID);
        stm.bind(2, paramID);

        if (stm.step())
        {
            TxParameter parameter = {};
            ENUM_TX_PARAMS_FIELDS(STM_GET_LIST, NOSEP, parameter);
            blob = move(parameter.m_value);
            return true;
        }
        return false;
    }
=======
	void Keychain::changePassword(const SecString& password)
	{
		int ret = sqlite3_rekey(_db, password.data(), static_cast<int>(password.size()));
		throwIfError(ret, _db);
	}
>>>>>>> e1e1d855

    void Keychain::notifyKeychainChanged()
    {
        for (auto sub : m_subscribers) sub->onKeychainChanged();
    }

    void Keychain::notifyTransactionChanged(ChangeAction action, vector<TxDescription>&& items)
    {
        for (auto sub : m_subscribers)
        {
            sub->onTransactionChanged(action, move(items));
        }
    }

    void Keychain::notifySystemStateChanged()
    {
        for (auto sub : m_subscribers) sub->onSystemStateChanged();
    }

    void Keychain::notifyAddressChanged()
    {
        for (auto sub : m_subscribers) sub->onAddressChanged();
    }

    namespace wallet
    {
        Amount getAvailable(beam::IKeyChain::Ptr keychain)
        {
            auto currentHeight = keychain->getCurrentHeight();
            Amount total = 0;
            keychain->visit([&total, &currentHeight](const Coin& c)->bool
            {
                Height lockHeight = c.m_maturity;

                if (c.m_status == Coin::Unspent
                    && lockHeight <= currentHeight)
                {
                    total += c.m_amount;
                }
                return true;
            });
            return total;
        }

        Amount getAvailableByType(beam::IKeyChain::Ptr keychain, Coin::Status status, KeyType keyType)
        {
            auto currentHeight = keychain->getCurrentHeight();
            Amount total = 0;
            keychain->visit([&total, &currentHeight, &status, &keyType](const Coin& c)->bool
            {
                Height lockHeight = c.m_maturity;

                if (c.m_status == status
                    && c.m_key_type == keyType
                    && lockHeight <= currentHeight)
                {
                    total += c.m_amount;
                }
                return true;
            });
            return total;
        }

        Amount getTotal(beam::IKeyChain::Ptr keychain, Coin::Status status)
        {
            Amount total = 0;
            keychain->visit([&total, &status](const Coin& c)->bool
            {
                if (c.m_status == status)
                {
                    total += c.m_amount;
                }
                return true;
            });
            return total;
        }

        Amount getTotalByType(beam::IKeyChain::Ptr keychain, Coin::Status status, KeyType keyType)
        {
            Amount total = 0;
            keychain->visit([&total, &status, &keyType](const Coin& c)->bool
            {
                if (c.m_status == status && c.m_key_type == keyType)
                {
                    total += c.m_amount;
                }
                return true;
            });
            return total;
        }
    }
}<|MERGE_RESOLUTION|>--- conflicted
+++ resolved
@@ -621,7 +621,7 @@
         , m_confirmHeight{ confirmHeight }
         , m_confirmHash(Zero)
         , m_lockedHeight{ lockedHeight }
-    {
+	{
         assert(isValid());
     }
 
@@ -698,7 +698,7 @@
 
             {
                 const char* req = "CREATE TABLE " TX_PARAMS_NAME " (" ENUM_TX_PARAMS_FIELDS(LIST_WITH_TYPES, COMMA, ) ", PRIMARY KEY (txID, paramID)) WITHOUT ROWID;";
-                int ret = sqlite3_exec(keychain->_db, req, NULL, NULL, NULL);
+                int ret = sqlite3_exec(keychain->_db, req, nullptr, nullptr, nullptr);
                 throwIfError(ret, keychain->_db);
             }
 
@@ -1521,12 +1521,11 @@
         m_subscribers.erase(it);
     }
 
-<<<<<<< HEAD
-    void Keychain::changePassword(const SecString& password)
-    {
-        int ret = sqlite3_rekey(_db, password.data(), password.size());
-        throwIfError(ret, _db);
-    }
+	void Keychain::changePassword(const SecString& password)
+	{
+		int ret = sqlite3_rekey(_db, password.data(), static_cast<int>(password.size()));
+		throwIfError(ret, _db);
+	}
 
     void Keychain::setTxParameter(const TxID& txID, int paramID, const ByteBuffer& blob)
     {
@@ -1566,13 +1565,6 @@
         }
         return false;
     }
-=======
-	void Keychain::changePassword(const SecString& password)
-	{
-		int ret = sqlite3_rekey(_db, password.data(), static_cast<int>(password.size()));
-		throwIfError(ret, _db);
-	}
->>>>>>> e1e1d855
 
     void Keychain::notifyKeychainChanged()
     {
