--- conflicted
+++ resolved
@@ -1,3010 +1,3 @@
-<<<<<<< HEAD
-// Copyright 2018 The Beam Team
-//
-// Licensed under the Apache License, Version 2.0 (the "License");
-// you may not use this file except in compliance with the License.
-// You may obtain a copy of the License at
-//
-//    http://www.apache.org/licenses/LICENSE-2.0
-//
-// Unless required by applicable law or agreed to in writing, software
-// distributed under the License is distributed on an "AS IS" BASIS,
-// WITHOUT WARRANTIES OR CONDITIONS OF ANY KIND, either express or implied.
-// See the License for the specific language governing permissions and
-// limitations under the License.
-
-#include "wallet_db.h"
-#include "wallet_transaction.h"
-#include "utility/logger.h"
-#include "utility/helpers.h"
-#include "sqlite/sqlite3.h"
-#include <sstream>
-#include <boost/functional/hash.hpp>
-#include <boost/filesystem.hpp>
-#include "nlohmann/json.hpp"
-
-#define NOSEP
-#define COMMA ", "
-#define AND " AND "
-
-
-#define ENUM_STORAGE_ID(each, sep, obj) \
-    each(Type,           ID.m_Type,     INTEGER NOT NULL, obj) sep \
-    each(SubKey,         ID.m_SubIdx,   INTEGER NOT NULL, obj) sep \
-    each(Number,         ID.m_Idx,      INTEGER NOT NULL, obj) sep \
-    each(amount,         ID.m_Value,    INTEGER NOT NULL, obj) \
-
-#define ENUM_STORAGE_FIELDS(each, sep, obj) \
-    each(maturity,       maturity,      INTEGER NOT NULL, obj) sep \
-    each(confirmHeight,  confirmHeight, INTEGER, obj) sep \
-    each(spentHeight,    spentHeight,   INTEGER, obj) sep \
-    each(createTxId,     createTxId,    BLOB, obj) sep \
-    each(spentTxId,      spentTxId,     BLOB, obj) sep \
-    each(sessionId,      sessionId,     INTEGER NOT NULL, obj)
-
-#define ENUM_ALL_STORAGE_FIELDS(each, sep, obj) \
-    ENUM_STORAGE_ID(each, sep, obj) sep \
-    ENUM_STORAGE_FIELDS(each, sep, obj)
-
-#define LIST(name, member, type, obj) #name
-#define LIST_WITH_TYPES(name, member, type, obj) #name " " #type
-
-#define STM_BIND_LIST(name, member, type, obj) stm.bind(++colIdx, obj .m_ ## member);
-#define STM_GET_LIST(name, member, type, obj) stm.get(colIdx++, obj .m_ ## member);
-
-#define BIND_LIST(name, member, type, obj) "?"
-#define SET_LIST(name, member, type, obj) #name "=?"
-
-#define STORAGE_FIELDS ENUM_ALL_STORAGE_FIELDS(LIST, COMMA, )
-
-#define STORAGE_WHERE_ID " WHERE " ENUM_STORAGE_ID(SET_LIST, AND, )
-#define STORAGE_BIND_ID(obj) ENUM_STORAGE_ID(STM_BIND_LIST, NOSEP, obj)
-
-#define STORAGE_NAME "storage"
-#define VARIABLES_NAME "variables"
-#define ADDRESSES_NAME "addresses"
-#define TX_PARAMS_NAME "txparams"
-#define PRIVATE_VARIABLES_NAME "PrivateVariables"
-#define WALLET_MESSAGE_NAME "WalletMessages"
-#define INCOMING_WALLET_MESSAGE_NAME "IncomingWalletMessages"
-
-#define ENUM_VARIABLES_FIELDS(each, sep, obj) \
-    each(name,  name,  TEXT UNIQUE, obj) sep \
-    each(value, value, BLOB, obj)
-
-#define VARIABLES_FIELDS ENUM_VARIABLES_FIELDS(LIST, COMMA, )
-
-#define ENUM_ADDRESS_FIELDS(each, sep, obj) \
-    each(walletID,       walletID,       BLOB NOT NULL PRIMARY KEY, obj) sep \
-    each(label,          label,          TEXT NOT NULL, obj) sep \
-    each(category,       category,       TEXT, obj) sep \
-    each(createTime,     createTime,     INTEGER, obj) sep \
-    each(duration,       duration,       INTEGER, obj) sep \
-    each(OwnID,          OwnID,          INTEGER NOT NULL, obj)
-
-#define ADDRESS_FIELDS ENUM_ADDRESS_FIELDS(LIST, COMMA, )
-
-#define ENUM_TX_PARAMS_FIELDS(each, sep, obj) \
-    each(txID,           txID,           BLOB NOT NULL , obj) sep \
-    each(paramID,        paramID,        INTEGER NOT NULL , obj) sep \
-    each(value,          value,          BLOB, obj)
-
-#define TX_PARAMS_FIELDS ENUM_TX_PARAMS_FIELDS(LIST, COMMA, )
-
-#define ENUM_WALLET_MESSAGE_FIELDS(each, sep, obj) \
-    each(ID,  ID,  INTEGER NOT NULL PRIMARY KEY AUTOINCREMENT, obj) sep \
-    each(PeerID, PeerID,   BLOB, obj) sep \
-    each(Message, Message, BLOB, obj)
-
-#define WALLET_MESSAGE_FIELDS ENUM_WALLET_MESSAGE_FIELDS(LIST, COMMA, )
-
-#define ENUM_INCOMING_WALLET_MESSAGE_FIELDS(each, sep, obj) \
-    each(ID,  ID,  INTEGER NOT NULL PRIMARY KEY AUTOINCREMENT, obj) sep \
-    each(Channel, Channel, INTEGER, obj) sep \
-    each(Message, Message, BLOB, obj)
-
-#define INCOMING_WALLET_MESSAGE_FIELDS ENUM_INCOMING_WALLET_MESSAGE_FIELDS(LIST, COMMA, )
-
-#define TblStates            "States"
-#define TblStates_Height     "Height"
-#define TblStates_Hdr        "State"
-
-namespace std
-{
-    template<>
-    struct hash<pair<beam::Amount, beam::Amount>>
-    {
-        typedef pair<beam::Amount, beam::Amount> argument_type;
-        typedef std::size_t result_type;
-
-        result_type operator()(const argument_type& a) const noexcept
-        {
-            return boost::hash<argument_type>()(a);
-        }
-    };
-}
-
-namespace beam
-{
-    using namespace std;
-
-    namespace
-    {
-        void throwIfError(int res, sqlite3* db)
-        {
-            if (res == SQLITE_OK)
-            {
-                return;
-            }
-            stringstream ss;
-            ss << "sqlite error code=" << res << ", " << sqlite3_errmsg(db);
-            LOG_DEBUG() << ss.str();
-            throw runtime_error(ss.str());
-        }
-
-
-        void enterKey(sqlite3 * db, const SecString& password)
-        {
-            if (password.size() > numeric_limits<int>::max())
-            {
-                throwIfError(SQLITE_TOOBIG, db);
-            }
-            int ret = sqlite3_key(db, password.data(), static_cast<int>(password.size()));
-            throwIfError(ret, db);
-        }
-
-        struct CoinSelector3
-        {
-            typedef std::vector<Coin> Coins;
-            typedef std::vector<size_t> Indexes;
-
-            using Result = pair<Amount, Indexes>;
-
-            const Coins& m_Coins; // input coins must be in ascending order, without zeroes
-            
-            CoinSelector3(const Coins& coins)
-                :m_Coins(coins)
-            {
-            }
-
-            static const uint32_t s_Factor = 16;
-
-            struct Partial
-            {
-                static const Amount s_Inf = Amount(-1);
-
-                struct Link {
-                    size_t m_iNext; // 1-based, to distinguish "NULL" pointers
-                    size_t m_iElement;
-                };
-
-                std::vector<Link> m_vLinks;
-
-                struct Slot {
-                    size_t m_iTop;
-                    Amount m_Sum;
-                };
-
-                Slot m_pSlots[s_Factor + 1];
-                Amount m_Goal;
-
-                void Reset()
-                {
-                    m_vLinks.clear();
-                    ZeroObject(m_pSlots);
-                }
-
-                uint32_t get_Slot(Amount v) const
-                {
-                    uint64_t i = v * s_Factor / m_Goal; // TODO - overflow check!
-                    uint32_t res = (i >= s_Factor) ? s_Factor : static_cast<uint32_t>(i);
-                    assert(res <= s_Factor + 1);
-                    return res;
-                }
-
-                void Append(Slot& rDst, Amount v, size_t i0)
-                {
-                    m_vLinks.emplace_back();
-                    m_vLinks.back().m_iElement = i0;
-                    m_vLinks.back().m_iNext = rDst.m_iTop;
-
-                    rDst.m_iTop = m_vLinks.size();
-                    rDst.m_Sum += v;
-                }
-
-                bool IsBetter(Amount v, uint32_t iDst) const
-                {
-                    const Slot& rDst = m_pSlots[iDst];
-                    return (s_Factor == iDst) ?
-                        (!rDst.m_Sum || (v < rDst.m_Sum)) :
-                        (v > rDst.m_Sum);
-                }
-
-                void AddItem(Amount v, size_t i0)
-                {
-                    // try combining first. Go from higher to lower, to make sure we don't process a slot which already contains this item
-                    for (uint32_t iSrc = s_Factor; iSrc--; )
-                    {
-                        Slot& rSrc = m_pSlots[iSrc];
-                        if (!rSrc.m_Sum)
-                            continue;
-
-                        Amount v2 = rSrc.m_Sum + v;
-                        uint32_t iDst = get_Slot(v2);
-
-                        if (!IsBetter(v2, iDst))
-                            continue;
-
-                        Slot& rDst = m_pSlots[iDst];
-
-                        // improve
-                        if (iSrc != iDst)
-                            rDst = rSrc; // copy
-
-                        Append(rDst, v, i0);
-                    }
-
-                    // try as-is
-                    uint32_t iDst = get_Slot(v);
-                    if (IsBetter(v, iDst))
-                    {
-                        Slot& rDst = m_pSlots[iDst];
-                        ZeroObject(rDst);
-                        Append(rDst, v, i0);
-                    }
-                }
-            };
-
-            void SolveOnce(Partial& part, Amount goal, size_t iEnd)
-            {
-                assert((goal > 0) && (iEnd <= m_Coins.size()));
-                part.Reset();
-                part.m_Goal = goal;
-
-                for (size_t i = iEnd; i--; )
-                    part.AddItem(m_Coins[i].m_ID.m_Value, i);
-            }
-
-            Result Select(Amount amount)
-            {
-                Partial part;
-                size_t iEnd = m_Coins.size();
-
-                Amount nOvershootPrev = Amount(-1);
-
-                Result res;
-                for (res.first = 0; (res.first < amount) && iEnd; )
-                {
-                    Amount goal = amount - res.first;
-                    SolveOnce(part, goal, iEnd);
-
-                    Partial::Slot& r1 = part.m_pSlots[s_Factor];
-                    // reverse list direction
-                    size_t iPrev = 0;
-                    for (size_t i = r1.m_iTop; i; )
-                    {
-                        Partial::Link& link = part.m_vLinks[i - 1];
-                        size_t iNext = link.m_iNext;
-                        link.m_iNext = iPrev;
-                        iPrev = i;
-                        i = iNext;
-                    }
-                    r1.m_iTop = iPrev;
-
-                    if (r1.m_Sum < goal)
-                    {
-                        // no solution
-                        assert(!r1.m_Sum && !res.first);
-
-                        // return the maximum we have
-                        uint32_t iSlot = s_Factor - 1;
-                        for ( ; iSlot > 0; iSlot--)
-                            if (part.m_pSlots[iSlot].m_Sum)
-                                break;
-
-                        res.first = part.m_pSlots[iSlot].m_Sum;
-
-                        for (size_t iLink = part.m_pSlots[iSlot].m_iTop; iLink; )
-                        {
-                            const Partial::Link& link = part.m_vLinks[iLink - 1];
-                            iLink = link.m_iNext;
-
-                            assert(link.m_iElement < iEnd);
-                            res.second.push_back(link.m_iElement);
-                        }
-
-                        return res;
-                    }
-
-                    Amount nOvershoot = r1.m_Sum - goal;
-                    bool bShouldRetry = (nOvershoot < nOvershootPrev);
-                    nOvershootPrev = nOvershoot;
-
-                    for (size_t iLink = r1.m_iTop; iLink; )
-                    {
-                        const Partial::Link& link = part.m_vLinks[iLink - 1];
-                        iLink = link.m_iNext;
-
-                        assert(link.m_iElement < iEnd);
-                        res.second.push_back(link.m_iElement);
-                        iEnd = link.m_iElement;
-
-                        Amount v = m_Coins[link.m_iElement].m_ID.m_Value;
-                        res.first += v;
-
-                        if (bShouldRetry && (amount <= res.first + nOvershoot*2))
-                            break; // leave enough window for reorgs
-                    }
-                }
-
-                return res;
-            }
-
-
-        };
-
-        struct CoinSelector2
-        {
-            struct CoinEx
-            {
-                Coin m_coin;
-                Amount m_lowerTotal;
-            };
-
-            using Result = pair<Amount, vector<Coin>>;
-            CoinSelector2(const vector<Coin>& coins)
-                :/* m_coins(coins.size())
-                , */m_amount(0)
-                , m_lowerBorder(0)
-            {
-                Amount sum = 0;
-                /*for (const auto& coin : coins)
-                {
-                    sum += coin.m_ID.m_Value;
-                    m_coins.emplace_back({coin, });
-                }*/
-                for (auto idx = coins.rbegin(); idx != coins.rend(); idx++)
-                {
-                    sum += idx->m_ID.m_Value;
-                    m_coins.push_back({ *idx, sum});
-                }
-
-                std::reverse(m_coins.begin(), m_coins.end());
-            }
-
-            Result select(Amount amount)
-            {
-                m_amount = amount;
-                m_result.first = 0;
-                m_result.second.clear();
-
-                FindLowerBorder();
-                GenerateCombinations();
-                FindBestResult();
-                SelectCoins();
-
-                LOG_INFO() << "m_result.first = " << m_result.first << " size = " << m_result.second.size();
-                return m_result;
-            }
-
-        private:
-
-            void FindLowerBorder()
-            {
-                Amount sum = 0;
-
-                //for (const auto& coin : m_coins)
-                for (auto idx = m_coins.rbegin(); idx != m_coins.rend(); ++idx)
-                {
-                    if (sum + idx->m_coin.m_ID.m_Value >= m_amount)
-                    {
-                        break;
-                    }
-                    m_lowerBorder = idx->m_coin.m_ID.m_Value;
-                    sum += m_lowerBorder;
-                }
-
-                sum = 0;
-
-                for (const auto& coin : m_coins)
-                {
-                    sum += coin.m_coin.m_ID.m_Value;
-                }
-
-                LOG_INFO() << "amount = " << m_amount << " all sum = " << sum;
-            }
-
-            void GenerateCombinations()
-            {
-                int i = 0;
-                for (auto coin = m_coins.begin(); coin != m_coins.end(); ++coin, ++i)
-                {
-                    if (coin->m_coin.m_ID.m_Value > m_amount)
-                    {
-                        m_Combinations[coin->m_coin.m_ID.m_Value] = coin->m_coin.m_ID.m_Value;
-                        continue;
-                    }
-
-                    if (coin->m_coin.m_ID.m_Value == m_amount)
-                    {
-                        m_Combinations[coin->m_coin.m_ID.m_Value] = coin->m_coin.m_ID.m_Value;
-                        break;
-                    }
-
-                    vector<Amount> newCombinations;
-
-                    newCombinations.reserve(m_Combinations.size() + 100);
-                    if (coin->m_coin.m_ID.m_Value >= m_lowerBorder)
-                    {
-                        auto it = m_Combinations.find(coin->m_coin.m_ID.m_Value);
-                        if (it == m_Combinations.end())
-                        {
-                            newCombinations.push_back(coin->m_coin.m_ID.m_Value);
-                        }
-                    }
-
-                    for (const auto& sum : m_Combinations)
-                    {
-                        if (sum.first < m_amount && m_amount <= sum.first + coin->m_lowerTotal)
-                            newCombinations.push_back(sum.first + coin->m_coin.m_ID.m_Value);
-                    }
-
-                    for (const auto& sum : newCombinations)
-                    {
-                        auto it = m_Combinations.find(sum);
-                        if (it == m_Combinations.end())
-                        {
-                            m_Combinations[sum] = coin->m_coin.m_ID.m_Value;
-                        }
-                    }
-
-                    if (m_Combinations.find(m_amount) != m_Combinations.end())
-                        break;
-                }
-            }
-
-            void FindBestResult()
-            {
-                auto it = m_Combinations.lower_bound(m_amount);
-
-                if (it == m_Combinations.end())
-                {
-                    return;
-                }
-
-                m_result.first = it->first;
-
-                for (; it != m_Combinations.end() && it->second > 0; it = m_Combinations.find(it->first - it->second))
-                {
-                    auto i = m_intermediateResult.find(it->second);
-                    if (i == m_intermediateResult.end())
-                    {
-                        m_intermediateResult[it->second] = 1;
-                    }
-                    else
-                    {
-                        ++m_intermediateResult[it->second];
-                    }
-                }
-            }
-
-            void SelectCoins()
-            {
-                for (const auto& p : m_intermediateResult)
-                {
-                    auto it = find_if(m_coins.begin(), m_coins.end(), [amount = p.first](const CoinEx& c)
-                    {
-                        return c.m_coin.m_ID.m_Value == amount;
-                    });
-
-                    for (Amount i = 0; i < p.second; ++i, ++it)
-                    {
-                        m_result.second.push_back(it->m_coin);
-                    }
-                }
-            }
-
-            vector<CoinEx> m_coins;
-            Result m_result;
-            Amount m_amount;
-            map<Amount, Amount> m_Combinations;
-            map<Amount, Amount> m_intermediateResult;
-            Amount m_lowerBorder;
-        };
-
-        struct CoinSelector
-        {
-            CoinSelector(const std::vector<Coin>& coins)
-                : m_coins{ coins }
-                , m_it{coins.begin()}
-                , m_last{coins.cend()}
-                , m_empty{ 0 ,{} }
-            {
-
-            }
-
-            const pair<Amount, vector<Coin>>& select(Amount amount, Amount left)
-            {
-                if (left < amount || amount == 0)
-                {
-                    return m_empty;
-                }
-
-                if (amount == left)
-                {
-                    auto p = m_memory.insert({ { amount, left },{ amount, { m_it, m_last } } });
-                    return p.first->second;
-                }
-
-                if (auto it = m_memory.find({ amount, left }); it != m_memory.end())
-                {
-                    return it->second;
-                }
-
-                Amount coinAmount = m_it->m_ID.m_Value;
-                Amount newLeft = left - coinAmount;
-
-                ++m_it;
-                auto res1 = select(amount, newLeft);
-                auto res2 = select(amount - coinAmount, newLeft);
-                --m_it;
-                auto sum1 = res1.first;
-                auto sum2 = res2.first + coinAmount;
-
-                bool a = sum2 >= amount;
-                bool b = sum1 >= amount;
-                bool c = sum1 < sum2;
-
-                if ((a && b && c) || (!a && b))
-                {
-                    auto p = m_memory.insert({ { amount, left },{ sum1, move(res1.second) } });
-                    return p.first->second;
-                }
-                else if ((a && b && !c) || (a && !b))
-                {
-                    res2.second.push_back(*m_it);
-                    auto p = m_memory.insert({ { amount, left },{ sum2, move(res2.second) } });
-                    return p.first->second;
-                }
-                return m_empty;
-            }
-            const std::vector<Coin>& m_coins;
-            std::vector<Coin>::const_iterator m_it;
-            const std::vector<Coin>::const_iterator m_last;
-            unordered_map<pair<Amount, Amount>, pair<Amount, vector<Coin>>> m_memory;
-            pair<Amount, vector<Coin>> m_empty;
-        };
-
-        template<typename T>
-        void deserialize(T& value, ByteBuffer& blob)
-        {
-            if (!blob.empty())
-            {
-                Deserializer d;
-                d.reset(blob.data(), blob.size());
-                d & value;
-            }
-            else
-            {
-                ZeroObject(value);
-            }
-        }
-
-        void deserialize(ByteBuffer& value, ByteBuffer& blob)
-        {
-            value = blob;
-        }
-    }
-
-    namespace sqlite
-    {
-        struct Statement
-        {
-            Statement(const WalletDB* db, const char* sql, bool privateDB=false)
-                : _walletDB(nullptr)
-                , _db(privateDB ? db->m_PrivateDB : db->_db)
-                , _stm(nullptr)
-            {
-                int ret = sqlite3_prepare_v2(_db, sql, -1, &_stm, nullptr);
-                throwIfError(ret, _db);
-            }
-
-            Statement(WalletDB* db, const char* sql, bool privateDB = false)
-                : _walletDB(db)
-                , _db(privateDB ? db->m_PrivateDB : db->_db)
-                , _stm(nullptr)
-            {
-                int ret = sqlite3_prepare_v2(_db, sql, -1, &_stm, nullptr);
-                throwIfError(ret, _db);
-            }
-
-            void Reset()
-            {
-                sqlite3_clear_bindings(_stm);
-                sqlite3_reset(_stm);
-            }
-
-            void bind(int col, int val)
-            {
-                int ret = sqlite3_bind_int(_stm, col, val);
-                throwIfError(ret, _db);
-            }
-
-            void bind(int col, Key::Type val)
-            {
-                int ret = sqlite3_bind_int(_stm, col, val);
-                throwIfError(ret, _db);
-            }
-
-            void bind(int col, TxStatus val)
-            {
-                int ret = sqlite3_bind_int(_stm, col, static_cast<int>(val));
-                throwIfError(ret, _db);
-            }
-
-            void bind(int col, uint64_t val)
-            {
-                int ret = sqlite3_bind_int64(_stm, col, val);
-                throwIfError(ret, _db);
-            }
-
-            void bind(int col, uint32_t val)
-            {
-                int ret = sqlite3_bind_int(_stm, col, val);
-                throwIfError(ret, _db);
-            }
-
-            void bind(int col, const TxID& id)
-            {
-                bind(col, id.data(), id.size());
-            }
-
-            void bind(int col, const boost::optional<TxID>& id)
-            {
-                if (id.is_initialized())
-                {
-                    bind(col, *id);
-                }
-                else
-                {
-                    bind(col, nullptr, 0);
-                }
-            }
-
-            void bind(int col, const ECC::Hash::Value& hash)
-            {
-                bind(col, hash.m_pData, hash.nBytes);
-            }
-
-            void bind(int col, const WalletID& x)
-            {
-                bind(col, &x, sizeof(x));
-            }
-
-            void bind(int col, const io::Address& address)
-            {
-                bind(col, address.u64());
-            }
-
-            void bind(int col, const ByteBuffer& m)
-            {
-                bind(col, m.data(), m.size());
-            }
-
-            void bind(int col, const void* blob, size_t size)
-            {
-                if (size > numeric_limits<int32_t>::max())// 0x7fffffff
-                {
-                    throwIfError(SQLITE_TOOBIG, _db);
-                }
-                int ret = sqlite3_bind_blob(_stm, col, blob, static_cast<int>(size), nullptr);
-                throwIfError(ret, _db);
-            }
-
-            void bind(int col, const Block::SystemState::Full& s)
-            {
-                bind(col, &s, sizeof(s));
-            }
-
-            void bind(int col, const char* val)
-            {
-                int ret = sqlite3_bind_text(_stm, col, val, -1, nullptr);
-                throwIfError(ret, _db);
-            }
-
-            void bind(int col, const string& val) // utf-8
-            {
-                int ret = sqlite3_bind_text(_stm, col, val.data(), -1, nullptr);
-                throwIfError(ret, _db);
-            }
-
-            void bind(int col, wallet::TxParameterID val)
-            {
-                int ret = sqlite3_bind_int(_stm, col, static_cast<int>(val));
-                throwIfError(ret, _db);
-            }
-
-            bool step()
-            {
-                int n = _walletDB ? sqlite3_total_changes(_db) : 0;
-                int ret = sqlite3_step(_stm);
-                if (_walletDB && sqlite3_total_changes(_db) != n)
-                {
-                    _walletDB->onModified();
-                }
-                switch (ret)
-                {
-                case SQLITE_ROW: return true;   // has another row ready continue
-                case SQLITE_DONE: return false; // has finished executing stop;
-                default:
-                    throwIfError(ret, _db);
-                    return false; // and stop
-                }
-            }
-
-            void get(int col, uint64_t& val)
-            {
-                val = sqlite3_column_int64(_stm, col);
-            }
-
-            void get(int col, uint32_t& val)
-            {
-                val = sqlite3_column_int(_stm, col);
-            }
-
-            void get(int col, int& val)
-            {
-                val = sqlite3_column_int(_stm, col);
-            }
-
-            void get(int col, TxStatus& status)
-            {
-                status = static_cast<TxStatus>(sqlite3_column_int(_stm, col));
-            }
-
-            void get(int col, bool& val)
-            {
-                val = sqlite3_column_int(_stm, col) == 0 ? false : true;
-            }
-
-            void get(int col, TxID& id)
-            {
-                getBlobStrict(col, static_cast<void*>(id.data()), static_cast<int>(id.size()));
-            }
-
-            void get(int col, Block::SystemState::Full& s)
-            {
-                // read/write as a blob, skip serialization
-                getBlobStrict(col, &s, sizeof(s));
-            }
-
-            void get(int col, boost::optional<TxID>& id)
-            {
-                TxID val;
-                if (getBlobSafe(col, &val, sizeof(val)))
-                    id = val;
-            }
-
-            void get(int col, ECC::Hash::Value& hash)
-            {
-                getBlobStrict(col, hash.m_pData, hash.nBytes);
-            }
-
-            void get(int col, WalletID& x)
-            {
-                getBlobStrict(col, &x, sizeof(x));
-            }
-
-            void get(int col, io::Address& address)
-            {
-                uint64_t t = 0;;
-                get(col, t);
-                address = io::Address::from_u64(t);
-            }
-            void get(int col, ByteBuffer& b)
-            {
-                b.clear();
-
-                int size = sqlite3_column_bytes(_stm, col);
-                if (size > 0)
-                {
-                    b.resize(size);
-                    memcpy(&b.front(), sqlite3_column_blob(_stm, col), size);
-                }
-            }
-
-            bool getBlobSafe(int col, void* blob, int size)
-            {
-                if (sqlite3_column_bytes(_stm, col) != size)
-                    return false;
-
-                memcpy(blob, sqlite3_column_blob(_stm, col), size);
-                return true;
-            }
-
-            void getBlobStrict(int col, void* blob, int size)
-            {
-                if (!getBlobSafe(col, blob, size))
-                    throw std::runtime_error("wdb corruption");
-            }
-
-            void get(int col, Key::Type& type)
-            {
-                type = sqlite3_column_int(_stm, col);
-            }
-
-            void get(int col, string& str) // utf-8
-            {
-                int size = sqlite3_column_bytes(_stm, col);
-                if (size > 0)
-                {
-                    const unsigned char* data = sqlite3_column_text(_stm, col);
-                    str.assign(reinterpret_cast<const string::value_type*>(data));
-                }
-            }
-
-            const char* retrieveSQL()
-            {
-                return sqlite3_expanded_sql(_stm);
-            }
-
-            ~Statement()
-            {
-                sqlite3_finalize(_stm);
-            }
-        private:
-            WalletDB* _walletDB;
-            sqlite3 * _db;
-            sqlite3_stmt* _stm;
-        };
-
-        struct Transaction
-        {
-            Transaction(sqlite3* db)
-                : _db(db)
-                , _commited(false)
-                , _rollbacked(false)
-            {
-                begin();
-            }
-
-            ~Transaction()
-            {
-                if (!_commited && !_rollbacked)
-                    rollback();
-            }
-
-            void begin()
-            {
-                int ret = sqlite3_exec(_db, "BEGIN;", nullptr, nullptr, nullptr);
-                throwIfError(ret, _db);
-            }
-
-            bool commit()
-            {
-                int ret = sqlite3_exec(_db, "COMMIT;", nullptr, nullptr, nullptr);
-
-                _commited = (ret == SQLITE_OK);
-                return _commited;
-            }
-
-            void rollback()
-            {
-                int ret = sqlite3_exec(_db, "ROLLBACK;", nullptr, nullptr, nullptr);
-                throwIfError(ret, _db);
-
-                _rollbacked = true;
-            }
-        private:
-            sqlite3 * _db;
-            bool _commited;
-            bool _rollbacked;
-        };
-    }
-
-    namespace
-    {
-        const char* WalletSeed = "WalletSeed";
-        const char* Version = "Version";
-        const char* SystemStateIDName = "SystemStateID";
-        const char* LastUpdateTimeName = "LastUpdateTime";
-        const int BusyTimeoutMs = 5000;
-        const int DbVersion = 14;
-        const int DbVersion13 = 13;
-        const int DbVersion12 = 12;
-        const int DbVersion11 = 11;
-        const int DbVersion10 = 10;
-    }
-
-    Coin::Coin(Amount amount /* = 0 */, Key::Type keyType /* = Key::Type::Regular */)
-        : m_status{ Status::Unavailable }
-        , m_maturity{ MaxHeight }
-        , m_confirmHeight{ MaxHeight }
-        , m_spentHeight{ MaxHeight }
-        , m_sessionId(EmptyCoinSession)
-    {
-        ZeroObject(m_ID);
-        m_ID.m_Value = amount;
-        m_ID.m_Type = keyType;
-    }
-
-    bool Coin::isReward() const
-    {
-        switch (m_ID.m_Type)
-        {
-        case Key::Type::Coinbase:
-        case Key::Type::Comission:
-            return true;
-        default:
-            return false;
-        }
-    }
-
-    bool Coin::IsMaturityValid() const
-    {
-        switch (m_status)
-        {
-        case Unavailable:
-        case Incoming:
-            return false;
-
-        default:
-            return true;
-        }
-    }
-
-    Height Coin::get_Maturity() const
-    {
-        return IsMaturityValid() ? m_maturity : MaxHeight;
-    }
-
-    bool Coin::operator==(const Coin& other) const
-    {
-        return other.m_ID == m_ID;
-    }
-
-    bool Coin::operator!=(const Coin& other) const
-    {
-        return !(other == *this);
-    }
-
-    string Coin::toStringID() const
-    {
-        ID::Packed packed;
-        packed = m_ID;
-
-        return to_hex(&packed, sizeof(packed));
-    }
-
-    Amount Coin::getAmount() const
-    {
-        return m_ID.m_Value;
-    }
-
-    std::string Coin::getStatusString() const
-    {
-        static std::map<Status, std::string> Strings 
-        {
-            {Unavailable,   "unavailable"},
-            {Available,     "available"},
-            {Maturing,      "maturing"},
-            {Outgoing,      "outgoing"},
-            {Incoming,      "incoming"},
-            {Spent,         "spent"},
-        };
-
-        return Strings[m_status];
-    }
-
-    boost::optional<Coin::ID> Coin::FromString(const std::string& str)
-    {
-        bool isValid = false;
-        auto byteBuffer = from_hex(str, &isValid);
-        if (isValid && byteBuffer.size() <= sizeof(Coin::ID::Packed))
-        {
-            Coin::ID::Packed packed;
-            ZeroObject(packed);
-            uint8_t* p = reinterpret_cast<uint8_t*>(&packed) + sizeof(Coin::ID::Packed) - byteBuffer.size();
-            copy_n(byteBuffer.begin(), byteBuffer.size(), p);
-            Coin::ID id;
-            id = packed;
-            return id;
-        }
-        return boost::optional<Coin::ID>();
-    }
-
-    bool WalletDB::isInitialized(const string& path)
-    {
-#ifdef WIN32
-        return boost::filesystem::exists(Utf8toUtf16(path.c_str()));
-#else
-        return boost::filesystem::exists(path);
-#endif
-    }
-
-    namespace
-    {
-        void CreateStorageTable(sqlite3* db)
-        {
-            const char* req = "CREATE TABLE " STORAGE_NAME " (" ENUM_ALL_STORAGE_FIELDS(LIST_WITH_TYPES, COMMA, ) ");"
-                "CREATE UNIQUE INDEX CoinIndex ON " STORAGE_NAME "(" ENUM_STORAGE_ID(LIST, COMMA, )  ");"
-                "CREATE INDEX ConfirmIndex ON " STORAGE_NAME"(confirmHeight);";
-            int ret = sqlite3_exec(db, req, nullptr, nullptr, nullptr);
-            throwIfError(ret, db);
-        }
-
-        void CreateWalletMessageTable(sqlite3* db)
-        {
-            {
-                const char* req = "CREATE TABLE IF NOT EXISTS " WALLET_MESSAGE_NAME " (" ENUM_WALLET_MESSAGE_FIELDS(LIST_WITH_TYPES, COMMA, ) ");";
-                int ret = sqlite3_exec(db, req, nullptr, nullptr, nullptr);
-                throwIfError(ret, db);
-            }
-            {
-                const char* req = "CREATE TABLE IF NOT EXISTS " INCOMING_WALLET_MESSAGE_NAME " (" ENUM_INCOMING_WALLET_MESSAGE_FIELDS(LIST_WITH_TYPES, COMMA, ) ");";
-                int ret = sqlite3_exec(db, req, nullptr, nullptr, nullptr);
-                throwIfError(ret, db);
-            }
-        }
-
-        void CreatePrivateVariablesTable(sqlite3* db)
-        {
-            const char* req = "CREATE TABLE " PRIVATE_VARIABLES_NAME " (" ENUM_VARIABLES_FIELDS(LIST_WITH_TYPES, COMMA, ) ");";
-            int ret = sqlite3_exec(db, req, nullptr, nullptr, nullptr);
-            throwIfError(ret, db);
-        }
-    }
-
-    IWalletDB::Ptr WalletDB::init(const string& path, const SecString& password, const ECC::NoLeak<ECC::uintBig>& secretKey, io::Reactor::Ptr reactor, bool separateDBForPrivateData)
-    {
-        if (!isInitialized(path))
-        {
-            sqlite3* db = nullptr;
-            {
-                int ret = sqlite3_open_v2(path.c_str(), &db, SQLITE_OPEN_READWRITE | SQLITE_OPEN_NOMUTEX | SQLITE_OPEN_CREATE, nullptr);
-                throwIfError(ret, db);
-            }
-
-            sqlite3* sdb = db;
-
-            if (separateDBForPrivateData)
-            {
-                int ret = sqlite3_open_v2((path+".private").c_str(), &sdb, SQLITE_OPEN_READWRITE | SQLITE_OPEN_NOMUTEX | SQLITE_OPEN_CREATE, nullptr);
-                throwIfError(ret, sdb);
-                enterKey(sdb, password);
-            }
-
-            enterKey(db, password);
-            auto walletDB = make_shared<WalletDB>(db, secretKey, reactor, sdb);
-
-            CreateStorageTable(walletDB->_db);
-            CreateWalletMessageTable(walletDB->_db);
-            CreatePrivateVariablesTable(walletDB->m_PrivateDB);
-
-            {
-                const char* req = "CREATE TABLE " VARIABLES_NAME " (" ENUM_VARIABLES_FIELDS(LIST_WITH_TYPES, COMMA,) ");";
-                int ret = sqlite3_exec(walletDB->_db, req, nullptr, nullptr, nullptr);
-                throwIfError(ret, walletDB->_db);
-            }
-
-            {
-                const char* req = "CREATE TABLE " ADDRESSES_NAME " (" ENUM_ADDRESS_FIELDS(LIST_WITH_TYPES, COMMA, ) ") WITHOUT ROWID;";
-                int ret = sqlite3_exec(walletDB->_db, req, nullptr, nullptr, nullptr);
-                throwIfError(ret, walletDB->_db);
-            }
-
-            {
-                const char* req = "CREATE TABLE " TX_PARAMS_NAME " (" ENUM_TX_PARAMS_FIELDS(LIST_WITH_TYPES, COMMA, ) ", PRIMARY KEY (txID, paramID)) WITHOUT ROWID;";
-                int ret = sqlite3_exec(walletDB->_db, req, nullptr, nullptr, nullptr);
-                throwIfError(ret, walletDB->_db);
-            }
-
-            {
-                const char* req = "CREATE TABLE [" TblStates "] ("
-                    "[" TblStates_Height    "] INTEGER NOT NULL PRIMARY KEY,"
-                    "[" TblStates_Hdr        "] BLOB NOT NULL)";
-                int ret = sqlite3_exec(walletDB->_db, req, nullptr, nullptr, nullptr);
-                throwIfError(ret, walletDB->_db);
-            }
-
-            {
-                walletDB->setPrivateVarRaw(WalletSeed, &secretKey.V, sizeof(secretKey.V));
-                wallet::setVar(*walletDB, Version, DbVersion);
-            }
-
-            walletDB->flushDB();
-
-            return static_pointer_cast<IWalletDB>(walletDB);
-        }
-
-        LOG_ERROR() << path << " already exists.";
-
-        return Ptr();
-    }
-
-    IWalletDB::Ptr WalletDB::open(const string& path, const SecString& password, io::Reactor::Ptr reactor)
-    {
-        try
-        {
-            if (isInitialized(path))
-            {
-                sqlite3 *db = nullptr;
-                {
-                    int ret = sqlite3_open_v2(path.c_str(), &db, SQLITE_OPEN_READWRITE | SQLITE_OPEN_NOMUTEX, nullptr);
-                    throwIfError(ret, db);
-                }
-
-                sqlite3 *sdb = db;
-                string privatePath = path + ".private";
-                bool separateDBForPrivateData = isInitialized(privatePath);
-                if (separateDBForPrivateData)
-                {
-                    int ret = sqlite3_open_v2(privatePath.c_str(), &sdb, SQLITE_OPEN_READWRITE | SQLITE_OPEN_NOMUTEX, nullptr);
-                    throwIfError(ret, sdb);
-                    enterKey(sdb, password);
-                }
-
-                enterKey(db, password);
-                auto walletDB = make_shared<WalletDB>(db, reactor, sdb);
-                {
-                    int ret = sqlite3_busy_timeout(walletDB->_db, BusyTimeoutMs);
-                    throwIfError(ret, walletDB->_db);
-                }
-                {
-                    int version = 0;
-                    wallet::getVar(*walletDB, Version, version);
-
-                    switch (version)
-                    {
-                    case DbVersion10:
-                    case DbVersion11:
-                    case DbVersion12:
-                        {
-                            LOG_INFO() << "Converting DB from format 10-11";
-
-                            // storage table changes: removed [status], [createHeight], [lockedHeight], added [spentHeight]
-                            // sqlite doesn't support column removal. So instead we'll rename this table, select the data, and insert it to the new table
-                            //
-                            // The missing data, [spentHeight] - can only be deduced strictly if the UTXO has a reference to the spending tx. Otherwise we'll have to put a dummy spentHeight.
-                            // In case of a rollback there's a chance (albeit small) we won't notice the UTXO un-spent status. But in case of such a problem this should be fixed by the "UTXO rescan".
-
-                            {
-                                const char* req =
-                                    "ALTER TABLE " STORAGE_NAME " RENAME TO " STORAGE_NAME "_del;"
-                                    "DROP INDEX CoinIndex;"
-                                    "DROP INDEX ConfirmIndex;";
-
-                                int ret = sqlite3_exec(walletDB->_db, req, NULL, NULL, NULL);
-                                throwIfError(ret, walletDB->_db);
-                            }
-
-                            CreateStorageTable(walletDB->_db);
-
-                            {
-                                const char* req = "SELECT * FROM " STORAGE_NAME "_del;";
-                                
-                                for (sqlite::Statement stm(walletDB.get(), req);  stm.step(); )
-                                {
-                                    Coin coin;
-                                    stm.get(0, coin.m_ID.m_Type);
-                                    stm.get(1, coin.m_ID.m_SubIdx);
-                                    stm.get(2, coin.m_ID.m_Idx);
-                                    stm.get(3, coin.m_ID.m_Value);
-
-                                    uint32_t status = 0;
-                                    stm.get(4, status);
-
-                                    stm.get(5, coin.m_maturity);
-                                    // createHeight - skip
-                                    stm.get(7, coin.m_confirmHeight);
-                                    // lockedHeight - skip
-                                    stm.get(9, coin.m_createTxId);
-                                    stm.get(10, coin.m_spentTxId);
-                                    stm.get(11, coin.m_sessionId);
-
-                                    if (Coin::Status::Spent == static_cast<Coin::Status>(status))
-                                    {
-                                        // try to guess the spentHeight
-                                        coin.m_spentHeight = coin.m_maturity; // init guess
-
-                                        if (coin.m_spentTxId)
-                                            wallet::getTxParameter(*walletDB, coin.m_spentTxId.get(), wallet::TxParameterID::KernelProofHeight, coin.m_spentHeight);
-                                    }
-
-                                    walletDB->save(coin);
-                                }
-                            }
-
-                            {
-                                const char* req = "DROP TABLE " STORAGE_NAME "_del;";
-                                int ret = sqlite3_exec(walletDB->_db, req, NULL, NULL, NULL);
-                                throwIfError(ret, walletDB->_db);
-                            }
-                        }
-
-                        // no break;
-
-                    case DbVersion13:
-                        CreateWalletMessageTable(walletDB->_db);
-                        CreatePrivateVariablesTable(walletDB->m_PrivateDB);
-                        {
-                            ECC::NoLeak<ECC::Hash::Value> seed;
-                            if (!wallet::getVar(*walletDB, WalletSeed, seed.V))
-                            {
-                                assert(false && "there is no seed for walletDB");
-                                LOG_ERROR() << "there is no seed for walletDB";
-                                return Ptr();
-                            }
-                            {
-                                sqlite::Statement stm(walletDB.get(), "DELETE FROM " VARIABLES_NAME " WHERE name=?1;");
-                                stm.bind(1, WalletSeed);
-                                stm.step();
-                            }
-
-                            walletDB->setPrivateVarRaw(WalletSeed, &seed.V, sizeof(seed.V));
-                        }
-                        
-                        wallet::setVar(*walletDB, Version, DbVersion);
-                        // no break;
-
-                    case DbVersion:
-                        break; // ok
-
-                    default:
-                        {
-                            LOG_DEBUG() << "Invalid DB version: " << version << ". Expected: " << DbVersion;
-                            return Ptr();
-                        }
-                    }
-
-                    walletDB->flushDB();
-                }
-                {
-                    const char* req = "SELECT name FROM sqlite_master WHERE type='table' AND name='" STORAGE_NAME "';";
-                    int ret = sqlite3_exec(walletDB->_db, req, nullptr, nullptr, nullptr);
-                    if (ret != SQLITE_OK)
-                    {
-                        LOG_ERROR() << "Invalid DB or wrong password :(";
-                        return Ptr();
-                    }
-                }
-
-                {
-                    const char* req = "SELECT " STORAGE_FIELDS " FROM " STORAGE_NAME ";";
-                    int ret = sqlite3_exec(walletDB->_db, req, nullptr, nullptr, nullptr);
-                    if (ret != SQLITE_OK)
-                    {
-                        LOG_ERROR() << "Invalid DB format :(";
-                        return Ptr();
-                    }
-                }
-
-                {
-                    const char* req = "SELECT " VARIABLES_FIELDS " FROM " VARIABLES_NAME ";";
-                    int ret = sqlite3_exec(walletDB->_db, req, nullptr, nullptr, nullptr);
-                    if (ret != SQLITE_OK)
-                    {
-                        LOG_ERROR() << "Invalid DB format :(";
-                        return Ptr();
-                    }
-                }
-
-                {
-                    const char* req = "CREATE TABLE IF NOT EXISTS " TX_PARAMS_NAME " (" ENUM_TX_PARAMS_FIELDS(LIST_WITH_TYPES, COMMA, ) ", PRIMARY KEY (txID, paramID)) WITHOUT ROWID;";
-                    int ret = sqlite3_exec(walletDB->_db, req, NULL, NULL, NULL);
-                    throwIfError(ret, walletDB->_db);
-                }
-
-                ECC::NoLeak<ECC::Hash::Value> seed;
-                if (walletDB->getPrivateVarRaw(WalletSeed, &seed.V, sizeof(seed.V)))
-                {
-                    ECC::HKdf::Create(walletDB->m_pKdf, seed.V);
-                }
-
-                return static_pointer_cast<IWalletDB>(walletDB);
-            }
-
-            LOG_ERROR() << path << " not found, please init the wallet before.";
-        }
-        catch (const runtime_error&)
-        {
-
-        }
-
-        return Ptr();
-    }
-
-    WalletDB::WalletDB(sqlite3* db, io::Reactor::Ptr reactor, sqlite3* sdb)
-        : _db(db)
-        , m_PrivateDB(sdb)
-        , m_Reactor(reactor)
-        , m_IsFlushPending(false)
-        , m_DbTransaction(new sqlite::Transaction(_db))
-    {
-
-    }
-
-    WalletDB::WalletDB(sqlite3* db, const ECC::NoLeak<ECC::uintBig>& secretKey, io::Reactor::Ptr reactor, sqlite3* sdb)
-        : WalletDB(db, reactor, sdb)
-    {
-        ECC::HKdf::Create(m_pKdf, secretKey.V);
-    }
-
-    WalletDB::~WalletDB()
-    {
-        if (_db)
-        {
-            if (m_DbTransaction)
-            {
-                try
-                {
-                    m_DbTransaction->commit();
-                }
-                catch (const runtime_error& ex)
-                {
-                    LOG_ERROR() << "Wallet DB Commit failed: " << ex.what();
-                }
-            }
-            sqlite3_close_v2(_db);
-            _db = nullptr;
-        }
-    }
-
-    Key::IKdf::Ptr WalletDB::get_MasterKdf() const
-    {
-        return m_pKdf;
-    }
-
-    Key::IKdf::Ptr IWalletDB::get_ChildKdf(Key::Index iKdf) const
-    {
-        Key::IKdf::Ptr pMaster = get_MasterKdf();
-        if (!iKdf)
-            return pMaster; // by convention 0 is not a childd
-
-		uint32_t iScheme = iKdf >> 24;
-		if (2 == iScheme)
-			return pMaster; // workaround!
-
-        Key::IKdf::Ptr pRet;
-        ECC::HKdf::CreateChild(pRet, *pMaster, iKdf);
-        return pRet;
-    }
-
-    void IWalletDB::calcCommitment(ECC::Scalar::Native& sk, ECC::Point& comm, const Coin::ID& cid)
-    {
-        SwitchCommitment().Create(sk, comm, *get_ChildKdf(cid.m_SubIdx), cid);
-    }
-
-    vector<Coin> WalletDB::selectCoins(Amount amount)
-    {
-        vector<Coin> coins, coinsSel;
-        Block::SystemState::ID stateID = {};
-        getSystemStateID(stateID);
-
-        {
-            sqlite::Statement stm(this, "SELECT " STORAGE_FIELDS " FROM " STORAGE_NAME " WHERE maturity>=0 AND maturity<=?1 AND spentHeight<0 ORDER BY amount ASC");
-            stm.bind(1, stateID.m_Height);
-
-            while (stm.step())
-            {
-                auto& coin = coins.emplace_back();
-                int colIdx = 0;
-                ENUM_ALL_STORAGE_FIELDS(STM_GET_LIST, NOSEP, coin);
-
-                wallet::DeduceStatus(*this, coin, stateID.m_Height);
-                if (Coin::Status::Available != coin.m_status)
-                    coins.pop_back();
-                else
-                {
-                    if (coin.m_ID.m_Value >= amount)
-                        break;
-                }
-            }
-        }
-
-        CoinSelector3 csel(coins);
-        CoinSelector3::Result res = csel.Select(amount);
-
-        if (res.first >= amount)
-        {
-            coinsSel.reserve(res.second.size());
-
-            for (size_t j = 0; j < res.second.size(); j++)
-                coinsSel.push_back(std::move(coins[res.second[j]]));
-        }
-
-
-        return coinsSel;
-    }
-
-    std::vector<Coin> WalletDB::getCoinsCreatedByTx(const TxID& txId)
-    {
-        // select all coins for TxID
-        sqlite::Statement stm(this, "SELECT " STORAGE_FIELDS " FROM " STORAGE_NAME " WHERE createTxID=?1 ORDER BY amount DESC;");
-        stm.bind(1, txId);
-
-        vector<Coin> coins;
-
-        while (stm.step())
-        {
-            auto& coin = coins.emplace_back();
-            int colIdx = 0;
-            ENUM_ALL_STORAGE_FIELDS(STM_GET_LIST, NOSEP, coin);
-        }
-
-        return coins;
-    }
-
-    std::vector<Coin> WalletDB::getCoinsByTx(const TxID& txId)
-    {
-        sqlite::Statement stm(this, "SELECT " STORAGE_FIELDS " FROM " STORAGE_NAME " WHERE createTxID=?1 OR spentTxID=?1;");
-        stm.bind(1, txId);
-
-        vector<Coin> coins;
-
-        while (stm.step())
-        {
-            auto& coin = coins.emplace_back();
-            int colIdx = 0;
-            ENUM_ALL_STORAGE_FIELDS(STM_GET_LIST, NOSEP, coin);
-        }
-
-        return coins;
-    }
-
-    vector<Coin> WalletDB::getCoinsByID(const CoinIDList& ids)
-    {
-        vector<Coin> coins;
-        coins.reserve(ids.size());
-        struct DummyWrapper {
-                Coin::ID m_ID;
-        };
-
-        Block::SystemState::ID stateID = {};
-        getSystemStateID(stateID);
-
-        for (const auto& cid : ids)
-        {
-            const char* req = "SELECT * FROM " STORAGE_NAME STORAGE_WHERE_ID;
-            sqlite::Statement stm(this, req);
-
-            static_assert(sizeof(DummyWrapper) == sizeof(cid), "");
-            const DummyWrapper& wrp = reinterpret_cast<const DummyWrapper&>(cid);
-
-            int colIdx = 0;
-            STORAGE_BIND_ID(wrp);
-
-            if (stm.step())
-            {
-                Coin coin;
-                colIdx = 0;
-                ENUM_ALL_STORAGE_FIELDS(STM_GET_LIST, NOSEP, coin);
-                wallet::DeduceStatus(*this, coin, stateID.m_Height);
-                if (Coin::Status::Available == coin.m_status)
-                {
-                    coins.push_back(coin);
-                }
-            }
-        }
-        return coins;
-    }
-
-    void WalletDB::insertRaw(const Coin& coin)
-    {
-        const char* req = "INSERT INTO " STORAGE_NAME " (" ENUM_ALL_STORAGE_FIELDS(LIST, COMMA, ) ") VALUES(" ENUM_ALL_STORAGE_FIELDS(BIND_LIST, COMMA, ) ");";
-        sqlite::Statement stm(this, req);
-
-        int colIdx = 0;
-        ENUM_ALL_STORAGE_FIELDS(STM_BIND_LIST, NOSEP, coin);
-        stm.step();
-    }
-
-    void WalletDB::insertNew(Coin& coin)
-    {
-        Coin cDup;
-        cDup.m_ID = coin.m_ID;
-        while (find(cDup))
-            cDup.m_ID.m_Idx++;
-
-        coin.m_ID.m_Idx = cDup.m_ID.m_Idx;
-        insertRaw(coin);
-    }
-
-    bool WalletDB::updateRaw(const Coin& coin)
-    {
-        const char* req = "UPDATE " STORAGE_NAME " SET " ENUM_STORAGE_FIELDS(SET_LIST, COMMA, ) STORAGE_WHERE_ID  ";";
-        sqlite::Statement stm(this, req);
-
-        int colIdx = 0;
-        ENUM_STORAGE_FIELDS(STM_BIND_LIST, NOSEP, coin);
-        ENUM_STORAGE_ID(STM_BIND_LIST, NOSEP, coin);
-        stm.step();
-
-        return sqlite3_changes(_db) > 0;
-    }
-
-    void WalletDB::saveRaw(const Coin& coin)
-    {
-        if (!updateRaw(coin))
-            insertRaw(coin);
-    }
-
-    void WalletDB::store(Coin& coin)
-    {
-        coin.m_ID.m_Idx = get_RandomID();
-        insertNew(coin);
-        notifyCoinsChanged();
-    }
-
-    void WalletDB::store(std::vector<Coin>& coins)
-    {
-        if (coins.empty())
-            return;
-
-        uint64_t nKeyIndex = get_RandomID();
-        for (auto& coin : coins)
-        {
-            coin.m_ID.m_Idx = nKeyIndex;
-            insertNew(coin);
-            nKeyIndex = coin.m_ID.m_Idx + 1;
-        }
-        notifyCoinsChanged();
-    }
-
-    void WalletDB::save(const Coin& coin)
-    {
-        saveRaw(coin);
-        notifyCoinsChanged();
-    }
-
-    void WalletDB::save(const vector<Coin>& coins)
-    {
-        if (coins.empty())
-            return;
-
-        for (auto& coin : coins)
-        {
-            saveRaw(coin);
-        }
-
-        notifyCoinsChanged();
-    }
-
-    uint64_t WalletDB::get_RandomID()
-    {
-        uintBigFor<uint64_t>::Type val;
-        ECC::GenRandom(val);
-
-        uint64_t ret;
-        val.Export(ret);
-        return ret;
-    }
-
-    uint64_t WalletDB::AllocateKidRange(uint64_t nCount)
-    {
-        // a bit akward, but ok
-        static const char szName[] = "LastKid";
-
-        uint64_t nLast;
-        uintBigFor<uint64_t>::Type var;
-
-        if (wallet::getVar(*this, szName, var))
-        {
-            var.Export(nLast);
-        }
-        else
-        {
-            nLast = getTimestamp(); // by default initialize by current time X1M (1sec resolution) to prevent collisions after reinitialization. Should be ok if creating less than 1M keys / sec average
-            nLast *= 1000000;
-        }
-
-        var = nLast + nCount;
-        wallet::setVar(*this, szName, var);
-
-        return nLast;
-    }
-
-    void WalletDB::remove(const vector<Coin::ID>& coins)
-    {
-        if (coins.size())
-        {
-            for (const auto& cid : coins)
-                removeImpl(cid);
-
-            notifyCoinsChanged();
-        }
-    }
-
-    void WalletDB::removeImpl(const Coin::ID& cid)
-    {
-        const char* req = "DELETE FROM " STORAGE_NAME STORAGE_WHERE_ID;
-        sqlite::Statement stm(this, req);
-
-        struct DummyWrapper {
-            Coin::ID m_ID;
-        };
-
-        static_assert(sizeof(DummyWrapper) == sizeof(cid), "");
-        const DummyWrapper& wrp = reinterpret_cast<const DummyWrapper&>(cid);
-
-        int colIdx = 0;
-        STORAGE_BIND_ID(wrp)
-
-        stm.step();
-    }
-
-    void WalletDB::remove(const Coin::ID& cid)
-    {
-        removeImpl(cid);
-        notifyCoinsChanged();
-    }
-
-    void WalletDB::clear()
-    {
-        {
-            sqlite::Statement stm(this, "DELETE FROM " STORAGE_NAME ";");
-            stm.step();
-            notifyCoinsChanged();
-        }
-    }
-
-    bool WalletDB::find(Coin& coin)
-    {
-        const char* req = "SELECT " ENUM_STORAGE_FIELDS(LIST, COMMA, ) " FROM " STORAGE_NAME STORAGE_WHERE_ID;
-        sqlite::Statement stm(this, req);
-
-        int colIdx = 0;
-        STORAGE_BIND_ID(coin)
-
-        if (!stm.step())
-            return false;
-
-        colIdx = 0;
-        ENUM_STORAGE_FIELDS(STM_GET_LIST, NOSEP, coin);
-
-        wallet::DeduceStatus(*this, coin, getCurrentHeight());
-
-        return true;
-    }
-
-    void WalletDB::visit(function<bool(const Coin& coin)> func)
-    {
-        const char* req = "SELECT " STORAGE_FIELDS " FROM " STORAGE_NAME " ORDER BY ROWID;";
-        sqlite::Statement stm(this, req);
-
-        Height h = getCurrentHeight();
-
-        while (stm.step())
-        {
-            Coin coin;
-
-            int colIdx = 0;
-            ENUM_ALL_STORAGE_FIELDS(STM_GET_LIST, NOSEP, coin);
-
-            wallet::DeduceStatus(*this, coin, h);
-
-            if (!func(coin))
-                break;
-        }
-    }
-
-    void WalletDB::setVarRaw(const char* name, const void* data, size_t size)
-    {
-        const char* req = "INSERT or REPLACE INTO " VARIABLES_NAME " (" VARIABLES_FIELDS ") VALUES(?1, ?2);";
-
-        sqlite::Statement stm(this, req);
-
-        stm.bind(1, name);
-        stm.bind(2, data, size);
-
-        stm.step();
-    }
-
-    bool WalletDB::getVarRaw(const char* name, void* data, int size) const
-    {
-        const char* req = "SELECT value FROM " VARIABLES_NAME " WHERE name=?1;";
-
-        sqlite::Statement stm(this, req);
-        stm.bind(1, name);
-
-        return
-            stm.step() &&
-            stm.getBlobSafe(0, data, size);
-    }
-
-    void WalletDB::setPrivateVarRaw(const char* name, const void* data, size_t size)
-    {
-        const char* req = "INSERT or REPLACE INTO " PRIVATE_VARIABLES_NAME " (" VARIABLES_FIELDS ") VALUES(?1, ?2);";
-
-        sqlite::Statement stm(this, req, true);
-
-        stm.bind(1, name);
-        stm.bind(2, data, size);
-
-        stm.step();
-    }
-
-    bool WalletDB::getPrivateVarRaw(const char* name, void* data, int size) const
-    {
-        {
-            sqlite::Statement stm(this, "SELECT name FROM sqlite_master WHERE type = 'table' AND name = '" PRIVATE_VARIABLES_NAME "';", true);
-            if (!stm.step())
-            {
-                return false; // public database
-            }
-        }
-        
-        {
-            const char* req = "SELECT value FROM " PRIVATE_VARIABLES_NAME " WHERE name=?1;";
-
-            sqlite::Statement stm(this, req, true);
-            stm.bind(1, name);
-
-            return stm.step() && stm.getBlobSafe(0, data, size);
-        }
-    }
-
-    bool WalletDB::getBlob(const char* name, ByteBuffer& var) const
-    {
-        const char* req = "SELECT value FROM " VARIABLES_NAME " WHERE name=?1;";
-
-        sqlite::Statement stm(this, req);
-        stm.bind(1, name);
-        if (stm.step())
-        {
-            stm.get(0, var);
-            return true;
-        }
-        return false;
-    }
-
-    Timestamp WalletDB::getLastUpdateTime() const
-    {
-        Timestamp timestamp = {};
-        
-        if (wallet::getVar(*this, LastUpdateTimeName, timestamp))
-        {
-            return timestamp;
-        }
-        return 0;
-    }
-
-    void WalletDB::setSystemStateID(const Block::SystemState::ID& stateID)
-    {
-        wallet::setVar(*this, SystemStateIDName, stateID);
-        wallet::setVar(*this, LastUpdateTimeName, getTimestamp());
-        notifySystemStateChanged();
-    }
-
-    bool WalletDB::getSystemStateID(Block::SystemState::ID& stateID) const
-    {
-        return wallet::getVar(*this, SystemStateIDName, stateID);
-    }
-
-    Height WalletDB::getCurrentHeight() const
-    {
-        Block::SystemState::ID id = {};
-        if (getSystemStateID(id))
-        {
-            return id.m_Height;
-        }
-        return 0;
-    }
-
-    void WalletDB::rollbackConfirmedUtxo(Height minHeight)
-    {
-        // Transactions
-        {
-            vector<TxID> rollbackedTransaction;
-            {
-                const char* req = "SELECT * FROM " TX_PARAMS_NAME " WHERE paramID = ?1 ;";
-                sqlite::Statement stm(this, req);
-                stm.bind(1, wallet::TxParameterID::KernelProofHeight);
-                while (stm.step())
-                {
-                    TxID txID = { {0} };
-                    stm.get(0, txID);
-                    Height kernelHeight = 0;
-                    if (wallet::getTxParameter(*this, txID, wallet::TxParameterID::KernelProofHeight, kernelHeight) && kernelHeight > minHeight)
-                    {
-                        rollbackedTransaction.push_back(txID);
-                    }
-                }
-            }
-            for (auto& tx : rollbackedTransaction)
-            {
-                wallet::setTxParameter(*this, tx, wallet::TxParameterID::Status, TxStatus::Registering, true);
-                wallet::setTxParameter(*this, tx, wallet::TxParameterID::KernelProofHeight, Height(0), false);
-                wallet::setTxParameter(*this, tx, wallet::TxParameterID::KernelUnconfirmedHeight, Height(0), false);
-            }
-        }
-
-        // UTXOs
-        {
-            const char* req = "UPDATE " STORAGE_NAME " SET confirmHeight=?1 WHERE confirmHeight > ?2;";
-            sqlite::Statement stm(this, req);
-            stm.bind(1, MaxHeight);
-            stm.bind(2, minHeight);
-            stm.step();
-        }
-
-        {
-            const char* req = "UPDATE " STORAGE_NAME " SET spentHeight=?1 WHERE spentHeight > ?2;";
-            sqlite::Statement stm(this, req);
-            stm.bind(1, MaxHeight);
-            stm.bind(2, minHeight);
-            stm.step();
-        }
-
-        notifyCoinsChanged();
-    }
-
-    vector<TxDescription> WalletDB::getTxHistory(uint64_t start, int count)
-    {
-        // TODO this is temporary solution
-        int txCount = 0;
-        {
-            sqlite::Statement stm(this, "SELECT COUNT(DISTINCT txID) FROM " TX_PARAMS_NAME " ;");
-            stm.step();
-            stm.get(0, txCount);
-        }
-        
-        vector<TxDescription> res;
-        if (txCount > 0)
-        {
-            res.reserve(static_cast<size_t>(min(txCount, count)));
-            const char* req = "SELECT DISTINCT txID FROM " TX_PARAMS_NAME " LIMIT ?1 OFFSET ?2 ;";
-
-            sqlite::Statement stm(this, req);
-            stm.bind(1, count);
-            stm.bind(2, start);
-
-            while (stm.step())
-            {
-                TxID txID;
-                stm.get(0, txID);
-                auto t = getTx(txID);
-                if (t.is_initialized())
-                {
-                    res.emplace_back(*t);
-                }
-            }
-            sort(res.begin(), res.end(), [](const auto& left, const auto& right) {return left.m_createTime > right.m_createTime; });
-        }
-
-        return res;
-    }
-
-    boost::optional<TxDescription> WalletDB::getTx(const TxID& txId)
-    {
-        const char* req = "SELECT * FROM " TX_PARAMS_NAME " WHERE txID=?1;";
-        sqlite::Statement stm(this, req);
-        stm.bind(1, txId);
-
-        TxDescription txDescription;
-        txDescription.m_txId = txId;
-
-        const std::set<wallet::TxParameterID> mandatoryParams{ wallet::TxParameterID::Amount, wallet::TxParameterID::Fee,
-            wallet::TxParameterID::PeerID,
-            wallet::TxParameterID::MyID, wallet::TxParameterID::CreateTime,
-            wallet::TxParameterID::IsSender };
-        std::set<wallet::TxParameterID> gottenParams;
-
-        while (stm.step())
-        {
-            TxParameter parameter = {};
-            int colIdx = 0;
-            ENUM_TX_PARAMS_FIELDS(STM_GET_LIST, NOSEP, parameter);
-
-            gottenParams.emplace(static_cast<wallet::TxParameterID>(parameter.m_paramID));
-
-            switch (static_cast<wallet::TxParameterID>(parameter.m_paramID))
-            {
-            case wallet::TxParameterID::Amount:
-                deserialize(txDescription.m_amount, parameter.m_value);
-                break;
-            case wallet::TxParameterID::Fee:
-                deserialize(txDescription.m_fee, parameter.m_value);
-                break;
-            case wallet::TxParameterID::MinHeight:
-                deserialize(txDescription.m_minHeight, parameter.m_value);
-                break;
-            case wallet::TxParameterID::PeerID:
-                deserialize(txDescription.m_peerId, parameter.m_value);
-                break;
-            case wallet::TxParameterID::MyID:
-                deserialize(txDescription.m_myId, parameter.m_value);
-                break;
-            case wallet::TxParameterID::CreateTime:
-                deserialize(txDescription.m_createTime, parameter.m_value);
-                break;
-            case wallet::TxParameterID::IsSender:
-                deserialize(txDescription.m_sender, parameter.m_value);
-                break;
-            case wallet::TxParameterID::Message:
-                deserialize(txDescription.m_message, parameter.m_value);
-                break;
-            case wallet::TxParameterID::Change:
-                deserialize(txDescription.m_change, parameter.m_value);
-                break;
-            case wallet::TxParameterID::ModifyTime:
-                deserialize(txDescription.m_modifyTime, parameter.m_value);
-                break;
-            case wallet::TxParameterID::Status:
-                deserialize(txDescription.m_status, parameter.m_value);
-                break;
-            case wallet::TxParameterID::KernelID:
-                deserialize(txDescription.m_kernelID, parameter.m_value);
-                break;
-            case wallet::TxParameterID::FailureReason:
-                deserialize(txDescription.m_failureReason, parameter.m_value);
-                break;
-            case wallet::TxParameterID::IsSelfTx:
-                deserialize(txDescription.m_selfTx, parameter.m_value);
-                break;
-            default:
-                break; // suppress warning
-            }
-        }
-
-        if (std::includes(gottenParams.begin(), gottenParams.end(), mandatoryParams.begin(), mandatoryParams.end()))
-        {
-            return txDescription;
-        }
-
-        return boost::optional<TxDescription>{};
-    }
-
-    void WalletDB::saveTx(const TxDescription& p)
-    {
-        ChangeAction action = ChangeAction::Added;
-
-        wallet::setTxParameter(*this, p.m_txId, wallet::TxParameterID::Amount, p.m_amount, false);
-        wallet::setTxParameter(*this, p.m_txId, wallet::TxParameterID::Fee, p.m_fee, false);
-        wallet::setTxParameter(*this, p.m_txId, wallet::TxParameterID::Change, p.m_change, false);
-        if (p.m_minHeight)
-        {
-            wallet::setTxParameter(*this, p.m_txId, wallet::TxParameterID::MinHeight, p.m_minHeight, false);
-        }
-        wallet::setTxParameter(*this, p.m_txId, wallet::TxParameterID::PeerID, p.m_peerId, false);
-        wallet::setTxParameter(*this, p.m_txId, wallet::TxParameterID::MyID, p.m_myId, false);
-        wallet::setTxParameter(*this, p.m_txId, wallet::TxParameterID::Message, p.m_message, false);
-        wallet::setTxParameter(*this, p.m_txId, wallet::TxParameterID::CreateTime, p.m_createTime, false);
-        wallet::setTxParameter(*this, p.m_txId, wallet::TxParameterID::ModifyTime, p.m_modifyTime, false);
-        wallet::setTxParameter(*this, p.m_txId, wallet::TxParameterID::IsSender, p.m_sender, false);
-        wallet::setTxParameter(*this, p.m_txId, wallet::TxParameterID::Status, p.m_status, false);
-        wallet::setTxParameter(*this, p.m_txId, wallet::TxParameterID::IsSelfTx, p.m_selfTx, false);
-
-        // notify only when full TX saved
-        notifyTransactionChanged(action, {p});
-    }
-
-    void WalletDB::deleteTx(const TxID& txId)
-    {
-        auto tx = getTx(txId);
-        if (tx.is_initialized())
-        {
-            const char* req = "DELETE FROM " TX_PARAMS_NAME " WHERE txID=?1 AND paramID!=?2;";
-            sqlite::Statement stm(this, req);
-
-            stm.bind(1, txId);
-            stm.bind(2, wallet::TxParameterID::TransactionType);
-
-            stm.step();
-            deleteParametersFromCache(txId);
-            notifyTransactionChanged(ChangeAction::Removed, { *tx });
-        }
-    }
-
-    void WalletDB::rollbackTx(const TxID& txId)
-    {
-        {
-            const char* req = "UPDATE " STORAGE_NAME " SET spentTxId=NULL WHERE spentTxId=?1;";
-            sqlite::Statement stm(this, req);
-            stm.bind(1, txId);
-            stm.step();
-        }
-        {
-            const char* req = "DELETE FROM " STORAGE_NAME " WHERE createTxId=?1 AND confirmHeight=?2;";
-            sqlite::Statement stm(this, req);
-            stm.bind(1, txId);
-            stm.bind(2, MaxHeight);
-            stm.step();
-        }
-        notifyCoinsChanged();
-    }
-
-    std::vector<WalletAddress> WalletDB::getAddresses(bool own) const
-    {
-        vector<WalletAddress> res;
-        const char* req = "SELECT * FROM " ADDRESSES_NAME " ORDER BY createTime DESC;";
-        sqlite::Statement stm(this, req);
-
-        while (stm.step())
-        {
-            auto& a = res.emplace_back();
-            int colIdx = 0;
-            ENUM_ADDRESS_FIELDS(STM_GET_LIST, NOSEP, a);
-
-            if ((!a.m_OwnID) == own)
-                res.pop_back(); // akward, but ok
-        }
-        return res;
-    }
-
-    void WalletDB::saveAddress(const WalletAddress& address)
-    {
-        ChangeAction action = ChangeAction::Added;
-        {
-            const char* selectReq = "SELECT * FROM " ADDRESSES_NAME " WHERE walletID=?1;";
-            sqlite::Statement stm2(this, selectReq);
-            stm2.bind(1, address.m_walletID);
-
-            if (stm2.step())
-            {
-                const char* updateReq = "UPDATE " ADDRESSES_NAME " SET label=?2, category=?3, duration=?4, createTime=?5 WHERE walletID=?1;";
-                sqlite::Statement stm(this, updateReq);
-
-                stm.bind(1, address.m_walletID);
-                stm.bind(2, address.m_label);
-                stm.bind(3, address.m_category);
-                stm.bind(4, address.m_duration);
-                stm.bind(5, address.m_createTime);
-                stm.step();
-
-                action = ChangeAction::Updated;
-            }
-            else
-            {
-                const char* insertReq = "INSERT INTO " ADDRESSES_NAME " (" ENUM_ADDRESS_FIELDS(LIST, COMMA, ) ") VALUES(" ENUM_ADDRESS_FIELDS(BIND_LIST, COMMA, ) ");";
-                sqlite::Statement stm(this, insertReq);
-                int colIdx = 0;
-                ENUM_ADDRESS_FIELDS(STM_BIND_LIST, NOSEP, address);
-                stm.step();
-            }
-        }
-
-        insertAddressToCache(address.m_walletID, address);
-        notifyAddressChanged(action, { address });
-    }
-
-    void WalletDB::setExpirationForAllAddresses(uint64_t expiration)
-    {
-        vector<WalletAddress> changedItems;
-        {
-            const char* req = "SELECT * FROM " ADDRESSES_NAME " WHERE OwnID != 0;";
-            sqlite::Statement stm(this, req);
-            while (stm.step())
-            {
-                auto& a = changedItems.emplace_back();
-                int colIdx = 0;
-                ENUM_ADDRESS_FIELDS(STM_GET_LIST, NOSEP, a);
-            }
-        }
-        {
-            const char* updateReq = "UPDATE " ADDRESSES_NAME " SET duration = ?1 WHERE OwnID != 0;";
-            sqlite::Statement stm(this, updateReq);
-
-            stm.bind(1, expiration);
-
-            stm.step();
-        }
-        notifyAddressChanged(ChangeAction::Updated, changedItems);
-    }
-
-    boost::optional<WalletAddress> WalletDB::getAddress(const WalletID& id) const
-    {
-        if (auto it = m_AddressesCache.find(id); it != m_AddressesCache.end())
-        {
-            return it->second;
-        }
-        const char* req = "SELECT * FROM " ADDRESSES_NAME " WHERE walletID=?1;";
-        sqlite::Statement stm(this, req);
-
-        stm.bind(1, id);
-
-        if (stm.step())
-        {
-            WalletAddress address = {};
-            int colIdx = 0;
-            ENUM_ADDRESS_FIELDS(STM_GET_LIST, NOSEP, address);
-            insertAddressToCache(id, address);
-            return address;
-        }
-        insertAddressToCache(id, boost::optional<WalletAddress>());
-        return boost::optional<WalletAddress>();
-    }
-
-    void WalletDB::insertAddressToCache(const WalletID& id, const boost::optional<WalletAddress>& address) const
-    {
-        m_AddressesCache[id] = address;
-    }
-
-    void WalletDB::deleteAddressFromCache(const WalletID& id)
-    {
-        m_AddressesCache.erase(id);
-    }
-
-    void WalletDB::deleteAddress(const WalletID& id)
-    {
-        auto address = getAddress(id);
-        if (address)
-        {
-            const char* req = "DELETE FROM " ADDRESSES_NAME " WHERE walletID=?1;";
-            sqlite::Statement stm(this, req);
-
-            stm.bind(1, id);
-
-            stm.step();
-
-            deleteAddressFromCache(id);
-
-            notifyAddressChanged(ChangeAction::Removed, {*address});
-        }
-    }
-
-
-    void WalletDB::subscribe(IWalletDbObserver* observer)
-    {
-        assert(std::find(m_subscribers.begin(), m_subscribers.end(), observer) == m_subscribers.end());
-
-        m_subscribers.push_back(observer);
-    }
-
-    void WalletDB::unsubscribe(IWalletDbObserver* observer)
-    {
-        auto it = std::find(m_subscribers.begin(), m_subscribers.end(), observer);
-
-        assert(it != m_subscribers.end());
-
-        m_subscribers.erase(it);
-    }
-
-    void WalletDB::changePassword(const SecString& password)
-    {
-        int ret = sqlite3_rekey(_db, password.data(), static_cast<int>(password.size()));
-        throwIfError(ret, _db);
-    }
-
-    bool WalletDB::setTxParameter(const TxID& txID, wallet::TxParameterID paramID, const ByteBuffer& blob, bool shouldNotifyAboutChanges)
-    {
-        if (auto it = m_TxParametersCache.find(txID); it != m_TxParametersCache.end())
-        {
-            if (auto pit = it->second.find(paramID); pit != it->second.end())
-            {
-                if (pit->second && blob == *(pit->second))
-                {
-                    return false;
-                }
-            }
-        }
-
-        bool hasTx = getTx(txID).is_initialized();
-        {
-            sqlite::Statement stm(this, "SELECT * FROM " TX_PARAMS_NAME " WHERE txID=?1 AND paramID=?2;");
-
-            stm.bind(1, txID);
-            stm.bind(2, paramID);
-            if (stm.step())
-            {
-                // already set
-                if (paramID < wallet::TxParameterID::PrivateFirstParam)
-                {
-                    return false;
-                }
-
-                sqlite::Statement stm2(this, "UPDATE " TX_PARAMS_NAME  " SET value = ?3 WHERE txID = ?1 AND paramID = ?2;");
-                stm2.bind(1, txID);
-                stm2.bind(2, paramID);
-                stm2.bind(3, blob);
-                stm2.step();
-                if (shouldNotifyAboutChanges)
-                {
-                    auto tx = getTx(txID);
-                    if (tx.is_initialized())
-                    {
-                        notifyTransactionChanged(ChangeAction::Updated, { *tx });
-                    }
-                }
-                insertParameterToCache(txID, paramID, blob);
-                return true;
-            }
-        }
-        
-        sqlite::Statement stm(this, "INSERT INTO " TX_PARAMS_NAME " (" ENUM_TX_PARAMS_FIELDS(LIST, COMMA, ) ") VALUES(" ENUM_TX_PARAMS_FIELDS(BIND_LIST, COMMA, ) ");");
-        TxParameter parameter;
-        parameter.m_txID = txID;
-        parameter.m_paramID = static_cast<int>(paramID);
-        parameter.m_value = blob;
-        int colIdx = 0;
-        ENUM_TX_PARAMS_FIELDS(STM_BIND_LIST, NOSEP, parameter);
-        stm.step();
-        if (shouldNotifyAboutChanges)
-        {
-            auto tx = getTx(txID);
-            if (tx.is_initialized())
-            {
-                notifyTransactionChanged(hasTx ? ChangeAction::Updated : ChangeAction::Added, { *tx });
-            }
-        }
-        insertParameterToCache(txID, paramID, blob);
-        return true;
-    }
-
-    bool WalletDB::getTxParameter(const TxID& txID, wallet::TxParameterID paramID, ByteBuffer& blob) const
-    {
-        if (auto it = m_TxParametersCache.find(txID); it != m_TxParametersCache.end())
-        {
-            if (auto pit = it->second.find(paramID); pit != it->second.end())
-            {
-                if (pit->second)
-                {
-                    blob = *(pit->second);
-                    return true;
-                }
-                return false;
-            }
-        }
-
-        sqlite::Statement stm(this, "SELECT * FROM " TX_PARAMS_NAME " WHERE txID=?1 AND paramID=?2;");
-
-        stm.bind(1, txID);
-        stm.bind(2, paramID);
-
-        if (stm.step())
-        {
-            TxParameter parameter = {};
-            int colIdx = 0;
-            ENUM_TX_PARAMS_FIELDS(STM_GET_LIST, NOSEP, parameter);
-            blob = move(parameter.m_value);
-            insertParameterToCache(txID, paramID, blob);
-            return true;
-        }
-        insertParameterToCache(txID, paramID, boost::optional<ByteBuffer>());
-        return false;
-    }
-
-    void WalletDB::insertParameterToCache(const TxID& txID, wallet::TxParameterID paramID, const boost::optional<ByteBuffer>& blob) const
-    {
-        m_TxParametersCache[txID][paramID] = blob;
-    }
-
-    void WalletDB::deleteParametersFromCache(const TxID& txID)
-    {
-        m_TxParametersCache.erase(txID);
-    }
-
-    void WalletDB::flushDB()
-    {
-        if (m_IsFlushPending)
-        {
-            assert(m_FlushTimer);
-            m_FlushTimer->cancel();
-            onFlushTimer();
-        }
-    }
-
-    void WalletDB::onModified()
-    {
-        if (!m_IsFlushPending)
-        {
-            if (!m_FlushTimer)
-            {
-                m_FlushTimer = io::Timer::create(*m_Reactor);
-            }
-            m_FlushTimer->start(50, false, BIND_THIS_MEMFN(onFlushTimer));
-            m_IsFlushPending = true;
-        }
-    }
-
-    void WalletDB::onFlushTimer()
-    {
-        m_IsFlushPending = false;
-        if (m_DbTransaction)
-        {
-            m_DbTransaction->commit();
-            m_DbTransaction.reset(new sqlite::Transaction(_db));
-        }
-    }
-
-    void WalletDB::notifyCoinsChanged()
-    {
-        for (auto sub : m_subscribers) sub->onCoinsChanged();
-    }
-
-    void WalletDB::notifyTransactionChanged(ChangeAction action, vector<TxDescription>&& items)
-    {
-        for (auto sub : m_subscribers)
-        {
-            sub->onTransactionChanged(action, move(items));
-        }
-    }
-
-    void WalletDB::notifySystemStateChanged()
-    {
-        for (auto sub : m_subscribers) sub->onSystemStateChanged();
-    }
-
-    void WalletDB::notifyAddressChanged(ChangeAction action, const vector<WalletAddress>& items)
-    {
-        for (auto sub : m_subscribers)
-        {
-            sub->onAddressChanged(action, items);
-        }
-    }
-
-    Block::SystemState::IHistory& WalletDB::get_History()
-    {
-        return m_History;
-    }
-
-    void WalletDB::ShrinkHistory()
-    {
-        Block::SystemState::Full s;
-        if (m_History.get_Tip(s))
-        {
-            const Height hMaxBacklog = Rules::get().Macroblock.MaxRollback * 2; // can actually be more
-
-            if (s.m_Height > hMaxBacklog)
-            {
-                const char* req = "DELETE FROM " TblStates " WHERE " TblStates_Height "<=?";
-                sqlite::Statement stm(this, req);
-                stm.bind(1, s.m_Height - hMaxBacklog);
-                stm.step();
-
-            }
-        }
-    }
-
-    Amount WalletDB::getTransferredByTx(TxStatus status, bool isSender) const
-    {
-        const char* req = "SELECT value FROM " TX_PARAMS_NAME " WHERE paramID = ?5 AND txID IN (SELECT txID FROM " TX_PARAMS_NAME " WHERE paramID= ?1 AND value = ?2 AND txID IN (SELECT txID FROM " TX_PARAMS_NAME " WHERE paramID= ?3 AND value = ?4 ));";
-
-        sqlite::Statement stm(this, req);
-        ByteBuffer blobStatus = wallet::toByteBuffer(status);
-        ByteBuffer blobIsSender = wallet::toByteBuffer(isSender);
-
-        stm.bind(1, wallet::TxParameterID::Status);
-        stm.bind(2, blobStatus);
-        stm.bind(3, wallet::TxParameterID::IsSender);
-        stm.bind(4, blobIsSender);
-        stm.bind(5, wallet::TxParameterID::Amount);
-
-        Amount totalAmount = 0;
-
-        while (stm.step())
-        {
-            ByteBuffer blob;
-            stm.get(0, blob);
-            Amount amount = 0;
-            deserialize(amount, blob);
-            totalAmount += amount;
-        }
-
-        return totalAmount;
-    }
-
-    bool WalletDB::lock(const CoinIDList& list, uint64_t session)
-    {
-        auto coins = getCoinsByID(list);
-        for (auto& coin : coins)
-        {
-            if (coin.m_sessionId == 0)
-            {
-                coin.m_sessionId = session;
-            }
-            else
-            {
-                // error, coin already locked
-                return false;
-            }
-        }
-
-        save(coins);
-
-        return !coins.empty();
-    }
-
-    bool WalletDB::unlock(uint64_t session)
-    {
-        const char* req = "UPDATE " STORAGE_NAME " SET sessionId=0 WHERE sessionId=?1;";
-        sqlite::Statement stm(this, req);
-
-        stm.bind(1, session);
-
-        stm.step();
-
-        return sqlite3_changes(_db) > 0;
-    }
-
-    CoinIDList WalletDB::getLocked(uint64_t session) const
-    {
-        const char* req = "SELECT " STORAGE_FIELDS " FROM " STORAGE_NAME " WHERE sessionId=?1;";
-        sqlite::Statement stm(this, req);
-
-        stm.bind(1, session);
-
-        CoinIDList list;
-
-        while (stm.step())
-        {
-            Coin coin;
-
-            int colIdx = 0;
-            ENUM_ALL_STORAGE_FIELDS(STM_GET_LIST, NOSEP, coin);
-
-            list.push_back(coin.m_ID);
-        }
-
-        return list;
-    }
-
-    std::vector<WalletMessage> WalletDB::getWalletMessages() const
-    {
-        std::vector<WalletMessage> messages;
-        sqlite::Statement stm(this, "SELECT * FROM " WALLET_MESSAGE_NAME " ;");
-        while (stm.step())
-        {
-            auto& message = messages.emplace_back();
-            int colIdx = 0;
-            ENUM_WALLET_MESSAGE_FIELDS(STM_GET_LIST, NOSEP, message);
-        }
-        return messages;
-    }
-
-    uint64_t WalletDB::saveWalletMessage(const WalletMessage& message)
-    {
-        const char* req = "INSERT INTO " WALLET_MESSAGE_NAME " (PeerID, Message) VALUES(?,?)";
-        sqlite::Statement stm(this, req);
-        stm.bind(1, message.m_PeerID);
-        stm.bind(2, message.m_Message);
-
-        stm.step();
-
-        return sqlite3_last_insert_rowid(_db);
-    }
-
-    void WalletDB::deleteWalletMessage(uint64_t id)
-    {
-        sqlite::Statement stm(this, "DELETE FROM " WALLET_MESSAGE_NAME " WHERE ID == ?1;");
-        stm.bind(1, id);
-        stm.step();
-    }
-
-    std::vector<IncomingWalletMessage> WalletDB::getIncomingWalletMessages() const
-    {
-        std::vector<IncomingWalletMessage> messages;
-        sqlite::Statement stm(this, "SELECT * FROM " INCOMING_WALLET_MESSAGE_NAME " ;");
-        while (stm.step())
-        {
-            auto& message = messages.emplace_back();
-            int colIdx = 0;
-            ENUM_INCOMING_WALLET_MESSAGE_FIELDS(STM_GET_LIST, NOSEP, message);
-        }
-        return messages;
-    }
-
-    uint64_t WalletDB::saveIncomingWalletMessage(BbsChannel channel, const ByteBuffer& message)
-    {
-        const char* req = "INSERT INTO " INCOMING_WALLET_MESSAGE_NAME " (Channel, Message) VALUES(?,?)";
-        sqlite::Statement stm(this, req);
-        stm.bind(1, channel);
-        stm.bind(2, message);
-
-        stm.step();
-
-        return sqlite3_last_insert_rowid(_db);
-    }
-
-    void WalletDB::deleteIncomingWalletMessage(uint64_t id)
-    {
-        sqlite::Statement stm(this, "DELETE FROM " INCOMING_WALLET_MESSAGE_NAME " WHERE ID == ?1;");
-        stm.bind(1, id);
-        stm.step();
-    }
-
-    bool WalletDB::History::Enum(IWalker& w, const Height* pBelow)
-    {
-        const char* req = pBelow ?
-            "SELECT " TblStates_Hdr " FROM " TblStates " WHERE " TblStates_Height "<? ORDER BY " TblStates_Height " DESC" :
-            "SELECT " TblStates_Hdr " FROM " TblStates " ORDER BY " TblStates_Height " DESC";
-
-        sqlite::Statement stm(&get_ParentObj(), req);
-
-        if (pBelow)
-            stm.bind(1, *pBelow);
-
-        while (stm.step())
-        {
-            Block::SystemState::Full s;
-            stm.get(0, s);
-
-            if (!w.OnState(s))
-                return false;
-        }
-
-        return true;
-    }
-
-    bool WalletDB::History::get_At(Block::SystemState::Full& s, Height h)
-    {
-        const char* req = "SELECT " TblStates_Hdr " FROM " TblStates " WHERE " TblStates_Height "=?";
-
-        sqlite::Statement stm(&get_ParentObj(), req);
-        stm.bind(1, h);
-
-        if (!stm.step())
-            return false;
-
-        stm.get(0, s);
-        return true;
-    }
-
-    void WalletDB::History::AddStates(const Block::SystemState::Full* pS, size_t nCount)
-    {
-        const char* req = "INSERT OR REPLACE INTO " TblStates " (" TblStates_Height "," TblStates_Hdr ") VALUES(?,?)";
-        sqlite::Statement stm(&get_ParentObj(), req);
-
-        for (size_t i = 0; i < nCount; i++)
-        {
-            if (i)
-                stm.Reset();
-
-            stm.bind(1, pS[i].m_Height);
-            stm.bind(2, pS[i]);
-            stm.step();
-        }
-    }
-
-    void WalletDB::History::DeleteFrom(Height h)
-    {
-        const char* req = "DELETE FROM " TblStates " WHERE " TblStates_Height ">=?";
-        sqlite::Statement stm(&get_ParentObj(), req);
-        stm.bind(1, h);
-        stm.step();
-    }
-
-    namespace wallet
-    {
-        const char g_szPaymentProofRequired[] = "payment_proof_required";
-
-        bool getTxParameter(const IWalletDB& db, const TxID& txID, TxParameterID paramID, ECC::Point::Native& value)
-        {
-            ECC::Point pt;
-            if (getTxParameter(db, txID, paramID, pt))
-            {
-                return value.Import(pt);
-            }
-            return false;
-        }
-
-        bool getTxParameter(const IWalletDB& db, const TxID& txID, TxParameterID paramID, ECC::Scalar::Native& value)
-        {
-            ECC::Scalar s;
-            if (getTxParameter(db, txID, paramID, s))
-            {
-                value.Import(s);
-                return true;
-            }
-            return false;
-        }
-
-        bool getTxParameter(const IWalletDB& db, const TxID& txID, TxParameterID paramID, ByteBuffer& value)
-        {
-            return db.getTxParameter(txID, paramID, value);
-        }
-
-        bool setTxParameter(IWalletDB& db, const TxID& txID, TxParameterID paramID,
-            const ECC::Point::Native& value, bool shouldNotifyAboutChanges)
-        {
-            ECC::Point pt;
-            if (value.Export(pt))
-            {
-                return setTxParameter(db, txID, paramID, pt, shouldNotifyAboutChanges);
-            }
-            return false;
-        }
-
-        bool setTxParameter(IWalletDB& db, const TxID& txID, TxParameterID paramID,
-            const ECC::Scalar::Native& value, bool shouldNotifyAboutChanges)
-        {
-            ECC::Scalar s;
-            value.Export(s);
-            return setTxParameter(db, txID, paramID, s, shouldNotifyAboutChanges);
-        }
-
-        bool setTxParameter(IWalletDB& db, const TxID& txID, TxParameterID paramID,
-            const ByteBuffer& value, bool shouldNotifyAboutChanges)
-        {
-            return db.setTxParameter(txID, paramID, value, shouldNotifyAboutChanges);
-        }
-
-        ByteBuffer toByteBuffer(const ECC::Point::Native& value)
-        {
-            ECC::Point pt;
-            if (value.Export(pt))
-            {
-                return toByteBuffer(pt);
-            }
-            return ByteBuffer();
-        }
-
-        ByteBuffer toByteBuffer(const ECC::Scalar::Native& value)
-        {
-            ECC::Scalar s;
-            value.Export(s);
-            return toByteBuffer(s);
-        }
-
-        bool changeAddressExpiration(IWalletDB& walletDB, const WalletID& walletID, uint64_t expiration)
-        {
-            if (walletID != Zero)
-            {
-                auto walletAddress = walletDB.getAddress(walletID);
-
-                if (!walletAddress.is_initialized())
-                {
-                    LOG_INFO() << "Address " << to_string(walletID) << "is absent in wallet";
-                    return false;
-                }
-
-                if (expiration == 0)
-                {
-                    walletAddress->makeEternal();
-                }
-                else
-                {
-                    walletAddress->makeActive(expiration);
-                }
-
-                walletDB.saveAddress(*walletAddress);
-
-                return true;
-            }
-
-            walletDB.setExpirationForAllAddresses(expiration);
-            return true;
-        }
-
-        void Totals::Init(IWalletDB& walletDB)
-        {
-            ZeroObject(*this);
-
-            walletDB.visit([this](const Coin& c)->bool
-            {
-                const Amount& v = c.m_ID.m_Value; // alias
-                switch (c.m_status)
-                {
-                case Coin::Status::Available:
-                    Avail += v;
-                    Unspent += v;
-
-                    switch (c.m_ID.m_Type)
-                    {
-                    case Key::Type::Coinbase: AvailCoinbase += v; break;
-                    case Key::Type::Comission: AvailFee += v; break;
-                    default: // suppress warning
-                        break;
-                    }
-
-                    break;
-
-                case Coin::Status::Maturing:
-                    Maturing += v;
-                    Unspent += v;
-                    break;
-
-                case Coin::Status::Incoming: Incoming += v; break;
-                case Coin::Status::Outgoing: Outgoing += v; break;
-                case Coin::Status::Unavailable: Unavail += v; break;
-
-                default: // suppress warning
-                    break;
-                }
-
-                switch (c.m_ID.m_Type)
-                {
-                case Key::Type::Coinbase: Coinbase += v; break;
-                case Key::Type::Comission: Fee += v; break;
-                default: // suppress warning
-                    break;
-                }
-
-                return true;
-            });
-        }
-
-        WalletAddress createAddress(IWalletDB& walletDB)
-        {
-            WalletAddress newAddress;
-            newAddress.m_createTime = beam::getTimestamp();
-            newAddress.m_OwnID = walletDB.AllocateKidRange(1);
-            newAddress.m_walletID = generateWalletIDFromIndex(walletDB, newAddress.m_OwnID);
-
-            return newAddress;
-        }
-
-        WalletID generateWalletIDFromIndex(IWalletDB& walletDB, uint64_t ownID)
-        {
-            if (!walletDB.get_MasterKdf())
-            {
-                throw CannotGenerateSecretException();
-            }
-            WalletID walletID(Zero);
-
-            ECC::Scalar::Native sk;
-            walletDB.get_MasterKdf()->DeriveKey(sk, Key::ID(ownID, Key::Type::Bbs));
-
-            proto::Sk2Pk(walletID.m_Pk, sk);
-
-            // derive the channel from the address
-            BbsChannel ch;
-            walletID.m_Pk.ExportWord<0>(ch);
-            ch %= proto::Bbs::s_MaxChannels;
-
-            walletID.m_Channel = ch;
-
-            return walletID;
-        }
-
-        Amount getSpentByTx(const IWalletDB& walletDB, TxStatus status)
-        {
-            return walletDB.getTransferredByTx(status, true);
-        }
-
-        Amount getReceivedByTx(const IWalletDB& walletDB, TxStatus status)
-        {
-            return walletDB.getTransferredByTx(status, false);
-        }
-
-        void DeduceStatus(const IWalletDB& walletDB, Coin& c, Height hTop)
-        {
-            c.m_status = GetCoinStatus(walletDB, c, hTop);
-        }
-
-        bool IsOngoingTx(const IWalletDB& walletDB, const boost::optional<TxID>& txID)
-        {
-            if (!txID)
-                return false;
-
-            TxStatus txStatus;
-            if (getTxParameter(walletDB, txID.get(), TxParameterID::Status, txStatus))
-            {
-                switch (txStatus)
-                {
-                case TxStatus::Cancelled:
-                case TxStatus::Failed:
-                case TxStatus::Completed:
-                    break;
-
-                default:
-                    return true;
-                }
-            }
-
-            return false;
-        }
-
-        Coin::Status GetCoinStatus(const IWalletDB& walletDB, const Coin& c, Height hTop)
-        {
-            if (c.m_spentHeight != MaxHeight)
-                return Coin::Status::Spent;
-
-            if (c.m_confirmHeight != MaxHeight)
-            {
-                if (c.m_maturity > hTop)
-                    return Coin::Status::Maturing;
-
-                if (IsOngoingTx(walletDB, c.m_spentTxId))
-                    return Coin::Status::Outgoing;
-
-                return Coin::Status::Available;
-            }
-
-            if (IsOngoingTx(walletDB, c.m_createTxId))
-                return Coin::Status::Incoming;
-
-            return Coin::Status::Unavailable;
-        }
-
-        using nlohmann::json;
-
-        string ExportAddressesToJson(const IWalletDB& db)
-        {
-            json ownAddresses = json::array();
-            for (const auto& address : db.getAddresses(true))
-            {
-                ownAddresses.push_back(
-                    json
-                    {
-                        {"Index", address.m_OwnID},
-                        {"SubIndex", 0},
-                        {"WalletID", to_string(address.m_walletID)},
-                        {"Label", address.m_label},
-                        {"CreationTime", address.m_createTime},
-                        {"Duration", address.m_duration}
-                    }
-                );
-            }
-            auto res = json
-            {
-                {"OwnAddresses", ownAddresses}
-            };
-            return res.dump();
-        }
-
-        bool ImportAddressesFromJson(IWalletDB& db, const char* data, size_t size)
-        {
-            try
-            {
-                json obj = json::parse(data, data + size);
-                if (obj.find("OwnAddresses") == obj.end())
-                {
-                    return false;
-                }
-
-                vector<WalletAddress> addresses;
-                for (const auto& jsonAddress : obj["OwnAddresses"])
-                {
-                    WalletAddress address;
-                    if (address.m_walletID.FromHex(jsonAddress["WalletID"]))
-                    {
-                        address.m_OwnID = jsonAddress["Index"];
-                        if (address.m_walletID == generateWalletIDFromIndex(db, address.m_OwnID))
-                        {
-                            //{ "SubIndex", 0 },
-                            address.m_label = jsonAddress["Label"];
-                            address.m_createTime = jsonAddress["CreationTime"];
-                            address.m_duration = jsonAddress["Duration"];
-                            db.saveAddress(address);
-
-                            LOG_INFO() << "The address [" << jsonAddress["WalletID"] << "] has been successfully imported.";
-                            continue;
-                        }
-                    }
-
-                    LOG_INFO() << "The address [" << jsonAddress["WalletID"] << "] has NOT been imported. Wrong address.";
-                }
-                return true;
-            }
-            catch (const nlohmann::detail::exception& e)
-            {
-                LOG_ERROR() << "json parse: " << e.what() << "\n" << std::string(data, data + (size > 1024 ? 1024 : size));
-            }
-            return false;
-        }
-
-        PaymentInfo::PaymentInfo()
-        {
-            Reset();
-        }
-
-        bool PaymentInfo::IsValid() const
-        {
-            wallet::PaymentConfirmation pc;
-            pc.m_Value = m_Amount;
-            pc.m_KernelID = m_KernelID;
-            pc.m_Signature = m_Signature;
-            pc.m_Sender = m_Sender.m_Pk;
-            return pc.IsValid(m_Receiver.m_Pk);
-        }
-
-        std::string PaymentInfo::to_string() const
-        {
-            std::ostringstream s;
-            s
-                << "Sender: " << std::to_string(m_Sender) << std::endl
-                << "Receiver: " << std::to_string(m_Receiver) << std::endl
-                << "Amount: " << PrintableAmount(m_Amount) << std::endl
-                << "KernelID: " << std::to_string(m_KernelID) << std::endl;
-
-            return s.str();
-        }
-
-        void PaymentInfo::Reset()
-        {
-            ZeroObject(*this);
-        }
-
-        PaymentInfo PaymentInfo::FromByteBuffer(const ByteBuffer& data)
-        {
-            PaymentInfo pi;
-            if (!data.empty())
-            {
-                Deserializer der;
-                der.reset(data);
-                der & pi;
-                if (der.bytes_left() > 0)
-                {
-                    throw std::runtime_error("Invalid data buffer");
-                }
-            }
-            return pi;
-        }
-
-        ByteBuffer ExportPaymentProof(const IWalletDB& walletDB, const TxID& txID)
-        {
-            PaymentInfo pi;
-            uint64_t nAddrOwnID;
-
-            bool bSuccess =
-                wallet::getTxParameter(walletDB, txID, wallet::TxParameterID::PeerID, pi.m_Receiver) &&
-                wallet::getTxParameter(walletDB, txID, wallet::TxParameterID::MyID, pi.m_Sender) &&
-                wallet::getTxParameter(walletDB, txID, wallet::TxParameterID::KernelID, pi.m_KernelID) &&
-                wallet::getTxParameter(walletDB, txID, wallet::TxParameterID::Amount, pi.m_Amount) &&
-                wallet::getTxParameter(walletDB, txID, wallet::TxParameterID::PaymentConfirmation, pi.m_Signature) &&
-                wallet::getTxParameter(walletDB, txID, wallet::TxParameterID::MyAddressID, nAddrOwnID);
-
-            if (bSuccess)
-            {
-                LOG_INFO() << "Payment tx details:\n" << pi.to_string();
-                LOG_INFO() << "Sender address own ID: " << nAddrOwnID;
-
-                Serializer ser;
-                ser & pi;
-
-                auto res = ser.buffer();
-                return ByteBuffer(res.first, res.first + res.second);
-            }
-            else
-            {
-                LOG_WARNING() << "No payment confirmation for the specified transaction.";
-            }
-
-            return ByteBuffer();
-        }
-
-        bool VerifyPaymentProof(const ByteBuffer& data)
-        {
-            PaymentInfo pi = PaymentInfo::FromByteBuffer(data);
-            
-            if (!pi.IsValid())
-            {
-                return false;
-            }
-
-            LOG_INFO() << "Payment tx details:\n" << pi.to_string() << "Verified.";
-
-            return true;
-        }
-    }
-
-    ////////////////////////
-    // WalletAddress
-    WalletAddress::WalletAddress()
-        : m_walletID(Zero)
-        , m_createTime(0)
-        , m_duration(24 * 60 * 60) // 24h
-        , m_OwnID(false)
-    {}
-
-    bool WalletAddress::isExpired() const
-    {
-        return getTimestamp() > getExpirationTime();
-    }
-
-    Timestamp WalletAddress::getCreateTime() const
-    {
-        return m_createTime;
-    }
-
-    Timestamp WalletAddress::getExpirationTime() const
-    {
-        if (m_duration == 0)
-        {
-            return Timestamp(-1);
-        }
-        return m_createTime + m_duration;
-    }
-
-    void WalletAddress::setLabel(const std::string& label)
-    {
-        m_label = label;
-    }
-
-    void WalletAddress::makeExpired()
-    {
-=======
 // Copyright 2018 The Beam Team
 //
 // Licensed under the Apache License, Version 2.0 (the "License");
@@ -5805,7 +2798,7 @@
                         continue;
                     }
 
-                    auto waddr = db.getAddress(wid);
+                    auto waddr = db.getAddress(wid);
                     if (waddr && (waddr->m_OwnID == 0 || wid != generateWalletIDFromIndex(db, waddr->m_OwnID)))
                     {
                         LOG_ERROR() << "Transaction " << txPair.first << " was not imported. Invalid address parameter";
@@ -6077,7 +3070,6 @@
 
     void WalletAddress::makeExpired()
     {
->>>>>>> 398eac8c
         assert(m_createTime < getTimestamp() - 1);
         m_duration = getTimestamp() - m_createTime - 1;
     }
