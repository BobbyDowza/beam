<<<<<<< HEAD
#include "wallet_db.h"
#include "negotiator.h"
#include "utility/logger.h"
#include "sqlite/sqlite3.h"
#include <sstream>
#include <boost/functional/hash.hpp>
#include <boost/filesystem.hpp>

#define NOSEP
#define COMMA ", "

// Coin ID fields
// id          - coin counter
// height      - block height where we got the coin(coinbase) or the height of the latest known block
// key_type    - key type
//
// amount      - amount
// count       - number of coins with same commitment
// status      - spent/unspent/unconfirmed/locked
// maturity    - height where we can spend the coin

#define ENUM_STORAGE_ID(each, sep, obj) \
    each(1, id, sep, INTEGER NOT NULL PRIMARY KEY AUTOINCREMENT, obj)

#define ENUM_STORAGE_FIELDS(each, sep, obj) \
    each(2, amount,        sep, INTEGER NOT NULL, obj) \
    each(3, status,        sep, INTEGER NOT NULL, obj) \
    each(4, createHeight,  sep, INTEGER NOT NULL, obj) \
    each(5, maturity,      sep, INTEGER NOT NULL, obj) \
    each(6, key_type,      sep, INTEGER NOT NULL, obj) \
    each(7, confirmHeight, sep, INTEGER, obj) \
    each(8, confirmHash,   sep, BLOB, obj) \
    each(9, createTxId,    sep, BLOB, obj) \
    each(10, spentTxId,    sep, BLOB, obj) \
    each(11, lockedHeight,    , BLOB, obj)            // last item without separator// last item without separator

#define ENUM_ALL_STORAGE_FIELDS(each, sep, obj) \
    ENUM_STORAGE_ID(each, sep, obj) \
    ENUM_STORAGE_FIELDS(each, sep, obj)

#define LIST(num, name, sep, type, obj) #name sep
#define LIST_WITH_TYPES(num, name, sep, type, obj) #name " " #type sep

#define STM_BIND_LIST(num, name, sep, type, obj) stm.bind(num, obj .m_ ## name);
#define STM_GET_LIST(num, name, sep, type, obj) stm.get(num-1, obj .m_ ## name);

#define BIND_LIST(num, name, sep, type, obj) "?" #num sep
#define SET_LIST(num, name, sep, type, obj) #name "=?" #num sep

#define STORAGE_FIELDS ENUM_ALL_STORAGE_FIELDS(LIST, COMMA, )
#define STORAGE_NAME "storage"
#define VARIABLES_NAME "variables"
#define HISTORY_NAME "history"
#define PEERS_NAME "peers"
#define ADDRESSES_NAME "addresses"

#define ENUM_VARIABLES_FIELDS(each, sep, obj) \
    each(1, name, sep, TEXT UNIQUE, obj) \
    each(2, value,   , BLOB, obj)

#define VARIABLES_FIELDS ENUM_VARIABLES_FIELDS(LIST, COMMA, )

#define ENUM_HISTORY_FIELDS(each, sep, obj) \
    each(1, txId,       sep, BLOB NOT NULL PRIMARY KEY, obj) \
    each(2, amount,     sep, INTEGER NOT NULL, obj) \
    each(3, fee,        sep, INTEGER NOT NULL, obj) \
    each(4, minHeight,  sep, INTEGER NOT NULL, obj) \
    each(5, peerId,     sep, BLOB NOT NULL, obj) \
    each(6, message,    sep, BLOB, obj) \
    each(7, createTime, sep, INTEGER NOT NULL, obj) \
    each(8, modifyTime, sep, INTEGER, obj) \
    each(9, sender,     sep, INTEGER NOT NULL, obj) \
    each(10, status,    sep, INTEGER NOT NULL, obj) \
    each(11, fsmState,  sep, BLOB, obj) \
	each(12, change,       , INTEGER NOT NULL, obj)
#define HISTORY_FIELDS ENUM_HISTORY_FIELDS(LIST, COMMA, )

#define ENUM_PEER_FIELDS(each, sep, obj) \
    each(1, walletID,    sep, BLOB NOT NULL PRIMARY KEY, obj) \
    each(2, address,     sep, TEXT NOT NULL, obj) \
    each(3, label,          , TEXT NOT NULL , obj)
    
#define PEER_FIELDS ENUM_PEER_FIELDS(LIST, COMMA, )


#define ENUM_ADDRESS_FIELDS(each, sep, obj) \
    each(1, walletID ,      sep, BLOB NOT NULL PRIMARY KEY, obj) \
    each(2, label,          sep, TEXT NOT NULL, obj) \
    each(3, category,       sep, TEXT, obj) \
    each(4, createTime,     sep, INTEGER, obj) \
    each(5, duration,       sep, INTEGER, obj) \
    each(6, own,               , INTEGER NOT NULL, obj) 

#define ADDRESS_FIELDS ENUM_ADDRESS_FIELDS(LIST, COMMA, )

namespace std 
{
    template<> 
    struct hash<pair<beam::Amount, beam::Amount>>
    {
        typedef pair<beam::Amount, beam::Amount> argument_type;
        typedef std::size_t result_type;

        result_type operator()(const argument_type& a) const noexcept 
        {
            return boost::hash<argument_type>()(a);
        }
    };
}

namespace beam
{
    using namespace std;

	namespace
	{
        void throwIfError(int res, sqlite3* db)
		{
			if (res == SQLITE_OK)
			{
				return;
			}
			stringstream ss;
			ss << "sqlite error code=" << res << ", " << sqlite3_errmsg(db);
			LOG_DEBUG() << ss.str();
			throw runtime_error(ss.str());
		}

        struct CoinSelector
        {
            CoinSelector(const std::vector<Coin>& coins)
                : m_coins{ coins }
                , m_it{coins.begin()}
                , m_last{coins.cend()}
                , m_empty{ 0 ,{} }
            {

            }

            const pair<Amount, vector<Coin>>& select(Amount amount, Amount left)
            {
                if (left < amount || amount == 0)
                {
                    return m_empty;
                }

                if (amount == left)
                {
                    auto p = m_memory.insert({ { amount, left },{ amount, { m_it, m_last } } });
                    return p.first->second;
                }

                if (auto it = m_memory.find({ amount, left }); it != m_memory.end())
                {
                    return it->second;
                }

                Amount coinAmount = m_it->m_amount;
                Amount newLeft = left - coinAmount;

                ++m_it;
                auto res1 = select(amount, newLeft);
                auto res2 = select(amount - coinAmount, newLeft);
                --m_it;
                auto sum1 = res1.first;
                auto sum2 = res2.first + coinAmount;

                bool a = sum2 >= amount;
                bool b = sum1 >= amount;
                bool c = sum1 < sum2;

                if ((a && b && c) || (!a && b))
                {
                    auto p = m_memory.insert({ { amount, left },{ sum1, move(res1.second) } });
                    return p.first->second;
                }
                else if ((a && b && !c) || (a && !b))
                {
                    res2.second.push_back(*m_it);
                    auto p = m_memory.insert({ { amount, left },{ sum2, move(res2.second) } });
                    return p.first->second;
                }
                return m_empty;
            }
            const std::vector<Coin>& m_coins;
            std::vector<Coin>::const_iterator m_it;
            const std::vector<Coin>::const_iterator m_last;
            unordered_map<pair<Amount, Amount>, pair<Amount, vector<Coin>>> m_memory;
            pair<Amount, vector<Coin>> m_empty;
        };
	}
    
	namespace sqlite
	{
		struct Statement
		{
			Statement(sqlite3* db, const char* sql)
				: _db(db)
				, _stm(nullptr)
			{
				int ret = sqlite3_prepare_v2(_db, sql, -1, &_stm, NULL);
                throwIfError(ret, _db);
			}

			void bind(int col, int val)
			{
				int ret = sqlite3_bind_int(_stm, col, val);
                throwIfError(ret, _db);
			}

			void bind(int col, KeyType val)
			{
				int ret = sqlite3_bind_int(_stm, col, static_cast<int>(val));
                throwIfError(ret, _db);
			}

            void bind(int col, TxDescription::Status val)
            {
                int ret = sqlite3_bind_int(_stm, col, static_cast<int>(val));
                throwIfError(ret, _db);
            }

			void bind(int col, uint64_t val)
			{
				int ret = sqlite3_bind_int64(_stm, col, val);
                throwIfError(ret, _db);
			}

            void bind(int col, const TxID& id)
            {
                bind(col, id.data(), id.size());
            }

            void bind(int col, const boost::optional<TxID>& id)
            {
                if (id.is_initialized())
                {
                    bind(col, *id);
                }
                else
                {
                    bind(col, nullptr, 0);
                }
            }

            void bind(int col, const ECC::Hash::Value& hash)
            {
                int ret = sqlite3_bind_blob(_stm, col, hash.m_pData, hash.size(), NULL);
                throwIfError(ret, _db);
            }

            void bind(int col, const io::Address& address)
            {
                bind(col, address.u64());
            }

            void bind(int col, const ByteBuffer& m)
            {
                int ret = sqlite3_bind_blob(_stm, col, m.data(), m.size(), NULL);
                throwIfError(ret, _db);
            }

			void bind(int col, const void* blob, int size)
			{
				int ret = sqlite3_bind_blob(_stm, col, blob, size, NULL);
                throwIfError(ret, _db);
			}

			void bind(int col, const char* val)
			{
				int ret = sqlite3_bind_text(_stm, col, val, -1, NULL);
                throwIfError(ret, _db);
			}

            void bind(int col, const string& val) // utf-8
            {
                int ret = sqlite3_bind_text(_stm, col, val.data(), -1, NULL);
                throwIfError(ret, _db);
            }

			bool step()
			{
				int ret = sqlite3_step(_stm);
                switch (ret)
                {
                case SQLITE_ROW: return true;   // has another row ready continue
                case SQLITE_DONE: return false; // has finished executing stop;
                default:
                    throwIfError(ret, _db);
                    return false; // and stop
                }
			}

			void get(int col, uint64_t& val)
			{
				val = sqlite3_column_int64(_stm, col);
			}

			void get(int col, int& val)
			{
				val = sqlite3_column_int(_stm, col);
			}

			void get(int col, Coin::Status& status)
			{
				status = static_cast<Coin::Status>(sqlite3_column_int(_stm, col));
			}

            void get(int col, TxDescription::Status& status)
            {
                status = static_cast<TxDescription::Status>(sqlite3_column_int(_stm, col));
            }

			void get(int col, bool& val)
			{
				val = sqlite3_column_int(_stm, col) == 0 ? false : true;
			}

            void get(int col, TxID& id)
            {
                int size = 0;
                get(col, static_cast<void*>(id.data()), size);
                assert(size == id.size());
            }

            void get(int col, boost::optional<TxID>& id)
            {
                int size = sqlite3_column_bytes(_stm, col);
                if (size > 0)
                {
                    size = sqlite3_column_bytes(_stm, col);
                    const void* data = sqlite3_column_blob(_stm, col);

                    if (data)
                    {
                        id = TxID{};
                        memcpy(id->data(), data, size);
                    }
                }
            }

            void get(int col, ECC::Hash::Value& hash)
            {
                int size = sqlite3_column_bytes(_stm, col);
                if (size > 0)
                {
                    size = sqlite3_column_bytes(_stm, col);
                    const void* data = sqlite3_column_blob(_stm, col);

                    if (data)
                    {
                        assert(size == hash.size());
                        memcpy(hash.m_pData, data, size);
                    }
                }
            }

            void get(int col, io::Address& address)
            {
                uint64_t t = 0;;
                get(col, t);
                address = io::Address::from_u64(t);
            }
            void get(int col, ByteBuffer& b)
            {
                int size = sqlite3_column_bytes(_stm, col);
                const void* data = sqlite3_column_blob(_stm, col);

                if (data)
                {
                    b.clear();
                    b.resize(size);
                    memcpy(&b[0], data, size);
                }
            }

			void get(int col, void* blob, int& size)
			{
				size = sqlite3_column_bytes(_stm, col);
				const void* data = sqlite3_column_blob(_stm, col);

				if (data) memcpy(blob, data, size);
			}

			void get(int col, KeyType& type)
			{
				type = static_cast<KeyType>(sqlite3_column_int(_stm, col));
			}

            void get(int col, string& str) // utf-8
            {
                int size = sqlite3_column_bytes(_stm, col);
                const unsigned char* data = sqlite3_column_text(_stm, col);
                if (data && size)
                {
                    str.assign(reinterpret_cast<const string::value_type*>(data));
                }
            }

			~Statement()
			{
				sqlite3_finalize(_stm);
			}
		private:

			sqlite3 * _db;
			sqlite3_stmt* _stm;
		};

		struct Transaction
		{
			Transaction(sqlite3* db)
				: _db(db)
				, _commited(false)
				, _rollbacked(false)
			{
				begin();
			}

			~Transaction()
			{
				if (!_commited && !_rollbacked)
					rollback();
			}

			void begin()
			{
				int ret = sqlite3_exec(_db, "BEGIN;", NULL, NULL, NULL);
				throwIfError(ret, _db);
			}

			bool commit()
			{
				int ret = sqlite3_exec(_db, "COMMIT;", NULL, NULL, NULL);

				_commited = (ret == SQLITE_OK);
                return _commited;
			}

			void rollback()
			{
				int ret = sqlite3_exec(_db, "ROLLBACK;", NULL, NULL, NULL);
				throwIfError(ret, _db);

				_rollbacked = true;
			}
		private:
			sqlite3 * _db;
			bool _commited;
			bool _rollbacked;
		};
	}

    namespace
    {
        const char* WalletSeed = "WalletSeed";
        const char* Version = "Version";
        const char* SystemStateIDName = "SystemStateID";
        const char* LastUpdateTimeName = "LastUpdateTime";
        const int BusyTimeoutMs = 1000;
        const int DbVersion = 3;
    }

	Coin::Coin(const Amount& amount, Status status, const Height& createHeight, const Height& maturity, KeyType keyType, Height confirmHeight, Height lockedHeight)
		: m_id{ 0 }
		, m_amount{ amount }
		, m_status{ status }
		, m_createHeight{ createHeight }
		, m_maturity{ maturity }
		, m_key_type{ keyType }
        , m_confirmHeight{ confirmHeight }
        , m_lockedHeight{ lockedHeight }
	{

	}

	Coin::Coin()
        : Coin(0, Coin::Unspent, 0, MaxHeight, KeyType::Regular, MaxHeight)
	{

	}

	bool Keychain::isInitialized(const string& path)
	{
		return boost::filesystem::exists(path);
	}

	IKeyChain::Ptr Keychain::init(const string& path, const string& password, const ECC::NoLeak<ECC::uintBig>& secretKey)
	{
		if (!boost::filesystem::exists(path))
		{
			auto keychain = make_shared<Keychain>(secretKey);

			{
				int ret = sqlite3_open_v2(path.c_str(), &keychain->_db, SQLITE_OPEN_READWRITE | SQLITE_OPEN_NOMUTEX | SQLITE_OPEN_CREATE, NULL);
				throwIfError(ret, keychain->_db);				
			}

			{
				int ret = sqlite3_key(keychain->_db, password.c_str(), password.size());
				throwIfError(ret, keychain->_db);
			}

            {
				const char* req = "CREATE TABLE " STORAGE_NAME " (" ENUM_ALL_STORAGE_FIELDS(LIST_WITH_TYPES, COMMA,) ");"
                                  "CREATE INDEX ConfirmIndex ON " STORAGE_NAME"(confirmHeight);"
                                  "CREATE INDEX SpentIndex ON " STORAGE_NAME"(lockedHeight);";
				int ret = sqlite3_exec(keychain->_db, req, NULL, NULL, NULL);
				throwIfError(ret, keychain->_db);
			}

			{
				const char* req = "CREATE TABLE " VARIABLES_NAME " (" ENUM_VARIABLES_FIELDS(LIST_WITH_TYPES, COMMA,) ");";
				int ret = sqlite3_exec(keychain->_db, req, NULL, NULL, NULL);
				throwIfError(ret, keychain->_db);
			}

            {
                const char* req = "CREATE TABLE " HISTORY_NAME " (" ENUM_HISTORY_FIELDS(LIST_WITH_TYPES, COMMA,) ") WITHOUT ROWID;";
                int ret = sqlite3_exec(keychain->_db, req, NULL, NULL, NULL);
                throwIfError(ret, keychain->_db);
            }
            {
                const char* req = "CREATE TABLE " PEERS_NAME " (" ENUM_PEER_FIELDS(LIST_WITH_TYPES, COMMA, ) ") WITHOUT ROWID;";
                int ret = sqlite3_exec(keychain->_db, req, NULL, NULL, NULL);
                throwIfError(ret, keychain->_db);
            }

            {
                const char* req = "CREATE TABLE " ADDRESSES_NAME " (" ENUM_ADDRESS_FIELDS(LIST_WITH_TYPES, COMMA, ) ") WITHOUT ROWID;";
                int ret = sqlite3_exec(keychain->_db, req, NULL, NULL, NULL);
                throwIfError(ret, keychain->_db);
            }

			{
				keychain->setVar(WalletSeed, secretKey.V);
                keychain->setVar(Version, DbVersion);
			}

			return static_pointer_cast<IKeyChain>(keychain);
		}

		LOG_ERROR() << path << " already exists.";

		return Ptr();
	}

	IKeyChain::Ptr Keychain::open(const string& path, const string& password)
	{
        try
        {
            if (boost::filesystem::exists(path))
            {
                ECC::NoLeak<ECC::uintBig> seed;
                seed.V = ECC::Zero;
                auto keychain = make_shared<Keychain>(seed);

                {
                    int ret = sqlite3_open_v2(path.c_str(), &keychain->_db, SQLITE_OPEN_READWRITE | SQLITE_OPEN_NOMUTEX, NULL);
                    throwIfError(ret, keychain->_db);
                }

                {
                    int ret = sqlite3_key(keychain->_db, password.c_str(), password.size());
                    throwIfError(ret, keychain->_db);
                }
                {
                    int ret = sqlite3_busy_timeout(keychain->_db, BusyTimeoutMs);
                    throwIfError(ret, keychain->_db);
                }
                {
                    int version = 0;
                    if (!keychain->getVar(Version, version) || version != DbVersion)
                    {
                        LOG_DEBUG() << "Invalid DB version: " << version << ". Expected: " << DbVersion;
                        return Ptr();
                    }
                }
                {
                    const char* req = "SELECT name FROM sqlite_master WHERE type='table' AND name='" STORAGE_NAME "';";
                    int ret = sqlite3_exec(keychain->_db, req, NULL, NULL, NULL);
                    if (ret != SQLITE_OK)
                    {
                        LOG_ERROR() << "Invalid DB or wrong password :(";
                        return Ptr();
                    }
                }

                {
                    const char* req = "SELECT " STORAGE_FIELDS " FROM " STORAGE_NAME ";";
                    int ret = sqlite3_exec(keychain->_db, req, NULL, NULL, NULL);
                    if (ret != SQLITE_OK)
                    {
                        LOG_ERROR() << "Invalid DB format :(";
                        return Ptr();
                    }
                }

                {
                    const char* req = "SELECT " VARIABLES_FIELDS " FROM " VARIABLES_NAME ";";
                    int ret = sqlite3_exec(keychain->_db, req, NULL, NULL, NULL);
                    if (ret != SQLITE_OK)
                    {
                        LOG_ERROR() << "Invalid DB format :(";
                        return Ptr();
                    }
                }

                {
                    const char* req = "SELECT " HISTORY_FIELDS " FROM " HISTORY_NAME ";";
                    int ret = sqlite3_exec(keychain->_db, req, NULL, NULL, NULL);
                    if (ret != SQLITE_OK)
                    {
                        LOG_ERROR() << "Invalid DB format :(";
                        return Ptr();
                    }
                }

                if (keychain->getVar(WalletSeed, seed))
                {
                    keychain->m_kdf.m_Secret = seed;
                }
                else
                {
                    assert(false && "there is no seed for keychain");
                }

                return static_pointer_cast<IKeyChain>(keychain);
            }

            LOG_ERROR() << path << " not found, please init the wallet before.";
        }
        catch (const runtime_error&)
        {

        }

		return Ptr();
	}

	Keychain::Keychain(const ECC::NoLeak<ECC::uintBig>& secretKey)
		: _db(nullptr)
	{
		m_kdf.m_Secret = secretKey;
	}

	Keychain::~Keychain()
	{
		if (_db)
		{
			sqlite3_close_v2(_db);
			_db = nullptr;
		}
	}

	uint64_t getLastID(sqlite3* db)
	{
		int lastId = 0;

		{
			const char* req = "SELECT seq FROM sqlite_sequence WHERE name = '" STORAGE_NAME "';";
			sqlite::Statement stm(db, req);
			if (stm.step())
				stm.get(0, lastId);
		}

		return lastId;
	}

	ECC::Scalar::Native Keychain::calcKey(const beam::Coin& coin) const
	{
		assert(coin.m_key_type != KeyType::Regular || coin.m_id > 0);
		ECC::Scalar::Native key;
		// For coinbase and free commitments we generate key as function of (height and type), for regular coins we add id, to solve collisions
		DeriveKey(key, m_kdf, coin.m_createHeight, coin.m_key_type, (coin.m_key_type == KeyType::Regular) ? coin.m_id : 0);
		return key;
	}

	vector<beam::Coin> Keychain::selectCoins(const Amount& amount, bool lock)
	{
		vector<beam::Coin> coins;
        Block::SystemState::ID stateID = {};
        getSystemStateID(stateID);
        {
            sqlite::Statement stm(_db, "SELECT SUM(amount)" STORAGE_FIELDS " FROM " STORAGE_NAME " WHERE status=?1 AND maturity<=?2 ;");
            stm.bind(1, Coin::Unspent);
            stm.bind(2, stateID.m_Height);
            Amount avalableAmount = 0;
            if (stm.step())
            {
                stm.get(0, avalableAmount);
            }
            if (avalableAmount < amount)
            {
                return coins;
            }
        }
        Amount sum = 0;
        Coin coin2;
        {
            // get one coin >= amount
            sqlite::Statement stm(_db, "SELECT " STORAGE_FIELDS " FROM " STORAGE_NAME " WHERE status=?1 AND maturity<=?2 AND amount>=?3 ORDER BY amount ASC LIMIT 1;");
            stm.bind(1, Coin::Unspent);
            stm.bind(2, stateID.m_Height);
            stm.bind(3, amount);
            if (stm.step())
            {
                ENUM_ALL_STORAGE_FIELDS(STM_GET_LIST, NOSEP, coin2);
                sum = coin2.m_amount;
            }
        }
        if (sum == amount)
        {
            coins.push_back(coin2);
        }
        else
        {
            // select all coins less than needed amount in sorted order
            sqlite::Statement stm(_db, "SELECT " STORAGE_FIELDS " FROM " STORAGE_NAME " WHERE status=?1 AND maturity<=?2 AND amount<?3 ORDER BY amount DESC;");
            stm.bind(1, Coin::Unspent);
            stm.bind(2, stateID.m_Height);
            stm.bind(3, amount);
            vector<Coin> candidats;
            Amount smallSum = 0;
            while (stm.step())
            {
                auto& coin = candidats.emplace_back();
                ENUM_ALL_STORAGE_FIELDS(STM_GET_LIST, NOSEP, coin);
                smallSum += coin.m_amount;
            }
            if (smallSum == amount)
            {
                coins.swap(candidats);
            }
            else if (smallSum > amount)
            {
                CoinSelector s{ candidats };
                auto t = s.select(amount, smallSum);
                
                if (sum > amount && sum <= t.first)
                {
                    // prefer one coin instead on many
                    coins.push_back(coin2);
                }
                else
                {
                    coins = t.second;
                }
            }
            else if (sum > amount)
            {
                coins.push_back(coin2);
            }
        }
 
        if (lock)
		{
			sqlite::Transaction trans(_db);

			for (auto& coin : coins)
			{
                coin.m_status = Coin::Locked;
				const char* req = "UPDATE " STORAGE_NAME " SET status=?2, lockedHeight=?3 WHERE id=?1;";
				sqlite::Statement stm(_db, req);

				stm.bind(1, coin.m_id);
				stm.bind(2, coin.m_status);
                stm.bind(3, stateID.m_Height);

				stm.step();
			}

			trans.commit();

			notifyKeychainChanged();
		}
        std::sort(coins.begin(), coins.end(), [](const Coin& lhs, const Coin& rhs) {return lhs.m_amount < rhs.m_amount; });
		return coins;
	}

	void Keychain::store(beam::Coin& coin)
	{
		sqlite::Transaction trans(_db);

        storeImpl(coin);

		trans.commit();
	}

	void Keychain::store(vector<beam::Coin>& coins)
	{
		if (coins.empty()) return;

		sqlite::Transaction trans(_db);
		for (auto& coin : coins)
		{
            storeImpl(coin);
		}

		trans.commit();
	}

    void Keychain::storeImpl(Coin& coin)
    {
        assert(coin.m_amount > 0);
        if (coin.m_key_type == KeyType::Coinbase
            || coin.m_key_type == KeyType::Comission)
        {
            const char* req = "SELECT " STORAGE_FIELDS " FROM " STORAGE_NAME " WHERE createHeight=?1 AND key_type=?2;";
            sqlite::Statement stm(_db, req);
            stm.bind(1, coin.m_createHeight);
            stm.bind(2, coin.m_key_type);
            if (stm.step()) //has row
            {
                return; // skip existing
            }
        }

        const char* req = "INSERT INTO " STORAGE_NAME " (" ENUM_STORAGE_FIELDS(LIST, COMMA, ) ") VALUES(" ENUM_STORAGE_FIELDS(BIND_LIST, COMMA, ) ");";
        sqlite::Statement stm(_db, req);

        ENUM_STORAGE_FIELDS(STM_BIND_LIST, NOSEP, coin);

        stm.step();

        coin.m_id = getLastID(_db);

		notifyKeychainChanged();
    }

	void Keychain::update(const beam::Coin& coin)
	{
        assert(coin.m_amount > 0);
		sqlite::Transaction trans(_db);

		{
	        const char* req = "UPDATE " STORAGE_NAME " SET " ENUM_STORAGE_FIELDS(SET_LIST, COMMA, ) " WHERE id=?1;";
	        sqlite::Statement stm(_db, req);

	        ENUM_ALL_STORAGE_FIELDS(STM_BIND_LIST, NOSEP, coin);

	        stm.step();
		}

		trans.commit();

		notifyKeychainChanged();
	}

    void Keychain::update(const vector<beam::Coin>& coins)
    {
        if (coins.size())
        {
            sqlite::Transaction trans(_db);

            for (const auto& coin : coins)
            {
                const char* req = "UPDATE " STORAGE_NAME " SET " ENUM_STORAGE_FIELDS(SET_LIST, COMMA, ) " WHERE id=?1;";
                sqlite::Statement stm(_db, req);

                ENUM_ALL_STORAGE_FIELDS(STM_BIND_LIST, NOSEP, coin);

                stm.step();
            }

            trans.commit();
        }
    }

	void Keychain::remove(const vector<beam::Coin>& coins)
	{
		if (coins.size())
		{
			sqlite::Transaction trans(_db);

			for (const auto& coin : coins)
			{
				const char* req = "DELETE FROM " STORAGE_NAME " WHERE id=?1;";
				sqlite::Statement stm(_db, req);

				stm.bind(1, coin.m_id);

				stm.step();
			}

			trans.commit();

			notifyKeychainChanged();
		}
	}

	void Keychain::remove(const beam::Coin& coin)
	{
		sqlite::Transaction trans(_db);

		const char* req = "DELETE FROM " STORAGE_NAME " WHERE id=?1;";
		sqlite::Statement stm(_db, req);

		stm.bind(1, coin.m_id);

		stm.step();
		trans.commit();

		notifyKeychainChanged();
	}

	void Keychain::visit(function<bool(const beam::Coin& coin)> func)
	{
		const char* req = "SELECT " STORAGE_FIELDS " FROM " STORAGE_NAME ";";
		sqlite::Statement stm(_db, req);

		while (stm.step())
		{
			Coin coin;

			ENUM_ALL_STORAGE_FIELDS(STM_GET_LIST, NOSEP, coin);

			if (!func(coin))
				break;
		}
	}

	void Keychain::setVarRaw(const char* name, const void* data, int size)
	{
		sqlite::Transaction trans(_db);

		{
			const char* req = "INSERT or REPLACE INTO " VARIABLES_NAME " (" VARIABLES_FIELDS ") VALUES(?1, ?2);";

			sqlite::Statement stm(_db, req);

			stm.bind(1, name);
			stm.bind(2, data, size);

			stm.step();
		}

		trans.commit();
	}

	int Keychain::getVarRaw(const char* name, void* data) const
	{
		const char* req = "SELECT value FROM " VARIABLES_NAME " WHERE name=?1;";

		sqlite::Statement stm(_db, req);
		stm.bind(1, name);
		stm.step();

		int size = 0;
		stm.get(0, data, size);

		return size;
	}

    Timestamp Keychain::getLastUpdateTime() const
    {
        Timestamp timestamp = {};
        if (getVar(LastUpdateTimeName, timestamp))
        {
            return timestamp;
        }
        return 0;
    }

	void Keychain::setSystemStateID(const Block::SystemState::ID& stateID)
	{
		setVar(SystemStateIDName, stateID);
        setVar(LastUpdateTimeName, getTimestamp());
		notifySystemStateChanged();
	}

	bool Keychain::getSystemStateID(Block::SystemState::ID& stateID) const
	{
		return getVar(SystemStateIDName, stateID);
	}

	Height Keychain::getCurrentHeight() const
	{
		Block::SystemState::ID id = {};
		if (getSystemStateID(id))
		{
			return id.m_Height;
		}
		return 0;
	}

    uint64_t Keychain::getKnownStateCount() const
    {
=======
// Copyright 2018 The Beam Team
//
// Licensed under the Apache License, Version 2.0 (the "License");
// you may not use this file except in compliance with the License.
// You may obtain a copy of the License at
//
//    http://www.apache.org/licenses/LICENSE-2.0
//
// Unless required by applicable law or agreed to in writing, software
// distributed under the License is distributed on an "AS IS" BASIS,
// WITHOUT WARRANTIES OR CONDITIONS OF ANY KIND, either express or implied.
// See the License for the specific language governing permissions and
// limitations under the License.

#include "wallet_db.h"
#include "negotiator.h"
#include "utility/logger.h"
#include "sqlite/sqlite3.h"
#include <sstream>
#include <boost/functional/hash.hpp>
#include <boost/filesystem.hpp>

#define NOSEP
#define COMMA ", "

// Coin ID fields
// id          - coin counter
// height      - block height where we got the coin(coinbase) or the height of the latest known block
// key_type    - key type
//
// amount      - amount
// count       - number of coins with same commitment
// status      - spent/unspent/unconfirmed/locked
// maturity    - height where we can spend the coin

#define ENUM_STORAGE_ID(each, sep, obj) \
    each(1, id, sep, INTEGER NOT NULL PRIMARY KEY AUTOINCREMENT, obj)

#define ENUM_STORAGE_FIELDS(each, sep, obj) \
    each(2, amount,        sep, INTEGER NOT NULL, obj) \
    each(3, status,        sep, INTEGER NOT NULL, obj) \
    each(4, createHeight,  sep, INTEGER NOT NULL, obj) \
    each(5, maturity,      sep, INTEGER NOT NULL, obj) \
    each(6, key_type,      sep, INTEGER NOT NULL, obj) \
    each(7, confirmHeight, sep, INTEGER, obj) \
    each(8, confirmHash,   sep, BLOB, obj) \
    each(9, createTxId,    sep, BLOB, obj) \
    each(10, spentTxId,    sep, BLOB, obj) \
    each(11, lockedHeight,    , BLOB, obj)            // last item without separator// last item without separator

#define ENUM_ALL_STORAGE_FIELDS(each, sep, obj) \
    ENUM_STORAGE_ID(each, sep, obj) \
    ENUM_STORAGE_FIELDS(each, sep, obj)

#define LIST(num, name, sep, type, obj) #name sep
#define LIST_WITH_TYPES(num, name, sep, type, obj) #name " " #type sep

#define STM_BIND_LIST(num, name, sep, type, obj) stm.bind(num, obj .m_ ## name);
#define STM_GET_LIST(num, name, sep, type, obj) stm.get(num-1, obj .m_ ## name);

#define BIND_LIST(num, name, sep, type, obj) "?" #num sep
#define SET_LIST(num, name, sep, type, obj) #name "=?" #num sep

#define STORAGE_FIELDS ENUM_ALL_STORAGE_FIELDS(LIST, COMMA, )
#define STORAGE_NAME "storage"
#define VARIABLES_NAME "variables"
#define HISTORY_NAME "history"
#define PEERS_NAME "peers"

#define ENUM_VARIABLES_FIELDS(each, sep, obj) \
    each(1, name, sep, TEXT UNIQUE, obj) \
    each(2, value,   , BLOB, obj)

#define VARIABLES_FIELDS ENUM_VARIABLES_FIELDS(LIST, COMMA, )

#define ENUM_HISTORY_FIELDS(each, sep, obj) \
    each(1, txId,       sep, BLOB NOT NULL PRIMARY KEY, obj) \
    each(2, amount,     sep, INTEGER NOT NULL, obj) \
    each(3, fee,        sep, INTEGER NOT NULL, obj) \
    each(4, minHeight,  sep, INTEGER NOT NULL, obj) \
    each(5, peerId,     sep, BLOB NOT NULL, obj) \
    each(6, message,    sep, BLOB, obj) \
    each(7, createTime, sep, INTEGER NOT NULL, obj) \
    each(8, modifyTime, sep, INTEGER, obj) \
    each(9, sender,     sep, INTEGER NOT NULL, obj) \
    each(10, status,    sep, INTEGER NOT NULL, obj) \
    each(11, fsmState,  sep, BLOB, obj) \
	each(12, change,       , INTEGER NOT NULL, obj)
#define HISTORY_FIELDS ENUM_HISTORY_FIELDS(LIST, COMMA, )

#define ENUM_PEER_FIELDS(each, sep, obj) \
    each(1, walletID,    sep, BLOB NOT NULL PRIMARY KEY, obj) \
    each(2, address,     sep, TEXT NOT NULL, obj) \
    each(3, label,          , TEXT NOT NULL , obj) 
    
#define PEER_FIELDS ENUM_PEER_FIELDS(LIST, COMMA, )

namespace std 
{
    template<> 
    struct hash<pair<beam::Amount, beam::Amount>>
    {
        typedef pair<beam::Amount, beam::Amount> argument_type;
        typedef std::size_t result_type;

        result_type operator()(const argument_type& a) const noexcept 
        {
            return boost::hash<argument_type>()(a);
        }
    };
}

namespace beam
{
    using namespace std;

	namespace
	{
        void throwIfError(int res, sqlite3* db)
		{
			if (res == SQLITE_OK)
			{
				return;
			}
			stringstream ss;
			ss << "sqlite error code=" << res << ", " << sqlite3_errmsg(db);
			LOG_DEBUG() << ss.str();
			throw runtime_error(ss.str());
		}

        struct CoinSelector
        {
            CoinSelector(const std::vector<Coin>& coins)
                : m_coins{ coins }
                , m_it{coins.begin()}
                , m_last{coins.cend()}
                , m_empty{ 0 ,{} }
            {

            }

            const pair<Amount, vector<Coin>>& select(Amount amount, Amount left)
            {
                if (left < amount || amount == 0)
                {
                    return m_empty;
                }

                if (amount == left)
                {
                    auto p = m_memory.insert({ { amount, left },{ amount, { m_it, m_last } } });
                    return p.first->second;
                }

                if (auto it = m_memory.find({ amount, left }); it != m_memory.end())
                {
                    return it->second;
                }

                Amount coinAmount = m_it->m_amount;
                Amount newLeft = left - coinAmount;

                ++m_it;
                auto res1 = select(amount, newLeft);
                auto res2 = select(amount - coinAmount, newLeft);
                --m_it;
                auto sum1 = res1.first;
                auto sum2 = res2.first + coinAmount;

                bool a = sum2 >= amount;
                bool b = sum1 >= amount;
                bool c = sum1 < sum2;

                if ((a && b && c) || (!a && b))
                {
                    auto p = m_memory.insert({ { amount, left },{ sum1, move(res1.second) } });
                    return p.first->second;
                }
                else if ((a && b && !c) || (a && !b))
                {
                    res2.second.push_back(*m_it);
                    auto p = m_memory.insert({ { amount, left },{ sum2, move(res2.second) } });
                    return p.first->second;
                }
                return m_empty;
            }
            const std::vector<Coin>& m_coins;
            std::vector<Coin>::const_iterator m_it;
            const std::vector<Coin>::const_iterator m_last;
            unordered_map<pair<Amount, Amount>, pair<Amount, vector<Coin>>> m_memory;
            pair<Amount, vector<Coin>> m_empty;
        };
	}
    
	namespace sqlite
	{
		struct Statement
		{
			Statement(sqlite3* db, const char* sql)
				: _db(db)
				, _stm(nullptr)
			{
				int ret = sqlite3_prepare_v2(_db, sql, -1, &_stm, NULL);
                throwIfError(ret, _db);
			}

			void bind(int col, int val)
			{
				int ret = sqlite3_bind_int(_stm, col, val);
                throwIfError(ret, _db);
			}

			void bind(int col, KeyType val)
			{
				int ret = sqlite3_bind_int(_stm, col, static_cast<int>(val));
                throwIfError(ret, _db);
			}

            void bind(int col, TxDescription::Status val)
            {
                int ret = sqlite3_bind_int(_stm, col, static_cast<int>(val));
                throwIfError(ret, _db);
            }

			void bind(int col, uint64_t val)
			{
				int ret = sqlite3_bind_int64(_stm, col, val);
                throwIfError(ret, _db);
			}

            void bind(int col, const TxID& id)
            {
                bind(col, id.data(), id.size());
            }

            void bind(int col, const boost::optional<TxID>& id)
            {
                if (id.is_initialized())
                {
                    bind(col, *id);
                }
                else
                {
                    bind(col, nullptr, 0);
                }
            }

            void bind(int col, const ECC::Hash::Value& hash)
            {
                int ret = sqlite3_bind_blob(_stm, col, hash.m_pData, hash.size(), NULL);
                throwIfError(ret, _db);
            }

            void bind(int col, const io::Address& address)
            {
                bind(col, address.u64());
            }

            void bind(int col, const ByteBuffer& m)
            {
                int ret = sqlite3_bind_blob(_stm, col, m.data(), m.size(), NULL);
                throwIfError(ret, _db);
            }

			void bind(int col, const void* blob, int size)
			{
				int ret = sqlite3_bind_blob(_stm, col, blob, size, NULL);
                throwIfError(ret, _db);
			}

			void bind(int col, const char* val)
			{
				int ret = sqlite3_bind_text(_stm, col, val, -1, NULL);
                throwIfError(ret, _db);
			}

            void bind(int col, const string& val) // utf-8
            {
                int ret = sqlite3_bind_text(_stm, col, val.data(), -1, NULL);
                throwIfError(ret, _db);
            }

			bool step()
			{
				int ret = sqlite3_step(_stm);
                switch (ret)
                {
                case SQLITE_ROW: return true;   // has another row ready continue
                case SQLITE_DONE: return false; // has finished executing stop;
                default:
                    throwIfError(ret, _db);
                    return false; // and stop
                }
			}

			void get(int col, uint64_t& val)
			{
				val = sqlite3_column_int64(_stm, col);
			}

			void get(int col, int& val)
			{
				val = sqlite3_column_int(_stm, col);
			}

			void get(int col, Coin::Status& status)
			{
				status = static_cast<Coin::Status>(sqlite3_column_int(_stm, col));
			}

            void get(int col, TxDescription::Status& status)
            {
                status = static_cast<TxDescription::Status>(sqlite3_column_int(_stm, col));
            }

			void get(int col, bool& val)
			{
				val = sqlite3_column_int(_stm, col) == 0 ? false : true;
			}

            void get(int col, TxID& id)
            {
                int size = 0;
                get(col, static_cast<void*>(id.data()), size);
                assert(size == id.size());
            }

            void get(int col, boost::optional<TxID>& id)
            {
                int size = sqlite3_column_bytes(_stm, col);
                if (size > 0)
                {
                    size = sqlite3_column_bytes(_stm, col);
                    const void* data = sqlite3_column_blob(_stm, col);

                    if (data)
                    {
                        id = TxID{};
                        memcpy(id->data(), data, size);
                    }
                }
            }

            void get(int col, ECC::Hash::Value& hash)
            {
                int size = sqlite3_column_bytes(_stm, col);
                if (size > 0)
                {
                    size = sqlite3_column_bytes(_stm, col);
                    const void* data = sqlite3_column_blob(_stm, col);

                    if (data)
                    {
                        assert(size == hash.size());
                        memcpy(hash.m_pData, data, size);
                    }
                }
            }

            void get(int col, io::Address& address)
            {
                uint64_t t = 0;;
                get(col, t);
                address = io::Address::from_u64(t);
            }
            void get(int col, ByteBuffer& b)
            {
                int size = sqlite3_column_bytes(_stm, col);
                const void* data = sqlite3_column_blob(_stm, col);

                if (data)
                {
                    b.clear();
                    b.resize(size);
                    memcpy(&b[0], data, size);
                }
            }

			void get(int col, void* blob, int& size)
			{
				size = sqlite3_column_bytes(_stm, col);
				const void* data = sqlite3_column_blob(_stm, col);

				if (data) memcpy(blob, data, size);
			}

			void get(int col, KeyType& type)
			{
				type = static_cast<KeyType>(sqlite3_column_int(_stm, col));
			}

            void get(int col, string& str) // utf-8
            {
                int size = sqlite3_column_bytes(_stm, col);
                const unsigned char* data = sqlite3_column_text(_stm, col);
                if (data && size)
                {
                    str.assign(reinterpret_cast<const string::value_type*>(data));
                }
            }

			~Statement()
			{
				sqlite3_finalize(_stm);
			}
		private:

			sqlite3 * _db;
			sqlite3_stmt* _stm;
		};

		struct Transaction
		{
			Transaction(sqlite3* db)
				: _db(db)
				, _commited(false)
				, _rollbacked(false)
			{
				begin();
			}

			~Transaction()
			{
				if (!_commited && !_rollbacked)
					rollback();
			}

			void begin()
			{
				int ret = sqlite3_exec(_db, "BEGIN;", NULL, NULL, NULL);
				throwIfError(ret, _db);
			}

			bool commit()
			{
				int ret = sqlite3_exec(_db, "COMMIT;", NULL, NULL, NULL);

				_commited = (ret == SQLITE_OK);
                return _commited;
			}

			void rollback()
			{
				int ret = sqlite3_exec(_db, "ROLLBACK;", NULL, NULL, NULL);
				throwIfError(ret, _db);

				_rollbacked = true;
			}
		private:
			sqlite3 * _db;
			bool _commited;
			bool _rollbacked;
		};
	}

    namespace
    {
        const char* WalletSeed = "WalletSeed";
        const char* Version = "Version";
        const char* SystemStateIDName = "SystemStateID";
        const char* LastUpdateTimeName = "LastUpdateTime";
        const int BusyTimeoutMs = 1000;
        const int DbVersion = 2;
    }

	Coin::Coin(const Amount& amount, Status status, const Height& createHeight, const Height& maturity, KeyType keyType, Height confirmHeight, Height lockedHeight)
		: m_id{ 0 }
		, m_amount{ amount }
		, m_status{ status }
		, m_createHeight{ createHeight }
		, m_maturity{ maturity }
		, m_key_type{ keyType }
        , m_confirmHeight{ confirmHeight }
        , m_lockedHeight{ lockedHeight }
	{

	}

	Coin::Coin()
        : Coin(0, Coin::Unspent, 0, MaxHeight, KeyType::Regular, MaxHeight)
	{

	}

	bool Keychain::isInitialized(const string& path)
	{
		return boost::filesystem::exists(path);
	}

	IKeyChain::Ptr Keychain::init(const string& path, const string& password, const ECC::NoLeak<ECC::uintBig>& secretKey)
	{
		if (!boost::filesystem::exists(path))
		{
			auto keychain = make_shared<Keychain>(secretKey);

			{
				int ret = sqlite3_open_v2(path.c_str(), &keychain->_db, SQLITE_OPEN_READWRITE | SQLITE_OPEN_NOMUTEX | SQLITE_OPEN_CREATE, NULL);
				throwIfError(ret, keychain->_db);				
			}

			{
				int ret = sqlite3_key(keychain->_db, password.c_str(), password.size());
				throwIfError(ret, keychain->_db);
			}

            {
				const char* req = "CREATE TABLE " STORAGE_NAME " (" ENUM_ALL_STORAGE_FIELDS(LIST_WITH_TYPES, COMMA,) ");"
                                  "CREATE INDEX ConfirmIndex ON " STORAGE_NAME"(confirmHeight);"
                                  "CREATE INDEX SpentIndex ON " STORAGE_NAME"(lockedHeight);";
				int ret = sqlite3_exec(keychain->_db, req, NULL, NULL, NULL);
				throwIfError(ret, keychain->_db);
			}

			{
				const char* req = "CREATE TABLE " VARIABLES_NAME " (" ENUM_VARIABLES_FIELDS(LIST_WITH_TYPES, COMMA,) ");";
				int ret = sqlite3_exec(keychain->_db, req, NULL, NULL, NULL);
				throwIfError(ret, keychain->_db);
			}

            {
                const char* req = "CREATE TABLE " HISTORY_NAME " (" ENUM_HISTORY_FIELDS(LIST_WITH_TYPES, COMMA,) ") WITHOUT ROWID;";
                int ret = sqlite3_exec(keychain->_db, req, NULL, NULL, NULL);
                throwIfError(ret, keychain->_db);
            }
            {
                const char* req = "CREATE TABLE " PEERS_NAME " (" ENUM_PEER_FIELDS(LIST_WITH_TYPES, COMMA, ) ") WITHOUT ROWID;";
                int ret = sqlite3_exec(keychain->_db, req, NULL, NULL, NULL);
                throwIfError(ret, keychain->_db);
            }

			{
				keychain->setVar(WalletSeed, secretKey.V);
                keychain->setVar(Version, DbVersion);
			}

			return static_pointer_cast<IKeyChain>(keychain);
		}

		LOG_ERROR() << path << " already exists.";

		return Ptr();
	}

	IKeyChain::Ptr Keychain::open(const string& path, const string& password)
	{
        try
        {
            if (boost::filesystem::exists(path))
            {
                ECC::NoLeak<ECC::uintBig> seed;
                seed.V = ECC::Zero;
                auto keychain = make_shared<Keychain>(seed);

                {
                    int ret = sqlite3_open_v2(path.c_str(), &keychain->_db, SQLITE_OPEN_READWRITE | SQLITE_OPEN_NOMUTEX, NULL);
                    throwIfError(ret, keychain->_db);
                }

                {
                    int ret = sqlite3_key(keychain->_db, password.c_str(), password.size());
                    throwIfError(ret, keychain->_db);
                }
                {
                    int ret = sqlite3_busy_timeout(keychain->_db, BusyTimeoutMs);
                    throwIfError(ret, keychain->_db);
                }
                {
                    int version = 0;
                    if (!keychain->getVar(Version, version) || version != DbVersion)
                    {
                        LOG_DEBUG() << "Invalid DB version: " << version << ". Expected: " << DbVersion;
                        return Ptr();
                    }
                }
                {
                    const char* req = "SELECT name FROM sqlite_master WHERE type='table' AND name='" STORAGE_NAME "';";
                    int ret = sqlite3_exec(keychain->_db, req, NULL, NULL, NULL);
                    if (ret != SQLITE_OK)
                    {
                        LOG_ERROR() << "Invalid DB or wrong password :(";
                        return Ptr();
                    }
                }

                {
                    const char* req = "SELECT " STORAGE_FIELDS " FROM " STORAGE_NAME ";";
                    int ret = sqlite3_exec(keychain->_db, req, NULL, NULL, NULL);
                    if (ret != SQLITE_OK)
                    {
                        LOG_ERROR() << "Invalid DB format :(";
                        return Ptr();
                    }
                }

                {
                    const char* req = "SELECT " VARIABLES_FIELDS " FROM " VARIABLES_NAME ";";
                    int ret = sqlite3_exec(keychain->_db, req, NULL, NULL, NULL);
                    if (ret != SQLITE_OK)
                    {
                        LOG_ERROR() << "Invalid DB format :(";
                        return Ptr();
                    }
                }

                {
                    const char* req = "SELECT " HISTORY_FIELDS " FROM " HISTORY_NAME ";";
                    int ret = sqlite3_exec(keychain->_db, req, NULL, NULL, NULL);
                    if (ret != SQLITE_OK)
                    {
                        LOG_ERROR() << "Invalid DB format :(";
                        return Ptr();
                    }
                }

                if (keychain->getVar(WalletSeed, seed))
                {
                    keychain->m_kdf.m_Secret = seed;
                }
                else
                {
                    assert(false && "there is no seed for keychain");
                }

                return static_pointer_cast<IKeyChain>(keychain);
            }

            LOG_ERROR() << path << " not found, please init the wallet before.";
        }
        catch (const runtime_error&)
        {

        }

		return Ptr();
	}

	Keychain::Keychain(const ECC::NoLeak<ECC::uintBig>& secretKey)
		: _db(nullptr)
	{
		m_kdf.m_Secret = secretKey;
	}

	Keychain::~Keychain()
	{
		if (_db)
		{
			sqlite3_close_v2(_db);
			_db = nullptr;
		}
	}

	uint64_t getLastID(sqlite3* db)
	{
		int lastId = 0;

		{
			const char* req = "SELECT seq FROM sqlite_sequence WHERE name = '" STORAGE_NAME "';";
			sqlite::Statement stm(db, req);
			if (stm.step())
				stm.get(0, lastId);
		}

		return lastId;
	}

	ECC::Scalar::Native Keychain::calcKey(const beam::Coin& coin) const
	{
		assert(coin.m_key_type != KeyType::Regular || coin.m_id > 0);
		ECC::Scalar::Native key;
		// For coinbase and free commitments we generate key as function of (height and type), for regular coins we add id, to solve collisions
		DeriveKey(key, m_kdf, coin.m_createHeight, coin.m_key_type, (coin.m_key_type == KeyType::Regular) ? coin.m_id : 0);
		return key;
	}

	vector<beam::Coin> Keychain::selectCoins(const Amount& amount, bool lock)
	{
		vector<beam::Coin> coins;
        Block::SystemState::ID stateID = {};
        getSystemStateID(stateID);
        {
            sqlite::Statement stm(_db, "SELECT SUM(amount)" STORAGE_FIELDS " FROM " STORAGE_NAME " WHERE status=?1 AND maturity<=?2 ;");
            stm.bind(1, Coin::Unspent);
            stm.bind(2, stateID.m_Height);
            Amount avalableAmount = 0;
            if (stm.step())
            {
                stm.get(0, avalableAmount);
            }
            if (avalableAmount < amount)
            {
                return coins;
            }
        }
        Amount sum = 0;
        Coin coin2;
        {
            // get one coin >= amount
            sqlite::Statement stm(_db, "SELECT " STORAGE_FIELDS " FROM " STORAGE_NAME " WHERE status=?1 AND maturity<=?2 AND amount>=?3 ORDER BY amount ASC LIMIT 1;");
            stm.bind(1, Coin::Unspent);
            stm.bind(2, stateID.m_Height);
            stm.bind(3, amount);
            if (stm.step())
            {
                ENUM_ALL_STORAGE_FIELDS(STM_GET_LIST, NOSEP, coin2);
                sum = coin2.m_amount;
            }
        }
        if (sum == amount)
        {
            coins.push_back(coin2);
        }
        else
        {
            // select all coins less than needed amount in sorted order
            sqlite::Statement stm(_db, "SELECT " STORAGE_FIELDS " FROM " STORAGE_NAME " WHERE status=?1 AND maturity<=?2 AND amount<?3 ORDER BY amount DESC;");
            stm.bind(1, Coin::Unspent);
            stm.bind(2, stateID.m_Height);
            stm.bind(3, amount);
            vector<Coin> candidats;
            Amount smallSum = 0;
            while (stm.step())
            {
                auto& coin = candidats.emplace_back();
                ENUM_ALL_STORAGE_FIELDS(STM_GET_LIST, NOSEP, coin);
                smallSum += coin.m_amount;
            }
            if (smallSum == amount)
            {
                coins.swap(candidats);
            }
            else if (smallSum > amount)
            {
                CoinSelector s{ candidats };
                auto t = s.select(amount, smallSum);
                
                if (sum > amount && sum <= t.first)
                {
                    // prefer one coin instead on many
                    coins.push_back(coin2);
                }
                else
                {
                    coins = t.second;
                }
            }
            else if (sum > amount)
            {
                coins.push_back(coin2);
            }
        }
 
        if (lock)
		{
			sqlite::Transaction trans(_db);

			for (auto& coin : coins)
			{
                coin.m_status = Coin::Locked;
				const char* req = "UPDATE " STORAGE_NAME " SET status=?2, lockedHeight=?3 WHERE id=?1;";
				sqlite::Statement stm(_db, req);

				stm.bind(1, coin.m_id);
				stm.bind(2, coin.m_status);
                stm.bind(3, stateID.m_Height);

				stm.step();
			}

			trans.commit();

			notifyKeychainChanged();
		}
        std::sort(coins.begin(), coins.end(), [](const Coin& lhs, const Coin& rhs) {return lhs.m_amount < rhs.m_amount; });
		return coins;
	}

	void Keychain::store(beam::Coin& coin)
	{
		sqlite::Transaction trans(_db);

        storeImpl(coin);

		trans.commit();
	}

	void Keychain::store(vector<beam::Coin>& coins)
	{
		if (coins.empty()) return;

		sqlite::Transaction trans(_db);
		for (auto& coin : coins)
		{
            storeImpl(coin);
		}

		trans.commit();
	}

    void Keychain::storeImpl(Coin& coin)
    {
        assert(coin.m_amount > 0);
        if (coin.m_key_type == KeyType::Coinbase
            || coin.m_key_type == KeyType::Comission)
        {
            const char* req = "SELECT " STORAGE_FIELDS " FROM " STORAGE_NAME " WHERE createHeight=?1 AND key_type=?2;";
            sqlite::Statement stm(_db, req);
            stm.bind(1, coin.m_createHeight);
            stm.bind(2, coin.m_key_type);
            if (stm.step()) //has row
            {
                return; // skip existing
            }
        }

        const char* req = "INSERT INTO " STORAGE_NAME " (" ENUM_STORAGE_FIELDS(LIST, COMMA, ) ") VALUES(" ENUM_STORAGE_FIELDS(BIND_LIST, COMMA, ) ");";
        sqlite::Statement stm(_db, req);

        ENUM_STORAGE_FIELDS(STM_BIND_LIST, NOSEP, coin);

        stm.step();

        coin.m_id = getLastID(_db);

		notifyKeychainChanged();
    }

	void Keychain::update(const beam::Coin& coin)
	{
        assert(coin.m_amount > 0);
		sqlite::Transaction trans(_db);

		{
	        const char* req = "UPDATE " STORAGE_NAME " SET " ENUM_STORAGE_FIELDS(SET_LIST, COMMA, ) " WHERE id=?1;";
	        sqlite::Statement stm(_db, req);

	        ENUM_ALL_STORAGE_FIELDS(STM_BIND_LIST, NOSEP, coin);

	        stm.step();
		}

		trans.commit();

		notifyKeychainChanged();
	}

    void Keychain::update(const vector<beam::Coin>& coins)
    {
        if (coins.size())
        {
            sqlite::Transaction trans(_db);

            for (const auto& coin : coins)
            {
                const char* req = "UPDATE " STORAGE_NAME " SET " ENUM_STORAGE_FIELDS(SET_LIST, COMMA, ) " WHERE id=?1;";
                sqlite::Statement stm(_db, req);

                ENUM_ALL_STORAGE_FIELDS(STM_BIND_LIST, NOSEP, coin);

                stm.step();
            }

            trans.commit();
        }
    }

	void Keychain::remove(const vector<beam::Coin>& coins)
	{
		if (coins.size())
		{
			sqlite::Transaction trans(_db);

			for (const auto& coin : coins)
			{
				const char* req = "DELETE FROM " STORAGE_NAME " WHERE id=?1;";
				sqlite::Statement stm(_db, req);

				stm.bind(1, coin.m_id);

				stm.step();
			}

			trans.commit();

			notifyKeychainChanged();
		}
	}

	void Keychain::remove(const beam::Coin& coin)
	{
		sqlite::Transaction trans(_db);

		const char* req = "DELETE FROM " STORAGE_NAME " WHERE id=?1;";
		sqlite::Statement stm(_db, req);

		stm.bind(1, coin.m_id);

		stm.step();
		trans.commit();

		notifyKeychainChanged();
	}

	void Keychain::visit(function<bool(const beam::Coin& coin)> func)
	{
		const char* req = "SELECT " STORAGE_FIELDS " FROM " STORAGE_NAME ";";
		sqlite::Statement stm(_db, req);

		while (stm.step())
		{
			Coin coin;

			ENUM_ALL_STORAGE_FIELDS(STM_GET_LIST, NOSEP, coin);

			if (!func(coin))
				break;
		}
	}

	void Keychain::setVarRaw(const char* name, const void* data, int size)
	{
		sqlite::Transaction trans(_db);

		{
			const char* req = "INSERT or REPLACE INTO " VARIABLES_NAME " (" VARIABLES_FIELDS ") VALUES(?1, ?2);";

			sqlite::Statement stm(_db, req);

			stm.bind(1, name);
			stm.bind(2, data, size);

			stm.step();
		}

		trans.commit();
	}

	int Keychain::getVarRaw(const char* name, void* data) const
	{
		const char* req = "SELECT value FROM " VARIABLES_NAME " WHERE name=?1;";

		sqlite::Statement stm(_db, req);
		stm.bind(1, name);
		stm.step();

		int size = 0;
		stm.get(0, data, size);

		return size;
	}

    Timestamp Keychain::getLastUpdateTime() const
    {
        Timestamp timestamp = {};
        if (getVar(LastUpdateTimeName, timestamp))
        {
            return timestamp;
        }
        return 0;
    }

	void Keychain::setSystemStateID(const Block::SystemState::ID& stateID)
	{
		setVar(SystemStateIDName, stateID);
        setVar(LastUpdateTimeName, getTimestamp());
		notifySystemStateChanged();
	}

	bool Keychain::getSystemStateID(Block::SystemState::ID& stateID) const
	{
		return getVar(SystemStateIDName, stateID);
	}

	Height Keychain::getCurrentHeight() const
	{
		Block::SystemState::ID id = {};
		if (getSystemStateID(id))
		{
			return id.m_Height;
		}
		return 0;
	}

    uint64_t Keychain::getKnownStateCount() const
    {
>>>>>>> 830e1898
        uint64_t count = 0;
        {
            sqlite::Statement stm(_db, "SELECT COUNT(DISTINCT confirmHash) FROM " STORAGE_NAME " ;");
            stm.step();
            stm.get(0, count);
<<<<<<< HEAD
        }
        return count;
    }

    Block::SystemState::ID Keychain::getKnownStateID(Height height)
    {
        Block::SystemState::ID id = {};
        const char* req = "SELECT DISTINCT confirmHeight, confirmHash FROM " STORAGE_NAME " LIMIT 1 OFFSET ?1;";

        sqlite::Statement stm(_db, req);
        stm.bind(1, height);
        if (stm.step())
        {
            stm.get(0, id.m_Height);
            stm.get(1, id.m_Hash);
        }
        return id;
    }

    void Keychain::rollbackConfirmedUtxo(Height minHeight)
    {
        sqlite::Transaction trans(_db);
        
        {
            const char* req = "UPDATE " STORAGE_NAME " SET status=?1, confirmHeight=?2, lockedHeight=?2 WHERE confirmHeight > ?3 ;";
            sqlite::Statement stm(_db, req);
            stm.bind(1, Coin::Unconfirmed);
            stm.bind(2, MaxHeight);
            stm.bind(3, minHeight);
            stm.step();
        }

        {
            const char* req = "UPDATE " STORAGE_NAME " SET status=?1, lockedHeight=?2 WHERE lockedHeight > ?3 AND confirmHeight <= ?3 ;";
            sqlite::Statement stm(_db, req);
            stm.bind(1, Coin::Unspent);
            stm.bind(2, MaxHeight);
            stm.bind(3, minHeight);
            stm.step();
        }

        trans.commit();
    }

    vector<TxDescription> Keychain::getTxHistory(uint64_t start, int count)
    {
        vector<TxDescription> res;
        const char* req = "SELECT * FROM " HISTORY_NAME " ORDER BY createTime DESC LIMIT ?1 OFFSET ?2 ;";

        sqlite::Statement stm(_db, req);
        stm.bind(1, count);
        stm.bind(2, start);

        while (stm.step())
        {
            auto& tx = res.emplace_back(TxDescription{});
            ENUM_HISTORY_FIELDS(STM_GET_LIST, NOSEP, tx);
        }
        return res;
    }

    boost::optional<TxDescription> Keychain::getTx(const TxID& txId)
    {
        const char* req = "SELECT * FROM " HISTORY_NAME " WHERE txId=?1 ;";
        sqlite::Statement stm(_db, req);
        stm.bind(1, txId);

        if (stm.step())
        {
            TxDescription tx;
            ENUM_HISTORY_FIELDS(STM_GET_LIST, NOSEP, tx);
            return tx;
        }

        return boost::optional<TxDescription>{};
    }

    void Keychain::saveTx(const TxDescription& p)
    {
		sqlite::Transaction trans(_db);

		{
			const char* selectReq = "SELECT * FROM " HISTORY_NAME " WHERE txId=?1;";
			sqlite::Statement stm2(_db, selectReq);
			stm2.bind(1, p.m_txId);

	        if (stm2.step())
	        {
	            const char* updateReq = "UPDATE " HISTORY_NAME " SET modifyTime=?2, status=?3, fsmState=?4, minHeight=?5, change=?6 WHERE txId=?1;";
	            sqlite::Statement stm(_db, updateReq);

	            stm.bind(1, p.m_txId);
	            stm.bind(2, p.m_modifyTime);
	            stm.bind(3, p.m_status);
	            stm.bind(4, p.m_fsmState);
	            stm.bind(5, p.m_minHeight);
				stm.bind(6, p.m_change);
	            stm.step();
	        }
	        else
	        {
	            const char* insertReq = "INSERT INTO " HISTORY_NAME " (" ENUM_HISTORY_FIELDS(LIST, COMMA,) ") VALUES(" ENUM_HISTORY_FIELDS(BIND_LIST, COMMA,) ");";
	            sqlite::Statement stm(_db, insertReq);
	            ENUM_HISTORY_FIELDS(STM_BIND_LIST, NOSEP, p);
	            stm.step();
	        }
		}

		trans.commit();

		notifyTransactionChanged();
    }

    void Keychain::deleteTx(const TxID& txId)
    {
		sqlite::Transaction trans(_db);

		{
			const char* req = "DELETE FROM " HISTORY_NAME " WHERE txId=?1;";
			sqlite::Statement stm(_db, req);

			stm.bind(1, txId);

			stm.step();
		}

		trans.commit();

		notifyTransactionChanged();
    }

    void Keychain::rollbackTx(const TxID& txId)
    {
        sqlite::Transaction trans(_db);

        {
            const char* req = "UPDATE " STORAGE_NAME " SET status=?3, spentTxId=NULL WHERE spentTxId=?1 AND status=?2;";
            sqlite::Statement stm(_db, req);
            stm.bind(1, txId);
            stm.bind(2, Coin::Locked);
            stm.bind(3, Coin::Unspent);
            stm.step();
        }
        {
            const char* req = "DELETE FROM " STORAGE_NAME " WHERE createTxId=?1;";
            sqlite::Statement stm(_db, req);
            stm.bind(1, txId);
            stm.step();
        }
        trans.commit();
    }

    std::vector<TxPeer> Keychain::getPeers()
    {
        std::vector<TxPeer> peers;
        sqlite::Statement stm(_db, "SELECT * FROM " PEERS_NAME ";");
        while (stm.step())
        {
            auto& peer = peers.emplace_back();
            ENUM_PEER_FIELDS(STM_GET_LIST, NOSEP, peer);
        }
        return peers;
    }

    void Keychain::addPeer(const TxPeer& peer)
    {
        sqlite::Transaction trans(_db);
        
        sqlite::Statement stm2(_db, "SELECT * FROM " PEERS_NAME " WHERE walletID=?1;");
        stm2.bind(1, peer.m_walletID);

        const char* updateReq = "UPDATE " PEERS_NAME " SET address=?2, label=?3 WHERE walletID=?1;";
        const char* insertReq = "INSERT INTO " PEERS_NAME " (" ENUM_PEER_FIELDS(LIST, COMMA, ) ") VALUES(" ENUM_PEER_FIELDS(BIND_LIST, COMMA, ) ");";

        sqlite::Statement stm(_db, stm2.step() ? updateReq : insertReq);
        ENUM_PEER_FIELDS(STM_BIND_LIST, NOSEP, peer);
        stm.step();

        trans.commit();
    }

    boost::optional<TxPeer> Keychain::getPeer(const WalletID& peerID)
    {
        sqlite::Statement stm(_db, "SELECT * FROM " PEERS_NAME " WHERE walletID=?1;");
        stm.bind(1, peerID);
        if (stm.step())
        {
            TxPeer peer = {};
            ENUM_PEER_FIELDS(STM_GET_LIST, NOSEP, peer);
            return peer;
        }
        return boost::optional<TxPeer>{};
    }

	void Keychain::clearPeers()
	{
		sqlite::Statement stm(_db, "DELETE FROM " PEERS_NAME ";");
		stm.step();
	}

    std::vector<WalletAddress> Keychain::getAddresses(bool own)
    {
        vector<WalletAddress> res;
        const char* req = "SELECT * FROM " ADDRESSES_NAME " WHERE own=?1 ORDER BY createTime DESC;";

        sqlite::Statement stm(_db, req);
        stm.bind(1, own);

        while (stm.step())
        {
            auto& a = res.emplace_back();
            ENUM_ADDRESS_FIELDS(STM_GET_LIST, NOSEP, a);
        }
        return res;
    }

    void Keychain::saveAddress(const WalletAddress& address)
    {
        sqlite::Transaction trans(_db);

        {
            const char* selectReq = "SELECT * FROM " ADDRESSES_NAME " WHERE walletID=?1;";
            sqlite::Statement stm2(_db, selectReq);
            stm2.bind(1, address.m_walletID);

            if (stm2.step())
            {
                const char* updateReq = "UPDATE " ADDRESSES_NAME " SET label=?2, category=?3 WHERE walletID=?1;";
                sqlite::Statement stm(_db, updateReq);

                stm.bind(1, address.m_walletID);
                stm.bind(2, address.m_label);
                stm.bind(3, address.m_category);
                stm.step();
            }
            else
            {
                const char* insertReq = "INSERT INTO " ADDRESSES_NAME " (" ENUM_ADDRESS_FIELDS(LIST, COMMA, ) ") VALUES(" ENUM_ADDRESS_FIELDS(BIND_LIST, COMMA, ) ");";
                sqlite::Statement stm(_db, insertReq);
                ENUM_ADDRESS_FIELDS(STM_BIND_LIST, NOSEP, address);
                stm.step();
            }
        }

        trans.commit();

        notifyAddressChanged();
    }
    
    void Keychain::deleteAddress(const WalletID& id)
    {
        const char* req = "DELETE FROM " ADDRESSES_NAME " WHERE walletID=?1;";
        sqlite::Statement stm(_db, req);

        stm.bind(1, id);

        stm.step();

        notifyAddressChanged();
    }

    void Keychain::subscribe(IKeyChainObserver* observer)
	{
		assert(std::find(m_subscribers.begin(), m_subscribers.end(), observer) == m_subscribers.end());

		m_subscribers.push_back(observer);
	}

	void Keychain::unsubscribe(IKeyChainObserver* observer)
	{
		auto it = std::find(m_subscribers.begin(), m_subscribers.end(), observer);

		assert(it != m_subscribers.end());

		m_subscribers.erase(it);
	}

	void Keychain::notifyKeychainChanged()
	{
		for (auto sub : m_subscribers) sub->onKeychainChanged();
	}

	void Keychain::notifyTransactionChanged()
	{
		for (auto sub : m_subscribers) sub->onTransactionChanged();
	}

	void Keychain::notifySystemStateChanged()
	{
		for (auto sub : m_subscribers) sub->onSystemStateChanged();
	}

    void Keychain::notifyAddressChanged()
    {
        for (auto sub : m_subscribers) sub->onAddressChanged();
    }

	namespace wallet
	{
		Amount getAvailable(beam::IKeyChain::Ptr keychain)
		{
			auto currentHeight = keychain->getCurrentHeight();
			Amount total = 0;
			keychain->visit([&total, &currentHeight](const Coin& c)->bool
			{
				Height lockHeight = c.m_maturity;

				if (c.m_status == Coin::Unspent
					&& lockHeight <= currentHeight)
				{
					total += c.m_amount;
				}
				return true;
			});
			return total;
		}

		Amount getAvailableByType(beam::IKeyChain::Ptr keychain, Coin::Status status, KeyType keyType)
		{
			auto currentHeight = keychain->getCurrentHeight();
			Amount total = 0;
			keychain->visit([&total, &currentHeight, &status, &keyType](const Coin& c)->bool
			{
				Height lockHeight = c.m_maturity;

				if (c.m_status == status
					&& c.m_key_type == keyType
					&& lockHeight <= currentHeight)
				{
					total += c.m_amount;
				}
				return true;
			});
			return total;
		}

		Amount getTotal(beam::IKeyChain::Ptr keychain, Coin::Status status)
		{
			Amount total = 0;
			keychain->visit([&total, &status](const Coin& c)->bool
			{
				if (c.m_status == status)
				{
					total += c.m_amount;
				}
				return true;
			});
			return total;
		}

		Amount getTotalByType(beam::IKeyChain::Ptr keychain, Coin::Status status, KeyType keyType)
		{
			Amount total = 0;
			keychain->visit([&total, &status, &keyType](const Coin& c)->bool
			{
				if (c.m_status == status && c.m_key_type == keyType)
				{
					total += c.m_amount;
				}
				return true;
			});
			return total;
		}
	}
}
=======
        }
        return count;
    }

    Block::SystemState::ID Keychain::getKnownStateID(Height height)
    {
        Block::SystemState::ID id = {};
        const char* req = "SELECT DISTINCT confirmHeight, confirmHash FROM " STORAGE_NAME " WHERE confirmHeight >= ?2 LIMIT 1 OFFSET ?1;";

        sqlite::Statement stm(_db, req);
        stm.bind(1, height);
        stm.bind(2, Rules::HeightGenesis);
        if (stm.step())
        {
            stm.get(0, id.m_Height);
            stm.get(1, id.m_Hash);
        }
        return id;
    }

    void Keychain::rollbackConfirmedUtxo(Height minHeight)
    {
        sqlite::Transaction trans(_db);
        
        {
            const char* req = "UPDATE " STORAGE_NAME " SET status=?1, confirmHeight=?2, lockedHeight=?2 WHERE confirmHeight > ?3 ;";
            sqlite::Statement stm(_db, req);
            stm.bind(1, Coin::Unconfirmed);
            stm.bind(2, MaxHeight);
            stm.bind(3, minHeight);
            stm.step();
        }

        {
            const char* req = "UPDATE " STORAGE_NAME " SET status=?1, lockedHeight=?2 WHERE lockedHeight > ?3 AND confirmHeight <= ?3 ;";
            sqlite::Statement stm(_db, req);
            stm.bind(1, Coin::Unspent);
            stm.bind(2, MaxHeight);
            stm.bind(3, minHeight);
            stm.step();
        }

        trans.commit();
    }

    vector<TxDescription> Keychain::getTxHistory(uint64_t start, int count)
    {
        vector<TxDescription> res;
        const char* req = "SELECT * FROM " HISTORY_NAME " ORDER BY createTime DESC LIMIT ?1 OFFSET ?2 ;";

        sqlite::Statement stm(_db, req);
        stm.bind(1, count);
        stm.bind(2, start);

        while (stm.step())
        {
            auto& tx = res.emplace_back(TxDescription{});
            ENUM_HISTORY_FIELDS(STM_GET_LIST, NOSEP, tx);
        }
        return res;
    }

    boost::optional<TxDescription> Keychain::getTx(const TxID& txId)
    {
        const char* req = "SELECT * FROM " HISTORY_NAME " WHERE txId=?1 ;";
        sqlite::Statement stm(_db, req);
        stm.bind(1, txId);

        if (stm.step())
        {
            TxDescription tx;
            ENUM_HISTORY_FIELDS(STM_GET_LIST, NOSEP, tx);
            return tx;
        }

        return boost::optional<TxDescription>{};
    }

    void Keychain::saveTx(const TxDescription& p)
    {
		sqlite::Transaction trans(_db);

		{
			const char* selectReq = "SELECT * FROM " HISTORY_NAME " WHERE txId=?1;";
			sqlite::Statement stm2(_db, selectReq);
			stm2.bind(1, p.m_txId);

	        if (stm2.step())
	        {
	            const char* updateReq = "UPDATE " HISTORY_NAME " SET modifyTime=?2, status=?3, fsmState=?4, minHeight=?5, change=?6 WHERE txId=?1;";
	            sqlite::Statement stm(_db, updateReq);

	            stm.bind(1, p.m_txId);
	            stm.bind(2, p.m_modifyTime);
	            stm.bind(3, p.m_status);
	            stm.bind(4, p.m_fsmState);
	            stm.bind(5, p.m_minHeight);
				stm.bind(6, p.m_change);
	            stm.step();
	        }
	        else
	        {
	            const char* insertReq = "INSERT INTO " HISTORY_NAME " (" ENUM_HISTORY_FIELDS(LIST, COMMA,) ") VALUES(" ENUM_HISTORY_FIELDS(BIND_LIST, COMMA,) ");";
	            sqlite::Statement stm(_db, insertReq);
	            ENUM_HISTORY_FIELDS(STM_BIND_LIST, NOSEP, p);
	            stm.step();
	        }
		}

		trans.commit();

		notifyTransactionChanged();
    }

    void Keychain::deleteTx(const TxID& txId)
    {
		sqlite::Transaction trans(_db);

		{
			const char* req = "DELETE FROM " HISTORY_NAME " WHERE txId=?1;";
			sqlite::Statement stm(_db, req);

			stm.bind(1, txId);

			stm.step();
		}

		trans.commit();

		notifyTransactionChanged();
    }

    void Keychain::rollbackTx(const TxID& txId)
    {
        sqlite::Transaction trans(_db);

        {
            const char* req = "UPDATE " STORAGE_NAME " SET status=?3, spentTxId=NULL WHERE spentTxId=?1 AND status=?2;";
            sqlite::Statement stm(_db, req);
            stm.bind(1, txId);
            stm.bind(2, Coin::Locked);
            stm.bind(3, Coin::Unspent);
            stm.step();
        }
        {
            const char* req = "DELETE FROM " STORAGE_NAME " WHERE createTxId=?1;";
            sqlite::Statement stm(_db, req);
            stm.bind(1, txId);
            stm.step();
        }
        trans.commit();
    }

    std::vector<TxPeer> Keychain::getPeers()
    {
        std::vector<TxPeer> peers;
        sqlite::Statement stm(_db, "SELECT * FROM " PEERS_NAME ";");
        while (stm.step())
        {
            auto& peer = peers.emplace_back();
            ENUM_PEER_FIELDS(STM_GET_LIST, NOSEP, peer);
        }
        return peers;
    }

    void Keychain::addPeer(const TxPeer& peer)
    {
        sqlite::Transaction trans(_db);
        
        sqlite::Statement stm2(_db, "SELECT * FROM " PEERS_NAME " WHERE walletID=?1;");
        stm2.bind(1, peer.m_walletID);

        const char* updateReq = "UPDATE " PEERS_NAME " SET address=?2, label=?3 WHERE walletID=?1;";
        const char* insertReq = "INSERT INTO " PEERS_NAME " (" ENUM_PEER_FIELDS(LIST, COMMA, ) ") VALUES(" ENUM_PEER_FIELDS(BIND_LIST, COMMA, ) ");";

        sqlite::Statement stm(_db, stm2.step() ? updateReq : insertReq);
        ENUM_PEER_FIELDS(STM_BIND_LIST, NOSEP, peer);
        stm.step();

        trans.commit();
    }

    boost::optional<TxPeer> Keychain::getPeer(const WalletID& peerID)
    {
        sqlite::Statement stm(_db, "SELECT * FROM " PEERS_NAME " WHERE walletID=?1;");
        stm.bind(1, peerID);
        if (stm.step())
        {
            TxPeer peer = {};
            ENUM_PEER_FIELDS(STM_GET_LIST, NOSEP, peer);
            return peer;
        }
        return boost::optional<TxPeer>{};
    }

	void Keychain::clearPeers()
	{
		sqlite::Statement stm(_db, "DELETE FROM " PEERS_NAME ";");
		stm.step();
	}

    void Keychain::subscribe(IKeyChainObserver* observer)
	{
		assert(std::find(m_subscribers.begin(), m_subscribers.end(), observer) == m_subscribers.end());

		m_subscribers.push_back(observer);
	}

	void Keychain::unsubscribe(IKeyChainObserver* observer)
	{
		auto it = std::find(m_subscribers.begin(), m_subscribers.end(), observer);

		assert(it != m_subscribers.end());

		m_subscribers.erase(it);
	}

	void Keychain::notifyKeychainChanged()
	{
		for (auto sub : m_subscribers) sub->onKeychainChanged();
	}

	void Keychain::notifyTransactionChanged()
	{
		for (auto sub : m_subscribers) sub->onTransactionChanged();
	}

	void Keychain::notifySystemStateChanged()
	{
		for (auto sub : m_subscribers) sub->onSystemStateChanged();
	}

	namespace wallet
	{
		Amount getAvailable(beam::IKeyChain::Ptr keychain)
		{
			auto currentHeight = keychain->getCurrentHeight();
			Amount total = 0;
			keychain->visit([&total, &currentHeight](const Coin& c)->bool
			{
				Height lockHeight = c.m_maturity;

				if (c.m_status == Coin::Unspent
					&& lockHeight <= currentHeight)
				{
					total += c.m_amount;
				}
				return true;
			});
			return total;
		}

		Amount getAvailableByType(beam::IKeyChain::Ptr keychain, Coin::Status status, KeyType keyType)
		{
			auto currentHeight = keychain->getCurrentHeight();
			Amount total = 0;
			keychain->visit([&total, &currentHeight, &status, &keyType](const Coin& c)->bool
			{
				Height lockHeight = c.m_maturity;

				if (c.m_status == status
					&& c.m_key_type == keyType
					&& lockHeight <= currentHeight)
				{
					total += c.m_amount;
				}
				return true;
			});
			return total;
		}

		Amount getTotal(beam::IKeyChain::Ptr keychain, Coin::Status status)
		{
			Amount total = 0;
			keychain->visit([&total, &status](const Coin& c)->bool
			{
				if (c.m_status == status)
				{
					total += c.m_amount;
				}
				return true;
			});
			return total;
		}

		Amount getTotalByType(beam::IKeyChain::Ptr keychain, Coin::Status status, KeyType keyType)
		{
			Amount total = 0;
			keychain->visit([&total, &status, &keyType](const Coin& c)->bool
			{
				if (c.m_status == status && c.m_key_type == keyType)
				{
					total += c.m_amount;
				}
				return true;
			});
			return total;
		}
	}
}
>>>>>>> 830e1898
<|MERGE_RESOLUTION|>--- conflicted
+++ resolved
@@ -1,4 +1,17 @@
-<<<<<<< HEAD
+// Copyright 2018 The Beam Team
+//
+// Licensed under the Apache License, Version 2.0 (the "License");
+// you may not use this file except in compliance with the License.
+// You may obtain a copy of the License at
+//
+//    http://www.apache.org/licenses/LICENSE-2.0
+//
+// Unless required by applicable law or agreed to in writing, software
+// distributed under the License is distributed on an "AS IS" BASIS,
+// WITHOUT WARRANTIES OR CONDITIONS OF ANY KIND, either express or implied.
+// See the License for the specific language governing permissions and
+// limitations under the License.
+
 #include "wallet_db.h"
 #include "negotiator.h"
 #include "utility/logger.h"
@@ -987,998 +1000,11 @@
 
     uint64_t Keychain::getKnownStateCount() const
     {
-=======
-// Copyright 2018 The Beam Team
-//
-// Licensed under the Apache License, Version 2.0 (the "License");
-// you may not use this file except in compliance with the License.
-// You may obtain a copy of the License at
-//
-//    http://www.apache.org/licenses/LICENSE-2.0
-//
-// Unless required by applicable law or agreed to in writing, software
-// distributed under the License is distributed on an "AS IS" BASIS,
-// WITHOUT WARRANTIES OR CONDITIONS OF ANY KIND, either express or implied.
-// See the License for the specific language governing permissions and
-// limitations under the License.
-
-#include "wallet_db.h"
-#include "negotiator.h"
-#include "utility/logger.h"
-#include "sqlite/sqlite3.h"
-#include <sstream>
-#include <boost/functional/hash.hpp>
-#include <boost/filesystem.hpp>
-
-#define NOSEP
-#define COMMA ", "
-
-// Coin ID fields
-// id          - coin counter
-// height      - block height where we got the coin(coinbase) or the height of the latest known block
-// key_type    - key type
-//
-// amount      - amount
-// count       - number of coins with same commitment
-// status      - spent/unspent/unconfirmed/locked
-// maturity    - height where we can spend the coin
-
-#define ENUM_STORAGE_ID(each, sep, obj) \
-    each(1, id, sep, INTEGER NOT NULL PRIMARY KEY AUTOINCREMENT, obj)
-
-#define ENUM_STORAGE_FIELDS(each, sep, obj) \
-    each(2, amount,        sep, INTEGER NOT NULL, obj) \
-    each(3, status,        sep, INTEGER NOT NULL, obj) \
-    each(4, createHeight,  sep, INTEGER NOT NULL, obj) \
-    each(5, maturity,      sep, INTEGER NOT NULL, obj) \
-    each(6, key_type,      sep, INTEGER NOT NULL, obj) \
-    each(7, confirmHeight, sep, INTEGER, obj) \
-    each(8, confirmHash,   sep, BLOB, obj) \
-    each(9, createTxId,    sep, BLOB, obj) \
-    each(10, spentTxId,    sep, BLOB, obj) \
-    each(11, lockedHeight,    , BLOB, obj)            // last item without separator// last item without separator
-
-#define ENUM_ALL_STORAGE_FIELDS(each, sep, obj) \
-    ENUM_STORAGE_ID(each, sep, obj) \
-    ENUM_STORAGE_FIELDS(each, sep, obj)
-
-#define LIST(num, name, sep, type, obj) #name sep
-#define LIST_WITH_TYPES(num, name, sep, type, obj) #name " " #type sep
-
-#define STM_BIND_LIST(num, name, sep, type, obj) stm.bind(num, obj .m_ ## name);
-#define STM_GET_LIST(num, name, sep, type, obj) stm.get(num-1, obj .m_ ## name);
-
-#define BIND_LIST(num, name, sep, type, obj) "?" #num sep
-#define SET_LIST(num, name, sep, type, obj) #name "=?" #num sep
-
-#define STORAGE_FIELDS ENUM_ALL_STORAGE_FIELDS(LIST, COMMA, )
-#define STORAGE_NAME "storage"
-#define VARIABLES_NAME "variables"
-#define HISTORY_NAME "history"
-#define PEERS_NAME "peers"
-
-#define ENUM_VARIABLES_FIELDS(each, sep, obj) \
-    each(1, name, sep, TEXT UNIQUE, obj) \
-    each(2, value,   , BLOB, obj)
-
-#define VARIABLES_FIELDS ENUM_VARIABLES_FIELDS(LIST, COMMA, )
-
-#define ENUM_HISTORY_FIELDS(each, sep, obj) \
-    each(1, txId,       sep, BLOB NOT NULL PRIMARY KEY, obj) \
-    each(2, amount,     sep, INTEGER NOT NULL, obj) \
-    each(3, fee,        sep, INTEGER NOT NULL, obj) \
-    each(4, minHeight,  sep, INTEGER NOT NULL, obj) \
-    each(5, peerId,     sep, BLOB NOT NULL, obj) \
-    each(6, message,    sep, BLOB, obj) \
-    each(7, createTime, sep, INTEGER NOT NULL, obj) \
-    each(8, modifyTime, sep, INTEGER, obj) \
-    each(9, sender,     sep, INTEGER NOT NULL, obj) \
-    each(10, status,    sep, INTEGER NOT NULL, obj) \
-    each(11, fsmState,  sep, BLOB, obj) \
-	each(12, change,       , INTEGER NOT NULL, obj)
-#define HISTORY_FIELDS ENUM_HISTORY_FIELDS(LIST, COMMA, )
-
-#define ENUM_PEER_FIELDS(each, sep, obj) \
-    each(1, walletID,    sep, BLOB NOT NULL PRIMARY KEY, obj) \
-    each(2, address,     sep, TEXT NOT NULL, obj) \
-    each(3, label,          , TEXT NOT NULL , obj) 
-    
-#define PEER_FIELDS ENUM_PEER_FIELDS(LIST, COMMA, )
-
-namespace std 
-{
-    template<> 
-    struct hash<pair<beam::Amount, beam::Amount>>
-    {
-        typedef pair<beam::Amount, beam::Amount> argument_type;
-        typedef std::size_t result_type;
-
-        result_type operator()(const argument_type& a) const noexcept 
-        {
-            return boost::hash<argument_type>()(a);
-        }
-    };
-}
-
-namespace beam
-{
-    using namespace std;
-
-	namespace
-	{
-        void throwIfError(int res, sqlite3* db)
-		{
-			if (res == SQLITE_OK)
-			{
-				return;
-			}
-			stringstream ss;
-			ss << "sqlite error code=" << res << ", " << sqlite3_errmsg(db);
-			LOG_DEBUG() << ss.str();
-			throw runtime_error(ss.str());
-		}
-
-        struct CoinSelector
-        {
-            CoinSelector(const std::vector<Coin>& coins)
-                : m_coins{ coins }
-                , m_it{coins.begin()}
-                , m_last{coins.cend()}
-                , m_empty{ 0 ,{} }
-            {
-
-            }
-
-            const pair<Amount, vector<Coin>>& select(Amount amount, Amount left)
-            {
-                if (left < amount || amount == 0)
-                {
-                    return m_empty;
-                }
-
-                if (amount == left)
-                {
-                    auto p = m_memory.insert({ { amount, left },{ amount, { m_it, m_last } } });
-                    return p.first->second;
-                }
-
-                if (auto it = m_memory.find({ amount, left }); it != m_memory.end())
-                {
-                    return it->second;
-                }
-
-                Amount coinAmount = m_it->m_amount;
-                Amount newLeft = left - coinAmount;
-
-                ++m_it;
-                auto res1 = select(amount, newLeft);
-                auto res2 = select(amount - coinAmount, newLeft);
-                --m_it;
-                auto sum1 = res1.first;
-                auto sum2 = res2.first + coinAmount;
-
-                bool a = sum2 >= amount;
-                bool b = sum1 >= amount;
-                bool c = sum1 < sum2;
-
-                if ((a && b && c) || (!a && b))
-                {
-                    auto p = m_memory.insert({ { amount, left },{ sum1, move(res1.second) } });
-                    return p.first->second;
-                }
-                else if ((a && b && !c) || (a && !b))
-                {
-                    res2.second.push_back(*m_it);
-                    auto p = m_memory.insert({ { amount, left },{ sum2, move(res2.second) } });
-                    return p.first->second;
-                }
-                return m_empty;
-            }
-            const std::vector<Coin>& m_coins;
-            std::vector<Coin>::const_iterator m_it;
-            const std::vector<Coin>::const_iterator m_last;
-            unordered_map<pair<Amount, Amount>, pair<Amount, vector<Coin>>> m_memory;
-            pair<Amount, vector<Coin>> m_empty;
-        };
-	}
-    
-	namespace sqlite
-	{
-		struct Statement
-		{
-			Statement(sqlite3* db, const char* sql)
-				: _db(db)
-				, _stm(nullptr)
-			{
-				int ret = sqlite3_prepare_v2(_db, sql, -1, &_stm, NULL);
-                throwIfError(ret, _db);
-			}
-
-			void bind(int col, int val)
-			{
-				int ret = sqlite3_bind_int(_stm, col, val);
-                throwIfError(ret, _db);
-			}
-
-			void bind(int col, KeyType val)
-			{
-				int ret = sqlite3_bind_int(_stm, col, static_cast<int>(val));
-                throwIfError(ret, _db);
-			}
-
-            void bind(int col, TxDescription::Status val)
-            {
-                int ret = sqlite3_bind_int(_stm, col, static_cast<int>(val));
-                throwIfError(ret, _db);
-            }
-
-			void bind(int col, uint64_t val)
-			{
-				int ret = sqlite3_bind_int64(_stm, col, val);
-                throwIfError(ret, _db);
-			}
-
-            void bind(int col, const TxID& id)
-            {
-                bind(col, id.data(), id.size());
-            }
-
-            void bind(int col, const boost::optional<TxID>& id)
-            {
-                if (id.is_initialized())
-                {
-                    bind(col, *id);
-                }
-                else
-                {
-                    bind(col, nullptr, 0);
-                }
-            }
-
-            void bind(int col, const ECC::Hash::Value& hash)
-            {
-                int ret = sqlite3_bind_blob(_stm, col, hash.m_pData, hash.size(), NULL);
-                throwIfError(ret, _db);
-            }
-
-            void bind(int col, const io::Address& address)
-            {
-                bind(col, address.u64());
-            }
-
-            void bind(int col, const ByteBuffer& m)
-            {
-                int ret = sqlite3_bind_blob(_stm, col, m.data(), m.size(), NULL);
-                throwIfError(ret, _db);
-            }
-
-			void bind(int col, const void* blob, int size)
-			{
-				int ret = sqlite3_bind_blob(_stm, col, blob, size, NULL);
-                throwIfError(ret, _db);
-			}
-
-			void bind(int col, const char* val)
-			{
-				int ret = sqlite3_bind_text(_stm, col, val, -1, NULL);
-                throwIfError(ret, _db);
-			}
-
-            void bind(int col, const string& val) // utf-8
-            {
-                int ret = sqlite3_bind_text(_stm, col, val.data(), -1, NULL);
-                throwIfError(ret, _db);
-            }
-
-			bool step()
-			{
-				int ret = sqlite3_step(_stm);
-                switch (ret)
-                {
-                case SQLITE_ROW: return true;   // has another row ready continue
-                case SQLITE_DONE: return false; // has finished executing stop;
-                default:
-                    throwIfError(ret, _db);
-                    return false; // and stop
-                }
-			}
-
-			void get(int col, uint64_t& val)
-			{
-				val = sqlite3_column_int64(_stm, col);
-			}
-
-			void get(int col, int& val)
-			{
-				val = sqlite3_column_int(_stm, col);
-			}
-
-			void get(int col, Coin::Status& status)
-			{
-				status = static_cast<Coin::Status>(sqlite3_column_int(_stm, col));
-			}
-
-            void get(int col, TxDescription::Status& status)
-            {
-                status = static_cast<TxDescription::Status>(sqlite3_column_int(_stm, col));
-            }
-
-			void get(int col, bool& val)
-			{
-				val = sqlite3_column_int(_stm, col) == 0 ? false : true;
-			}
-
-            void get(int col, TxID& id)
-            {
-                int size = 0;
-                get(col, static_cast<void*>(id.data()), size);
-                assert(size == id.size());
-            }
-
-            void get(int col, boost::optional<TxID>& id)
-            {
-                int size = sqlite3_column_bytes(_stm, col);
-                if (size > 0)
-                {
-                    size = sqlite3_column_bytes(_stm, col);
-                    const void* data = sqlite3_column_blob(_stm, col);
-
-                    if (data)
-                    {
-                        id = TxID{};
-                        memcpy(id->data(), data, size);
-                    }
-                }
-            }
-
-            void get(int col, ECC::Hash::Value& hash)
-            {
-                int size = sqlite3_column_bytes(_stm, col);
-                if (size > 0)
-                {
-                    size = sqlite3_column_bytes(_stm, col);
-                    const void* data = sqlite3_column_blob(_stm, col);
-
-                    if (data)
-                    {
-                        assert(size == hash.size());
-                        memcpy(hash.m_pData, data, size);
-                    }
-                }
-            }
-
-            void get(int col, io::Address& address)
-            {
-                uint64_t t = 0;;
-                get(col, t);
-                address = io::Address::from_u64(t);
-            }
-            void get(int col, ByteBuffer& b)
-            {
-                int size = sqlite3_column_bytes(_stm, col);
-                const void* data = sqlite3_column_blob(_stm, col);
-
-                if (data)
-                {
-                    b.clear();
-                    b.resize(size);
-                    memcpy(&b[0], data, size);
-                }
-            }
-
-			void get(int col, void* blob, int& size)
-			{
-				size = sqlite3_column_bytes(_stm, col);
-				const void* data = sqlite3_column_blob(_stm, col);
-
-				if (data) memcpy(blob, data, size);
-			}
-
-			void get(int col, KeyType& type)
-			{
-				type = static_cast<KeyType>(sqlite3_column_int(_stm, col));
-			}
-
-            void get(int col, string& str) // utf-8
-            {
-                int size = sqlite3_column_bytes(_stm, col);
-                const unsigned char* data = sqlite3_column_text(_stm, col);
-                if (data && size)
-                {
-                    str.assign(reinterpret_cast<const string::value_type*>(data));
-                }
-            }
-
-			~Statement()
-			{
-				sqlite3_finalize(_stm);
-			}
-		private:
-
-			sqlite3 * _db;
-			sqlite3_stmt* _stm;
-		};
-
-		struct Transaction
-		{
-			Transaction(sqlite3* db)
-				: _db(db)
-				, _commited(false)
-				, _rollbacked(false)
-			{
-				begin();
-			}
-
-			~Transaction()
-			{
-				if (!_commited && !_rollbacked)
-					rollback();
-			}
-
-			void begin()
-			{
-				int ret = sqlite3_exec(_db, "BEGIN;", NULL, NULL, NULL);
-				throwIfError(ret, _db);
-			}
-
-			bool commit()
-			{
-				int ret = sqlite3_exec(_db, "COMMIT;", NULL, NULL, NULL);
-
-				_commited = (ret == SQLITE_OK);
-                return _commited;
-			}
-
-			void rollback()
-			{
-				int ret = sqlite3_exec(_db, "ROLLBACK;", NULL, NULL, NULL);
-				throwIfError(ret, _db);
-
-				_rollbacked = true;
-			}
-		private:
-			sqlite3 * _db;
-			bool _commited;
-			bool _rollbacked;
-		};
-	}
-
-    namespace
-    {
-        const char* WalletSeed = "WalletSeed";
-        const char* Version = "Version";
-        const char* SystemStateIDName = "SystemStateID";
-        const char* LastUpdateTimeName = "LastUpdateTime";
-        const int BusyTimeoutMs = 1000;
-        const int DbVersion = 2;
-    }
-
-	Coin::Coin(const Amount& amount, Status status, const Height& createHeight, const Height& maturity, KeyType keyType, Height confirmHeight, Height lockedHeight)
-		: m_id{ 0 }
-		, m_amount{ amount }
-		, m_status{ status }
-		, m_createHeight{ createHeight }
-		, m_maturity{ maturity }
-		, m_key_type{ keyType }
-        , m_confirmHeight{ confirmHeight }
-        , m_lockedHeight{ lockedHeight }
-	{
-
-	}
-
-	Coin::Coin()
-        : Coin(0, Coin::Unspent, 0, MaxHeight, KeyType::Regular, MaxHeight)
-	{
-
-	}
-
-	bool Keychain::isInitialized(const string& path)
-	{
-		return boost::filesystem::exists(path);
-	}
-
-	IKeyChain::Ptr Keychain::init(const string& path, const string& password, const ECC::NoLeak<ECC::uintBig>& secretKey)
-	{
-		if (!boost::filesystem::exists(path))
-		{
-			auto keychain = make_shared<Keychain>(secretKey);
-
-			{
-				int ret = sqlite3_open_v2(path.c_str(), &keychain->_db, SQLITE_OPEN_READWRITE | SQLITE_OPEN_NOMUTEX | SQLITE_OPEN_CREATE, NULL);
-				throwIfError(ret, keychain->_db);				
-			}
-
-			{
-				int ret = sqlite3_key(keychain->_db, password.c_str(), password.size());
-				throwIfError(ret, keychain->_db);
-			}
-
-            {
-				const char* req = "CREATE TABLE " STORAGE_NAME " (" ENUM_ALL_STORAGE_FIELDS(LIST_WITH_TYPES, COMMA,) ");"
-                                  "CREATE INDEX ConfirmIndex ON " STORAGE_NAME"(confirmHeight);"
-                                  "CREATE INDEX SpentIndex ON " STORAGE_NAME"(lockedHeight);";
-				int ret = sqlite3_exec(keychain->_db, req, NULL, NULL, NULL);
-				throwIfError(ret, keychain->_db);
-			}
-
-			{
-				const char* req = "CREATE TABLE " VARIABLES_NAME " (" ENUM_VARIABLES_FIELDS(LIST_WITH_TYPES, COMMA,) ");";
-				int ret = sqlite3_exec(keychain->_db, req, NULL, NULL, NULL);
-				throwIfError(ret, keychain->_db);
-			}
-
-            {
-                const char* req = "CREATE TABLE " HISTORY_NAME " (" ENUM_HISTORY_FIELDS(LIST_WITH_TYPES, COMMA,) ") WITHOUT ROWID;";
-                int ret = sqlite3_exec(keychain->_db, req, NULL, NULL, NULL);
-                throwIfError(ret, keychain->_db);
-            }
-            {
-                const char* req = "CREATE TABLE " PEERS_NAME " (" ENUM_PEER_FIELDS(LIST_WITH_TYPES, COMMA, ) ") WITHOUT ROWID;";
-                int ret = sqlite3_exec(keychain->_db, req, NULL, NULL, NULL);
-                throwIfError(ret, keychain->_db);
-            }
-
-			{
-				keychain->setVar(WalletSeed, secretKey.V);
-                keychain->setVar(Version, DbVersion);
-			}
-
-			return static_pointer_cast<IKeyChain>(keychain);
-		}
-
-		LOG_ERROR() << path << " already exists.";
-
-		return Ptr();
-	}
-
-	IKeyChain::Ptr Keychain::open(const string& path, const string& password)
-	{
-        try
-        {
-            if (boost::filesystem::exists(path))
-            {
-                ECC::NoLeak<ECC::uintBig> seed;
-                seed.V = ECC::Zero;
-                auto keychain = make_shared<Keychain>(seed);
-
-                {
-                    int ret = sqlite3_open_v2(path.c_str(), &keychain->_db, SQLITE_OPEN_READWRITE | SQLITE_OPEN_NOMUTEX, NULL);
-                    throwIfError(ret, keychain->_db);
-                }
-
-                {
-                    int ret = sqlite3_key(keychain->_db, password.c_str(), password.size());
-                    throwIfError(ret, keychain->_db);
-                }
-                {
-                    int ret = sqlite3_busy_timeout(keychain->_db, BusyTimeoutMs);
-                    throwIfError(ret, keychain->_db);
-                }
-                {
-                    int version = 0;
-                    if (!keychain->getVar(Version, version) || version != DbVersion)
-                    {
-                        LOG_DEBUG() << "Invalid DB version: " << version << ". Expected: " << DbVersion;
-                        return Ptr();
-                    }
-                }
-                {
-                    const char* req = "SELECT name FROM sqlite_master WHERE type='table' AND name='" STORAGE_NAME "';";
-                    int ret = sqlite3_exec(keychain->_db, req, NULL, NULL, NULL);
-                    if (ret != SQLITE_OK)
-                    {
-                        LOG_ERROR() << "Invalid DB or wrong password :(";
-                        return Ptr();
-                    }
-                }
-
-                {
-                    const char* req = "SELECT " STORAGE_FIELDS " FROM " STORAGE_NAME ";";
-                    int ret = sqlite3_exec(keychain->_db, req, NULL, NULL, NULL);
-                    if (ret != SQLITE_OK)
-                    {
-                        LOG_ERROR() << "Invalid DB format :(";
-                        return Ptr();
-                    }
-                }
-
-                {
-                    const char* req = "SELECT " VARIABLES_FIELDS " FROM " VARIABLES_NAME ";";
-                    int ret = sqlite3_exec(keychain->_db, req, NULL, NULL, NULL);
-                    if (ret != SQLITE_OK)
-                    {
-                        LOG_ERROR() << "Invalid DB format :(";
-                        return Ptr();
-                    }
-                }
-
-                {
-                    const char* req = "SELECT " HISTORY_FIELDS " FROM " HISTORY_NAME ";";
-                    int ret = sqlite3_exec(keychain->_db, req, NULL, NULL, NULL);
-                    if (ret != SQLITE_OK)
-                    {
-                        LOG_ERROR() << "Invalid DB format :(";
-                        return Ptr();
-                    }
-                }
-
-                if (keychain->getVar(WalletSeed, seed))
-                {
-                    keychain->m_kdf.m_Secret = seed;
-                }
-                else
-                {
-                    assert(false && "there is no seed for keychain");
-                }
-
-                return static_pointer_cast<IKeyChain>(keychain);
-            }
-
-            LOG_ERROR() << path << " not found, please init the wallet before.";
-        }
-        catch (const runtime_error&)
-        {
-
-        }
-
-		return Ptr();
-	}
-
-	Keychain::Keychain(const ECC::NoLeak<ECC::uintBig>& secretKey)
-		: _db(nullptr)
-	{
-		m_kdf.m_Secret = secretKey;
-	}
-
-	Keychain::~Keychain()
-	{
-		if (_db)
-		{
-			sqlite3_close_v2(_db);
-			_db = nullptr;
-		}
-	}
-
-	uint64_t getLastID(sqlite3* db)
-	{
-		int lastId = 0;
-
-		{
-			const char* req = "SELECT seq FROM sqlite_sequence WHERE name = '" STORAGE_NAME "';";
-			sqlite::Statement stm(db, req);
-			if (stm.step())
-				stm.get(0, lastId);
-		}
-
-		return lastId;
-	}
-
-	ECC::Scalar::Native Keychain::calcKey(const beam::Coin& coin) const
-	{
-		assert(coin.m_key_type != KeyType::Regular || coin.m_id > 0);
-		ECC::Scalar::Native key;
-		// For coinbase and free commitments we generate key as function of (height and type), for regular coins we add id, to solve collisions
-		DeriveKey(key, m_kdf, coin.m_createHeight, coin.m_key_type, (coin.m_key_type == KeyType::Regular) ? coin.m_id : 0);
-		return key;
-	}
-
-	vector<beam::Coin> Keychain::selectCoins(const Amount& amount, bool lock)
-	{
-		vector<beam::Coin> coins;
-        Block::SystemState::ID stateID = {};
-        getSystemStateID(stateID);
-        {
-            sqlite::Statement stm(_db, "SELECT SUM(amount)" STORAGE_FIELDS " FROM " STORAGE_NAME " WHERE status=?1 AND maturity<=?2 ;");
-            stm.bind(1, Coin::Unspent);
-            stm.bind(2, stateID.m_Height);
-            Amount avalableAmount = 0;
-            if (stm.step())
-            {
-                stm.get(0, avalableAmount);
-            }
-            if (avalableAmount < amount)
-            {
-                return coins;
-            }
-        }
-        Amount sum = 0;
-        Coin coin2;
-        {
-            // get one coin >= amount
-            sqlite::Statement stm(_db, "SELECT " STORAGE_FIELDS " FROM " STORAGE_NAME " WHERE status=?1 AND maturity<=?2 AND amount>=?3 ORDER BY amount ASC LIMIT 1;");
-            stm.bind(1, Coin::Unspent);
-            stm.bind(2, stateID.m_Height);
-            stm.bind(3, amount);
-            if (stm.step())
-            {
-                ENUM_ALL_STORAGE_FIELDS(STM_GET_LIST, NOSEP, coin2);
-                sum = coin2.m_amount;
-            }
-        }
-        if (sum == amount)
-        {
-            coins.push_back(coin2);
-        }
-        else
-        {
-            // select all coins less than needed amount in sorted order
-            sqlite::Statement stm(_db, "SELECT " STORAGE_FIELDS " FROM " STORAGE_NAME " WHERE status=?1 AND maturity<=?2 AND amount<?3 ORDER BY amount DESC;");
-            stm.bind(1, Coin::Unspent);
-            stm.bind(2, stateID.m_Height);
-            stm.bind(3, amount);
-            vector<Coin> candidats;
-            Amount smallSum = 0;
-            while (stm.step())
-            {
-                auto& coin = candidats.emplace_back();
-                ENUM_ALL_STORAGE_FIELDS(STM_GET_LIST, NOSEP, coin);
-                smallSum += coin.m_amount;
-            }
-            if (smallSum == amount)
-            {
-                coins.swap(candidats);
-            }
-            else if (smallSum > amount)
-            {
-                CoinSelector s{ candidats };
-                auto t = s.select(amount, smallSum);
-                
-                if (sum > amount && sum <= t.first)
-                {
-                    // prefer one coin instead on many
-                    coins.push_back(coin2);
-                }
-                else
-                {
-                    coins = t.second;
-                }
-            }
-            else if (sum > amount)
-            {
-                coins.push_back(coin2);
-            }
-        }
- 
-        if (lock)
-		{
-			sqlite::Transaction trans(_db);
-
-			for (auto& coin : coins)
-			{
-                coin.m_status = Coin::Locked;
-				const char* req = "UPDATE " STORAGE_NAME " SET status=?2, lockedHeight=?3 WHERE id=?1;";
-				sqlite::Statement stm(_db, req);
-
-				stm.bind(1, coin.m_id);
-				stm.bind(2, coin.m_status);
-                stm.bind(3, stateID.m_Height);
-
-				stm.step();
-			}
-
-			trans.commit();
-
-			notifyKeychainChanged();
-		}
-        std::sort(coins.begin(), coins.end(), [](const Coin& lhs, const Coin& rhs) {return lhs.m_amount < rhs.m_amount; });
-		return coins;
-	}
-
-	void Keychain::store(beam::Coin& coin)
-	{
-		sqlite::Transaction trans(_db);
-
-        storeImpl(coin);
-
-		trans.commit();
-	}
-
-	void Keychain::store(vector<beam::Coin>& coins)
-	{
-		if (coins.empty()) return;
-
-		sqlite::Transaction trans(_db);
-		for (auto& coin : coins)
-		{
-            storeImpl(coin);
-		}
-
-		trans.commit();
-	}
-
-    void Keychain::storeImpl(Coin& coin)
-    {
-        assert(coin.m_amount > 0);
-        if (coin.m_key_type == KeyType::Coinbase
-            || coin.m_key_type == KeyType::Comission)
-        {
-            const char* req = "SELECT " STORAGE_FIELDS " FROM " STORAGE_NAME " WHERE createHeight=?1 AND key_type=?2;";
-            sqlite::Statement stm(_db, req);
-            stm.bind(1, coin.m_createHeight);
-            stm.bind(2, coin.m_key_type);
-            if (stm.step()) //has row
-            {
-                return; // skip existing
-            }
-        }
-
-        const char* req = "INSERT INTO " STORAGE_NAME " (" ENUM_STORAGE_FIELDS(LIST, COMMA, ) ") VALUES(" ENUM_STORAGE_FIELDS(BIND_LIST, COMMA, ) ");";
-        sqlite::Statement stm(_db, req);
-
-        ENUM_STORAGE_FIELDS(STM_BIND_LIST, NOSEP, coin);
-
-        stm.step();
-
-        coin.m_id = getLastID(_db);
-
-		notifyKeychainChanged();
-    }
-
-	void Keychain::update(const beam::Coin& coin)
-	{
-        assert(coin.m_amount > 0);
-		sqlite::Transaction trans(_db);
-
-		{
-	        const char* req = "UPDATE " STORAGE_NAME " SET " ENUM_STORAGE_FIELDS(SET_LIST, COMMA, ) " WHERE id=?1;";
-	        sqlite::Statement stm(_db, req);
-
-	        ENUM_ALL_STORAGE_FIELDS(STM_BIND_LIST, NOSEP, coin);
-
-	        stm.step();
-		}
-
-		trans.commit();
-
-		notifyKeychainChanged();
-	}
-
-    void Keychain::update(const vector<beam::Coin>& coins)
-    {
-        if (coins.size())
-        {
-            sqlite::Transaction trans(_db);
-
-            for (const auto& coin : coins)
-            {
-                const char* req = "UPDATE " STORAGE_NAME " SET " ENUM_STORAGE_FIELDS(SET_LIST, COMMA, ) " WHERE id=?1;";
-                sqlite::Statement stm(_db, req);
-
-                ENUM_ALL_STORAGE_FIELDS(STM_BIND_LIST, NOSEP, coin);
-
-                stm.step();
-            }
-
-            trans.commit();
-        }
-    }
-
-	void Keychain::remove(const vector<beam::Coin>& coins)
-	{
-		if (coins.size())
-		{
-			sqlite::Transaction trans(_db);
-
-			for (const auto& coin : coins)
-			{
-				const char* req = "DELETE FROM " STORAGE_NAME " WHERE id=?1;";
-				sqlite::Statement stm(_db, req);
-
-				stm.bind(1, coin.m_id);
-
-				stm.step();
-			}
-
-			trans.commit();
-
-			notifyKeychainChanged();
-		}
-	}
-
-	void Keychain::remove(const beam::Coin& coin)
-	{
-		sqlite::Transaction trans(_db);
-
-		const char* req = "DELETE FROM " STORAGE_NAME " WHERE id=?1;";
-		sqlite::Statement stm(_db, req);
-
-		stm.bind(1, coin.m_id);
-
-		stm.step();
-		trans.commit();
-
-		notifyKeychainChanged();
-	}
-
-	void Keychain::visit(function<bool(const beam::Coin& coin)> func)
-	{
-		const char* req = "SELECT " STORAGE_FIELDS " FROM " STORAGE_NAME ";";
-		sqlite::Statement stm(_db, req);
-
-		while (stm.step())
-		{
-			Coin coin;
-
-			ENUM_ALL_STORAGE_FIELDS(STM_GET_LIST, NOSEP, coin);
-
-			if (!func(coin))
-				break;
-		}
-	}
-
-	void Keychain::setVarRaw(const char* name, const void* data, int size)
-	{
-		sqlite::Transaction trans(_db);
-
-		{
-			const char* req = "INSERT or REPLACE INTO " VARIABLES_NAME " (" VARIABLES_FIELDS ") VALUES(?1, ?2);";
-
-			sqlite::Statement stm(_db, req);
-
-			stm.bind(1, name);
-			stm.bind(2, data, size);
-
-			stm.step();
-		}
-
-		trans.commit();
-	}
-
-	int Keychain::getVarRaw(const char* name, void* data) const
-	{
-		const char* req = "SELECT value FROM " VARIABLES_NAME " WHERE name=?1;";
-
-		sqlite::Statement stm(_db, req);
-		stm.bind(1, name);
-		stm.step();
-
-		int size = 0;
-		stm.get(0, data, size);
-
-		return size;
-	}
-
-    Timestamp Keychain::getLastUpdateTime() const
-    {
-        Timestamp timestamp = {};
-        if (getVar(LastUpdateTimeName, timestamp))
-        {
-            return timestamp;
-        }
-        return 0;
-    }
-
-	void Keychain::setSystemStateID(const Block::SystemState::ID& stateID)
-	{
-		setVar(SystemStateIDName, stateID);
-        setVar(LastUpdateTimeName, getTimestamp());
-		notifySystemStateChanged();
-	}
-
-	bool Keychain::getSystemStateID(Block::SystemState::ID& stateID) const
-	{
-		return getVar(SystemStateIDName, stateID);
-	}
-
-	Height Keychain::getCurrentHeight() const
-	{
-		Block::SystemState::ID id = {};
-		if (getSystemStateID(id))
-		{
-			return id.m_Height;
-		}
-		return 0;
-	}
-
-    uint64_t Keychain::getKnownStateCount() const
-    {
->>>>>>> 830e1898
-        uint64_t count = 0;
-        {
-            sqlite::Statement stm(_db, "SELECT COUNT(DISTINCT confirmHash) FROM " STORAGE_NAME " ;");
-            stm.step();
-            stm.get(0, count);
-<<<<<<< HEAD
+        uint64_t count = 0;
+        {
+            sqlite::Statement stm(_db, "SELECT COUNT(DISTINCT confirmHash) FROM " STORAGE_NAME " ;");
+            stm.step();
+            stm.get(0, count);
         }
         return count;
     }
@@ -1986,10 +1012,11 @@
     Block::SystemState::ID Keychain::getKnownStateID(Height height)
     {
         Block::SystemState::ID id = {};
-        const char* req = "SELECT DISTINCT confirmHeight, confirmHash FROM " STORAGE_NAME " LIMIT 1 OFFSET ?1;";
+        const char* req = "SELECT DISTINCT confirmHeight, confirmHash FROM " STORAGE_NAME " WHERE confirmHeight >= ?2 LIMIT 1 OFFSET ?1;";
 
         sqlite::Statement stm(_db, req);
         stm.bind(1, height);
+        stm.bind(2, Rules::HeightGenesis);
         if (stm.step())
         {
             stm.get(0, id.m_Height);
@@ -2343,306 +1370,4 @@
 			return total;
 		}
 	}
-}
-=======
-        }
-        return count;
-    }
-
-    Block::SystemState::ID Keychain::getKnownStateID(Height height)
-    {
-        Block::SystemState::ID id = {};
-        const char* req = "SELECT DISTINCT confirmHeight, confirmHash FROM " STORAGE_NAME " WHERE confirmHeight >= ?2 LIMIT 1 OFFSET ?1;";
-
-        sqlite::Statement stm(_db, req);
-        stm.bind(1, height);
-        stm.bind(2, Rules::HeightGenesis);
-        if (stm.step())
-        {
-            stm.get(0, id.m_Height);
-            stm.get(1, id.m_Hash);
-        }
-        return id;
-    }
-
-    void Keychain::rollbackConfirmedUtxo(Height minHeight)
-    {
-        sqlite::Transaction trans(_db);
-        
-        {
-            const char* req = "UPDATE " STORAGE_NAME " SET status=?1, confirmHeight=?2, lockedHeight=?2 WHERE confirmHeight > ?3 ;";
-            sqlite::Statement stm(_db, req);
-            stm.bind(1, Coin::Unconfirmed);
-            stm.bind(2, MaxHeight);
-            stm.bind(3, minHeight);
-            stm.step();
-        }
-
-        {
-            const char* req = "UPDATE " STORAGE_NAME " SET status=?1, lockedHeight=?2 WHERE lockedHeight > ?3 AND confirmHeight <= ?3 ;";
-            sqlite::Statement stm(_db, req);
-            stm.bind(1, Coin::Unspent);
-            stm.bind(2, MaxHeight);
-            stm.bind(3, minHeight);
-            stm.step();
-        }
-
-        trans.commit();
-    }
-
-    vector<TxDescription> Keychain::getTxHistory(uint64_t start, int count)
-    {
-        vector<TxDescription> res;
-        const char* req = "SELECT * FROM " HISTORY_NAME " ORDER BY createTime DESC LIMIT ?1 OFFSET ?2 ;";
-
-        sqlite::Statement stm(_db, req);
-        stm.bind(1, count);
-        stm.bind(2, start);
-
-        while (stm.step())
-        {
-            auto& tx = res.emplace_back(TxDescription{});
-            ENUM_HISTORY_FIELDS(STM_GET_LIST, NOSEP, tx);
-        }
-        return res;
-    }
-
-    boost::optional<TxDescription> Keychain::getTx(const TxID& txId)
-    {
-        const char* req = "SELECT * FROM " HISTORY_NAME " WHERE txId=?1 ;";
-        sqlite::Statement stm(_db, req);
-        stm.bind(1, txId);
-
-        if (stm.step())
-        {
-            TxDescription tx;
-            ENUM_HISTORY_FIELDS(STM_GET_LIST, NOSEP, tx);
-            return tx;
-        }
-
-        return boost::optional<TxDescription>{};
-    }
-
-    void Keychain::saveTx(const TxDescription& p)
-    {
-		sqlite::Transaction trans(_db);
-
-		{
-			const char* selectReq = "SELECT * FROM " HISTORY_NAME " WHERE txId=?1;";
-			sqlite::Statement stm2(_db, selectReq);
-			stm2.bind(1, p.m_txId);
-
-	        if (stm2.step())
-	        {
-	            const char* updateReq = "UPDATE " HISTORY_NAME " SET modifyTime=?2, status=?3, fsmState=?4, minHeight=?5, change=?6 WHERE txId=?1;";
-	            sqlite::Statement stm(_db, updateReq);
-
-	            stm.bind(1, p.m_txId);
-	            stm.bind(2, p.m_modifyTime);
-	            stm.bind(3, p.m_status);
-	            stm.bind(4, p.m_fsmState);
-	            stm.bind(5, p.m_minHeight);
-				stm.bind(6, p.m_change);
-	            stm.step();
-	        }
-	        else
-	        {
-	            const char* insertReq = "INSERT INTO " HISTORY_NAME " (" ENUM_HISTORY_FIELDS(LIST, COMMA,) ") VALUES(" ENUM_HISTORY_FIELDS(BIND_LIST, COMMA,) ");";
-	            sqlite::Statement stm(_db, insertReq);
-	            ENUM_HISTORY_FIELDS(STM_BIND_LIST, NOSEP, p);
-	            stm.step();
-	        }
-		}
-
-		trans.commit();
-
-		notifyTransactionChanged();
-    }
-
-    void Keychain::deleteTx(const TxID& txId)
-    {
-		sqlite::Transaction trans(_db);
-
-		{
-			const char* req = "DELETE FROM " HISTORY_NAME " WHERE txId=?1;";
-			sqlite::Statement stm(_db, req);
-
-			stm.bind(1, txId);
-
-			stm.step();
-		}
-
-		trans.commit();
-
-		notifyTransactionChanged();
-    }
-
-    void Keychain::rollbackTx(const TxID& txId)
-    {
-        sqlite::Transaction trans(_db);
-
-        {
-            const char* req = "UPDATE " STORAGE_NAME " SET status=?3, spentTxId=NULL WHERE spentTxId=?1 AND status=?2;";
-            sqlite::Statement stm(_db, req);
-            stm.bind(1, txId);
-            stm.bind(2, Coin::Locked);
-            stm.bind(3, Coin::Unspent);
-            stm.step();
-        }
-        {
-            const char* req = "DELETE FROM " STORAGE_NAME " WHERE createTxId=?1;";
-            sqlite::Statement stm(_db, req);
-            stm.bind(1, txId);
-            stm.step();
-        }
-        trans.commit();
-    }
-
-    std::vector<TxPeer> Keychain::getPeers()
-    {
-        std::vector<TxPeer> peers;
-        sqlite::Statement stm(_db, "SELECT * FROM " PEERS_NAME ";");
-        while (stm.step())
-        {
-            auto& peer = peers.emplace_back();
-            ENUM_PEER_FIELDS(STM_GET_LIST, NOSEP, peer);
-        }
-        return peers;
-    }
-
-    void Keychain::addPeer(const TxPeer& peer)
-    {
-        sqlite::Transaction trans(_db);
-        
-        sqlite::Statement stm2(_db, "SELECT * FROM " PEERS_NAME " WHERE walletID=?1;");
-        stm2.bind(1, peer.m_walletID);
-
-        const char* updateReq = "UPDATE " PEERS_NAME " SET address=?2, label=?3 WHERE walletID=?1;";
-        const char* insertReq = "INSERT INTO " PEERS_NAME " (" ENUM_PEER_FIELDS(LIST, COMMA, ) ") VALUES(" ENUM_PEER_FIELDS(BIND_LIST, COMMA, ) ");";
-
-        sqlite::Statement stm(_db, stm2.step() ? updateReq : insertReq);
-        ENUM_PEER_FIELDS(STM_BIND_LIST, NOSEP, peer);
-        stm.step();
-
-        trans.commit();
-    }
-
-    boost::optional<TxPeer> Keychain::getPeer(const WalletID& peerID)
-    {
-        sqlite::Statement stm(_db, "SELECT * FROM " PEERS_NAME " WHERE walletID=?1;");
-        stm.bind(1, peerID);
-        if (stm.step())
-        {
-            TxPeer peer = {};
-            ENUM_PEER_FIELDS(STM_GET_LIST, NOSEP, peer);
-            return peer;
-        }
-        return boost::optional<TxPeer>{};
-    }
-
-	void Keychain::clearPeers()
-	{
-		sqlite::Statement stm(_db, "DELETE FROM " PEERS_NAME ";");
-		stm.step();
-	}
-
-    void Keychain::subscribe(IKeyChainObserver* observer)
-	{
-		assert(std::find(m_subscribers.begin(), m_subscribers.end(), observer) == m_subscribers.end());
-
-		m_subscribers.push_back(observer);
-	}
-
-	void Keychain::unsubscribe(IKeyChainObserver* observer)
-	{
-		auto it = std::find(m_subscribers.begin(), m_subscribers.end(), observer);
-
-		assert(it != m_subscribers.end());
-
-		m_subscribers.erase(it);
-	}
-
-	void Keychain::notifyKeychainChanged()
-	{
-		for (auto sub : m_subscribers) sub->onKeychainChanged();
-	}
-
-	void Keychain::notifyTransactionChanged()
-	{
-		for (auto sub : m_subscribers) sub->onTransactionChanged();
-	}
-
-	void Keychain::notifySystemStateChanged()
-	{
-		for (auto sub : m_subscribers) sub->onSystemStateChanged();
-	}
-
-	namespace wallet
-	{
-		Amount getAvailable(beam::IKeyChain::Ptr keychain)
-		{
-			auto currentHeight = keychain->getCurrentHeight();
-			Amount total = 0;
-			keychain->visit([&total, &currentHeight](const Coin& c)->bool
-			{
-				Height lockHeight = c.m_maturity;
-
-				if (c.m_status == Coin::Unspent
-					&& lockHeight <= currentHeight)
-				{
-					total += c.m_amount;
-				}
-				return true;
-			});
-			return total;
-		}
-
-		Amount getAvailableByType(beam::IKeyChain::Ptr keychain, Coin::Status status, KeyType keyType)
-		{
-			auto currentHeight = keychain->getCurrentHeight();
-			Amount total = 0;
-			keychain->visit([&total, &currentHeight, &status, &keyType](const Coin& c)->bool
-			{
-				Height lockHeight = c.m_maturity;
-
-				if (c.m_status == status
-					&& c.m_key_type == keyType
-					&& lockHeight <= currentHeight)
-				{
-					total += c.m_amount;
-				}
-				return true;
-			});
-			return total;
-		}
-
-		Amount getTotal(beam::IKeyChain::Ptr keychain, Coin::Status status)
-		{
-			Amount total = 0;
-			keychain->visit([&total, &status](const Coin& c)->bool
-			{
-				if (c.m_status == status)
-				{
-					total += c.m_amount;
-				}
-				return true;
-			});
-			return total;
-		}
-
-		Amount getTotalByType(beam::IKeyChain::Ptr keychain, Coin::Status status, KeyType keyType)
-		{
-			Amount total = 0;
-			keychain->visit([&total, &status, &keyType](const Coin& c)->bool
-			{
-				if (c.m_status == status && c.m_key_type == keyType)
-				{
-					total += c.m_amount;
-				}
-				return true;
-			});
-			return total;
-		}
-	}
-}
->>>>>>> 830e1898
+}