--- conflicted
+++ resolved
@@ -2282,7 +2282,6 @@
         m_AddressesCache.erase(id);
     }
 
-<<<<<<< HEAD
     void WalletDB::saveLaserChannel(const ILaserChannelEntity& ch)
     {
         LOG_DEBUG() << "Save channel: "
@@ -2433,10 +2432,7 @@
         return channels;
     }
 
-    void WalletDB::subscribe(IWalletDbObserver* observer)
-=======
     void WalletDB::Subscribe(IWalletDbObserver* observer)
->>>>>>> 15204ee4
     {
         assert(std::find(m_subscribers.begin(), m_subscribers.end(), observer) == m_subscribers.end());
 
