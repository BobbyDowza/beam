--- conflicted
+++ resolved
@@ -2,7 +2,6 @@
 
 set(TARGET_NAME beam-wallet${BEAM_TARGET_SUFFIX})
 
-<<<<<<< HEAD
 add_library(wallet STATIC)
 target_sources(wallet
     PRIVATE common.cpp
@@ -18,27 +17,10 @@
     PRIVATE wallet_client.cpp
     PRIVATE base58.cpp
     PRIVATE unittests/util.cpp
-=======
-add_definitions( -DSQLITE_HAS_CODEC )
-add_definitions(-DWITH_ICU)
-
-set(WALLET_SRC
-    common.cpp
-    default_peers.cpp
-    wallet.h
-    wallet.cpp
-    base_transaction.cpp
-    base_tx_builder.cpp
-    wallet_transaction.cpp
-    wallet_network.cpp
-    wallet_db.cpp
-    wallet_client.h
-    wallet_client.cpp
-    base58.cpp
-    unittests/util.cpp
->>>>>>> f55f78d8
 )
-target_compile_definitions(wallet PRIVATE SQLITE_HAS_CODEC)
+target_compile_definitions(wallet
+    PRIVATE SQLITE_HAS_CODEC
+    PUBLIC WITH_ICU)
 target_link_libraries(wallet core sqlite)
 target_compile_features(wallet PUBLIC cxx_std_17)
 
