cmake_minimum_required(VERSION 3.10)

set(TARGET_NAME beam-wallet${BEAM_TARGET_SUFFIX})

<<<<<<< HEAD
add_library(wallet STATIC ${WALLET_SRC})

target_compile_definitions(
    wallet
    PRIVATE SQLITE_HAS_CODEC
)

target_sources(
    wallet
    PRIVATE common.cpp
    PRIVATE default_peers.cpp
    PRIVATE wallet.h
    PRIVATE wallet.cpp
    PRIVATE base_transaction.cpp
    PRIVATE base_tx_builder.cpp
    PRIVATE wallet_transaction.cpp
    PRIVATE wallet_network.cpp
    PRIVATE wallet_db.cpp
    PRIVATE wallet_client.h
    PRIVATE wallet_client.cpp
    PRIVATE swaps/swap_transaction.cpp
    PRIVATE swaps/lock_tx_builder.cpp
    PRIVATE swaps/shared_tx_builder.cpp
    PRIVATE swaps/swap_offers_monitor.cpp
    PRIVATE bitcoin/bitcoin_side.cpp
    PRIVATE bitcoin/bitcoind016.cpp
    PRIVATE bitcoin/bitcoind017.cpp
    PRIVATE litecoin/litecoind016.cpp
    PRIVATE litecoin/litecoind017.cpp
    PRIVATE qtum/qtumd017.cpp
    PRIVATE secstring2.cpp
    PRIVATE unittests/util.cpp
)

add_dependencies(wallet core sqlite libbitcoin http)

target_link_libraries(wallet core sqlite libbitcoin http)

target_include_directories(wallet PUBLIC "${CMAKE_SOURCE_DIR}/3rdparty/libbitcoin/include")
=======
add_definitions( -DSQLITE_HAS_CODEC )

set(WALLET_SRC
    common.cpp
    default_peers.cpp
    wallet.h
    wallet.cpp
    base_transaction.cpp
    base_tx_builder.cpp
    wallet_transaction.cpp
    wallet_network.cpp
    wallet_db.cpp
    wallet_client.h
    wallet_client.cpp
    base58.cpp
    unittests/util.cpp
)

add_library(wallet STATIC ${WALLET_SRC})
target_link_libraries(wallet core sqlite)

target_compile_features(wallet PUBLIC cxx_std_17)
>>>>>>> 62785db3

if (NOT ANDROID)

    if(BEAM_HW_WALLET)

        target_compile_definitions(wallet PRIVATE BEAM_HW_WALLET)

        add_library(hw_wallet STATIC hw_wallet.cpp
            ${PROJECT_SOURCE_DIR}/3rdparty/trezor-cpp-client/src/messages/messages.pb.cc
            ${PROJECT_SOURCE_DIR}/3rdparty/trezor-cpp-client/src/messages/messages-common.pb.cc
            ${PROJECT_SOURCE_DIR}/3rdparty/trezor-cpp-client/src/messages/messages-management.pb.cc
            ${PROJECT_SOURCE_DIR}/3rdparty/trezor-cpp-client/src/messages/messages-beam.pb.cc
        )

        target_link_libraries(hw_wallet core)

        if(MSVC)
            target_compile_options(hw_wallet PRIVATE "/wd4125")
            target_compile_options(hw_wallet PRIVATE "/wd4127")
            target_compile_options(hw_wallet PRIVATE "/wd4244")
            target_compile_options(hw_wallet PRIVATE "/wd4996")
        endif()

        target_include_directories(hw_wallet PRIVATE ${PROJECT_SOURCE_DIR}/3rdparty/trezor-cpp-client)
        target_include_directories(hw_wallet PRIVATE ${PROJECT_SOURCE_DIR}/3rdparty/trezor-cpp-client/src)
        target_include_directories(hw_wallet PRIVATE ${PROJECT_SOURCE_DIR}/3rdparty/trezor-cpp-client/src/messages)
        target_include_directories(hw_wallet PRIVATE ${PROJECT_SOURCE_DIR}/3rdparty/curl/include)
        target_include_directories(hw_wallet PRIVATE ${PROJECT_SOURCE_DIR}/3rdparty/protobuf/src)

        target_link_libraries(wallet hw_wallet libprotobuf libcurl)

    endif()

    add_executable(${TARGET_NAME} cli.cpp)

    target_include_directories(${TARGET_NAME} PRIVATE ${CMAKE_CURRENT_SOURCE_DIR}/external)

    if(LINUX)
        target_link_libraries(${TARGET_NAME} -static-libstdc++ -static-libgcc)
    endif()

    configure_file("${PROJECT_SOURCE_DIR}/version.h.in" "${CMAKE_CURRENT_BINARY_DIR}/version.h")
    target_include_directories(${TARGET_NAME} PRIVATE ${CMAKE_CURRENT_BINARY_DIR})

    target_link_libraries(${TARGET_NAME} wallet utility cli swap)

<<<<<<< HEAD
    add_library(wallet_api_proto STATIC api.cpp)
    add_dependencies(wallet_api_proto wallet utility http)
    target_link_libraries(wallet_api_proto wallet utility http)

    set(WALLET_API_NAME wallet-api${BEAM_TARGET_SUFFIX})

    add_executable(${WALLET_API_NAME} api_cli.cpp)
    target_include_directories(${WALLET_API_NAME} PRIVATE ${CMAKE_CURRENT_BINARY_DIR})
        add_dependencies(${WALLET_API_NAME} wallet utility wallet_api_proto cli)
        target_link_libraries(${WALLET_API_NAME} wallet utility wallet_api_proto cli)

    if(LINUX)
        target_link_libraries(${WALLET_API_NAME} -static-libstdc++ -static-libgcc)
    endif()

    add_subdirectory(unittests)

    if (BEAM_SIGN_PACKAGE AND WIN32)
        add_custom_command(
            TARGET ${TARGET_NAME} POST_BUILD
            COMMAND ${SIGNTOOL_EXECUTABLE} sign ${SIGNTOOL_OPTIONS} "${CMAKE_CURRENT_BINARY_DIR}\\{TARGET_NAME}.exe"
        )
        add_custom_command(
            TARGET ${WALLET_API_NAME} POST_BUILD
            COMMAND ${SIGNTOOL_EXECUTABLE} sign ${SIGNTOOL_OPTIONS} "${CMAKE_CURRENT_BINARY_DIR}\\${WALLET_API_NAME}.exe"
        )
    endif()

=======
add_library(wallet_api_proto STATIC api.cpp)
target_link_libraries(wallet_api_proto wallet utility http)

set(WALLET_API_NAME wallet-api${BEAM_TARGET_SUFFIX})

add_executable(${WALLET_API_NAME} api_cli.cpp)
target_include_directories(${WALLET_API_NAME} PRIVATE ${CMAKE_CURRENT_BINARY_DIR})
    target_link_libraries(${WALLET_API_NAME} wallet utility wallet_api_proto cli)

if(LINUX)
    target_link_libraries(${WALLET_API_NAME} -static-libstdc++ -static-libgcc)
endif()

add_subdirectory(unittests)
add_subdirectory(swaps)

if (BEAM_SIGN_PACKAGE AND WIN32)
    add_custom_command(
        TARGET ${TARGET_NAME} POST_BUILD
        COMMAND ${SIGNTOOL_EXECUTABLE} sign ${SIGNTOOL_OPTIONS} "${CMAKE_CURRENT_BINARY_DIR}\\{TARGET_NAME}.exe"
    )
    add_custom_command(
        TARGET ${WALLET_API_NAME} POST_BUILD
        COMMAND ${SIGNTOOL_EXECUTABLE} sign ${SIGNTOOL_OPTIONS} "${CMAKE_CURRENT_BINARY_DIR}\\${WALLET_API_NAME}.exe"
    )
endif()
>>>>>>> 62785db3
endif()<|MERGE_RESOLUTION|>--- conflicted
+++ resolved
@@ -2,16 +2,8 @@
 
 set(TARGET_NAME beam-wallet${BEAM_TARGET_SUFFIX})
 
-<<<<<<< HEAD
-add_library(wallet STATIC ${WALLET_SRC})
-
-target_compile_definitions(
-    wallet
-    PRIVATE SQLITE_HAS_CODEC
-)
-
-target_sources(
-    wallet
+add_library(wallet STATIC)
+target_sources(wallet
     PRIVATE common.cpp
     PRIVATE default_peers.cpp
     PRIVATE wallet.h
@@ -23,49 +15,13 @@
     PRIVATE wallet_db.cpp
     PRIVATE wallet_client.h
     PRIVATE wallet_client.cpp
-    PRIVATE swaps/swap_transaction.cpp
-    PRIVATE swaps/lock_tx_builder.cpp
-    PRIVATE swaps/shared_tx_builder.cpp
-    PRIVATE swaps/swap_offers_monitor.cpp
-    PRIVATE bitcoin/bitcoin_side.cpp
-    PRIVATE bitcoin/bitcoind016.cpp
-    PRIVATE bitcoin/bitcoind017.cpp
-    PRIVATE litecoin/litecoind016.cpp
-    PRIVATE litecoin/litecoind017.cpp
-    PRIVATE qtum/qtumd017.cpp
-    PRIVATE secstring2.cpp
+    PRIVATE base58.cpp
     PRIVATE unittests/util.cpp
 )
+target_compile_definitions(wallet PRIVATE SQLITE_HAS_CODEC)
+target_link_libraries(wallet core sqlite)
+target_compile_features(wallet PUBLIC cxx_std_17)
 
-add_dependencies(wallet core sqlite libbitcoin http)
-
-target_link_libraries(wallet core sqlite libbitcoin http)
-
-target_include_directories(wallet PUBLIC "${CMAKE_SOURCE_DIR}/3rdparty/libbitcoin/include")
-=======
-add_definitions( -DSQLITE_HAS_CODEC )
-
-set(WALLET_SRC
-    common.cpp
-    default_peers.cpp
-    wallet.h
-    wallet.cpp
-    base_transaction.cpp
-    base_tx_builder.cpp
-    wallet_transaction.cpp
-    wallet_network.cpp
-    wallet_db.cpp
-    wallet_client.h
-    wallet_client.cpp
-    base58.cpp
-    unittests/util.cpp
-)
-
-add_library(wallet STATIC ${WALLET_SRC})
-target_link_libraries(wallet core sqlite)
-
-target_compile_features(wallet PUBLIC cxx_std_17)
->>>>>>> 62785db3
 
 if (NOT ANDROID)
 
@@ -112,23 +68,18 @@
 
     target_link_libraries(${TARGET_NAME} wallet utility cli swap)
 
-<<<<<<< HEAD
     add_library(wallet_api_proto STATIC api.cpp)
-    add_dependencies(wallet_api_proto wallet utility http)
     target_link_libraries(wallet_api_proto wallet utility http)
 
     set(WALLET_API_NAME wallet-api${BEAM_TARGET_SUFFIX})
 
     add_executable(${WALLET_API_NAME} api_cli.cpp)
     target_include_directories(${WALLET_API_NAME} PRIVATE ${CMAKE_CURRENT_BINARY_DIR})
-        add_dependencies(${WALLET_API_NAME} wallet utility wallet_api_proto cli)
-        target_link_libraries(${WALLET_API_NAME} wallet utility wallet_api_proto cli)
+    target_link_libraries(${WALLET_API_NAME} wallet utility wallet_api_proto cli)
 
     if(LINUX)
         target_link_libraries(${WALLET_API_NAME} -static-libstdc++ -static-libgcc)
     endif()
-
-    add_subdirectory(unittests)
 
     if (BEAM_SIGN_PACKAGE AND WIN32)
         add_custom_command(
@@ -141,32 +92,17 @@
         )
     endif()
 
-=======
-add_library(wallet_api_proto STATIC api.cpp)
-target_link_libraries(wallet_api_proto wallet utility http)
+    add_subdirectory(unittests)
+    add_subdirectory(swaps)
 
-set(WALLET_API_NAME wallet-api${BEAM_TARGET_SUFFIX})
-
-add_executable(${WALLET_API_NAME} api_cli.cpp)
-target_include_directories(${WALLET_API_NAME} PRIVATE ${CMAKE_CURRENT_BINARY_DIR})
-    target_link_libraries(${WALLET_API_NAME} wallet utility wallet_api_proto cli)
-
-if(LINUX)
-    target_link_libraries(${WALLET_API_NAME} -static-libstdc++ -static-libgcc)
-endif()
-
-add_subdirectory(unittests)
-add_subdirectory(swaps)
-
-if (BEAM_SIGN_PACKAGE AND WIN32)
-    add_custom_command(
-        TARGET ${TARGET_NAME} POST_BUILD
-        COMMAND ${SIGNTOOL_EXECUTABLE} sign ${SIGNTOOL_OPTIONS} "${CMAKE_CURRENT_BINARY_DIR}\\{TARGET_NAME}.exe"
-    )
-    add_custom_command(
-        TARGET ${WALLET_API_NAME} POST_BUILD
-        COMMAND ${SIGNTOOL_EXECUTABLE} sign ${SIGNTOOL_OPTIONS} "${CMAKE_CURRENT_BINARY_DIR}\\${WALLET_API_NAME}.exe"
-    )
-endif()
->>>>>>> 62785db3
+    if (BEAM_SIGN_PACKAGE AND WIN32)
+        add_custom_command(
+            TARGET ${TARGET_NAME} POST_BUILD
+            COMMAND ${SIGNTOOL_EXECUTABLE} sign ${SIGNTOOL_OPTIONS} "${CMAKE_CURRENT_BINARY_DIR}\\{TARGET_NAME}.exe"
+        )
+        add_custom_command(
+            TARGET ${WALLET_API_NAME} POST_BUILD
+            COMMAND ${SIGNTOOL_EXECUTABLE} sign ${SIGNTOOL_OPTIONS} "${CMAKE_CURRENT_BINARY_DIR}\\${WALLET_API_NAME}.exe"
+        )
+    endif()
 endif()