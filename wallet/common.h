--- conflicted
+++ resolved
@@ -127,103 +127,6 @@
 #undef MACRO
     };
 
-<<<<<<< HEAD
-    // Specifies key transaction parameters for interaction with Wallet Clients
-    struct TxDescription
-    {
-        TxDescription() = default;
-
-        TxDescription(const TxID& txId
-                    , wallet::TxType txType
-                    , Amount amount
-                    , Amount fee
-                    , Height minHeight
-                    , const WalletID& peerId
-                    , const WalletID& myId
-                    , ByteBuffer&& message
-                    , Timestamp createTime
-                    , bool sender)
-            : m_txId{ txId }
-            , m_txType{ txType }
-            , m_amount{ amount }
-            , m_fee{ fee }
-            , m_change{}
-            , m_minHeight{ minHeight }
-            , m_peerId{ peerId }
-            , m_myId{myId}
-            , m_message{ std::move(message) }
-            , m_createTime{ createTime }
-            , m_modifyTime{ createTime }
-            , m_sender{ sender }
-            , m_status{ TxStatus::Pending }
-        {
-
-        }
-
-        TxID m_txId;
-        wallet::TxType m_txType = wallet::TxType::Simple;
-        Amount m_amount=0;
-        Amount m_fee=0;
-        Amount m_change=0;
-        Height m_minHeight=0;
-        WalletID m_peerId = Zero;
-        WalletID m_myId = Zero;
-        ByteBuffer m_message;
-        Timestamp m_createTime=0;
-        Timestamp m_modifyTime=0;
-        bool m_sender=false;
-        bool m_selfTx = false;
-        TxStatus m_status=TxStatus::Pending;
-        Merkle::Hash m_kernelID = Zero;
-        TxFailureReason m_failureReason = TxFailureReason::Unknown;
-
-        bool canResume() const
-        {
-            return m_status == TxStatus::Pending 
-                || m_status == TxStatus::InProgress 
-                || m_status == TxStatus::Registering;
-        }
-
-        bool canCancel() const
-        {
-            return m_status == TxStatus::InProgress
-                || m_status == TxStatus::Pending;
-        }
-
-        bool canDelete() const
-        {
-            return m_status == TxStatus::Failed
-                || m_status == TxStatus::Completed
-                || m_status == TxStatus::Cancelled;
-        }
-
-        std::string getStatusString() const;
-
-        template <typename Archive>
-        void serialize(Archive& ar)
-        {
-            ar
-                & m_txId
-                & m_txType
-                & m_amount
-                & m_fee
-                & m_change
-                & m_minHeight
-                & m_peerId
-                & m_myId
-                & m_message
-                & m_createTime
-                & m_modifyTime
-                & m_sender
-                & m_selfTx
-                & m_status
-                & m_kernelID
-                & m_failureReason;
-        }
-    };
-
-=======
->>>>>>> 62785db3
     template<typename T>
     bool fromByteBuffer(const ByteBuffer& b, T& value)
     {
