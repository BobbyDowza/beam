--- conflicted
+++ resolved
@@ -1,421 +1,221 @@
-<<<<<<< HEAD
-#pragma once
-
-#include "core/common.h"
-#include "core/ecc_native.h"
-
-#ifdef _MSC_VER
-#pragma warning(push)
-#pragma warning(disable: 4127 )
-#endif
-
-#include <boost/msm/back/state_machine.hpp>
-#include <boost/msm/front/state_machine_def.hpp>
-#include <boost/msm/front/functor_row.hpp>
-
-#ifdef _MSC_VER
-#pragma warning(pop)
-#endif
-
-#include "core/serialization_adapters.h"
-
-namespace beam
-{
-    using TxID = std::array<uint8_t, 16>;
-    using WalletID = PeerID;
-
-    struct PrintableAmount
-    {
-        explicit PrintableAmount(const Amount& amount, bool showPoint = false) : m_value{ amount }, m_showPoint{showPoint}
-        {}
-        const Amount& m_value;
-        bool m_showPoint;
-    };
-
-    std::ostream& operator<<(std::ostream& os, const PrintableAmount& amount);
-    std::ostream& operator<<(std::ostream& os, const TxID& uuid);
-
-    struct Coin;
-
-    struct TxDescription
-    {
-        enum Status
-        {
-            Pending,
-            InProgress,
-            Cancelled,
-            Completed,
-            Failed
-        };
-
-        TxDescription() = default;
-
-        TxDescription(const TxID& txId
-                    , Amount amount
-                    , Amount fee
-                    , Height minHeight
-                    , const WalletID& peerId
-                    , ByteBuffer&& message
-                    , Timestamp createTime
-                    , bool sender)
-            : m_txId{ txId }
-            , m_amount{ amount }
-            , m_fee{ fee }
-			, m_change{}
-            , m_minHeight{ minHeight }
-            , m_peerId{ peerId }
-            , m_message{ std::move(message) }
-            , m_createTime{ createTime }
-            , m_modifyTime{ createTime }
-            , m_sender{ sender }
-            , m_status{ Pending }
-            , m_fsmState{}
-        {}
-
-        TxID m_txId;
-        Amount m_amount;
-        Amount m_fee;
-		Amount m_change;
-        Height m_minHeight;
-        WalletID m_peerId;
-        ByteBuffer m_message;
-        Timestamp m_createTime;
-        Timestamp m_modifyTime;
-        bool m_sender;
-        Status m_status;
-        ByteBuffer m_fsmState;
-    };
-
-    namespace wallet
-    {
-        namespace msm = boost::msm;
-        namespace msmf = boost::msm::front;
-        namespace mpl = boost::mpl;
-
-        std::pair<ECC::Scalar::Native, ECC::Scalar::Native> splitKey(const ECC::Scalar::Native& key, uint64_t index);
-
-        // messages
-        struct Invite
-        {
-            WalletID m_from;
-            std::string m_message;
-            TxID m_txId;
-            ECC::Amount m_amount;
-            ECC::Amount m_fee;
-            Height m_height;
-            bool m_send;
-            ECC::Point m_publicPeerExcess;
-            ECC::Scalar m_offset;
-            ECC::Point m_publicPeerNonce;
-            std::vector<Input::Ptr> m_inputs;
-            std::vector<Output::Ptr> m_outputs;
-
-            Invite()
-                : m_amount(0)
-                , m_fee(0)
-                , m_send{true}
-
-            {
-
-            }
-
-            Invite(Invite&& other)
-                : m_from{other.m_from}
-                , m_txId{other.m_txId}
-                , m_amount{ other.m_amount }
-                , m_fee{ other.m_fee }
-                , m_height{other.m_height }
-                , m_send{other.m_send}
-                , m_publicPeerExcess{other.m_publicPeerExcess}
-                , m_offset{other.m_offset}
-                , m_publicPeerNonce{other.m_publicPeerNonce}
-                , m_inputs{std::move(other.m_inputs)}
-                , m_outputs{std::move(other.m_outputs)}
-            {
-
-            }
-
-            SERIALIZE(m_from
-                    , m_message
-                    , m_txId
-                    , m_amount
-                    , m_fee
-                    , m_height
-                    , m_send
-                    , m_publicPeerExcess
-                    , m_offset
-                    , m_publicPeerNonce
-                    , m_inputs
-                    , m_outputs);
-        };
-
-        struct ConfirmTransaction
-        {
-            WalletID m_from;
-            TxID m_txId{};
-            ECC::Scalar m_peerSignature;
-
-            SERIALIZE(m_from, m_txId, m_peerSignature);
-        };
-
-        struct ConfirmInvitation
-        {
-            WalletID m_from;
-            TxID m_txId{};
-            ECC::Point m_publicPeerExcess;
-            ECC::Point m_publicPeerNonce;
-            ECC::Scalar m_peerSignature;
-
-            SERIALIZE(m_from
-                    , m_txId
-                    , m_publicPeerExcess
-                    , m_publicPeerNonce
-                    , m_peerSignature);
-        };
-
-        struct TxRegistered
-        {
-            WalletID m_from;
-            TxID m_txId;
-            bool m_value;
-            SERIALIZE(m_from, m_txId, m_value);
-        };
-
-        struct TxFailed
-        {
-            WalletID m_from;
-            TxID m_txId;
-            SERIALIZE(m_from, m_txId);
-        };
-
-        struct INegotiatorGateway
-        {
-            virtual ~INegotiatorGateway() {}
-            virtual void on_tx_completed(const TxDescription& ) = 0;
-            virtual void send_tx_failed(const TxDescription& ) = 0;
-            virtual void send_tx_invitation(const TxDescription&, Invite&&) = 0;
-            virtual void send_tx_confirmation(const TxDescription&, ConfirmTransaction&&) = 0;
-            virtual void send_tx_confirmation(const TxDescription&, ConfirmInvitation&&) = 0;
-            virtual void register_tx(const TxDescription&, Transaction::Ptr) = 0;
-            virtual void send_tx_registered(const TxDescription&) = 0;
-        };
-    }
-}
-
-namespace std
-{
-    string to_string(const beam::WalletID&);
-}
-=======
-// Copyright 2018 The Beam Team
-//
-// Licensed under the Apache License, Version 2.0 (the "License");
-// you may not use this file except in compliance with the License.
-// You may obtain a copy of the License at
-//
-//    http://www.apache.org/licenses/LICENSE-2.0
-//
-// Unless required by applicable law or agreed to in writing, software
-// distributed under the License is distributed on an "AS IS" BASIS,
-// WITHOUT WARRANTIES OR CONDITIONS OF ANY KIND, either express or implied.
-// See the License for the specific language governing permissions and
-// limitations under the License.
-
-#pragma once
-
-#include "core/common.h"
-#include "core/ecc_native.h"
-
-#ifdef _MSC_VER
-#pragma warning(push)
-#pragma warning(disable: 4127 )
-#endif
-
-#include <boost/msm/back/state_machine.hpp>
-#include <boost/msm/front/state_machine_def.hpp>
-#include <boost/msm/front/functor_row.hpp>
-
-#ifdef _MSC_VER
-#pragma warning(pop)
-#endif
-
-#include "core/serialization_adapters.h"
-
-namespace beam
-{
-    using TxID = std::array<uint8_t, 16>;
-    using WalletID = PeerID;
-
-    struct PrintableAmount
-    {
-        explicit PrintableAmount(const Amount& amount, bool showPoint = false) : m_value{ amount }, m_showPoint{showPoint}
-        {}
-        const Amount& m_value;
-        bool m_showPoint;
-    };
-
-    std::ostream& operator<<(std::ostream& os, const PrintableAmount& amount);
-    std::ostream& operator<<(std::ostream& os, const TxID& uuid);
-
-    struct Coin;
-    
-    struct TxDescription
-    {
-        enum Status
-        {
-            Pending,
-            InProgress,
-            Cancelled,
-            Completed,
-            Failed
-        };
-
-        TxDescription() = default;
-
-        TxDescription(const TxID& txId
-                    , Amount amount
-                    , Amount fee
-                    , Height minHeight
-                    , const WalletID& peerId
-                    , ByteBuffer&& message
-                    , Timestamp createTime
-                    , bool sender)
-            : m_txId{ txId }
-            , m_amount{ amount }
-            , m_fee{ fee }
-			, m_change{}
-            , m_minHeight{ minHeight }
-            , m_peerId{ peerId }
-            , m_message{ std::move(message) }
-            , m_createTime{ createTime }
-            , m_modifyTime{ createTime }
-            , m_sender{ sender }
-            , m_status{ Pending }
-            , m_fsmState{}
-        {}
-
-        TxID m_txId;
-        Amount m_amount;
-        Amount m_fee;
-		Amount m_change;
-        Height m_minHeight;
-        WalletID m_peerId;
-        ByteBuffer m_message;
-        Timestamp m_createTime;
-        Timestamp m_modifyTime;
-        bool m_sender;
-        Status m_status;
-        ByteBuffer m_fsmState;
-    };
-
-    namespace wallet
-    {
-        namespace msm = boost::msm;
-        namespace msmf = boost::msm::front;
-        namespace mpl = boost::mpl;
-
-        std::pair<ECC::Scalar::Native, ECC::Scalar::Native> splitKey(const ECC::Scalar::Native& key, uint64_t index);
-
-        // messages
-        struct Invite
-        {
-            TxID m_txId;
-            ECC::Amount m_amount;
-            ECC::Amount m_fee;
-            Height m_height;
-            bool m_send;
-            ECC::Point m_publicPeerExcess;
-            ECC::Scalar m_offset;
-            ECC::Point m_publicPeerNonce;
-            std::vector<Input::Ptr> m_inputs;
-            std::vector<Output::Ptr> m_outputs;
-
-            Invite() 
-                : m_amount(0)
-                , m_fee(0)
-                , m_send{true}
-                
-            {
-
-            }
-
-            Invite(Invite&& other)
-                : m_txId{other.m_txId}
-                , m_amount{ other.m_amount }
-                , m_fee{ other.m_fee }
-                , m_height{other.m_height }
-                , m_send{other.m_send}
-                , m_publicPeerExcess{other.m_publicPeerExcess}
-                , m_offset{other.m_offset}
-                , m_publicPeerNonce{other.m_publicPeerNonce}
-                , m_inputs{std::move(other.m_inputs)}
-                , m_outputs{std::move(other.m_outputs)}
-            {
-
-            }
-
-            SERIALIZE(m_txId
-                    , m_amount
-                    , m_fee
-                    , m_height
-                    , m_send
-                    , m_publicPeerExcess
-                    , m_offset
-                    , m_publicPeerNonce
-                    , m_inputs
-                    , m_outputs);
-        };
-
-        struct ConfirmTransaction
-        {
-            TxID m_txId{};
-            ECC::Scalar m_peerSignature;
-
-            SERIALIZE(m_txId, m_peerSignature);
-        };
-
-        struct ConfirmInvitation
-        {
-            TxID m_txId{};
-            ECC::Point m_publicPeerExcess;
-            ECC::Point m_publicPeerNonce;
-            ECC::Scalar m_peerSignature;
-
-            SERIALIZE(m_txId
-                    , m_publicPeerExcess
-                    , m_publicPeerNonce
-                    , m_peerSignature);
-        };
-
-        struct TxRegistered
-        {
-            TxID m_txId;
-            bool m_value;
-            SERIALIZE(m_txId, m_value);
-        };
-
-        struct TxFailed
-        {
-            TxID m_txId;
-            SERIALIZE(m_txId);
-        };
-
-        struct INegotiatorGateway
-        {
-            virtual ~INegotiatorGateway() {}
-            virtual void on_tx_completed(const TxDescription& ) = 0;
-            virtual void send_tx_failed(const TxDescription& ) = 0;
-            virtual void send_tx_invitation(const TxDescription&, Invite&&) = 0;
-            virtual void send_tx_confirmation(const TxDescription&, ConfirmTransaction&&) = 0;
-            virtual void send_tx_confirmation(const TxDescription&, ConfirmInvitation&&) = 0;
-            virtual void register_tx(const TxDescription&, Transaction::Ptr) = 0;
-            virtual void send_tx_registered(const TxDescription&) = 0;
-        };
-    }
-}
-
-namespace std
-{
-    string to_string(const beam::WalletID&);
-}
->>>>>>> 2bca36e7
+// Copyright 2018 The Beam Team
+//
+// Licensed under the Apache License, Version 2.0 (the "License");
+// you may not use this file except in compliance with the License.
+// You may obtain a copy of the License at
+//
+//    http://www.apache.org/licenses/LICENSE-2.0
+//
+// Unless required by applicable law or agreed to in writing, software
+// distributed under the License is distributed on an "AS IS" BASIS,
+// WITHOUT WARRANTIES OR CONDITIONS OF ANY KIND, either express or implied.
+// See the License for the specific language governing permissions and
+// limitations under the License.
+
+#pragma once
+
+#include "core/common.h"
+#include "core/ecc_native.h"
+
+#ifdef _MSC_VER
+#pragma warning(push)
+#pragma warning(disable: 4127 )
+#endif
+
+#include <boost/msm/back/state_machine.hpp>
+#include <boost/msm/front/state_machine_def.hpp>
+#include <boost/msm/front/functor_row.hpp>
+
+#ifdef _MSC_VER
+#pragma warning(pop)
+#endif
+
+#include "core/serialization_adapters.h"
+
+namespace beam
+{
+    using TxID = std::array<uint8_t, 16>;
+    using WalletID = PeerID;
+
+    struct PrintableAmount
+    {
+        explicit PrintableAmount(const Amount& amount, bool showPoint = false) : m_value{ amount }, m_showPoint{showPoint}
+        {}
+        const Amount& m_value;
+        bool m_showPoint;
+    };
+
+    std::ostream& operator<<(std::ostream& os, const PrintableAmount& amount);
+    std::ostream& operator<<(std::ostream& os, const TxID& uuid);
+
+    struct Coin;
+    
+    struct TxDescription
+    {
+        enum Status
+        {
+            Pending,
+            InProgress,
+            Cancelled,
+            Completed,
+            Failed
+        };
+
+        TxDescription() = default;
+
+        TxDescription(const TxID& txId
+                    , Amount amount
+                    , Amount fee
+                    , Height minHeight
+                    , const WalletID& peerId
+                    , ByteBuffer&& message
+                    , Timestamp createTime
+                    , bool sender)
+            : m_txId{ txId }
+            , m_amount{ amount }
+            , m_fee{ fee }
+			, m_change{}
+            , m_minHeight{ minHeight }
+            , m_peerId{ peerId }
+            , m_message{ std::move(message) }
+            , m_createTime{ createTime }
+            , m_modifyTime{ createTime }
+            , m_sender{ sender }
+            , m_status{ Pending }
+            , m_fsmState{}
+        {}
+
+        TxID m_txId;
+        Amount m_amount;
+        Amount m_fee;
+		Amount m_change;
+        Height m_minHeight;
+        WalletID m_peerId;
+        ByteBuffer m_message;
+        Timestamp m_createTime;
+        Timestamp m_modifyTime;
+        bool m_sender;
+        Status m_status;
+        ByteBuffer m_fsmState;
+    };
+
+    namespace wallet
+    {
+        namespace msm = boost::msm;
+        namespace msmf = boost::msm::front;
+        namespace mpl = boost::mpl;
+
+        std::pair<ECC::Scalar::Native, ECC::Scalar::Native> splitKey(const ECC::Scalar::Native& key, uint64_t index);
+
+        // messages
+        struct Invite
+        {
+            WalletID m_from;
+            std::string m_message;
+            TxID m_txId;
+            ECC::Amount m_amount;
+            ECC::Amount m_fee;
+            Height m_height;
+            bool m_send;
+            ECC::Point m_publicPeerExcess;
+            ECC::Scalar m_offset;
+            ECC::Point m_publicPeerNonce;
+            std::vector<Input::Ptr> m_inputs;
+            std::vector<Output::Ptr> m_outputs;
+
+            Invite() 
+                : m_amount(0)
+                , m_fee(0)
+                , m_send{true}
+                
+            {
+
+            }
+
+            Invite(Invite&& other)
+                : m_from{other.m_from}
+                , m_txId{other.m_txId}
+                , m_amount{ other.m_amount }
+                , m_fee{ other.m_fee }
+                , m_height{other.m_height }
+                , m_send{other.m_send}
+                , m_publicPeerExcess{other.m_publicPeerExcess}
+                , m_offset{other.m_offset}
+                , m_publicPeerNonce{other.m_publicPeerNonce}
+                , m_inputs{std::move(other.m_inputs)}
+                , m_outputs{std::move(other.m_outputs)}
+            {
+
+            }
+
+            SERIALIZE(m_from
+                    , m_message
+                    , m_txId
+                    , m_amount
+                    , m_fee
+                    , m_height
+                    , m_send
+                    , m_publicPeerExcess
+                    , m_offset
+                    , m_publicPeerNonce
+                    , m_inputs
+                    , m_outputs);
+        };
+
+        struct ConfirmTransaction
+        {
+            WalletID m_from;
+            TxID m_txId{};
+            ECC::Scalar m_peerSignature;
+
+            SERIALIZE(m_from, m_txId, m_peerSignature);
+        };
+
+        struct ConfirmInvitation
+        {
+            WalletID m_from;
+            TxID m_txId{};
+            ECC::Point m_publicPeerExcess;
+            ECC::Point m_publicPeerNonce;
+            ECC::Scalar m_peerSignature;
+
+            SERIALIZE(m_from
+                    , m_txId
+                    , m_publicPeerExcess
+                    , m_publicPeerNonce
+                    , m_peerSignature);
+        };
+
+        struct TxRegistered
+        {
+            WalletID m_from;
+            TxID m_txId;
+            bool m_value;
+            SERIALIZE(m_from, m_txId, m_value);
+        };
+
+        struct TxFailed
+        {
+            WalletID m_from;
+            TxID m_txId;
+            SERIALIZE(m_from, m_txId);
+        };
+
+        struct INegotiatorGateway
+        {
+            virtual ~INegotiatorGateway() {}
+            virtual void on_tx_completed(const TxDescription& ) = 0;
+            virtual void send_tx_failed(const TxDescription& ) = 0;
+            virtual void send_tx_invitation(const TxDescription&, Invite&&) = 0;
+            virtual void send_tx_confirmation(const TxDescription&, ConfirmTransaction&&) = 0;
+            virtual void send_tx_confirmation(const TxDescription&, ConfirmInvitation&&) = 0;
+            virtual void register_tx(const TxDescription&, Transaction::Ptr) = 0;
+            virtual void send_tx_registered(const TxDescription&) = 0;
+        };
+    }
+}
+
+namespace std
+{
+    string to_string(const beam::WalletID&);
+}