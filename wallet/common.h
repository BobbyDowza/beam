// Copyright 2018 The Beam Team
//
// Licensed under the Apache License, Version 2.0 (the "License");
// you may not use this file except in compliance with the License.
// You may obtain a copy of the License at
//
//    http://www.apache.org/licenses/LICENSE-2.0
//
// Unless required by applicable law or agreed to in writing, software
// distributed under the License is distributed on an "AS IS" BASIS,
// WITHOUT WARRANTIES OR CONDITIONS OF ANY KIND, either express or implied.
// See the License for the specific language governing permissions and
// limitations under the License.

#pragma once

#include "core/common.h"
#include "core/ecc_native.h"
#include "core/merkle.h"

#include "core/serialization_adapters.h"
#include "core/proto.h"
#include "swaps/second_side.h"
#include <algorithm>

namespace beam::wallet
{
    enum class TxType : uint8_t
    {
        Simple,
        AtomicSwap,
        ALL
    };

    using TxID = std::array<uint8_t, 16>;
    const Height kDefaultTxLifetime = 2 * 60;
    const Height kDefaultTxResponseTime = 12 * 60;

#pragma pack (push, 1)
    struct WalletID
    {
        uintBigFor<BbsChannel>::Type m_Channel;
        PeerID m_Pk;

        WalletID() {}
        WalletID(Zero_)
        {
            m_Channel = Zero;
            m_Pk = Zero;
        }

        template <typename Archive>
        void serialize(Archive& ar)
        {
            ar
                & m_Channel
                & m_Pk;
        }

        bool FromBuf(const ByteBuffer&);
        bool FromHex(const std::string&);

        bool IsValid() const; // isn't cheap

        int cmp(const WalletID&) const;
        COMPARISON_VIA_CMP
    };
#pragma pack (pop)

    bool check_receiver_address(const std::string& addr);

    struct PrintableAmount
    {
        explicit PrintableAmount(const Amount& amount, bool showPoint = false) 
            : m_value{ amount }
            , m_showPoint{showPoint}
        {}
        const Amount& m_value;
        bool m_showPoint;
    };
    
    struct Coin;

    enum class TxStatus : uint32_t
    {
        Pending,
        InProgress,
        Cancelled,
        Completed,
        Failed,
        Registering
    };

#define BEAM_TX_FAILURE_REASON_MAP(MACRO) \
    MACRO(Unknown,                      0, "Unknown reason") \
    MACRO(Cancelled,                    1, "Transaction was cancelled") \
    MACRO(InvalidPeerSignature,         2, "Peer's signature is not valid ") \
    MACRO(FailedToRegister,             3, "Failed to register transaction") \
    MACRO(InvalidTransaction,           4, "Transaction is not valid") \
    MACRO(InvalidKernelProof,           5, "Invalid kernel proof provided") \
    MACRO(FailedToSendParameters,       6, "Failed to send tx parameters") \
    MACRO(NoInputs,                     7, "No inputs") \
    MACRO(ExpiredAddressProvided,       8, "Address is expired") \
    MACRO(FailedToGetParameter,         9, "Failed to get parameter") \
    MACRO(TransactionExpired,           10, "Transaction has expired") \
    MACRO(NoPaymentProof,               11, "Payment not signed by the receiver") \
    MACRO(MaxHeightIsUnacceptable,      12, "Kernel's max height is unacceptable") \
    MACRO(InvalidState,                 13, "Transaction has invalid state") \
    MACRO(SubTxFailed,                  14, "Subtransaction has failed") \
    MACRO(SwapInvalidAmount,            15, "Contract's amount is not valid") \
    MACRO(SwapInvalidContract,          16, "Side chain has invalid contract") \
    MACRO(SwapSecondSideBridgeError,    17, "Side chain bridge has internal error") \
    MACRO(SwapNetworkBridgeError,       18, "Side chain bridge has network error") \
    MACRO(SwapFormatResponseError,      19, "Side chain bridge has format response error") \
    MACRO(InvalidCredentialsOfSideChain,   20, "Invalid credentials of Side chain") \
    MACRO(NotEnoughTimeToFinishBtcTx,   21, "Not enough time to finish btc lock transaction") \
    MACRO(FailedToCreateMultiSig,       22, "Failed to create mullti-signature") \

    enum TxFailureReason : int32_t
    {
#define MACRO(name, code, _) name = code, 
        BEAM_TX_FAILURE_REASON_MAP(MACRO)
#undef MACRO
    };

    // Specifies key transaction parameters for interaction with Wallet Clients
    struct TxDescription
    {
        TxDescription() = default;

        TxDescription(const TxID& txId
                    , wallet::TxType txType
                    , Amount amount
                    , Amount fee
                    , Height minHeight
                    , const WalletID& peerId
                    , const WalletID& myId
                    , ByteBuffer&& message
                    , Timestamp createTime
                    , bool sender)
            : m_txId{ txId }
            , m_txType{ txType }
            , m_amount{ amount }
            , m_fee{ fee }
            , m_change{}
            , m_minHeight{ minHeight }
            , m_peerId{ peerId }
            , m_myId{myId}
            , m_message{ std::move(message) }
            , m_createTime{ createTime }
            , m_modifyTime{ createTime }
            , m_sender{ sender }
            , m_status{ TxStatus::Pending }
        {

        }

        TxID m_txId;
        wallet::TxType m_txType = wallet::TxType::Simple;
        Amount m_amount=0;
        Amount m_fee=0;
        Amount m_change=0;
        Height m_minHeight=0;
        WalletID m_peerId = Zero;
        WalletID m_myId = Zero;
        ByteBuffer m_message;
        Timestamp m_createTime=0;
        Timestamp m_modifyTime=0;
        bool m_sender=false;
        bool m_selfTx = false;
        TxStatus m_status=TxStatus::Pending;
        Merkle::Hash m_kernelID = Zero;
        TxFailureReason m_failureReason = TxFailureReason::Unknown;

        bool canResume() const
        {
            return m_status == TxStatus::Pending 
                || m_status == TxStatus::InProgress 
                || m_status == TxStatus::Registering;
        }

        bool canCancel() const
        {
            return m_status == TxStatus::InProgress
                || m_status == TxStatus::Pending;
        }

        bool canDelete() const
        {
            return m_status == TxStatus::Failed
                || m_status == TxStatus::Completed
                || m_status == TxStatus::Cancelled;
        }

        std::string getStatusString() const;
    };

    template<typename T>
    bool fromByteBuffer(const ByteBuffer& b, T& value)
    {
        if (!b.empty())
        {
            Deserializer d;
            d.reset(b.data(), b.size());
            d & value;
            return true;
        }
        ZeroObject(value);
        return false;
    }

    template <typename T>
    ByteBuffer toByteBuffer(const T& value)
    {
        Serializer s;
        s& value;
        ByteBuffer b;
        s.swap_buf(b);
        return b;
    }

<<<<<<< HEAD
        enum class TxParameterID : uint8_t
        {
            // public parameters
            TransactionType = 0,
            IsSender = 1,
            Amount = 2,
            Fee = 3,
            MinHeight = 4,
            Message = 5,
            MyID = 6,
            PeerID = 7,
            //Inputs = 8,
            //Outputs = 9,
            CreateTime = 10,
            IsInitiator = 11,
            PeerMaxHeight = 12,
            AmountList = 13,
            PreselectedCoins = 14,
            Lifetime = 15,
            PeerProtoVersion = 16,
            MaxHeight = 17,
            PeerKernels = 18,

            AtomicSwapCoin = 20,
            AtomicSwapAmount = 21,

            PeerPublicSharedBlindingFactor = 23,

            LockedAmount = 25,
            LockedMinHeight = 26,
            
            IsSelfTx = 27,

            // signature parameters

            PeerPublicNonce = 40,
            SharedPeerPublicNonce = 41,
            LockedPeerPublicNonce = 42,

            PeerPublicExcess = 50,
            SharedPeerPublicExcess = 51,
            LockedPeerPublicExcess = 52,

            PeerSignature = 60,
            SharedPeerSignature = 61,
            LockedPeerSignature = 62,

            PeerOffset = 70,
            SharedPeerOffset = 71,
            LockedPeerOffset = 72,

            PeerInputs = 80,
            LockedPeerInputs = 82,
            PeerOutputs = 81,
            LockedPeerOutputs = 83,
            SharedPeerInputs = 84,
            SharedPeerOutputs = 85,

            TransactionRegistered = 90,

            FailureReason = 92,

            PaymentConfirmation = 99,

            // private parameters
            PrivateFirstParam = 128,

            ModifyTime = 128,
            KernelProofHeight = 129,

            BlindingExcess = 130,
            SharedBlindingExcess = 131,
            LockedBlindingExcess = 132,

            KernelUnconfirmedHeight = 133,
            PeerResponseHeight = 134,

            Offset = 140,
            SharedOffset = 141,
            LockedOffset = 142,

            Change = 150,
            Status = 151,
            KernelID = 152,

            MyAddressID = 158, // in case the address used in the tx is eventually deleted, the user should still be able to prove it was owned

            SharedBlindingFactor = 160,
            LockedBlindingFactor = 161,
            MyNonce = 162,
            SharedPeerBlindingFactor = 170,

            Inputs = 180,
            SharedInputs = 181,
            LockedInputs = 182,
            
            OutputIDs = 189,
            Outputs = 190,
            SharedOutputs = 191,
            LockedOutputs = 192,
            State = 255

        };

        enum class TxType : uint8_t
        {
            Simple,
            AtomicSwap,
            OneSide
        };
=======
    ByteBuffer toByteBuffer(const ECC::Point::Native& value);
    ByteBuffer toByteBuffer(const ECC::Scalar::Native& value);
>>>>>>> 4366522d

    // Ids of the transaction parameters
    enum class TxParameterID : uint8_t
    {
        // public parameters
        // Can bet set during outside communications
        TransactionType = 0,
        IsSender = 1,
        Amount = 2,
        Fee = 3,
        MinHeight = 4,
        Message = 5,
        MyID = 6,
        PeerID = 7,
        //Inputs = 8,
        //Outputs = 9,
        CreateTime = 10,
        IsInitiator = 11,
        PeerMaxHeight = 12,
        AmountList = 13,
        PreselectedCoins = 14,
        Lifetime = 15,
        PeerProtoVersion = 16,
        MaxHeight = 17,

        SubTxIndex = 25,
        PeerPublicSharedBlindingFactor = 26,

        IsSelfTx = 27,
       
        AtomicSwapSecondSideChainType = 29,
        AtomicSwapIsBeamSide = 30,
        AtomicSwapCoin = 31,
        AtomicSwapAmount = 32,
        AtomicSwapPublicKey = 33,
        AtomicSwapPeerPublicKey = 34,
        AtomicSwapLockTime = 35,
        AtomicSwapExternalLockTime = 36,
        AtomicSwapExternalTx = 37,
        AtomicSwapExternalTxID = 38,
        AtomicSwapExternalTxOutputIndex = 39,

        // signature parameters

        PeerPublicNonce = 40,

        PeerPublicExcess = 50,

        PeerSignature = 60,

        PeerOffset = 70,

        PeerInputs = 80,
        PeerOutputs = 81,

        TransactionRegistered = 90,

        FailureReason = 92,

        PaymentConfirmation = 99,

        PeerSharedBulletProofMSig = 108,
        PeerSharedBulletProofPart2 = 109,
        PeerSharedBulletProofPart3 = 110,

        PeerLockImage = 115,

        // private parameters
        PrivateFirstParam = 128,

        ModifyTime = 128,
        KernelProofHeight = 129,

        BlindingExcess = 130,

        KernelUnconfirmedHeight = 133,
        PeerResponseHeight = 134,

        Offset = 140,

        Change = 150,
        Status = 151,
        KernelID = 152,

        MyAddressID = 158, // in case the address used in the tx is eventually deleted, the user should still be able to prove it was owned

        SharedBlindingFactor = 160,
        MyNonce = 162,
        NonceSlot = 163,
        PublicNonce = 164,
        SharedBulletProof = 171,
        SharedCoinID = 172,
        SharedSeed = 173,

        Inputs = 180,
        InputCoins = 183,
        OutputCoins = 184,           
        Outputs = 190,

        Kernel = 200,
        PreImage = 201,
        AtomicSwapSecretPrivateKey = 202,
        AtomicSwapSecretPublicKey = 203,

        InternalFailureReason = 210,
    
        State = 255

    };

    enum class AtomicSwapCoin
    {
        Bitcoin,
        Litecoin,
        Qtum,
        Unknown
    };

    AtomicSwapCoin from_string(const std::string& value);

    enum class SwapSecondSideChainType
    {
        Mainnet,
        Testnet,
        Unknown
    };

    SwapSecondSideChainType SwapSecondSideChainTypeFromString(const std::string& value);

    using SubTxID = uint16_t;
    const SubTxID kDefaultSubTxID = 1;

    // messages
    struct SetTxParameter
    {
        WalletID m_From;
        TxID m_TxID;

        TxType m_Type;

        std::vector<std::pair<TxParameterID, ByteBuffer>> m_Parameters;

        template <typename T>
        SetTxParameter& AddParameter(TxParameterID paramID, T&& value)
        {
            m_Parameters.emplace_back(paramID, toByteBuffer(value));
            return *this;
        }

        template <typename T>
        bool GetParameter(TxParameterID paramID, T& value) const 
        {
            auto pit = std::find_if(m_Parameters.begin(), m_Parameters.end(), [paramID](const auto& p) { return p.first == paramID; });
            if (pit == m_Parameters.end())
            {
                return false;
            }
            const ByteBuffer& b = pit->second;
                
            if (!b.empty())
            {
                Deserializer d;
                d.reset(b.data(), b.size());
                d & value;
            }
            else
            {
                ZeroObject(value);
            }
            return true;
        }

        SERIALIZE(m_From, m_TxID, m_Type, m_Parameters);
    };

    // context to take into account all async wallet operations
    struct IAsyncContext
    {
        virtual void OnAsyncStarted() = 0;
        virtual void OnAsyncFinished() = 0;
    };

<<<<<<< HEAD
        struct INegotiatorGateway
        {
            virtual ~INegotiatorGateway() {}
            virtual void on_tx_completed(const TxID& ) = 0;
            virtual void register_tx(const TxID&, Transaction::Ptr) = 0;
            virtual void confirm_outputs(const std::vector<Coin>&) = 0;
            virtual void confirm_kernel(const TxID&, const TxKernel&) = 0;
            virtual bool get_tip(Block::SystemState::Full& state) const = 0;
            virtual void send_tx_params(const WalletID& peerID, SetTxParameter&&) = 0;
            virtual void UpdateOnNextTip(const TxID&) = 0;
           // virtual void ConfirmOutputs(const std::vector<Coin::ID>&) = 0;
        };

        enum class ErrorType : uint8_t
=======
    class AsyncContextHolder
    {
    public:
        AsyncContextHolder(IAsyncContext& context)
            : m_Context(context)
>>>>>>> 4366522d
        {
            m_Context.OnAsyncStarted();
        }
        ~AsyncContextHolder()
        {
            m_Context.OnAsyncFinished();
        }
    private:
        IAsyncContext& m_Context;
    };

    struct INegotiatorGateway : IAsyncContext
    {
        virtual ~INegotiatorGateway() {}
        virtual void on_tx_completed(const TxID& ) = 0;
        virtual void register_tx(const TxID&, Transaction::Ptr, SubTxID subTxID = kDefaultSubTxID) = 0;
        virtual void confirm_outputs(const std::vector<Coin>&) = 0;
        virtual void confirm_kernel(const TxID&, const Merkle::Hash& kernelID, SubTxID subTxID = kDefaultSubTxID) = 0;
        virtual void get_kernel(const TxID&, const Merkle::Hash& kernelID, SubTxID subTxID = kDefaultSubTxID) = 0;
        virtual bool get_tip(Block::SystemState::Full& state) const = 0;
        virtual void send_tx_params(const WalletID& peerID, SetTxParameter&&) = 0;
        virtual void UpdateOnNextTip(const TxID&) = 0;
        virtual SecondSide::Ptr GetSecondSide(const TxID&) const = 0;
    };

    enum class ErrorType : uint8_t
    {
        NodeProtocolBase,
        NodeProtocolIncompatible,
        ConnectionBase,
        ConnectionTimedOut,
        ConnectionRefused,
        ConnectionHostUnreach,
        ConnectionAddrInUse,
        TimeOutOfSync,
        InternalNodeStartFailed,
        HostResolvedError,
        ImportRecoveryError,
    };

    ErrorType getWalletError(proto::NodeProcessingException::Type exceptionType);
    ErrorType getWalletError(io::ErrorCode errorCode);

    struct PaymentConfirmation
    {
        // I, the undersigned, being healthy in mind and body, hereby accept they payment specified below, that shall be delivered by the following kernel ID.
        Amount m_Value;
        ECC::Hash::Value m_KernelID;
        PeerID m_Sender;
        ECC::Signature m_Signature;

        void get_Hash(ECC::Hash::Value&) const;
        bool IsValid(const PeerID&) const;

        void Sign(const ECC::Scalar::Native& sk);
    };
}

namespace beam
{
    std::ostream& operator<<(std::ostream& os, const wallet::PrintableAmount& amount);
    std::ostream& operator<<(std::ostream& os, const wallet::TxID& uuid);
}

namespace std
{
    string to_string(const beam::wallet::WalletID&);
    string to_string(const beam::Merkle::Hash& hash);
    string to_string(beam::wallet::AtomicSwapCoin value);
}<|MERGE_RESOLUTION|>--- conflicted
+++ resolved
@@ -29,7 +29,8 @@
     {
         Simple,
         AtomicSwap,
-        ALL
+        ALL,
+        OneSide
     };
 
     using TxID = std::array<uint8_t, 16>;
@@ -219,121 +220,8 @@
         return b;
     }
 
-<<<<<<< HEAD
-        enum class TxParameterID : uint8_t
-        {
-            // public parameters
-            TransactionType = 0,
-            IsSender = 1,
-            Amount = 2,
-            Fee = 3,
-            MinHeight = 4,
-            Message = 5,
-            MyID = 6,
-            PeerID = 7,
-            //Inputs = 8,
-            //Outputs = 9,
-            CreateTime = 10,
-            IsInitiator = 11,
-            PeerMaxHeight = 12,
-            AmountList = 13,
-            PreselectedCoins = 14,
-            Lifetime = 15,
-            PeerProtoVersion = 16,
-            MaxHeight = 17,
-            PeerKernels = 18,
-
-            AtomicSwapCoin = 20,
-            AtomicSwapAmount = 21,
-
-            PeerPublicSharedBlindingFactor = 23,
-
-            LockedAmount = 25,
-            LockedMinHeight = 26,
-            
-            IsSelfTx = 27,
-
-            // signature parameters
-
-            PeerPublicNonce = 40,
-            SharedPeerPublicNonce = 41,
-            LockedPeerPublicNonce = 42,
-
-            PeerPublicExcess = 50,
-            SharedPeerPublicExcess = 51,
-            LockedPeerPublicExcess = 52,
-
-            PeerSignature = 60,
-            SharedPeerSignature = 61,
-            LockedPeerSignature = 62,
-
-            PeerOffset = 70,
-            SharedPeerOffset = 71,
-            LockedPeerOffset = 72,
-
-            PeerInputs = 80,
-            LockedPeerInputs = 82,
-            PeerOutputs = 81,
-            LockedPeerOutputs = 83,
-            SharedPeerInputs = 84,
-            SharedPeerOutputs = 85,
-
-            TransactionRegistered = 90,
-
-            FailureReason = 92,
-
-            PaymentConfirmation = 99,
-
-            // private parameters
-            PrivateFirstParam = 128,
-
-            ModifyTime = 128,
-            KernelProofHeight = 129,
-
-            BlindingExcess = 130,
-            SharedBlindingExcess = 131,
-            LockedBlindingExcess = 132,
-
-            KernelUnconfirmedHeight = 133,
-            PeerResponseHeight = 134,
-
-            Offset = 140,
-            SharedOffset = 141,
-            LockedOffset = 142,
-
-            Change = 150,
-            Status = 151,
-            KernelID = 152,
-
-            MyAddressID = 158, // in case the address used in the tx is eventually deleted, the user should still be able to prove it was owned
-
-            SharedBlindingFactor = 160,
-            LockedBlindingFactor = 161,
-            MyNonce = 162,
-            SharedPeerBlindingFactor = 170,
-
-            Inputs = 180,
-            SharedInputs = 181,
-            LockedInputs = 182,
-            
-            OutputIDs = 189,
-            Outputs = 190,
-            SharedOutputs = 191,
-            LockedOutputs = 192,
-            State = 255
-
-        };
-
-        enum class TxType : uint8_t
-        {
-            Simple,
-            AtomicSwap,
-            OneSide
-        };
-=======
     ByteBuffer toByteBuffer(const ECC::Point::Native& value);
     ByteBuffer toByteBuffer(const ECC::Scalar::Native& value);
->>>>>>> 4366522d
 
     // Ids of the transaction parameters
     enum class TxParameterID : uint8_t
@@ -358,6 +246,7 @@
         Lifetime = 15,
         PeerProtoVersion = 16,
         MaxHeight = 17,
+        PeerKernels = 18,
 
         SubTxIndex = 25,
         PeerPublicSharedBlindingFactor = 26,
@@ -430,7 +319,8 @@
 
         Inputs = 180,
         InputCoins = 183,
-        OutputCoins = 184,           
+        OutputCoins = 184,
+        OutputIDs = 189,           
         Outputs = 190,
 
         Kernel = 200,
@@ -516,28 +406,11 @@
         virtual void OnAsyncFinished() = 0;
     };
 
-<<<<<<< HEAD
-        struct INegotiatorGateway
-        {
-            virtual ~INegotiatorGateway() {}
-            virtual void on_tx_completed(const TxID& ) = 0;
-            virtual void register_tx(const TxID&, Transaction::Ptr) = 0;
-            virtual void confirm_outputs(const std::vector<Coin>&) = 0;
-            virtual void confirm_kernel(const TxID&, const TxKernel&) = 0;
-            virtual bool get_tip(Block::SystemState::Full& state) const = 0;
-            virtual void send_tx_params(const WalletID& peerID, SetTxParameter&&) = 0;
-            virtual void UpdateOnNextTip(const TxID&) = 0;
-           // virtual void ConfirmOutputs(const std::vector<Coin::ID>&) = 0;
-        };
-
-        enum class ErrorType : uint8_t
-=======
     class AsyncContextHolder
     {
     public:
         AsyncContextHolder(IAsyncContext& context)
             : m_Context(context)
->>>>>>> 4366522d
         {
             m_Context.OnAsyncStarted();
         }
