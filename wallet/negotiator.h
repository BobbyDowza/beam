<<<<<<< HEAD
#pragma once

#include "wallet/common.h"
#include "wallet/wallet_db.h"

#include <boost/optional.hpp>
#include "utility/logger.h"

namespace beam::wallet
{
    namespace events
    {
        struct TxRegistrationCompleted {};
        struct TxInvited {};
        struct TxInitiated {};
        struct TxConfirmationCompleted { ConfirmTransaction data; };
        struct TxInvitationCompleted { ConfirmInvitation data; };
        struct TxOutputsConfirmed {};
        struct TxFailed
        {
            bool m_notify;
            TxFailed(bool notify = false) : m_notify{ notify } {}
        };
    }

    class Negotiator
    {
    public:
        using Ptr = std::shared_ptr<Negotiator>;

        Negotiator(INegotiatorGateway& gateway
            , beam::IKeyChain::Ptr keychain
            , const TxDescription& txDesc);

		bool ProcessInvitation(Invite& inviteMsg);

        void start()
        {
            m_fsm.start();
        }

        void stop()
        {
            m_fsm.stop();
        }

        template<typename Event>
        bool process_event(const Event& event)
        {
            auto res = m_fsm.process_event(event) == msm::back::HANDLED_TRUE;
            return res;
        }

        template<class Archive>
        void serialize(Archive & ar, const unsigned int)
        {
            m_fsm.serialize(ar, 0);
        }

        // for test only
        const int* current_state() const
        {
            return m_fsm.current_state();
        }

        struct FSMDefinition : public msmf::state_machine_def<FSMDefinition>
        {
            // states
            struct TxAllOk : public msmf::state<>
            {

            };

            struct TxInitial : public msmf::state<>
            {
                template <class Event, class Fsm>
                void on_entry(Event const&, Fsm&)
                {
                    LOG_VERBOSE() << "TxInitial state";
                }
            };
            struct TxTerminal : public msmf::terminate_state<>
            {
                template <class Event, class Fsm>
                void on_entry(Event const&, Fsm& fsm)
                {
                    LOG_VERBOSE() << "TxTerminal state";
                    fsm.m_parent.m_gateway.on_tx_completed(fsm.m_parent.m_txDesc);
                }
            };
            struct TxInvitation : public msmf::state<>
            {
                template <class Event, class Fsm>
                void on_entry(Event const&, Fsm& fsm)
                {
                    LOG_VERBOSE() << "TxInvitation state";
                    fsm.sendInvite();
                }
            };
            struct TxConfirmation : public msmf::state<>
            {
                template <class Event, class Fsm>
                void on_entry(Event const&, Fsm& fsm)
                {
                    LOG_VERBOSE() << "TxConfirmation state";
                    fsm.sendConfirmInvitation();
                }
            };
            struct TxRegistration : public msmf::state<>
            {
                template <class Event, class Fsm>
                void on_entry(Event const&, Fsm& fsm)
                {
                    LOG_VERBOSE() << "TxRegistration state";
                    fsm.sendNewTransaction();
                }
            };
            struct TxPeerConfirmation : public msmf::state<>
            {
                template <class Event, class Fsm>
                void on_entry(Event const&, Fsm& fsm)
                {
                    LOG_VERBOSE() << "TxPeerConfirmation state";
                    fsm.sendConfirmTransaction();
                }
            };
            struct TxOutputsConfirmation : public msmf::state<>
            {
                template <class Event, class Fsm>
                void on_entry(Event const&, Fsm&)
                {
                    LOG_VERBOSE() << "TxOutputsConfirmation state";
                }
            };

            FSMDefinition(Negotiator& parent);

            // transition actions
            void confirmInvitation(const events::TxInvited&);
            void invitePeer(const events::TxInitiated&);
            void registerTx(const events::TxConfirmationCompleted&);
            void confirmPeer(const events::TxInvitationCompleted&);
            void completeTx(const events::TxRegistrationCompleted&);
            void confirmOutputs(const events::TxRegistrationCompleted&);
            void completeTx(const events::TxOutputsConfirmed&);

            void rollbackTx(const events::TxFailed& );
            void completeTx();
            void rollbackTx();

            void sendInvite() const;
            void sendConfirmInvitation() const;
            void sendConfirmTransaction() const;
            void sendNewTransaction() const;

            Amount get_total() const;

            void update_tx_description(TxDescription::Status s);
            bool prepareSenderUtxos(const Height& currentHeight);
			bool registerTxInternal(const events::TxConfirmationCompleted&);


            using do_serialize = int;
            typedef int no_message_queue;
            typedef msm::active_state_switch_after_transition_action active_state_switch_policy;


            using initial_state = mpl::vector<TxInitial, TxAllOk>;
            using d = FSMDefinition;

            struct transition_table : mpl::vector<
                //   Start                      Event                             Next                  Action                     
                a_row< TxInitial                , events::TxInvited              , TxConfirmation      , &d::confirmInvitation    >,
                a_row< TxInitial                , events::TxInitiated            , TxInvitation        , &d::invitePeer           >,
                
                a_row< TxConfirmation           , events::TxConfirmationCompleted, TxRegistration      , &d::registerTx           >,
                a_row< TxInvitation             , events::TxInvitationCompleted  , TxPeerConfirmation  , &d::confirmPeer          >,

                //a_row< TxRegistration         , events::TxRegistrationCompleted , TxOutputsConfirmation , &d::confirmOutputs             >,
                a_row< TxRegistration           , events::TxRegistrationCompleted, TxTerminal          , &d::completeTx           >,
                a_row< TxPeerConfirmation       , events::TxRegistrationCompleted, TxTerminal          , &d::completeTx           >,
                //a_row< TxOutputsConfirmation  , events::TxOutputsConfirmed      , TxTerminal            , &d::completeTx                 >,

                a_row< TxAllOk                , events::TxFailed                , TxTerminal            , &d::rollbackTx                 >
            > {};


            template <class FSM, class Event>
            void no_transition(Event const& e, FSM& , int state)
            {
                LOG_DEBUG() << "[Sender] no transition from state " << state
                            << " on event " << typeid(e).name();
            }

            template <class FSM, class Event>
            void exception_caught(Event const&, FSM& fsm, std::exception& ex)
            {
                LOG_ERROR() << ex.what();
                fsm.process_event(events::TxFailed());
            }

            template<typename Archive>
            void serialize(Archive & ar, const unsigned int)
            {
                ar & m_blindingExcess
                   & m_offset
                   & m_peerSignature
                   & m_publicPeerExcess
                   & m_publicPeerNonce
                   & m_transaction
                   & m_kernel;
            }

            void createKernel(Amount fee, Height minHeight);
            void createOutputUtxo(Amount amount, Height height);
            ECC::Scalar createSignature() const;
            ECC::Scalar createSignature();
            void createSignature2(ECC::Scalar& partialSignature, ECC::Point& publicNonce, ECC::Scalar& challenge) const;
            ECC::Point getPublicExcess() const;
            ECC::Point getPublicNonce() const;
            bool isValidSignature(const ECC::Scalar& peerSignature) const;
            bool isValidSignature(const ECC::Scalar& peerSignature, const ECC::Point& publicPeerNonce, const ECC::Point& publicPeerExcess) const;
            std::vector<Input::Ptr> getTxInputs(const TxID& txID) const;
            std::vector<Output::Ptr> getTxOutputs(const TxID& txID) const;

            Negotiator& m_parent;

            ECC::Scalar::Native m_blindingExcess;
            ECC::Scalar::Native m_offset;
            ECC::Scalar::Native m_peerSignature;
            ECC::Point::Native m_publicPeerExcess;
            ECC::Point::Native m_publicPeerNonce;
            Transaction::Ptr m_transaction;
            TxKernel::Ptr m_kernel;
        };

    private:
        using Fsm = msm::back::state_machine<FSMDefinition>;
        friend Fsm;
        
        INegotiatorGateway& m_gateway;
        beam::IKeyChain::Ptr m_keychain;

        TxDescription m_txDesc;

        Fsm m_fsm;
    };
}
=======
// Copyright 2018 The Beam Team
//
// Licensed under the Apache License, Version 2.0 (the "License");
// you may not use this file except in compliance with the License.
// You may obtain a copy of the License at
//
//    http://www.apache.org/licenses/LICENSE-2.0
//
// Unless required by applicable law or agreed to in writing, software
// distributed under the License is distributed on an "AS IS" BASIS,
// WITHOUT WARRANTIES OR CONDITIONS OF ANY KIND, either express or implied.
// See the License for the specific language governing permissions and
// limitations under the License.

#pragma once

#include "wallet/common.h"
#include "wallet/wallet_db.h"

#include <boost/optional.hpp>
#include "utility/logger.h"

namespace beam::wallet
{
    namespace events
    {
        struct TxRegistrationCompleted {};
        struct TxInvited {};
        struct TxInitiated {};
        struct TxConfirmationCompleted { ConfirmTransaction data; };
        struct TxInvitationCompleted { ConfirmInvitation data; };
        struct TxOutputsConfirmed {};
        struct TxFailed
        {
            bool m_notify;
            TxFailed(bool notify = false) : m_notify{ notify } {}
        };

        struct TxCanceled {};
    }

    class Negotiator
    {
    public:
        using Ptr = std::shared_ptr<Negotiator>;

        Negotiator(INegotiatorGateway& gateway
             , beam::IKeyChain::Ptr keychain
             , const TxDescription& txDesc )
            : m_gateway{gateway}
            , m_keychain{keychain}
            , m_txDesc{txDesc}
            , m_fsm{std::ref(*this)}
        {
            assert(keychain);
            m_blindingExcess = ECC::Zero;
        }

		bool ProcessInvitation(Invite& inviteMsg);

        void start()
        {
            m_fsm.start();
        }

        void stop()
        {
            m_fsm.stop();
        }

        template<typename Event>
        bool process_event(const Event& event)
        {
            auto res = m_fsm.process_event(event) == msm::back::HANDLED_TRUE;
            return res;
        }

        template<class Archive>
        void serialize(Archive & ar, const unsigned int)
        {
            m_fsm.serialize(ar, 0);
        }

        // for test only
        const int* current_state() const
        {
            return m_fsm.current_state();
        }

        struct FSMDefinition : public msmf::state_machine_def<FSMDefinition>
        {
            // states
            struct TxAllOk : public msmf::state<>
            {

            };

            struct TxInitial : public msmf::state<>
            {
                template <class Event, class Fsm>
                void on_entry(Event const&, Fsm&)
                {
                    LOG_VERBOSE() << "TxInitial state";
                }
            };
            struct TxTerminal : public msmf::terminate_state<>
            {
                template <class Event, class Fsm>
                void on_entry(Event const&, Fsm& fsm)
                {
                    LOG_VERBOSE() << "TxTerminal state";
                    fsm.m_parent.m_gateway.on_tx_completed(fsm.m_parent.m_txDesc);
                }
            };
            struct TxInvitation : public msmf::state<>
            {
                template <class Event, class Fsm>
                void on_entry(Event const&, Fsm&)
                {
                    LOG_VERBOSE() << "TxInvitation state";
                }
            };
            struct TxConfirmation : public msmf::state<>
            {
                template <class Event, class Fsm>
                void on_entry(Event const&, Fsm&)
                {
                    LOG_VERBOSE() << "TxConfirmation state";
                }
            };
            struct TxRegistration : public msmf::state<>
            {
                template <class Event, class Fsm>
                void on_entry(Event const&, Fsm&)
                {
                    LOG_VERBOSE() << "TxRegistration state";
                }
            };
            struct TxOutputsConfirmation : public msmf::state<>
            {
                template <class Event, class Fsm>
                void on_entry(Event const&, Fsm&)
                {
                    LOG_VERBOSE() << "TxOutputsConfirmation state";
                }
            };

            FSMDefinition(Negotiator& parent)
                : m_parent{parent}
            {
                update_tx_description(TxDescription::Pending);
            }

            // transition actions
            void confirmInvitation(const events::TxInvited&);
            void invitePeer(const events::TxInitiated&);
            void registerTx(const events::TxConfirmationCompleted&);
            void confirmPeer(const events::TxInvitationCompleted&);
            void completeTx(const events::TxRegistrationCompleted&);
            void confirmOutputs(const events::TxRegistrationCompleted&);
            void completeTx(const events::TxOutputsConfirmed&);

            void rollbackTx(const events::TxFailed& );
            void completeTx();
            void rollbackTx();
            void cancelTx(const events::TxCanceled&);

            void update_tx_description(TxDescription::Status s);

            bool getSenderInputsAndOutputs(const Height& currentHeight, std::vector<Input::Ptr>& inputs, std::vector<Output::Ptr>& outputs);

			bool registerTxInternal(const events::TxConfirmationCompleted&);
			bool confirmPeerInternal(const events::TxInvitationCompleted&);

            using do_serialize = int;
            typedef int no_message_queue;

            using initial_state = mpl::vector<TxInitial, TxAllOk>;
            using d = FSMDefinition;

            struct transition_table : mpl::vector<
                //   Start                      Event                             Next                  Action                     
                a_row< TxInitial                , events::TxInvited              , TxConfirmation      , &d::confirmInvitation    >,
                a_row< TxInitial                , events::TxInitiated            , TxInvitation        , &d::invitePeer           >,
                
                a_row< TxConfirmation           , events::TxConfirmationCompleted, TxRegistration      , &d::registerTx           >,
                a_row< TxInvitation             , events::TxInvitationCompleted  , TxRegistration      , &d::confirmPeer          >,

                //a_row< TxRegistration         , events::TxRegistrationCompleted , TxOutputsConfirmation , &d::confirmOutputs             >,
                a_row< TxRegistration           , events::TxRegistrationCompleted, TxTerminal          , &d::completeTx           >,

                //a_row< TxOutputsConfirmation  , events::TxOutputsConfirmed      , TxTerminal            , &d::completeTx                 >,

                a_row< TxAllOk                , events::TxFailed                , TxTerminal            , &d::rollbackTx                 >,
                a_row< TxAllOk                , events::TxCanceled              , TxTerminal            , &d::cancelTx                  >
            > {};


            template <class FSM, class Event>
            void no_transition(Event const& e, FSM& , int state)
            {
                LOG_DEBUG() << "[Sender] no transition from state " << state
                            << " on event " << typeid(e).name();
            }

            template <class FSM, class Event>
            void exception_caught(Event const&, FSM& fsm, std::exception& ex)
            {
                LOG_INFO() << ex.what();
                fsm.process_event(events::TxFailed(/*true*/));
            }

            template<typename Archive>
            void serialize(Archive & ar, const unsigned int)
            {
              //  ar  & m_blindingExcess
              //      & m_kernel;
            }
            Negotiator& m_parent;
        };

    private:
        void createKernel(Amount fee, Height minHeight);
        Input::Ptr createInput(const Coin& utxo);
        Output::Ptr createOutput(Amount amount, Height height);
        ECC::Scalar createSignature();
        void createSignature2(ECC::Scalar& partialSignature, ECC::Point& publicNonce);
        ECC::Point getPublicExcess();
        ECC::Point getPublicNonce();
        bool isValidSignature(const ECC::Scalar& peerSignature);
        bool isValidSignature(const ECC::Scalar& peerSignature, const ECC::Point& publicPeerNonce, const ECC::Point& publicPeerExcess);

    private:
        using Fsm = msm::back::state_machine<FSMDefinition>;
        friend Fsm;
        
        INegotiatorGateway& m_gateway;
        beam::IKeyChain::Ptr m_keychain;

        TxDescription m_txDesc;

        ECC::Scalar::Native m_blindingExcess;
        ECC::Scalar::Native m_offset;
        ECC::Scalar::Native m_peerSignature;
        ECC::Point::Native m_publicPeerExcess;
        ECC::Point::Native m_publicPeerNonce;
        Transaction::Ptr m_transaction;
        TxKernel::Ptr m_kernel;

        Fsm m_fsm;
    };
}
>>>>>>> bcc98866
<|MERGE_RESOLUTION|>--- conflicted
+++ resolved
@@ -1,4 +1,17 @@
-<<<<<<< HEAD
+// Copyright 2018 The Beam Team
+//
+// Licensed under the Apache License, Version 2.0 (the "License");
+// you may not use this file except in compliance with the License.
+// You may obtain a copy of the License at
+//
+//    http://www.apache.org/licenses/LICENSE-2.0
+//
+// Unless required by applicable law or agreed to in writing, software
+// distributed under the License is distributed on an "AS IS" BASIS,
+// WITHOUT WARRANTIES OR CONDITIONS OF ANY KIND, either express or implied.
+// See the License for the specific language governing permissions and
+// limitations under the License.
+
 #pragma once
 
 #include "wallet/common.h"
@@ -22,6 +35,8 @@
             bool m_notify;
             TxFailed(bool notify = false) : m_notify{ notify } {}
         };
+
+        struct TxCanceled {};
     }
 
     class Negotiator
@@ -148,6 +163,7 @@
             void rollbackTx(const events::TxFailed& );
             void completeTx();
             void rollbackTx();
+            void cancelTx(const events::TxCanceled&);
 
             void sendInvite() const;
             void sendConfirmInvitation() const;
@@ -163,7 +179,7 @@
 
             using do_serialize = int;
             typedef int no_message_queue;
-            typedef msm::active_state_switch_after_transition_action active_state_switch_policy;
+            typedef msm::active_state_switch_after_transition_action active_state_switch_policy;
 
 
             using initial_state = mpl::vector<TxInitial, TxAllOk>;
@@ -182,7 +198,8 @@
                 a_row< TxPeerConfirmation       , events::TxRegistrationCompleted, TxTerminal          , &d::completeTx           >,
                 //a_row< TxOutputsConfirmation  , events::TxOutputsConfirmed      , TxTerminal            , &d::completeTx                 >,
 
-                a_row< TxAllOk                , events::TxFailed                , TxTerminal            , &d::rollbackTx                 >
+                a_row< TxAllOk                , events::TxFailed                , TxTerminal            , &d::rollbackTx                 >,
+                a_row< TxAllOk                , events::TxCanceled              , TxTerminal            , &d::cancelTx                  >
             > {};
 
 
@@ -196,8 +213,8 @@
             template <class FSM, class Event>
             void exception_caught(Event const&, FSM& fsm, std::exception& ex)
             {
-                LOG_ERROR() << ex.what();
-                fsm.process_event(events::TxFailed());
+                LOG_INFO() << ex.what();
+                fsm.process_event(events::TxFailed(/*true*/));
             }
 
             template<typename Archive>
@@ -246,258 +263,4 @@
 
         Fsm m_fsm;
     };
-}
-=======
-// Copyright 2018 The Beam Team
-//
-// Licensed under the Apache License, Version 2.0 (the "License");
-// you may not use this file except in compliance with the License.
-// You may obtain a copy of the License at
-//
-//    http://www.apache.org/licenses/LICENSE-2.0
-//
-// Unless required by applicable law or agreed to in writing, software
-// distributed under the License is distributed on an "AS IS" BASIS,
-// WITHOUT WARRANTIES OR CONDITIONS OF ANY KIND, either express or implied.
-// See the License for the specific language governing permissions and
-// limitations under the License.
-
-#pragma once
-
-#include "wallet/common.h"
-#include "wallet/wallet_db.h"
-
-#include <boost/optional.hpp>
-#include "utility/logger.h"
-
-namespace beam::wallet
-{
-    namespace events
-    {
-        struct TxRegistrationCompleted {};
-        struct TxInvited {};
-        struct TxInitiated {};
-        struct TxConfirmationCompleted { ConfirmTransaction data; };
-        struct TxInvitationCompleted { ConfirmInvitation data; };
-        struct TxOutputsConfirmed {};
-        struct TxFailed
-        {
-            bool m_notify;
-            TxFailed(bool notify = false) : m_notify{ notify } {}
-        };
-
-        struct TxCanceled {};
-    }
-
-    class Negotiator
-    {
-    public:
-        using Ptr = std::shared_ptr<Negotiator>;
-
-        Negotiator(INegotiatorGateway& gateway
-             , beam::IKeyChain::Ptr keychain
-             , const TxDescription& txDesc )
-            : m_gateway{gateway}
-            , m_keychain{keychain}
-            , m_txDesc{txDesc}
-            , m_fsm{std::ref(*this)}
-        {
-            assert(keychain);
-            m_blindingExcess = ECC::Zero;
-        }
-
-		bool ProcessInvitation(Invite& inviteMsg);
-
-        void start()
-        {
-            m_fsm.start();
-        }
-
-        void stop()
-        {
-            m_fsm.stop();
-        }
-
-        template<typename Event>
-        bool process_event(const Event& event)
-        {
-            auto res = m_fsm.process_event(event) == msm::back::HANDLED_TRUE;
-            return res;
-        }
-
-        template<class Archive>
-        void serialize(Archive & ar, const unsigned int)
-        {
-            m_fsm.serialize(ar, 0);
-        }
-
-        // for test only
-        const int* current_state() const
-        {
-            return m_fsm.current_state();
-        }
-
-        struct FSMDefinition : public msmf::state_machine_def<FSMDefinition>
-        {
-            // states
-            struct TxAllOk : public msmf::state<>
-            {
-
-            };
-
-            struct TxInitial : public msmf::state<>
-            {
-                template <class Event, class Fsm>
-                void on_entry(Event const&, Fsm&)
-                {
-                    LOG_VERBOSE() << "TxInitial state";
-                }
-            };
-            struct TxTerminal : public msmf::terminate_state<>
-            {
-                template <class Event, class Fsm>
-                void on_entry(Event const&, Fsm& fsm)
-                {
-                    LOG_VERBOSE() << "TxTerminal state";
-                    fsm.m_parent.m_gateway.on_tx_completed(fsm.m_parent.m_txDesc);
-                }
-            };
-            struct TxInvitation : public msmf::state<>
-            {
-                template <class Event, class Fsm>
-                void on_entry(Event const&, Fsm&)
-                {
-                    LOG_VERBOSE() << "TxInvitation state";
-                }
-            };
-            struct TxConfirmation : public msmf::state<>
-            {
-                template <class Event, class Fsm>
-                void on_entry(Event const&, Fsm&)
-                {
-                    LOG_VERBOSE() << "TxConfirmation state";
-                }
-            };
-            struct TxRegistration : public msmf::state<>
-            {
-                template <class Event, class Fsm>
-                void on_entry(Event const&, Fsm&)
-                {
-                    LOG_VERBOSE() << "TxRegistration state";
-                }
-            };
-            struct TxOutputsConfirmation : public msmf::state<>
-            {
-                template <class Event, class Fsm>
-                void on_entry(Event const&, Fsm&)
-                {
-                    LOG_VERBOSE() << "TxOutputsConfirmation state";
-                }
-            };
-
-            FSMDefinition(Negotiator& parent)
-                : m_parent{parent}
-            {
-                update_tx_description(TxDescription::Pending);
-            }
-
-            // transition actions
-            void confirmInvitation(const events::TxInvited&);
-            void invitePeer(const events::TxInitiated&);
-            void registerTx(const events::TxConfirmationCompleted&);
-            void confirmPeer(const events::TxInvitationCompleted&);
-            void completeTx(const events::TxRegistrationCompleted&);
-            void confirmOutputs(const events::TxRegistrationCompleted&);
-            void completeTx(const events::TxOutputsConfirmed&);
-
-            void rollbackTx(const events::TxFailed& );
-            void completeTx();
-            void rollbackTx();
-            void cancelTx(const events::TxCanceled&);
-
-            void update_tx_description(TxDescription::Status s);
-
-            bool getSenderInputsAndOutputs(const Height& currentHeight, std::vector<Input::Ptr>& inputs, std::vector<Output::Ptr>& outputs);
-
-			bool registerTxInternal(const events::TxConfirmationCompleted&);
-			bool confirmPeerInternal(const events::TxInvitationCompleted&);
-
-            using do_serialize = int;
-            typedef int no_message_queue;
-
-            using initial_state = mpl::vector<TxInitial, TxAllOk>;
-            using d = FSMDefinition;
-
-            struct transition_table : mpl::vector<
-                //   Start                      Event                             Next                  Action                     
-                a_row< TxInitial                , events::TxInvited              , TxConfirmation      , &d::confirmInvitation    >,
-                a_row< TxInitial                , events::TxInitiated            , TxInvitation        , &d::invitePeer           >,
-                
-                a_row< TxConfirmation           , events::TxConfirmationCompleted, TxRegistration      , &d::registerTx           >,
-                a_row< TxInvitation             , events::TxInvitationCompleted  , TxRegistration      , &d::confirmPeer          >,
-
-                //a_row< TxRegistration         , events::TxRegistrationCompleted , TxOutputsConfirmation , &d::confirmOutputs             >,
-                a_row< TxRegistration           , events::TxRegistrationCompleted, TxTerminal          , &d::completeTx           >,
-
-                //a_row< TxOutputsConfirmation  , events::TxOutputsConfirmed      , TxTerminal            , &d::completeTx                 >,
-
-                a_row< TxAllOk                , events::TxFailed                , TxTerminal            , &d::rollbackTx                 >,
-                a_row< TxAllOk                , events::TxCanceled              , TxTerminal            , &d::cancelTx                  >
-            > {};
-
-
-            template <class FSM, class Event>
-            void no_transition(Event const& e, FSM& , int state)
-            {
-                LOG_DEBUG() << "[Sender] no transition from state " << state
-                            << " on event " << typeid(e).name();
-            }
-
-            template <class FSM, class Event>
-            void exception_caught(Event const&, FSM& fsm, std::exception& ex)
-            {
-                LOG_INFO() << ex.what();
-                fsm.process_event(events::TxFailed(/*true*/));
-            }
-
-            template<typename Archive>
-            void serialize(Archive & ar, const unsigned int)
-            {
-              //  ar  & m_blindingExcess
-              //      & m_kernel;
-            }
-            Negotiator& m_parent;
-        };
-
-    private:
-        void createKernel(Amount fee, Height minHeight);
-        Input::Ptr createInput(const Coin& utxo);
-        Output::Ptr createOutput(Amount amount, Height height);
-        ECC::Scalar createSignature();
-        void createSignature2(ECC::Scalar& partialSignature, ECC::Point& publicNonce);
-        ECC::Point getPublicExcess();
-        ECC::Point getPublicNonce();
-        bool isValidSignature(const ECC::Scalar& peerSignature);
-        bool isValidSignature(const ECC::Scalar& peerSignature, const ECC::Point& publicPeerNonce, const ECC::Point& publicPeerExcess);
-
-    private:
-        using Fsm = msm::back::state_machine<FSMDefinition>;
-        friend Fsm;
-        
-        INegotiatorGateway& m_gateway;
-        beam::IKeyChain::Ptr m_keychain;
-
-        TxDescription m_txDesc;
-
-        ECC::Scalar::Native m_blindingExcess;
-        ECC::Scalar::Native m_offset;
-        ECC::Scalar::Native m_peerSignature;
-        ECC::Point::Native m_publicPeerExcess;
-        ECC::Point::Native m_publicPeerNonce;
-        Transaction::Ptr m_transaction;
-        TxKernel::Ptr m_kernel;
-
-        Fsm m_fsm;
-    };
-}
->>>>>>> bcc98866
+}