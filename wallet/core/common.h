--- conflicted
+++ resolved
@@ -810,13 +810,8 @@
     void ProcessLibraryVersion(const TxParameters& params, VersionFunc&& func = {});
     void ProcessClientVersion(const TxParameters& params, const std::string& appName, const std::string& myClientVersion, VersionFunc&& func);
     Amount CalculateShieldedFeeByKernelsCount(size_t shieldedCount);
-<<<<<<< HEAD
-    Amount GetShieldedFee(const TxDescription& tx);
+    Amount GetShieldedFee(const TxDescription& tx, SubTxID subTxID = kDefaultSubTxID);
     uint32_t GetShieldedInputsNum(const std::vector<TxKernel::Ptr>&);
-=======
-    Amount GetShieldedFee(const TxParameters& tx, SubTxID subTxID = kDefaultSubTxID);
-
->>>>>>> 59a55810
     TxAddressType GetAddressType(const TxDescription& tx);
     TxAddressType GetAddressType(const std::string& address);
 }    // beam::wallet
