cmake_minimum_required(VERSION 3.13)

add_library(wallet STATIC)

target_sources(wallet
    PRIVATE
        common.cpp
        common_utils.cpp
        default_peers.cpp
        wallet.cpp
        base_transaction.cpp
        base_tx_builder.cpp
        simple_transaction.cpp
        contract_transaction.cpp
        strings_resources.cpp
        wallet_network.cpp
        node_network.cpp
        wallet_db.cpp
        base58.cpp
        bbs_miner.cpp
        version.cpp
        exchange_rate.cpp
        assets_utils.cpp
        dex.cpp
    PUBLIC
        common.h
        default_peers.h
        wallet.h
        wallet_db.h
        wallet_network.h
        simple_transaction.h
        base_transaction.h
        private_key_keeper.h
        private_key_keeper.cpp
)

target_link_libraries(wallet 
    PUBLIC
        core
        keykeeper
<<<<<<< HEAD
        bvm
=======
        node
>>>>>>> 66a0d9b2
    PRIVATE
        sqlite
)

target_compile_features(wallet PUBLIC cxx_std_17)


if (NOT ANDROID AND NOT IOS)

    if(BEAM_HW_WALLET)
        target_compile_definitions(wallet PUBLIC BEAM_HW_WALLET)
    endif()

    if(BEAM_LASER_SUPPORT)
        target_compile_definitions(wallet PUBLIC BEAM_LASER_SUPPORT)
    endif()

    #add_subdirectory(unittests)

endif()<|MERGE_RESOLUTION|>--- conflicted
+++ resolved
@@ -38,11 +38,8 @@
     PUBLIC
         core
         keykeeper
-<<<<<<< HEAD
         bvm
-=======
         node
->>>>>>> 66a0d9b2
     PRIVATE
         sqlite
 )
