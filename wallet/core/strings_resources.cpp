--- conflicted
+++ resolved
@@ -96,11 +96,7 @@
     const char kErrorImportPathInvalid[] = "Operation failed: provided path \"%1%\" is not valid";
     const char kErrorFileLocationParamReqired[] = "Failed, --file_location param required";
     const char kErrorConnectionFailed[] = "Connection Failed - Please check your network";
-<<<<<<< HEAD
-    const char kErrorNotEnoughtCoins[] = "Not enough coins for this transaction parameters";
-=======
     const char kErrorNotEnoughtCoins[] = "Not enough coins for these transaction parameters";
->>>>>>> c03fcc17
     const char kErrorCantSendMaxPrivacyToOwn[] = "Can not sent max privacy transaction to own address";
 
     // Swap Tx statuses
