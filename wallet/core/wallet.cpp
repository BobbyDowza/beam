// Copyright 2018 The Beam Team
//
// Licensed under the Apache License, Version 2.0 (the "License");
// you may not use this file except in compliance with the License.
// You may obtain a copy of the License at
//
//    http://www.apache.org/licenses/LICENSE-2.0
//
// Unless required by applicable law or agreed to in writing, software
// distributed under the License is distributed on an "AS IS" BASIS,
// WITHOUT WARRANTIES OR CONDITIONS OF ANY KIND, either express or implied.
// See the License for the specific language governing permissions and
// limitations under the License.

#include "wallet.h"
#include <boost/uuid/uuid.hpp>

#include "core/ecc_native.h"
#include "core/block_crypt.h"
#include "core/shielded.h"
#include "core/treasury.h"
#include "utility/logger.h"
#include "utility/helpers.h"
#include "simple_transaction.h"
#include "contract_transaction.h"
#include "strings_resources.h"
#include "assets_utils.h"

#include <algorithm>
#include <random>
#include <iomanip>
#include <numeric>
#include <queue>


namespace beam::wallet
{
    using namespace std;
    using namespace ECC;

    namespace
    {
        bool ApplyTransactionParameters(BaseTransaction::Ptr tx, const PackedTxParameters& parameters, bool isInternalSource)
        {
            bool txChanged = false;
            SubTxID subTxID = kDefaultSubTxID;
            for (const auto& p : parameters)
            {
                if (p.first == TxParameterID::SubTxIndex)
                {
                    // change subTxID
                    Deserializer d;
                    d.reset(p.second.data(), p.second.size());
                    d& subTxID;
                    continue;
                }

                if (!isInternalSource && !tx->IsTxParameterExternalSettable(p.first, subTxID))
                {
                    LOG_WARNING() << tx->GetTxID() << "Attempt to set internal tx parameter: " << static_cast<int>(p.first);
                    continue;
                }

                txChanged |= tx->GetWalletDB()->setTxParameter(tx->GetTxID(), subTxID, p.first, p.second, true, isInternalSource);
            }
            return txChanged;
        }
    }

    // @param SBBS address as string
    // Returns whether the address is a valid SBBS address i.e. a point on an ellyptic curve
    bool CheckReceiverAddress(const std::string& addr)
    {
        auto p = ParseParameters(addr);
        return !!p;
    }

    void CheckSenderAddress(const TxParameters& parameters, IWalletDB::Ptr walletDB)
    {
        const auto& myID = parameters.GetParameter<WalletID>(TxParameterID::MyID);
        if (!myID)
        {
            throw InvalidTransactionParametersException("No MyID");
        }

        auto senderAddr = walletDB->getAddress(*myID);
        if (!senderAddr || !senderAddr->isOwn() || senderAddr->isExpired())
        {
            throw SenderInvalidAddressException();
        }
    }

    TxParameters ProcessReceiverAddress(const TxParameters& parameters, IWalletDB::Ptr walletDB, bool isMandatory)
    {
        const auto& peerID = parameters.GetParameter<WalletID>(TxParameterID::PeerID);
        if (!peerID)
        {
            if (isMandatory)
                throw InvalidTransactionParametersException("No PeerID");

            return parameters;
        }

        // if there is no parameter default behaviour is to save address or update it, for historical reasons
        auto savePeerAddressParam = parameters.GetParameter<bool>(TxParameterID::SavePeerAddress);
        bool savePeerAddress = !savePeerAddressParam || *savePeerAddressParam == true;

        auto receiverAddr = walletDB->getAddress(*peerID);
        if (receiverAddr)
        {
            if (receiverAddr->isOwn() && receiverAddr->isExpired())
            {
                LOG_ERROR() << "Can't send to the expired address.";
                throw ReceiverAddressExpiredException();
            }

            if (savePeerAddress)
            {
                // update address comment if changed
                if (auto message = parameters.GetParameter<ByteBuffer>(TxParameterID::Message); message)
                {
                    auto messageStr = std::string(message->begin(), message->end());
                    if (messageStr != receiverAddr->m_label)
                    {
                        receiverAddr->m_label = messageStr;
                        walletDB->saveAddress(*receiverAddr);
                    }
                }
            }

            TxParameters temp{ parameters };
            temp.SetParameter(TxParameterID::IsSelfTx, receiverAddr->isOwn());
            return temp;
        }
        else if (savePeerAddress)
        {
            WalletAddress address;
            address.m_walletID = *peerID;
            address.m_createTime = getTimestamp();
            if (auto message = parameters.GetParameter<ByteBuffer>(TxParameterID::Message); message)
            {
                address.m_label = std::string(message->begin(), message->end());
            }
            if (auto identity = parameters.GetParameter<PeerID>(TxParameterID::PeerWalletIdentity); identity)
            {
                address.m_Identity = *identity;
            }

            walletDB->saveAddress(address);
        }
        
        return parameters;
    }
    
    Wallet::Wallet(IWalletDB::Ptr walletDB, TxCompletedAction&& action, UpdateCompletedAction&& updateCompleted)
        : m_WalletDB{ walletDB }
        , m_TxCompletedAction{ move(action) }
        , m_UpdateCompleted{ move(updateCompleted) }
        , m_LastSyncTotal(0)
        , m_OwnedNodesOnline(0)
    {
        assert(walletDB);
        // the only default type of transaction
        RegisterTransactionType(TxType::Simple, make_unique<SimpleTransaction::Creator>(m_WalletDB));
<<<<<<< HEAD
        RegisterTransactionType(TxType::Contract, make_unique<ContractTransaction::Creator>(m_WalletDB));
=======
        m_IsTreasuryHandled = storage::isTreasuryHandled(*m_WalletDB);
        m_Extra.m_ShieldedOutputs = m_WalletDB->get_ShieldedOuts();
>>>>>>> 66a0d9b2
    }

    Wallet::~Wallet()
    {
        CleanupNetwork();
    }

    void Wallet::CleanupNetwork()
    {
        // clear all requests
#define THE_MACRO(type) \
                while (!m_Pending##type.empty()) \
                    DeleteReq(*m_Pending##type.begin());

        WalletFlyClientRequests_All(THE_MACRO)
#undef THE_MACRO

        m_MessageEndpoints.clear();
        m_NodeEndpoint = nullptr;
    }

    // Fly client implementation
    void Wallet::get_Kdf(Key::IKdf::Ptr& pKdf)
    {
        pKdf = m_WalletDB->get_MasterKdf();
    }

    void Wallet::get_OwnerKdf(Key::IPKdf::Ptr& ownerKdf)
    {
        ownerKdf = m_WalletDB->get_OwnerKdf();
    }

    // Implementation of the FlyClient protocol method
    // @id : PeerID - peer id of the node
    // bUp : bool - flag indicating that node is online
    void Wallet::OnOwnedNode(const PeerID& id, bool bUp)
    {
        if (bUp)
        {
            if (!m_OwnedNodesOnline++) // on first connection to the node
            {
                AbortBodiesRequests();
                ResetCommitmentsCache();
                RequestEvents(); // maybe time to refresh UTXOs
            }
        }
        else
        {
            assert(m_OwnedNodesOnline); // check that m_OwnedNodesOnline is positive number
            if (!--m_OwnedNodesOnline)
            {
                AbortEvents();
            }
        }

        for (const auto sub : m_subscribers)
        {
            sub->onOwnedNode(id, bUp);
        }
    }

    Block::SystemState::IHistory& Wallet::get_History()
    {
        return m_WalletDB->get_History();
    }

    void Wallet::SetNodeEndpoint(proto::FlyClient::INetwork::Ptr nodeEndpoint)
    {
        m_NodeEndpoint = std::move(nodeEndpoint);
    }

    proto::FlyClient::INetwork::Ptr  Wallet::GetNodeEndpoint()
    {
        return m_NodeEndpoint;
    }

    void Wallet::AddMessageEndpoint(IWalletMessageEndpoint::Ptr endpoint)
    {
        m_MessageEndpoints.insert(endpoint);
    }

    // Rescan the blockchain for UTXOs and shielded coins
    void Wallet::Rescan()
    {
        AbortEvents();
        AbortBodiesRequests();
        // We save all Incoming coins of active transactions and
        // restore them after clearing db. This will save our outgoing & available amounts
        std::vector<Coin> ocoins;
        // do the same thing with shielded coins which are in progress
        std::vector<ShieldedCoin> shieldedCoins;
        for (const auto& tx : m_ActiveTransactions)
        {
            const auto& txocoins = m_WalletDB->getCoinsCreatedByTx(tx.first);
            ocoins.insert(ocoins.end(), txocoins.begin(), txocoins.end());
            auto shieldedCoin = m_WalletDB->getShieldedCoin(tx.first);

            // save newly created coins only to be able to accomplish the transaction,
            // all the others should be able to be restored from blockchain
            if (shieldedCoin && shieldedCoin->m_createTxId && *shieldedCoin->m_createTxId == tx.first)
            {
                shieldedCoins.push_back(*shieldedCoin);
            }
        }

        m_WalletDB->clearCoins();
        m_WalletDB->clearShieldedCoins();

        // Restore Incoming coins of active transactions
        m_WalletDB->saveCoins(ocoins);
        // Restore shielded coins
        for (const auto& sc : shieldedCoins)
        {
            m_WalletDB->saveShieldedCoin(sc);
        }

        storage::setNextEventHeight(*m_WalletDB, 0);
        m_WalletDB->deleteEventsFrom(Rules::HeightGenesis - 1);
        if (!m_OwnedNodesOnline)
        {
            storage::setNeedToRequestBodies(*m_WalletDB, true); // temporarilly enable bodies requests
        }
        ResetCommitmentsCache();
        SetTreasuryHandled(false);
        RequestBodies();
        RequestEvents();
    }

    void Wallet::RegisterTransactionType(TxType type, BaseTransaction::Creator::Ptr creator)
    {
        m_TxCreators[type] = move(creator);
    }

    TxID Wallet::StartTransaction(const TxParameters& parameters)
    {
        auto tx = ConstructTransactionFromParameters(parameters);
        if (!tx)
        {
            throw FailToStartNewTransactionException();
        }
        ProcessTransaction(tx);
        return *parameters.GetTxID();
    }

    void Wallet::ProcessTransaction(wallet::BaseTransaction::Ptr tx)
    {
        MakeTransactionActive(tx);
        UpdateTransaction(tx->GetTxID());
    }

    void Wallet::ResumeTransaction(const TxDescription& tx)
    {
        if (tx.canResume() && m_ActiveTransactions.find(tx.m_txId) == m_ActiveTransactions.end())
        {
            auto t = ConstructTransaction(tx.m_txId, tx.m_txType);
            if (t)
            {
                MakeTransactionActive(t);
                UpdateOnSynced(t);
            }
        }
    }

    void Wallet::VisitActiveTransaction(const TxVisitor& visitor)
    {
        for(const auto& it: m_ActiveTransactions)
        {
            visitor(it.first, it.second);
        }
    }

    void Wallet::ResumeAllTransactions()
    {
        auto func = [this](const auto& tx)
        {
            ResumeTransaction(tx);
            return true;
        };
        TxListFilter filter;
        m_WalletDB->visitTx(func, filter);
    }

    bool Wallet::IsWalletInSync() const
    {
        Block::SystemState::Full state;
        get_tip(state);

        return IsValidTimeStamp(state.m_TimeStamp);
    }

    size_t Wallet::GetUnsafeActiveTransactionsCount() const
    {
        return std::count_if(m_ActiveTransactions.begin(), m_ActiveTransactions.end(), [](const auto& p)
            {
                return p.second && !p.second->IsInSafety();
            });
    }

    void Wallet::OnAsyncStarted()
    {
        if (m_AsyncUpdateCounter == 0)
        {
            LOG_VERBOSE() << "Async update started!";
        }
        ++m_AsyncUpdateCounter;
    }

    void Wallet::OnAsyncFinished()
    {
        if (--m_AsyncUpdateCounter == 0)
        {
            LOG_VERBOSE() << "Async update finished!";
            if (m_UpdateCompleted)
            {
                m_UpdateCompleted();
            }
        }
    }

    void Wallet::on_tx_completed(const TxID& id)
    {
        // Note: the passed TxID is (most probably) the member of the transaction, 
        // which we, most probably, are going to erase from the map, which can potentially delete it.
        // Make sure we either copy the txID, or prolong the lifetime of the tx.
        TxID txID = id; // copy
        BaseTransaction::Ptr pGuard;

        auto it = m_ActiveTransactions.find(txID);
        if (it != m_ActiveTransactions.end())
        {
            if (!IsConnectedToOwnNode() && !m_IsBodyRequestsEnabled)
            {
                std::vector<IPrivateKeyKeeper2::ShieldedInput> inputShielded;
                it->second->GetParameter(TxParameterID::InputCoinsShielded, inputShielded);
                if (!inputShielded.empty())
                {
                    Block::SystemState::Full sTip;
                    get_tip(sTip);

                    for(const auto& coin : inputShielded)
                    {
                        auto shieldedCoin = m_WalletDB->getShieldedCoin(coin.m_Key);
                        if (shieldedCoin)
                        {
                            shieldedCoin->m_spentTxId = txID;
                            shieldedCoin->m_spentHeight = sTip.m_Height;
                            shieldedCoin->m_Status = ShieldedCoin::Status::Spent;
                            m_WalletDB->saveShieldedCoin(*shieldedCoin);
                        }
                    }
                }
            }

            pGuard.swap(it->second);
            m_ActiveTransactions.erase(it);
            m_NextTipTransactionToUpdate.erase(pGuard);
            m_TransactionsToUpdate.erase(pGuard);
            pGuard->FreeResources();
        }

        if (m_TxCompletedAction)
        {
            m_TxCompletedAction(txID);
        }
    }

    void Wallet::on_tx_failed(const TxID& txID)
    {
        on_tx_completed(txID);
    }

#define WALLET_REQUEST_Single(type) \
    bool Wallet::MyRequest##type::operator < (const MyRequest##type& x) const { return false; }

    WALLET_REQUEST_Single(Events)
    WALLET_REQUEST_Single(StateSummary)
    WALLET_REQUEST_Single(ShieldedOutputsAt)


    bool Wallet::MyRequestUtxo::operator < (const MyRequestUtxo& x) const
    {
        return m_Msg.m_Utxo < x.m_Msg.m_Utxo;
    }

    bool Wallet::MyRequestKernel::operator < (const MyRequestKernel& x) const
    {
        return m_TxID < x.m_TxID;
    }

    bool Wallet::MyRequestKernel2::operator < (const MyRequestKernel2& x) const
    {
        return m_TxID < x.m_TxID;
    }

    bool Wallet::MyRequestAsset::operator < (const MyRequestAsset& x) const
    {
        if (m_TxID < x.m_TxID) {
            return true;
        }

        if (m_Msg.m_AssetID < x.m_Msg.m_AssetID) {
            return true;
        }

        if (m_Msg.m_Owner < x.m_Msg.m_Owner) {
            return true;
        }

        return false;
    }

    bool Wallet::MyRequestTransaction::operator < (const MyRequestTransaction& x) const
    {
        return m_TxID < x.m_TxID;
    }

    bool Wallet::MyRequestProofShieldedOutp::operator < (const MyRequestProofShieldedOutp& x) const
    {
        return m_TxID < x.m_TxID;
    }

    bool Wallet::MyRequestShieldedList::operator < (const MyRequestShieldedList& x) const
    {
        return m_TxID < x.m_TxID;
    }

<<<<<<< HEAD
=======
    bool Wallet::MyRequestStateSummary::operator < (const MyRequestStateSummary& x) const
    {
        return false;
    }

    bool Wallet::MyRequestShieldedOutputsAt::operator < (const MyRequestShieldedOutputsAt& x) const
    {
        return m_Msg.m_Height < x.m_Msg.m_Height;
    }

    bool Wallet::MyRequestBodyPack::operator < (const MyRequestBodyPack& x) const
    {
        return false;
    }

    bool Wallet::MyRequestBody::operator < (const MyRequestBody& x) const
    {
        return false;
    }

>>>>>>> 66a0d9b2
    void Wallet::RequestHandler::OnComplete(Request& r)
    {
        uint32_t n = get_ParentObj().SyncRemains();

        switch (r.get_Type())
        {
<<<<<<< HEAD
#define THE_MACRO(type) \
        case Request::Type::type: \
            { \
                MyRequest##type& x = static_cast<MyRequest##type&>(r); \
                get_ParentObj().DeleteReq(x); \
                get_ParentObj().OnRequestComplete(x); \
            } \
            break;
=======
#define THE_MACRO(type, msgOut, msgIn) \
    case Request::Type::type: \
        { \
            MyRequest##type& x = static_cast<MyRequest##type&>(r); \
            get_ParentObj().DeleteReq(x); \
            get_ParentObj().OnRequestComplete(x); \
        } \
        break;
>>>>>>> 66a0d9b2

            WalletFlyClientRequests_All(THE_MACRO)
#undef THE_MACRO

        default:
            assert(false);
        }

        if (n)
            get_ParentObj().CheckSyncDone();
    }

    // Implementation of the INegotiatorGateway::confirm_kernel
    // @param txID : TxID - transaction id
    // @param kernelID : Merkle::Hash& - kernel id
    // @param subTxID : SubTxID - in case of the complex transaction, there could be sub transactions
    void Wallet::confirm_kernel(const TxID& txID, const Merkle::Hash& kernelID, SubTxID subTxID)
    {
        if (auto it = m_ActiveTransactions.find(txID); it != m_ActiveTransactions.end())
        {
            // check if we have already asked for kernel on given height
            Height lastUnconfirmedHeight = 0;
            if (it->second->GetParameter(TxParameterID::KernelUnconfirmedHeight, lastUnconfirmedHeight, subTxID) && lastUnconfirmedHeight > 0)
            {
                Block::SystemState::Full state;
                if (!get_tip(state) || state.m_Height == lastUnconfirmedHeight)
                {
                    UpdateOnNextTip(it->second);
                    return;
                }
            }

            MyRequestKernel::Ptr pVal(new MyRequestKernel);
            pVal->m_TxID = txID;
            pVal->m_SubTxID = subTxID;
            pVal->m_Msg.m_ID = kernelID;

            if (PostReqUnique(*pVal))
                LOG_INFO() << txID << "[" << subTxID << "]" << " Get proof for kernel: " << pVal->m_Msg.m_ID;
        }
    }

    void Wallet::confirm_asset(const TxID& txID, const PeerID& ownerID, SubTxID subTxID)
    {
        MyRequestAsset::Ptr pVal(new MyRequestAsset);
        pVal->m_TxID = txID;
        pVal->m_SubTxID = subTxID;
        pVal->m_Msg.m_Owner = ownerID;
        pVal->m_Msg.m_AssetID = Asset::s_InvalidID;

        if (PostReqUnique(*pVal))
        {
           LOG_INFO() << txID << "[" << subTxID << "]" << " Get proof for asset with the owner ID: " << ownerID;
        }
    }

    void Wallet::confirm_asset(const TxID& txID, Asset::ID assetId, SubTxID subTxID)
    {
        MyRequestAsset::Ptr pVal(new MyRequestAsset);
        pVal->m_TxID = txID;
        pVal->m_SubTxID = subTxID;
        pVal->m_Msg.m_Owner = Asset::s_InvalidOwnerID;
        pVal->m_Msg.m_AssetID = assetId;

        if (PostReqUnique(*pVal))
        {
            LOG_INFO() << txID << "[" << subTxID << "]" << " Get proof for asset with id: " << assetId;
        }
    }

    void Wallet::confirm_asset(const Asset::ID assetId)
    {
        MyRequestAsset::Ptr pVal(new MyRequestAsset);
        pVal->m_Msg.m_Owner = Asset::s_InvalidOwnerID;
        pVal->m_Msg.m_AssetID = assetId;

        if (PostReqUnique(*pVal))
        {
            LOG_INFO() << "Get proof for asset with id: " << assetId;
        }
    }

    // Implementation of the INegotiatorGateway::get_kernel
    // @param txID : TxID - transaction id
    // @param kernelID : Merkle::Hash& - kernel id
    // @param subTxID : SubTxID - in case of the complex transaction, there could be sub transactions
    void Wallet::get_kernel(const TxID& txID, const Merkle::Hash& kernelID, SubTxID subTxID)
    {
        if (auto it = m_ActiveTransactions.find(txID); it != m_ActiveTransactions.end())
        {
            MyRequestKernel2::Ptr pVal(new MyRequestKernel2);
            pVal->m_TxID = txID;
            pVal->m_SubTxID = subTxID;
            auto& msg = pVal->m_Msg; // alias
            msg.m_Fetch = true;
            msg.m_ID = kernelID;

            if (PostReqUnique(*pVal))
            {
                LOG_INFO() << txID << "[" << subTxID << "]" << " Get details for kernel: " << msg.m_ID;
            }
        }
    }

    // Implementation of the INegotiatorGateway::get_tip
    bool Wallet::get_tip(Block::SystemState::Full& state) const
    {
        return m_WalletDB->get_History().get_Tip(state);
    }

    // Implementation of the INegotiatorGateway::send_tx_params
    void Wallet::send_tx_params(const WalletID& peerID, const SetTxParameter& msg)
    {
        for (auto& endpoint : m_MessageEndpoints)
        {
            endpoint->Send(peerID, msg);
        }
    }

    // Implementation of the INegotiatorGateway::get_shielded_list
    void Wallet::get_shielded_list(const TxID& txId, TxoID startIndex, uint32_t count, ShieldedListCallback&& callback)
    {
        MyRequestShieldedList::Ptr pVal(new MyRequestShieldedList);
        pVal->m_callback = std::move(callback);
        pVal->m_TxID = txId;

        pVal->m_Msg.m_Id0 = startIndex;
        pVal->m_Msg.m_Count = count;

        if (PostReqUnique(*pVal))
        {
            LOG_INFO() << txId << " Get shielded list, start_index = " << startIndex << ", count = " << count;
        }
    }

    void Wallet::get_proof_shielded_output(const TxID& txId, const ECC::Point& serialPublic, ProofShildedOutputCallback&& callback)
    {
        MyRequestProofShieldedOutp::Ptr pVal(new MyRequestProofShieldedOutp);
        pVal->m_callback = std::move(callback);
        pVal->m_TxID = txId;

        pVal->m_Msg.m_SerialPub = serialPublic;

        if (PostReqUnique(*pVal))
        {
            LOG_INFO() << txId << " Get proof of shielded output.";
        }
    }

    // Implementation of the INegotiatorGateway::UpdateOnNextTip
    void Wallet::UpdateOnNextTip(const TxID& txID)
    {
        auto it = m_ActiveTransactions.find(txID);
        if (it != m_ActiveTransactions.end())
        {
            UpdateOnNextTip(it->second);
        }
    }

    Wallet::VoucherManager::Request* Wallet::VoucherManager::CreateIfNew(const WalletID& trg)
    {
        Request::Target key;
        key.m_Value = trg;
        if (m_setTrg.end() != m_setTrg.find(key))
            return nullptr;

        ECC::Scalar::Native nonce;
        nonce.GenRandomNnz();

        Request* pReq = new Request;
        pReq->m_Target.m_Value = trg;
        m_setTrg.insert(pReq->m_Target);

        pReq->m_OwnAddr.m_Pk.FromSk(nonce);
        pReq->m_OwnAddr.SetChannelFromPk();

        for (auto& p : get_ParentObj().m_MessageEndpoints)
            p->Listen(pReq->m_OwnAddr, nonce);

        return pReq;
    }

    void Wallet::VoucherManager::Delete(Request& r)
    {
        for (auto& p : get_ParentObj().m_MessageEndpoints)
            p->Unlisten(r.m_OwnAddr);

        m_setTrg.erase(Request::Target::Set::s_iterator_to(r.m_Target));
        delete &r;
    }

    void Wallet::VoucherManager::DeleteAll()
    {
        while (!m_setTrg.empty())
            Delete(m_setTrg.begin()->get_ParentObj());
    }

    void Wallet::get_UniqueVoucher(const WalletID& peerID, const TxID&, boost::optional<ShieldedTxo::Voucher>& res)
    {
        auto count = m_WalletDB->getVoucherCount(peerID);
        const size_t VoucherCountThreshold = 5;

        if (count < VoucherCountThreshold)
        {
            VoucherManager::Request* pReq = m_VoucherManager.CreateIfNew(peerID);
            if (pReq)
                RequestVouchersFrom(peerID, pReq->m_OwnAddr, 30);
        }

        if (count > 0)
            res = m_WalletDB->grabVoucher(peerID);
    }

    void Wallet::SendSpecialMsg(const WalletID& peerID, SetTxParameter& msg)
    {
        memset0(&msg.m_TxID.front(), msg.m_TxID.size());
        send_tx_params(peerID, msg);
    }

    void Wallet::RequestVouchersFrom(const WalletID& peerID, const WalletID& myID, uint32_t nCount /* = 1 */)
    {
        SetTxParameter msg;
        msg.m_From = myID;
        msg.m_Type = TxType::VoucherRequest;

        msg.AddParameter((TxParameterID) 0, nCount);

        SendSpecialMsg(peerID, msg);
    }

    void Wallet::OnSpecialMsg(const WalletID& myID, const SetTxParameter& msg)
    {
        switch (msg.m_Type)
        {
        case TxType::VoucherRequest:
            {
                auto pKeyKeeper = m_WalletDB->get_KeyKeeper();
                if (!pKeyKeeper             // We can generate the ticket with OwnerKey, but can't sign it.
                 || (!m_OwnedNodesOnline && !IsMobileNodeEnabled()))    // The wallet has no ability to recognoize received shielded coin
                {
                    FailVoucherRequest(msg.m_From, myID);
                    return; 
                }

                uint32_t nCount = 0;
                msg.GetParameter((TxParameterID) 0, nCount);

                if (!nCount)
                {
                    FailVoucherRequest(msg.m_From, myID);
                    return; //?!
                }

                auto address = m_WalletDB->getAddress(myID);
                if (!address.is_initialized() || !address->m_OwnID)
                    return;

                auto res = GenerateVoucherList(pKeyKeeper, address->m_OwnID, nCount);

                SetTxParameter msgOut;
                msgOut.m_Type = TxType::VoucherResponse;
                msgOut.m_From = myID;
                msgOut.AddParameter(TxParameterID::ShieldedVoucherList, std::move(res));

                SendSpecialMsg(msg.m_From, msgOut);

            }
            break;

        case TxType::VoucherResponse:
            {
                std::vector<ShieldedTxo::Voucher> res;
                msg.GetParameter(TxParameterID::ShieldedVoucherList, res);
                if (res.empty())
                {
                    LOG_WARNING() << "Received an empty voucher list";
                    FailTxWaitingForVouchers(msg.m_From);
                    return;
                }

                auto address = m_WalletDB->getAddress(msg.m_From);
                if (!address.is_initialized())
                {
                    LOG_WARNING() << "Received vouchers for unknown address";
                    FailTxWaitingForVouchers(msg.m_From);
                    return;
                }

                if (!IsValidVoucherList(res, address->m_Identity))
                {
                    LOG_WARNING() << "Invalid voucher list received";
                    FailTxWaitingForVouchers(msg.m_From);
                    return;
                }

                OnVouchersFrom(*address, myID, std::move(res));

            }
            break;

        default: // suppress watning
            break;
        }
    }

    std::vector<BaseTransaction::Ptr> Wallet::FindTxWaitingForVouchers(const WalletID& peerID) const
    {
        std::vector<BaseTransaction::Ptr> res;
        for (auto p : m_ActiveTransactions)
        {
            ShieldedTxo::Voucher voucher;
            const auto& tx = p.second;
            if (tx->GetType() == TxType::PushTransaction
                && tx->GetMandatoryParameter<WalletID>(TxParameterID::PeerID) == peerID
                && !tx->GetParameter<ShieldedTxo::Voucher>(TxParameterID::Voucher, voucher))
            {
                res.push_back(tx);
            }
        }
        return res;
    }

    void Wallet::FailTxWaitingForVouchers(const WalletID& peerID)
    {
        auto transactions = FindTxWaitingForVouchers(peerID);
        for (auto tx : transactions)
        {
            tx->SetParameter(TxParameterID::FailureReason, TxFailureReason::CannotGetVouchers);
            UpdateTransaction(tx);
        }
    }

    void Wallet::FailVoucherRequest(const WalletID& peerID, const WalletID& myID)
    {
        SetTxParameter msgOut;
        msgOut.m_Type = TxType::VoucherResponse;
        msgOut.m_From = myID;
        msgOut.AddParameter(TxParameterID::FailureReason, TxFailureReason::CannotGetVouchers);

        SendSpecialMsg(peerID, msgOut);
    }

    void Wallet::OnVouchersFrom(const WalletAddress& addr, const WalletID& ownAddr, std::vector<ShieldedTxo::Voucher>&& res)
    {
        VoucherManager::Request::Target key;
        key.m_Value = addr.m_walletID;

        VoucherManager::Request::Target::Set::iterator it = m_VoucherManager.m_setTrg.find(key);
        if (m_VoucherManager.m_setTrg.end() == it)
            return;
        VoucherManager::Request& r = it->get_ParentObj();

        if (r.m_OwnAddr != ownAddr)
            return;

        m_VoucherManager.Delete(r);

        for (const auto& v : res)
            m_WalletDB->saveVoucher(v, addr.m_walletID);

        auto transactions = FindTxWaitingForVouchers(addr.m_walletID);
        for (auto tx : transactions)
        {
            UpdateTransaction(tx);
        }
    }

    void Wallet::OnWalletMessage(const WalletID& myID, const SetTxParameter& msg)
    {
        if (memis0(&msg.m_TxID.front(), msg.m_TxID.size()))
        {
            // special command/request
            try
            {
                OnSpecialMsg(myID, msg);
            }
            catch (const std::exception& exc)
            {
                LOG_WARNING() << "Special msg failed: " << exc.what();
            }
        }
        else {
            OnTransactionMsg(myID, msg);
        }
    }

    void Wallet::OnRequestComplete(MyRequestTransaction& r)
    {
        LOG_DEBUG() << r.m_TxID << "[" << r.m_SubTxID << "]" << " register status " << static_cast<uint32_t>(r.m_Res.m_Value);

        auto it = m_ActiveTransactions.find(r.m_TxID);
        if (it != m_ActiveTransactions.end())
        {
            it->second->SetParameter(TxParameterID::TransactionRegistered, r.m_Res.m_Value, r.m_SubTxID);
            it->second->SetParameter(TxParameterID::TransactionRegisteredInternal, r.m_Res.m_Value, r.m_SubTxID);
            UpdateTransaction(r.m_TxID);
        }
    }

    bool Wallet::CanCancelTransaction(const TxID& txId) const
    {
        if (auto it = m_ActiveTransactions.find(txId); it != m_ActiveTransactions.end())
        {
            return it->second->CanCancel();
        }
        return false;
    }

    void Wallet::CancelTransaction(const TxID& txId)
    {
        LOG_INFO() << txId << " Canceling tx";

        if (auto it = m_ActiveTransactions.find(txId); it != m_ActiveTransactions.end())
        {
            it->second->Cancel();
        }
        else
        {
            LOG_WARNING() << "Transaction already inactive";
        }
    }

    void Wallet::DeleteTransaction(const TxID& txId)
    {
        LOG_INFO() << "deleting tx " << txId;
        if (auto it = m_ActiveTransactions.find(txId); it == m_ActiveTransactions.end())
        {
            m_WalletDB->deleteTx(txId);
        }
        else
        {
            LOG_WARNING() << "Cannot delete running transaction";
        }
    }

    void Wallet::UpdateTransaction(const TxID& txID)
    {
        auto it = m_ActiveTransactions.find(txID);
        if (it != m_ActiveTransactions.end())
        {
            UpdateTransaction(it->second);
        }
        else
        {
            LOG_DEBUG() << txID << " Unexpected event";
        }
    }

    void Wallet::UpdateTransaction(BaseTransaction::Ptr tx)
    {
        bool bSynced = !SyncRemains() && IsNodeInSync();

        if (bSynced)
        {
            AsyncContextHolder holder(*this);
            tx->Update();
        }
        else
        {
            UpdateOnSynced(tx);
        }
    }

    void Wallet::UpdateOnSynced(BaseTransaction::Ptr tx)
    {
        m_TransactionsToUpdate.insert(tx);
    }

    void Wallet::UpdateOnNextTip(BaseTransaction::Ptr tx)
    {
        m_NextTipTransactionToUpdate.insert(tx);
    }

    void Wallet::OnRequestComplete(MyRequestUtxo& r)
    {
        if (r.m_Res.m_Proofs.empty())
            return; // Right now nothing is concluded from empty proofs

        const auto& proof = r.m_Res.m_Proofs.front(); // Currently - no handling for multiple coins for the same commitment.
        CacheCommitment(r.m_Msg.m_Utxo, proof.m_State.m_Maturity, true);
        // we don't know the real height, but it'll be used for logging only. For standard outputs maturity and height are the same
        ProcessEventUtxo(r.m_CoinID, proof.m_State.m_Maturity, proof.m_State.m_Maturity, true, {});
    }

    void Wallet::OnRequestComplete(MyRequestKernel& r)
    {
        auto it = m_ActiveTransactions.find(r.m_TxID);
        if (m_ActiveTransactions.end() == it)
        {
            return;
        }
        auto tx = it->second;
        if (!r.m_Res.m_Proof.empty())
        {
            m_WalletDB->get_History().AddStates(&r.m_Res.m_Proof.m_State, 1); // why not?

            if (tx->SetParameter(TxParameterID::KernelProofHeight, r.m_Res.m_Proof.m_State.m_Height, r.m_SubTxID))
            {
                UpdateTransaction(tx);
            }
        }
        else
        {
            Block::SystemState::Full sTip;
            get_tip(sTip);
            tx->SetParameter(TxParameterID::KernelUnconfirmedHeight, sTip.m_Height, r.m_SubTxID);
            UpdateTransaction(tx);
        }
    }

    void Wallet::OnRequestComplete(MyRequestAsset& req)
    {
        BaseTransaction::Ptr tx;
        const auto it = m_ActiveTransactions.find(req.m_TxID);
        if (m_ActiveTransactions.end() != it)
        {
           tx = it->second;
        }

        Block::SystemState::Full sTip;
        get_tip(sTip);

        std::string msgPrefix;
        if (req.m_TxID.end() != std::find(req.m_TxID.begin(), req.m_TxID.end(), true)) // any non-zero val in array
        {
            stringstream ss;
            ss << req.m_TxID << "[" << req.m_SubTxID << "] ";
            msgPrefix = ss.str();
        }

        if (!req.m_Res.m_Proof.empty())
        {
            const auto& info  = req.m_Res.m_Info;
            const auto height = m_WalletDB->getCurrentHeight();

            m_WalletDB->saveAsset(info, height);
            LOG_INFO() << msgPrefix << "Received proof for Asset with ID " << info.m_ID;

            if (Key::IKdf::Ptr maserKdf = m_WalletDB->get_MasterKdf())
            {
                std::string strMeta;
                fromByteBuffer(info.m_Metadata.m_Value, strMeta);

                if (beam::wallet::GetAssetOwnerID(maserKdf, strMeta) == info.m_Owner)
                {
                    m_WalletDB->markAssetOwned(info.m_ID);
                }
            }
            else
            {
                LOG_WARNING() << msgPrefix << "Unable to get master key. Asset's " << req.m_Res.m_Info.m_ID << " ownership won't be checked.";
            }

            if(const auto wasset = m_WalletDB->findAsset(info.m_ID))
            {
                wasset->LogInfo(req.m_TxID, req.m_SubTxID);
            }

            if (tx)
            {
                tx->SetParameter(TxParameterID::AssetConfirmedHeight, height, req.m_SubTxID);
                tx->SetParameter(TxParameterID::AssetInfoFull, info, req.m_SubTxID);
                tx->SetParameter(TxParameterID::AssetUnconfirmedHeight, Height(0), req.m_SubTxID);
                UpdateTransaction(tx);
            }
            else
            {
                storage::setTxParameter(*m_WalletDB, req.m_TxID, req.m_SubTxID, TxParameterID::AssetConfirmedHeight, height, true);
                storage::setTxParameter(*m_WalletDB, req.m_TxID, req.m_SubTxID, TxParameterID::AssetInfoFull, info, true);
                storage::setTxParameter(*m_WalletDB, req.m_TxID, req.m_SubTxID, TxParameterID::AssetUnconfirmedHeight, Height(0), true);
            }
        }
        else
        {
            const auto& assetId = req.m_Msg.m_AssetID;
            if (assetId != Asset::s_InvalidID)
            {
                m_WalletDB->dropAsset(assetId);
            }
            else
            {
                const auto& assetOwner = req.m_Msg.m_Owner;
                if (assetOwner != Asset::s_InvalidOwnerID)
                {
                    m_WalletDB->dropAsset(assetOwner);
                }
            }

            if (tx)
            {
                tx->SetParameter(TxParameterID::AssetConfirmedHeight, Height(0), req.m_SubTxID);
                tx->SetParameter(TxParameterID::AssetInfoFull, Asset::Full(), req.m_SubTxID);
                tx->SetParameter(TxParameterID::AssetUnconfirmedHeight, sTip.m_Height, req.m_SubTxID);
                UpdateTransaction(tx);
            }
            else
            {
                storage::setTxParameter(*m_WalletDB, req.m_TxID, req.m_SubTxID, TxParameterID::AssetConfirmedHeight, Height(0), true);
                storage::setTxParameter(*m_WalletDB, req.m_TxID, req.m_SubTxID, TxParameterID::AssetInfoFull, Asset::Full(), true);
                storage::setTxParameter(*m_WalletDB, req.m_TxID, req.m_SubTxID, TxParameterID::AssetUnconfirmedHeight, sTip.m_Height, true);
            }
        }
    }

    void Wallet::OnRequestComplete(MyRequestKernel2& r)
    {
        auto it = m_ActiveTransactions.find(r.m_TxID);
        if (m_ActiveTransactions.end() == it)
        {
            return;
        }
        auto tx = it->second;

        if (r.m_Res.m_Kernel)
        {
            tx->SetParameter(TxParameterID::Kernel, r.m_Res.m_Kernel, r.m_SubTxID);
            tx->SetParameter(TxParameterID::KernelProofHeight, r.m_Res.m_Height, r.m_SubTxID);
        }
        else
        {
            Block::SystemState::Full sTip;
            get_tip(sTip);
            tx->SetParameter(TxParameterID::KernelUnconfirmedHeight, sTip.m_Height, r.m_SubTxID);
        }
    }

    void Wallet::OnRequestComplete(MyRequestShieldedList& r)
    {
        r.m_callback(r.m_Msg.m_Id0, r.m_Msg.m_Count, r.m_Res);
    }

    void Wallet::OnRequestComplete(MyRequestProofShieldedOutp& r)
    {
        r.m_callback(r.m_Res); // either successful or not
    }

    void Wallet::OnRequestComplete(MyRequestStateSummary& r)
    {
        // TODO: save full response?
        m_WalletDB->set_ShieldedOuts(r.m_Res.m_ShieldedOuts);
        if (!IsMobileNodeEnabled())
        {
            m_Extra.m_ShieldedOutputs = r.m_Res.m_ShieldedOuts;
        }
    }

    void Wallet::OnRequestComplete(MyRequestShieldedOutputsAt& r)
    {
        r.m_callback(r.m_Msg.m_Height, r.m_Res.m_ShieldedOuts);
    }

    struct Wallet::RecognizerHandler : NodeProcessor::Recognizer::IHandler
    {
        Wallet& m_Wallet;
        Key::IPKdf::Ptr m_pOwner;
        std::vector<ShieldedTxo::Viewer> m_vSh;
        RecognizerHandler(Wallet& wallet, const Key::IPKdf::Ptr& pKdf, Key::Index nMaxShieldedIdx = 1)
            : m_Wallet(wallet)
            , m_pOwner(pKdf)
        {
            if (pKdf)
            {
                m_vSh.resize(nMaxShieldedIdx);

                for (Key::Index nIdx = 0; nIdx < nMaxShieldedIdx; nIdx++)
                    m_vSh[nIdx].FromOwner(*pKdf, nIdx);
            }
        }
        void get_ViewerKeys(NodeProcessor::ViewerKeys& vk) override
        {
            vk.m_pMw = m_pOwner.get();

            vk.m_nSh = static_cast<Key::Index>(m_vSh.size());
            if (vk.m_nSh)
                vk.m_pSh = &m_vSh.front();
        }

        void OnEvent(Height h, const proto::Event::Base& evt) override
        {
            switch (evt.get_Type())
            {
            case proto::Event::Type::Utxo:
            {
                auto event = Cast::Up<const proto::Event::Utxo&>(evt);
                m_Wallet.ProcessEventUtxo(event, h);
            }break;
            case proto::Event::Type::Shielded:
            {
                auto event = Cast::Up<const proto::Event::Shielded&>(evt);
                m_Wallet.ProcessEventShieldedUtxo(event, h);
            }break;
            default:
                break;
            }
        }

        void AssetEvtsGetStrict(NodeDB::AssetEvt& event, Height h, uint32_t nKrnIdx) override
        {
        }

        void InsertEvent(Height h, const Blob& b, const Blob& k) override
        {
            m_Wallet.m_WalletDB->insertEvent(h, b, k);
        }

        struct WalletDBWalkerEvent : NodeProcessor::Recognizer::WalkerEventBase
        {
            IWalletDB::Ptr m_WalletDB;
            struct Event
            {
                Height m_Height = 0;
                ByteBuffer m_Body;
            };
            std::queue<Event> m_Events;
            Event m_CurrentEvent;
            Blob m_Body;
            WalletDBWalkerEvent(IWalletDB::Ptr walletDB)
                : m_WalletDB(walletDB)
            {
            }
            void Find(const Blob& key)
            {
                m_WalletDB->visitEvents(0, key, [this](Height h, ByteBuffer&& b)
                {
                    m_Events.push({ h, std::move(b) });
                    return true;
                });
            }
            bool MoveNext() override
            {
                if (m_Events.empty())
                    return false;
                m_CurrentEvent = std::move(m_Events.front());
                m_Body = Blob(m_CurrentEvent.m_Body);
                // skip index
                m_Body.n -= sizeof(NodeDB::EventIndexType);
                ((const uint8_t*&)m_Body.p) += sizeof(NodeDB::EventIndexType);
                m_Events.pop();
                return true;
            }
            const Blob& get_Body() const override
            {
                return m_Body;
            }
        };

        std::unique_ptr<NodeProcessor::Recognizer::WalkerEventBase> FindEvents(const Blob& key) override
        {
            auto w = std::make_unique<WalletDBWalkerEvent>(m_Wallet.m_WalletDB);
            w->Find(key);
            return w;
        }
    };

    void Wallet::OnRequestComplete(MyRequestBodyPack& r)
    {
        RecognizerHandler h(*this, m_WalletDB->get_MasterKdf());
        NodeProcessor::Recognizer recognizer(h, m_Extra);
        try 
        {
            Height startHeight = r.m_StartHeight;
            if (!r.m_Res.m_Bodies.empty())
            {
                RequestBodies(r.m_Msg.m_Height0, startHeight + r.m_Res.m_Bodies.size());
            }
            for (const auto& b : r.m_Res.m_Bodies)
            {
                ProcessBody(b, startHeight, recognizer);

                ++startHeight;
            }
            assert(GetEventsHeightNext() == startHeight);

            m_WalletDB->set_ShieldedOuts(m_Extra.m_ShieldedOutputs);
        }
        catch (const std::exception&)
        {
            return;
        }
    }

    void Wallet::OnRequestComplete(MyRequestBody& r)
    {
        RecognizerHandler h(*this, m_WalletDB->get_MasterKdf());
        NodeProcessor::Recognizer recognizer(h, m_Extra);
        try
        {
            if (r.m_Height == 0)
            {
                if (!r.m_Res.m_Body.m_Eternal.empty())
                {
                    // handle treasury
                    const Blob& blob = r.m_Res.m_Body.m_Eternal;
                    Treasury::Data td;
                    if (!NodeProcessor::ExtractTreasury(blob, td))
                        return;

                    for (size_t iG = 0; iG < td.m_vGroups.size(); iG++)
                    {
                        recognizer.Recognize(td.m_vGroups[iG].m_Data, r.m_Height, 0, false);
                    }
                }

                SetTreasuryHandled(true);
                RequestBodies(0, Rules::get().HeightGenesis);
                return;
            }

            ProcessBody(r.m_Res.m_Body, r.m_Height, recognizer);

            if (r.m_Height < r.m_Msg.m_Top.m_Height)
            {
                RequestBodies(r.m_Height, r.m_Height+1);
            }
        }
        catch (const std::exception&)
        {
            return;
        }
    }

    void Wallet::ProcessBody(const proto::BodyBuffers& b, Height h, NodeProcessor::Recognizer& recognizer)
    {
        Block::Body block;
        Deserializer der;
        der.reset(b.m_Perishable);
        der& Cast::Down<Block::BodyBase>(block);
        der& Cast::Down<TxVectors::Perishable>(block);

        der.reset(b.m_Eternal);
        der& Cast::Down<TxVectors::Eternal>(block);
        PreprocessBlock(block);
        recognizer.Recognize(block, h, 0, false);
        SetEventsHeight(h);
    }

    void Wallet::PreprocessBlock(TxVectors::Full& block)
    {
        // In this method we emulate work performed by NodeProcessor::HandleValidatedBlock
        CacheCommitments();

        for (auto& input : block.m_vInputs)
        {
            auto cit = m_Commitments.find(input->m_Commitment);
            if (cit != m_Commitments.end())
            {
                input->m_Internal.m_Maturity = cit->second;
            }
        }

        // remove asset kernels, we don't support them
        auto& kernels = block.m_vKernels;
        kernels.erase(std::remove_if(kernels.begin(), kernels.end(), [](const auto& k)
        {
            switch (k->get_Subtype())
            {
            case TxKernel::Subtype::AssetCreate:
            case TxKernel::Subtype::AssetDestroy:
            case TxKernel::Subtype::AssetEmit:
                return true;
            default:
                return false;
            }
        }), kernels.end());
    }

    void Wallet::RequestBodies()
    {
        if (!IsMobileNodeEnabled())
            return;

        if (!storage::isTreasuryHandled(*m_WalletDB))
        {
            RequestTreasury();
        }
        else
        {
            Height nextEvent = GetEventsHeightNext();
            if (nextEvent) 
            {
                RequestBodies(nextEvent - 1, nextEvent);
            }
            else
            {
                RequestBodies(nextEvent, nextEvent + 1);
            }
        }
    }

    void Wallet::RequestTreasury()
    {
        if (!IsMobileNodeEnabled())
            return;

        m_Extra.m_ShieldedOutputs = 0;
        m_WalletDB->set_ShieldedOuts(0);

        MyRequestBody::Ptr pReq(new MyRequestBody);

        pReq->m_Msg.m_FlagP = proto::BodyBuffers::Full;
        pReq->m_Msg.m_FlagE = proto::BodyBuffers::Full;

        pReq->m_Height = 0;

        PostReqUnique(*pReq);
    }

    void Wallet::RequestBodies(Height currentHeight, Height startHeight)
    {
        if (!IsMobileNodeEnabled())
            return;

        if (!m_PendingBodyPack.empty() || !m_PendingBody.empty())
            return;

        Block::SystemState::Full newTip;
        m_WalletDB->get_History().get_Tip(newTip);

        if (startHeight > newTip.m_Height)
            return;

        Height hCountExtra = newTip.m_Height - startHeight;
        if (hCountExtra)
        {
            MyRequestBodyPack::Ptr pReq(new MyRequestBodyPack);

            pReq->m_Msg.m_FlagP = proto::BodyBuffers::Full;
            pReq->m_Msg.m_FlagE = proto::BodyBuffers::Full;

            newTip.get_ID(pReq->m_Msg.m_Top);

            Height r = Rules::get().MaxRollback;
            Height count = std::min(newTip.m_Height - currentHeight, r * 2);
            pReq->m_StartHeight = startHeight;
            pReq->m_Msg.m_CountExtra = hCountExtra;
            pReq->m_Msg.m_Height0 = currentHeight;
            pReq->m_Msg.m_HorizonLo1 = newTip.m_Height - count;
            pReq->m_Msg.m_HorizonHi1 = newTip.m_Height;

            PostReqUnique(*pReq);
        }
        else
        {
            MyRequestBody::Ptr pReq(new MyRequestBody);

            pReq->m_Msg.m_FlagP = proto::BodyBuffers::Full;
            pReq->m_Msg.m_FlagE = proto::BodyBuffers::Full;

            newTip.get_ID(pReq->m_Msg.m_Top);
            pReq->m_Height = pReq->m_Msg.m_Top.m_Height;
            pReq->m_Msg.m_CountExtra = hCountExtra;

            PostReqUnique(*pReq);
        }
    }


    void Wallet::AbortBodiesRequests()
    {
        if (!m_PendingBodyPack.empty())
            DeleteReq(*m_PendingBodyPack.begin());

        if (!m_PendingBody.empty())
            DeleteReq(*m_PendingBody.begin());
    }

    void Wallet::RequestEvents()
    {
        if (!m_OwnedNodesOnline)
        {
            return;
        }

        Block::SystemState::Full sTip;
        m_WalletDB->get_History().get_Tip(sTip);

        Height h = GetEventsHeightNext();
        assert(h <= sTip.m_Height + 1);
        if (h > sTip.m_Height)
            return;

        if (!m_PendingEvents.empty())
        {
            if (m_PendingEvents.begin()->m_Msg.m_HeightMin == h)
                return; // already pending
            DeleteReq(*m_PendingEvents.begin());
        }

        MyRequestEvents::Ptr pReq(new MyRequestEvents);
        pReq->m_Msg.m_HeightMin = h;
        PostReqUnique(*pReq);
    }

    void Wallet::AbortEvents()
    {
        if (!m_PendingEvents.empty())
            DeleteReq(*m_PendingEvents.begin());
    }

    void Wallet::OnRequestComplete(MyRequestEvents& r)
    {
        struct MyParser
            :public proto::Event::IGroupParser
        {
            Wallet& m_This;
            MyParser(Wallet& x) :m_This(x) {}

            virtual void OnEventType(proto::Event::Shielded& evt) override
            {
                m_This.ProcessEventShieldedUtxo(evt, m_Height);
            }

            virtual void OnEventType(proto::Event::AssetCtl& evt) override
            {
                m_This.ProcessEventAsset(evt, m_Height);
            }

            virtual void OnEventType(proto::Event::Utxo& evt) override
            {
                m_This.ProcessEventUtxo(evt, m_Height);
            }

        } p(*this);

        uint32_t nCount = p.Proceed(r.m_Res.m_Events);

        if (nCount < r.m_Max)
        {
            Block::SystemState::Full sTip;
            m_WalletDB->get_History().get_Tip(sTip);

            SetEventsHeight(sTip.m_Height);
            if (!m_IsTreasuryHandled)
                SetTreasuryHandled(true); // to be able to switch to unsafe node
        }
        else
        {
            SetEventsHeight(p.m_Height);
            RequestEvents(); // maybe more events pending
        }
    }

    void Wallet::SetEventsHeight(Height h)
    {
        storage::setNextEventHeight(*m_WalletDB, h + 1); // we're actually saving the next
    }

    Height Wallet::GetEventsHeightNext()
    {
        return storage::getNextEventHeight(*m_WalletDB);
    }

    void Wallet::ProcessEventUtxo(const proto::Event::Utxo& evt, Height h)
    {
        CoinID cid = evt.m_Cid;
        // filter-out false positives
        if (!m_WalletDB->IsRecoveredMatch(cid, evt.m_Commitment))
            return;

        bool bAdd = 0 != (proto::Event::Flags::Add & evt.m_Flags);
        CacheCommitment(evt.m_Commitment, evt.m_Maturity, bAdd);
        ProcessEventUtxo(evt.m_Cid, h, evt.m_Maturity, bAdd, evt.m_User);
    }

    void Wallet::ProcessEventUtxo(const CoinID& cid, Height h, Height hMaturity, bool bAdd, const Output::User& user)
    {
        Coin c;
        c.m_ID = cid;
        bool bExists = m_WalletDB->findCoin(c);
        c.m_maturity = hMaturity;

        const auto* data = Output::User::ToPacked(user);
        if (!memis0(data->m_TxID.m_pData, sizeof(TxID)))
        {
            c.m_createTxId.emplace();
            std::copy_n(data->m_TxID.m_pData, sizeof(TxID), c.m_createTxId->begin());
        }

        LOG_INFO() << "CoinID: " << c.m_ID << " Maturity=" << hMaturity << (bAdd ? " Confirmed" : " Spent") << ", Height=" << h;

        if (bAdd)
        {
            std::setmin(c.m_confirmHeight, h); // in case of std utxo proofs - the event height may be bigger than actual utxo height


            // Check if this Coin participates in any active transaction
            // if it does and mark it as outgoing (bug: ux_504)
            for (const auto& [txid, txptr] : m_ActiveTransactions)
            {
                std::vector<Coin::ID> icoins;
                txptr->GetParameter(TxParameterID::InputCoins, icoins);
                if (std::find(icoins.begin(), icoins.end(), c.m_ID) != icoins.end())
                {
                    c.m_status = Coin::Status::Outgoing;
                    c.m_spentTxId = txid;
                    LOG_INFO() << "CoinID: " << c.m_ID << " marked as Outgoing";
                }
            }
        }
        else
        {
            if (!bExists)
                return; // should alert!

            std::setmin(c.m_spentHeight, h); // reported spend height may be bigger than it actuall was (in case of macroblocks)
        }

        m_WalletDB->saveCoin(c);
    }

    void Wallet::ProcessEventAsset(const proto::Event::AssetCtl& assetCtl, Height h)
    {
        // TODO
    }

    void Wallet::ProcessEventShieldedUtxo(const proto::Event::Shielded& shieldedEvt, Height h)
    {
        auto shieldedCoin = m_WalletDB->getShieldedCoin(shieldedEvt.m_CoinID.m_Key);
        if (!shieldedCoin)
        {
            shieldedCoin = ShieldedCoin{};
        }

        shieldedCoin->m_CoinID = shieldedEvt.m_CoinID;
        shieldedCoin->m_TxoID = shieldedEvt.m_TxoID;

        bool isAdd = 0 != (proto::Event::Flags::Add & shieldedEvt.m_Flags);
        if (isAdd)
        {
            shieldedCoin->m_confirmHeight = std::min(shieldedCoin->m_confirmHeight, h);
        }
        else
        {
            shieldedCoin->m_spentHeight = std::min(shieldedCoin->m_spentHeight, h);
        }

        const auto* message = ShieldedTxo::User::ToPackedMessage(shieldedCoin->m_CoinID.m_User);
        if (!memis0(message->m_TxID.m_pData, sizeof(TxID)))
        {
            shieldedCoin->m_createTxId.emplace();
            std::copy_n(message->m_TxID.m_pData, sizeof(TxID), shieldedCoin->m_createTxId->begin());
        }

        // Check if this Coin participates in any active transaction
        for (const auto& [txid, txptr] : m_ActiveTransactions)
        {

            std::vector<IPrivateKeyKeeper2::ShieldedInput> inputShielded;
            txptr->GetParameter(TxParameterID::InputCoinsShielded, inputShielded);
            if (std::find(inputShielded.begin(), inputShielded.end(), shieldedEvt.m_CoinID) != inputShielded.end())
            {
                shieldedCoin->m_Status = ShieldedCoin::Status::Outgoing;;
                shieldedCoin->m_spentTxId = txid;
                LOG_INFO() << "Shielded output, ID: " << shieldedEvt.m_TxoID << " marked as Outgoing";
            }
        }

        m_WalletDB->saveShieldedCoin(*shieldedCoin);

        LOG_INFO() << "Shielded output, ID: " << shieldedEvt.m_TxoID << (isAdd ? " Confirmed" : " Spent") << ", Height=" << h;
        RestoreTransactionFromShieldedCoin(*shieldedCoin);
    }

    void Wallet::OnRolledBack()
    {
        Block::SystemState::Full sTip;
        m_WalletDB->get_History().get_Tip(sTip);

        Block::SystemState::ID id;
        sTip.get_ID(id);
        LOG_INFO() << "Rolled back to " << id;

        m_WalletDB->setSystemStateID(id);
        m_WalletDB->get_History().DeleteFrom(sTip.m_Height + 1);
        m_WalletDB->rollbackConfirmedUtxo(sTip.m_Height);
        m_WalletDB->rollbackConfirmedShieldedUtxo(sTip.m_Height);
        m_WalletDB->rollbackAssets(sTip.m_Height);
        m_WalletDB->deleteEventsFrom(sTip.m_Height + 1);

        // Rollback active transaction
        for (auto it = m_ActiveTransactions.begin(); m_ActiveTransactions.end() != it; it++)
        {
            const auto& pTx = it->second;
            if (pTx->Rollback(sTip.m_Height))
            {
                UpdateOnSynced(pTx);
            }
        }

        // Rollback inactive (completed or active) transactions if applicable
        auto txs = m_WalletDB->getTxHistory(TxType::ALL); // get list of ALL transactions
        for (auto& tx : txs)
        {
            // For all transactions that are not currently in the 'active' tx list
            if (m_ActiveTransactions.find(tx.m_txId) == m_ActiveTransactions.end())
            {
                // Reconstruct tx with reset parameters and add it to the active list
                auto pTx = ConstructTransaction(tx.m_txId, tx.m_txType);
                if (pTx && pTx->Rollback(sTip.m_Height))
                {
                    m_ActiveTransactions.emplace(tx.m_txId, pTx);
                    UpdateOnSynced(pTx);
                }
            }
        }

        Height h = GetEventsHeightNext();
        if (h > sTip.m_Height + 1)
        {
            SetEventsHeight(sTip.m_Height);
        }
    }

    void Wallet::OnEventsSerif(const Hash::Value& hv, Height h)
    {
        static const char szEvtSerif[] = "EventsSerif";

        HeightHash hh;
        if (!storage::getVar(*m_WalletDB, szEvtSerif, hh))
        {
            hh.m_Hash = Zero;
            // If this is the 1st time we received the serif - we do NOT assume the wallet was synced ok. It can potentially be already out-of-sync.
            // Hence once node and wallet are both upgraded from older version - there will always be initial rescan.
            hh.m_Height = MaxHeight;
        }

        bool bHashChanged = (hh.m_Hash != hv);
        bool bMustRescan = bHashChanged;
        if (bHashChanged)
        {
            // Node Serif has changed (either connected to different node, or it rescanned the blockchain). The events stream may not be consistent with ours.
            Height h0 = GetEventsHeightNext();
            if (!h0)
                bMustRescan = false; // nothing to rescan atm
            else
            {
                if (h0 > hh.m_Height)
                {
                    // Our events are consistent and full up to height h0-1.
                    bMustRescan = (h >= h0);
                }
            }

            hh.m_Hash = hv;
        }

        if (bHashChanged || (h != hh.m_Height))
        {
            LOG_INFO() << "Events Serif changed: " << (bHashChanged ? "new Hash, " : "") << "Height=" << h << (bMustRescan ? ", Resyncing" : "");

            hh.m_Height = h;
            storage::setVar(*m_WalletDB, szEvtSerif, hh);
        }

        if (bMustRescan)
            Rescan();

    }

    void Wallet::OnNewPeer(const PeerID& id, io::Address address)
    {
        constexpr size_t MaxPeers = 10;
        std::deque<io::Address> addresses;
        storage::getBlobVar(*m_WalletDB, FallbackPeers, addresses);
        addresses.push_back(address);
        if (addresses.size() > MaxPeers)
        {
            addresses.pop_front();
        }
        storage::setBlobVar(*m_WalletDB, FallbackPeers, addresses);
    }

    void Wallet::OnNewTip()
    {
        m_WalletDB->ShrinkHistory();

        Block::SystemState::Full sTip;
        get_tip(sTip);
        if (!sTip.m_Height)
            return; //?!

        Block::SystemState::ID id;
        sTip.get_ID(id);
        LOG_INFO() << "Sync up to " << id;

        if (!SyncRemains())
        {
            m_Extra.m_ShieldedOutputs = m_WalletDB->get_ShieldedOuts();
        }

        RequestBodies();
        RequestEvents();
        RequestStateSummary();

        for (auto& tx : m_NextTipTransactionToUpdate)
        {
            UpdateOnSynced(tx);
        }
        m_NextTipTransactionToUpdate.clear();

        CheckSyncDone();

        ProcessStoredMessages();
    }

    void Wallet::OnTipUnchanged()
    {
        LOG_INFO() << "Tip has not been changed";

        RequestBodies();

        CheckSyncDone();

        ProcessStoredMessages();
    }

    void Wallet::getUtxoProof(const Coin& coin)
    {
        MyRequestUtxo::Ptr pReq(new MyRequestUtxo);
        pReq->m_CoinID = coin.m_ID;

        if (!m_WalletDB->get_CommitmentSafe(pReq->m_Msg.m_Utxo, coin.m_ID))
        {
            LOG_WARNING() << "You cannot get utxo commitment without private key";
            return;
        }

        LOG_DEBUG() << "Get utxo proof: " << pReq->m_Msg.m_Utxo;

        PostReqUnique(*pReq);
    }

    uint32_t Wallet::SyncRemains() const
    {
        size_t val =
#define THE_MACRO(type) m_Pending##type.size() +
            REQUEST_TYPES_Sync(THE_MACRO)
#undef THE_MACRO
            0;

        return static_cast<uint32_t>(val);
    }

    void Wallet::CheckSyncDone()
    {
        report_sync_progress();

        if (SyncRemains())
            return;

        m_LastSyncTotal = 0;

        SaveKnownState();
    }

    void Wallet::SaveKnownState()
    {
        Block::SystemState::Full sTip;
        get_tip(sTip);

        Block::SystemState::ID id;
        if (sTip.m_Height)
            sTip.get_ID(id);
        else
            ZeroObject(id);

        m_WalletDB->setSystemStateID(id);
        LOG_INFO() << "Current state is " << id;
        NotifySyncProgress();

        if (!IsValidTimeStamp(sTip.m_TimeStamp))
        {
            // we are not ready to process transactions
            return;
        }

        std::unordered_set<BaseTransaction::Ptr> txSet;
        txSet.swap(m_TransactionsToUpdate);

        if (!txSet.empty())
        {
            AsyncContextHolder async(*this);
            for (auto it = txSet.begin(); txSet.end() != it; it++)
            {
                BaseTransaction::Ptr pTx = *it;
                if (m_ActiveTransactions.find(pTx->GetTxID()) != m_ActiveTransactions.end())
                    pTx->Update();
            }
        }
<<<<<<< HEAD

        std::set<beam::Asset::ID> assets;
        m_WalletDB->visitCoins([&assets] (const Coin& c) -> bool {
            if (c.m_ID.m_AssetID) {
                assets.insert(c.m_ID.m_AssetID);
            }
            return true;
        });

        m_WalletDB->visitAssets([&assets] (const WalletAsset& asset) -> bool {
           assets.erase(asset.m_ID);
           return true;
        });

        for (auto assetId: assets)
        {
            confirm_asset(assetId);
        }
=======
        LOG_DEBUG() << TRACE(IsMobileNodeEnabled()) << TRACE(m_Extra.m_ShieldedOutputs) << " Node shielded outs=" << m_WalletDB->get_ShieldedOuts();
        assert(m_Extra.m_ShieldedOutputs == m_WalletDB->get_ShieldedOuts());
        storage::setNeedToRequestBodies(*m_WalletDB, false); // disable bodies requests after importing recovery or rescan
>>>>>>> 66a0d9b2
    }

    void Wallet::NotifySyncProgress()
    {
        uint32_t n = SyncRemains();
        for (const auto sub : m_subscribers)
        {
            sub->onSyncProgress(m_LastSyncTotal - n, m_LastSyncTotal);
        }
    }

    void Wallet::report_sync_progress()
    {
        if (!m_LastSyncTotal)
            return;

        uint32_t nDone = m_LastSyncTotal - SyncRemains();
        assert(nDone <= m_LastSyncTotal);
        int p = static_cast<int>((nDone * 100) / m_LastSyncTotal);
        LOG_INFO() << "Synchronizing with node: " << p << "% (" << nDone << "/" << m_LastSyncTotal << ")";

        NotifySyncProgress();
    }

    void Wallet::SendTransactionToNode(const TxID& txId, Transaction::Ptr data, SubTxID subTxID)
    {
        LOG_DEBUG() << txId << "[" << subTxID << "]" << " sending tx for registration";

#ifndef NDEBUG
        TxBase::Context::Params pars;
        TxBase::Context ctx(pars);
        ctx.m_Height.m_Min = m_WalletDB->getCurrentHeight();
        assert(data->IsValid(ctx));
#endif // NDEBUG

        MyRequestTransaction::Ptr pReq(new MyRequestTransaction);
        pReq->m_TxID = txId;
        pReq->m_SubTxID = subTxID;
        pReq->m_Msg.m_Transaction = std::move(data);

        PostReqUnique(*pReq);
    }

    void Wallet::register_tx(const TxID& txId, Transaction::Ptr data, SubTxID subTxID)
    {
        SendTransactionToNode(txId, data, subTxID);
    }

    void Wallet::Subscribe(IWalletObserver* observer)
    {
        assert(std::find(m_subscribers.begin(), m_subscribers.end(), observer) == m_subscribers.end());

        m_subscribers.push_back(observer);

        m_WalletDB->Subscribe(observer);
    }

    void Wallet::Unsubscribe(IWalletObserver* observer)
    {
        auto it = std::find(m_subscribers.begin(), m_subscribers.end(), observer);

        assert(it != m_subscribers.end());

        m_subscribers.erase(it);

        m_WalletDB->Unsubscribe(observer);
    }

    void Wallet::OnTransactionMsg(const WalletID& myID, const SetTxParameter& msg)
    {
        auto it = m_ActiveTransactions.find(msg.m_TxID);
        if (it != m_ActiveTransactions.end())
        {
            const auto& pTx = it->second;

            if (pTx->GetType() != msg.m_Type)
            {
                LOG_WARNING() << msg.m_TxID << " Parameters for invalid tx type";
                return;
            }

            WalletID peerID;
            if (pTx->GetParameter(TxParameterID::PeerID, peerID))
            {
                if (peerID != msg.m_From)
                    return; // if we already have PeerID, we should ignore messages from others
            }
            else
            {
                pTx->SetParameter(TxParameterID::PeerID, msg.m_From, false);
            }

            if (ApplyTransactionParameters(pTx, msg.m_Parameters, false))
                UpdateTransaction(pTx);

            return;
        }

        TxType type = TxType::Simple;
        if (storage::getTxParameter(*m_WalletDB, msg.m_TxID, TxParameterID::TransactionType, type))
            // we return only active transactions
            return;

        if (msg.m_Type == TxType::AtomicSwap)
            return; // we don't create swap from SBBS message

        bool isSender = false;
        if (!msg.GetParameter(TxParameterID::IsSender, isSender) || isSender == true)
            return;

        BaseTransaction::Ptr pTx = ConstructTransaction(msg.m_TxID, msg.m_Type);
        if (!pTx)
            return;

        pTx->SetParameter(TxParameterID::TransactionType, msg.m_Type, false);
        pTx->SetParameter(TxParameterID::CreateTime, getTimestamp(), false);
        pTx->SetParameter(TxParameterID::MyID, myID, false);
        pTx->SetParameter(TxParameterID::PeerID, msg.m_From, false);
        pTx->SetParameter(TxParameterID::IsInitiator, false, false);
        pTx->SetParameter(TxParameterID::Status, TxStatus::Pending, true);

        auto address = m_WalletDB->getAddress(myID);
        if (address.is_initialized())
        {
            ByteBuffer message(address->m_label.begin(), address->m_label.end());
            pTx->SetParameter(TxParameterID::Message, message);
        }

        MakeTransactionActive(pTx);
        ApplyTransactionParameters(pTx, msg.m_Parameters, false);

        UpdateTransaction(pTx);
    }

    BaseTransaction::Ptr Wallet::ConstructTransaction(const TxID& id, TxType type)
    {
        auto it = m_TxCreators.find(type);
        if (it == m_TxCreators.end())
        {
            LOG_WARNING() << id << " Unsupported type of transaction: " << static_cast<int>(type);
            return wallet::BaseTransaction::Ptr();
        }

        return it->second->Create(BaseTransaction::TxContext(*this, m_WalletDB, id));
    }

    BaseTransaction::Ptr Wallet::ConstructTransactionFromParameters(const TxParameters& parameters)
    {
        auto type = parameters.GetParameter<TxType>(TxParameterID::TransactionType);
        if (!type)
        {
            return BaseTransaction::Ptr();
        }

        auto it = m_TxCreators.find(*type);
        if (it == m_TxCreators.end())
        {
            LOG_ERROR() << *parameters.GetTxID() << " Unsupported type of transaction: " << static_cast<int>(*type);
            return BaseTransaction::Ptr();
        }

        auto completedParameters = it->second->CheckAndCompleteParameters(parameters);

        if (auto peerID = parameters.GetParameter<PeerID>(TxParameterID::PeerWalletIdentity); peerID)
        {
            auto myID = parameters.GetParameter<WalletID>(TxParameterID::MyID);
            if (myID)
            {
                auto address = m_WalletDB->getAddress(*myID);
                if (address)
                {
                    completedParameters.SetParameter(TxParameterID::MyWalletIdentity, address->m_Identity);
                }
            }
        }

        auto newTx = it->second->Create(BaseTransaction::TxContext(*this, m_WalletDB, *parameters.GetTxID()));
        ApplyTransactionParameters(newTx, completedParameters.Pack(), true);
        return newTx;
    }

    void Wallet::MakeTransactionActive(BaseTransaction::Ptr tx)
    {
        m_ActiveTransactions.emplace(tx->GetTxID(), tx);
    }

    void Wallet::ProcessStoredMessages()
    {
        if (m_MessageEndpoints.empty() || m_StoredMessagesProcessed)
        {
            return;
        }
        auto messages = m_WalletDB->getWalletMessages();
        for (auto& message : messages)
        {
            for (auto& endpoint : m_MessageEndpoints)
            {
                endpoint->SendRawMessage(message.m_PeerID, message.m_Message);
            }
            m_WalletDB->deleteWalletMessage(message.m_ID);
        }
        m_StoredMessagesProcessed = true;
    }

    bool Wallet::IsNodeInSync() const
    {
        if (m_NodeEndpoint)
        {
            Block::SystemState::Full sTip;
            get_tip(sTip);
            return IsValidTimeStamp(sTip.m_TimeStamp);
        }
        return true; // to allow made air-gapped transactions
    }

    void Wallet::RequestStateSummary()
    {
        MyRequestStateSummary::Ptr pReq(new MyRequestStateSummary);
        PostReqUnique(*pReq);
    }

    void Wallet::RequestShieldedOutputsAt(Height h, std::function<void(Height, TxoID)>&& onRequestComplete)
    {
        MyRequestShieldedOutputsAt::Ptr pVal(new MyRequestShieldedOutputsAt);
        pVal->m_Msg.m_Height = h;
        pVal->m_callback = std::move(onRequestComplete);
        PostReqUnique(*pVal);
    }

    bool Wallet::IsConnectedToOwnNode() const
    {
        return m_OwnedNodesOnline > 0;
    }

    void Wallet::EnableBodyRequests(bool value)
    {
        m_IsBodyRequestsEnabled = value;
    }

    void Wallet::RestoreTransactionFromShieldedCoin(ShieldedCoin& coin)
    {
        // add virtual transaction for receiver
        storage::restoreTransactionFromShieldedCoin(*m_WalletDB, coin);
    }

    void Wallet::SetTreasuryHandled(bool value)
    {
        m_IsTreasuryHandled = value;
        storage::setTreasuryHandled(*m_WalletDB, value);
    }

    void Wallet::CacheCommitments()
    {
        if (m_IsCommitmentsCached)
            return;

        m_WalletDB->visitCoins([&](const Coin& c)
        {
            if (c.m_status != Coin::Status::Available &&
                c.m_status != Coin::Status::Outgoing && 
                c.m_status != Coin::Status::Maturing)
                return true;

            ECC::Point comm;
            if (m_WalletDB->get_CommitmentSafe(comm, c.m_ID))
            {
                m_Commitments.emplace(comm, c.m_maturity);
            }
            if (c.m_ID.IsBb21Possible())
            {
                CoinID cid = c.m_ID;
                cid.set_WorkaroundBb21();
                if (m_WalletDB->get_CommitmentSafe(comm, cid))
                {
                    m_Commitments.emplace(comm, c.m_maturity);
                }
            }
            return true;
        });
        m_IsCommitmentsCached = true;
    }

<<<<<<< HEAD
            auto params = CreateTransactionParameters(TxType::PushTransaction, txID)
                .SetParameter(TxParameterID::MyID, receiverAddress.m_walletID)
                .SetParameter(TxParameterID::PeerID, WalletID())
                .SetParameter(TxParameterID::Status, TxStatus::Completed)
                .SetParameter(TxParameterID::Amount, coin.m_CoinID.m_Value)
                .SetParameter(TxParameterID::AssetID, coin.m_CoinID.m_AssetID)
                .SetParameter(TxParameterID::IsSender, false)
                .SetParameter(TxParameterID::CreateTime, RestoreCreationTime(tip, coin.m_confirmHeight))
                .SetParameter(TxParameterID::PeerWalletIdentity, coin.m_CoinID.m_User.m_Sender)
                .SetParameter(TxParameterID::MyWalletIdentity, receiverAddress.m_Identity)
                .SetParameter(TxParameterID::KernelID, Merkle::Hash(Zero))
                .SetParameter(TxParameterID::AddressType, addressType);

            const auto assetId = coin.m_CoinID.m_AssetID;
            if (assetId != Asset::s_BeamID)
            {
                if (const auto oinfo = m_WalletDB->findAsset(assetId))
                {
                    WalletAsset info(*oinfo);
                    if (info.IsExpired(*m_WalletDB))
                    {
                        confirm_asset(txID, assetId);
                    }
                    else
                    {
                        params.SetParameter(TxParameterID::AssetInfoFull, static_cast<Asset::Full>(*oinfo))
                                .SetParameter(TxParameterID::AssetConfirmedHeight, oinfo->m_RefreshHeight);
                    }
                }
                else
                {
                    confirm_asset(txID, assetId);
                }
            }

            if (message->m_MaxPrivacyMinAnonymitySet)
            {
                params.SetParameter(TxParameterID::MaxPrivacyMinAnonimitySet, message->m_MaxPrivacyMinAnonymitySet);
            }

            const auto packed = params.Pack();
            for (const auto& p : packed)
            {
                storage::setTxParameter(*m_WalletDB, *params.GetTxID(), p.first, p.second, true);
            }
=======
    void Wallet::CacheCommitment(const ECC::Point& comm, Height maturity, bool add)
    {
        if (!IsMobileNodeEnabled())
            return;

        if (add)
        {
            m_Commitments.emplace(comm, maturity);
>>>>>>> 66a0d9b2
        }
        else
        {
            m_Commitments.erase(comm);
        }
    }

    void Wallet::ResetCommitmentsCache()
    {
        m_Commitments.clear();
        m_IsCommitmentsCached = false;
    }

    bool Wallet::IsMobileNodeEnabled() const
    {
        return !m_OwnedNodesOnline && (m_IsBodyRequestsEnabled || storage::needToRequestBodies(*m_WalletDB));
    }
}<|MERGE_RESOLUTION|>--- conflicted
+++ resolved
@@ -162,12 +162,9 @@
         assert(walletDB);
         // the only default type of transaction
         RegisterTransactionType(TxType::Simple, make_unique<SimpleTransaction::Creator>(m_WalletDB));
-<<<<<<< HEAD
         RegisterTransactionType(TxType::Contract, make_unique<ContractTransaction::Creator>(m_WalletDB));
-=======
         m_IsTreasuryHandled = storage::isTreasuryHandled(*m_WalletDB);
         m_Extra.m_ShieldedOutputs = m_WalletDB->get_ShieldedOuts();
->>>>>>> 66a0d9b2
     }
 
     Wallet::~Wallet()
@@ -218,9 +215,7 @@
         {
             assert(m_OwnedNodesOnline); // check that m_OwnedNodesOnline is positive number
             if (!--m_OwnedNodesOnline)
-            {
                 AbortEvents();
-            }
         }
 
         for (const auto sub : m_subscribers)
@@ -398,29 +393,6 @@
         auto it = m_ActiveTransactions.find(txID);
         if (it != m_ActiveTransactions.end())
         {
-            if (!IsConnectedToOwnNode() && !m_IsBodyRequestsEnabled)
-            {
-                std::vector<IPrivateKeyKeeper2::ShieldedInput> inputShielded;
-                it->second->GetParameter(TxParameterID::InputCoinsShielded, inputShielded);
-                if (!inputShielded.empty())
-                {
-                    Block::SystemState::Full sTip;
-                    get_tip(sTip);
-
-                    for(const auto& coin : inputShielded)
-                    {
-                        auto shieldedCoin = m_WalletDB->getShieldedCoin(coin.m_Key);
-                        if (shieldedCoin)
-                        {
-                            shieldedCoin->m_spentTxId = txID;
-                            shieldedCoin->m_spentHeight = sTip.m_Height;
-                            shieldedCoin->m_Status = ShieldedCoin::Status::Spent;
-                            m_WalletDB->saveShieldedCoin(*shieldedCoin);
-                        }
-                    }
-                }
-            }
-
             pGuard.swap(it->second);
             m_ActiveTransactions.erase(it);
             m_NextTipTransactionToUpdate.erase(pGuard);
@@ -445,6 +417,8 @@
     WALLET_REQUEST_Single(Events)
     WALLET_REQUEST_Single(StateSummary)
     WALLET_REQUEST_Single(ShieldedOutputsAt)
+    WALLET_REQUEST_Single(BodyPack)
+    WALLET_REQUEST_Single(Body)
 
 
     bool Wallet::MyRequestUtxo::operator < (const MyRequestUtxo& x) const
@@ -494,36 +468,12 @@
         return m_TxID < x.m_TxID;
     }
 
-<<<<<<< HEAD
-=======
-    bool Wallet::MyRequestStateSummary::operator < (const MyRequestStateSummary& x) const
-    {
-        return false;
-    }
-
-    bool Wallet::MyRequestShieldedOutputsAt::operator < (const MyRequestShieldedOutputsAt& x) const
-    {
-        return m_Msg.m_Height < x.m_Msg.m_Height;
-    }
-
-    bool Wallet::MyRequestBodyPack::operator < (const MyRequestBodyPack& x) const
-    {
-        return false;
-    }
-
-    bool Wallet::MyRequestBody::operator < (const MyRequestBody& x) const
-    {
-        return false;
-    }
-
->>>>>>> 66a0d9b2
     void Wallet::RequestHandler::OnComplete(Request& r)
     {
         uint32_t n = get_ParentObj().SyncRemains();
 
         switch (r.get_Type())
         {
-<<<<<<< HEAD
 #define THE_MACRO(type) \
         case Request::Type::type: \
             { \
@@ -532,16 +482,6 @@
                 get_ParentObj().OnRequestComplete(x); \
             } \
             break;
-=======
-#define THE_MACRO(type, msgOut, msgIn) \
-    case Request::Type::type: \
-        { \
-            MyRequest##type& x = static_cast<MyRequest##type&>(r); \
-            get_ParentObj().DeleteReq(x); \
-            get_ParentObj().OnRequestComplete(x); \
-        } \
-        break;
->>>>>>> 66a0d9b2
 
             WalletFlyClientRequests_All(THE_MACRO)
 #undef THE_MACRO
@@ -1511,9 +1451,7 @@
     void Wallet::RequestEvents()
     {
         if (!m_OwnedNodesOnline)
-        {
-            return;
-        }
+            return;
 
         Block::SystemState::Full sTip;
         m_WalletDB->get_History().get_Tip(sTip);
@@ -1565,7 +1503,7 @@
             }
 
         } p(*this);
-
+        
         uint32_t nCount = p.Proceed(r.m_Res.m_Events);
 
         if (nCount < r.m_Max)
@@ -1625,7 +1563,6 @@
         if (bAdd)
         {
             std::setmin(c.m_confirmHeight, h); // in case of std utxo proofs - the event height may be bigger than actual utxo height
-
 
             // Check if this Coin participates in any active transaction
             // if it does and mark it as outgoing (bug: ux_504)
@@ -1931,7 +1868,6 @@
                     pTx->Update();
             }
         }
-<<<<<<< HEAD
 
         std::set<beam::Asset::ID> assets;
         m_WalletDB->visitCoins([&assets] (const Coin& c) -> bool {
@@ -1950,11 +1886,10 @@
         {
             confirm_asset(assetId);
         }
-=======
+
         LOG_DEBUG() << TRACE(IsMobileNodeEnabled()) << TRACE(m_Extra.m_ShieldedOutputs) << " Node shielded outs=" << m_WalletDB->get_ShieldedOuts();
         assert(m_Extra.m_ShieldedOutputs == m_WalletDB->get_ShieldedOuts());
         storage::setNeedToRequestBodies(*m_WalletDB, false); // disable bodies requests after importing recovery or rescan
->>>>>>> 66a0d9b2
     }
 
     void Wallet::NotifySyncProgress()
@@ -2237,53 +2172,6 @@
         m_IsCommitmentsCached = true;
     }
 
-<<<<<<< HEAD
-            auto params = CreateTransactionParameters(TxType::PushTransaction, txID)
-                .SetParameter(TxParameterID::MyID, receiverAddress.m_walletID)
-                .SetParameter(TxParameterID::PeerID, WalletID())
-                .SetParameter(TxParameterID::Status, TxStatus::Completed)
-                .SetParameter(TxParameterID::Amount, coin.m_CoinID.m_Value)
-                .SetParameter(TxParameterID::AssetID, coin.m_CoinID.m_AssetID)
-                .SetParameter(TxParameterID::IsSender, false)
-                .SetParameter(TxParameterID::CreateTime, RestoreCreationTime(tip, coin.m_confirmHeight))
-                .SetParameter(TxParameterID::PeerWalletIdentity, coin.m_CoinID.m_User.m_Sender)
-                .SetParameter(TxParameterID::MyWalletIdentity, receiverAddress.m_Identity)
-                .SetParameter(TxParameterID::KernelID, Merkle::Hash(Zero))
-                .SetParameter(TxParameterID::AddressType, addressType);
-
-            const auto assetId = coin.m_CoinID.m_AssetID;
-            if (assetId != Asset::s_BeamID)
-            {
-                if (const auto oinfo = m_WalletDB->findAsset(assetId))
-                {
-                    WalletAsset info(*oinfo);
-                    if (info.IsExpired(*m_WalletDB))
-                    {
-                        confirm_asset(txID, assetId);
-                    }
-                    else
-                    {
-                        params.SetParameter(TxParameterID::AssetInfoFull, static_cast<Asset::Full>(*oinfo))
-                                .SetParameter(TxParameterID::AssetConfirmedHeight, oinfo->m_RefreshHeight);
-                    }
-                }
-                else
-                {
-                    confirm_asset(txID, assetId);
-                }
-            }
-
-            if (message->m_MaxPrivacyMinAnonymitySet)
-            {
-                params.SetParameter(TxParameterID::MaxPrivacyMinAnonimitySet, message->m_MaxPrivacyMinAnonymitySet);
-            }
-
-            const auto packed = params.Pack();
-            for (const auto& p : packed)
-            {
-                storage::setTxParameter(*m_WalletDB, *params.GetTxID(), p.first, p.second, true);
-            }
-=======
     void Wallet::CacheCommitment(const ECC::Point& comm, Height maturity, bool add)
     {
         if (!IsMobileNodeEnabled())
@@ -2292,7 +2180,6 @@
         if (add)
         {
             m_Commitments.emplace(comm, maturity);
->>>>>>> 66a0d9b2
         }
         else
         {
