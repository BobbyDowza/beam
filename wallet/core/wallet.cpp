// Copyright 2018 The Beam Team
//
// Licensed under the Apache License, Version 2.0 (the "License");
// you may not use this file except in compliance with the License.
// You may obtain a copy of the License at
//
//    http://www.apache.org/licenses/LICENSE-2.0
//
// Unless required by applicable law or agreed to in writing, software
// distributed under the License is distributed on an "AS IS" BASIS,
// WITHOUT WARRANTIES OR CONDITIONS OF ANY KIND, either express or implied.
// See the License for the specific language governing permissions and
// limitations under the License.

#include "wallet.h"
#include <boost/uuid/uuid.hpp>

#include "core/ecc_native.h"
#include "core/block_crypt.h"
#include "utility/logger.h"
#include "utility/helpers.h"
#include "simple_transaction.h"
#include "strings_resources.h"

#include <algorithm>
#include <random>
#include <iomanip>
#include <numeric>

namespace beam::wallet
{
    using namespace std;
    using namespace ECC;

    namespace
    {
        // Check current time with the timestamp of last received block
        // If it is more than 10 minutes, the walelt is considered not in sync
        bool IsValidTimeStamp(Timestamp currentBlockTime_s)
        {
            Timestamp currentTime_s = getTimestamp();
            const Timestamp tolerance_s = 60 * 10; // 10 minutes tolerance.
            currentBlockTime_s += tolerance_s;

            if (currentTime_s > currentBlockTime_s)
            {
                LOG_INFO() << "It seems that last known blockchain tip is not up to date";
                return false;
            }
            return true;
        }

        bool ApplyTransactionParameters(BaseTransaction::Ptr tx, const PackedTxParameters& parameters, bool isInternalSource, bool allowPrivate = false)
        {
            bool txChanged = false;
            SubTxID subTxID = kDefaultSubTxID;
            for (const auto& p : parameters)
            {
                if (p.first == TxParameterID::SubTxIndex)
                {
                    // change subTxID
                    Deserializer d;
                    d.reset(p.second.data(), p.second.size());
                    d& subTxID;
                    continue;
                }

                if (allowPrivate || p.first < TxParameterID::PrivateFirstParam)
                {
                    if (!isInternalSource && !tx->IsTxParameterExternalSettable(p.first, subTxID))
                    {
                        LOG_WARNING() << tx->GetTxID() << "Attempt to set internal tx parameter: " << static_cast<int>(p.first);
                        continue;
                    }
                    txChanged |= tx->SetParameter(p.first, p.second, subTxID);
                }
                else
                {
                    LOG_WARNING() << "Attempt to set private tx parameter";
                }
            }
            return txChanged;
        }
    }

    // @param SBBS address as string
    // Returns whether the address is a valid SBBS address i.e. a point on an ellyptic curve
    bool check_receiver_address(const std::string& addr)
    {
        WalletID walletID;
        return
            walletID.FromHex(addr) &&
            walletID.IsValid();
    }

    const char Wallet::s_szNextEvt[] = "NextUtxoEvent"; // any event, not just UTXO. The name is for historical reasons

    Wallet::Wallet(IWalletDB::Ptr walletDB, TxCompletedAction&& action, UpdateCompletedAction&& updateCompleted)
        : m_WalletDB{ walletDB }
        , m_TxCompletedAction{ move(action) }
        , m_UpdateCompleted{ move(updateCompleted) }
        , m_LastSyncTotal(0)
        , m_OwnedNodesOnline(0)
    {
        assert(walletDB);
        // the only default type of transaction
        RegisterTransactionType(TxType::Simple, make_unique<SimpleTransaction::Creator>(m_WalletDB));
    }

    Wallet::~Wallet()
    {
        CleanupNetwork();
    }

    void Wallet::CleanupNetwork()
    {
        // clear all requests
#define THE_MACRO(type, msgOut, msgIn) \
                while (!m_Pending##type.empty()) \
                    DeleteReq(*m_Pending##type.begin());

        REQUEST_TYPES_All(THE_MACRO)
#undef THE_MACRO

        m_MessageEndpoints.clear();
        m_NodeEndpoint = nullptr;
    }

    // Fly client implementation
    void Wallet::get_Kdf(Key::IKdf::Ptr& pKdf)
    {
        pKdf = m_WalletDB->get_MasterKdf();
    }

    void Wallet::get_OwnerKdf(Key::IPKdf::Ptr& ownerKdf)
    {
        ownerKdf = m_WalletDB->get_OwnerKdf();
    }

    // Implementation of the FlyClient protocol method
    // @id : PeerID - peer id of the node
    // bUp : bool - flag indicating that node is online
    void Wallet::OnOwnedNode(const PeerID& id, bool bUp)
    {
        if (bUp)
        {
            if (!m_OwnedNodesOnline++) // on first connection to the node
                RequestEvents(); // maybe time to refresh UTXOs
        }
        else
        {
            assert(m_OwnedNodesOnline); // check that m_OwnedNodesOnline is positive number
            if (!--m_OwnedNodesOnline)
                AbortEvents();
        }

        for (auto sub : m_subscribers)
        {
            sub->onOwnedNode(id, bUp);
        }
    }

    Block::SystemState::IHistory& Wallet::get_History()
    {
        return m_WalletDB->get_History();
    }

    void Wallet::SetNodeEndpoint(std::shared_ptr<proto::FlyClient::INetwork> nodeEndpoint)
    {
        m_NodeEndpoint = nodeEndpoint;
    }

    void Wallet::AddMessageEndpoint(IWalletMessageEndpoint::Ptr endpoint)
    {
        m_MessageEndpoints.insert(endpoint);
    }

    // Rescan the blockchain for UTXOs
    void Wallet::Rescan()
    {
        // We save all Incoming coins of active transactions and
        // restore them after clearing db. This will save our outgoing & available amounts
        std::vector<Coin> ocoins;
        for (const auto& tx : m_ActiveTransactions)
        {
            const auto& txocoins = m_WalletDB->getCoinsCreatedByTx(tx.first);
            ocoins.insert(ocoins.end(), txocoins.begin(), txocoins.end());
        }

        m_WalletDB->clearCoins();

        // Restore Incoming coins of active transactions
        m_WalletDB->saveCoins(ocoins);

        storage::setVar(*m_WalletDB, s_szNextEvt, 0);
        RequestEvents();
    }

    void Wallet::RegisterTransactionType(TxType type, BaseTransaction::Creator::Ptr creator)
    {
        m_TxCreators[type] = move(creator);
    }

    TxID Wallet::StartTransaction(const TxParameters& parameters)
    {
        auto tx = ConstructTransactionFromParameters(parameters);
        if (!tx)
        {
            throw FailToStartNewTransactionException();
        }
        ProcessTransaction(tx);
        return *parameters.GetTxID();
    }

    void Wallet::ProcessTransaction(wallet::BaseTransaction::Ptr tx)
    {
        MakeTransactionActive(tx);
        UpdateTransaction(tx->GetTxID());
    }

    void Wallet::ResumeTransaction(const TxDescription& tx)
    {
        if (tx.canResume() && m_ActiveTransactions.find(tx.m_txId) == m_ActiveTransactions.end())
        {
            auto t = ConstructTransaction(tx.m_txId, tx.m_txType);
            if (t)
            {
                MakeTransactionActive(t);
                UpdateOnSynced(t);
            }
        }
    }

    void Wallet::ResumeAllTransactions()
    {
        auto txs = m_WalletDB->getTxHistory(TxType::ALL);
        for (auto& tx : txs)
        {
            ResumeTransaction(tx);
        }
    }

    bool Wallet::IsWalletInSync() const
    {
        Block::SystemState::Full state;
        get_tip(state);

        return IsValidTimeStamp(state.m_TimeStamp);
    }

    size_t Wallet::GetUnsafeActiveTransactionsCount() const
    {
        return std::count_if(m_ActiveTransactions.begin(), m_ActiveTransactions.end(), [](const auto& p)
            {
                return !p.second->IsInSafety();
            });
    }

    void Wallet::OnAsyncStarted()
    {
        if (m_AsyncUpdateCounter == 0)
        {
            LOG_DEBUG() << "Async update started!";
        }
        ++m_AsyncUpdateCounter;
    }

    void Wallet::OnAsyncFinished()
    {
        if (--m_AsyncUpdateCounter == 0)
        {
            LOG_DEBUG() << "Async update finished!";
            if (m_UpdateCompleted)
            {
                m_UpdateCompleted();
            }
        }
    }

    void Wallet::on_tx_completed(const TxID& txID)
    {
        // Note: the passed TxID is (most probably) the member of the transaction, 
        // which we, most probably, are going to erase from the map, which can potentially delete it.
        // Make sure we either copy the txID, or prolong the lifetime of the tx.

        BaseTransaction::Ptr pGuard;

        auto it = m_ActiveTransactions.find(txID);
        if (it != m_ActiveTransactions.end())
        {
            pGuard.swap(it->second);
            pGuard->FreeResources();
            m_ActiveTransactions.erase(it);
        }

        if (m_TxCompletedAction)
        {
            m_TxCompletedAction(txID);
        }
    }

    // Implementation of the INegotiatorGateway::confirm_outputs
    // TODO: Not used anywhere, consider removing
    void Wallet::confirm_outputs(const vector<Coin>& coins)
    {
        for (auto& coin : coins)
            getUtxoProof(coin);
    }

    bool Wallet::MyRequestUtxo::operator < (const MyRequestUtxo& x) const
    {
        return m_Msg.m_Utxo < x.m_Msg.m_Utxo;
    }

    bool Wallet::MyRequestKernel::operator < (const MyRequestKernel& x) const
    {
        return m_TxID < x.m_TxID;
    }

    bool Wallet::MyRequestKernel2::operator < (const MyRequestKernel2& x) const
    {
        return m_TxID < x.m_TxID;
    }

    bool Wallet::MyRequestAsset::operator < (const MyRequestAsset& x) const
    {
        return m_TxID < x.m_TxID;
    }

    bool Wallet::MyRequestTransaction::operator < (const MyRequestTransaction& x) const
    {
        return m_TxID < x.m_TxID;
    }

    bool Wallet::MyRequestEvents::operator < (const MyRequestEvents& x) const
    {
        return false;
    }

    void Wallet::RequestHandler::OnComplete(Request& r)
    {
        uint32_t n = get_ParentObj().SyncRemains();

        switch (r.get_Type())
        {
#define THE_MACRO(type, msgOut, msgIn) \
        case Request::Type::type: \
            { \
                MyRequest##type& x = static_cast<MyRequest##type&>(r); \
                get_ParentObj().DeleteReq(x); \
                get_ParentObj().OnRequestComplete(x); \
            } \
            break;

            REQUEST_TYPES_All(THE_MACRO)
#undef THE_MACRO

        default:
            assert(false);
        }

        if (n)
            get_ParentObj().CheckSyncDone();
    }

    // Implementation of the INegotiatorGateway::confirm_kernel
    // @param txID : TxID - transaction id
    // @param kernelID : Merkle::Hash& - kernel id
    // @param subTxID : SubTxID - in case of the complex transaction, there could be sub transactions
    void Wallet::confirm_kernel(const TxID& txID, const Merkle::Hash& kernelID, SubTxID subTxID)
    {
        if (auto it = m_ActiveTransactions.find(txID); it != m_ActiveTransactions.end())
        {
            MyRequestKernel::Ptr pVal(new MyRequestKernel);
            pVal->m_TxID = txID;
            pVal->m_SubTxID = subTxID;
            pVal->m_Msg.m_ID = kernelID;

            if (PostReqUnique(*pVal))
                LOG_INFO() << txID << "[" << subTxID << "]" << " Get proof for kernel: " << pVal->m_Msg.m_ID;
        }
    }

    void Wallet::confirm_asset(const TxID& txID, const Key::Index ownerIdx, const PeerID& ownerID, SubTxID subTxID)
    {
        if (auto it = m_ActiveTransactions.find(txID); it != m_ActiveTransactions.end())
        {
            MyRequestAsset::Ptr pVal(new MyRequestAsset);
            pVal->m_TxID = txID;
            pVal->m_SubTxID = subTxID;
            pVal->m_Msg.m_Owner = ownerID;
            pVal->m_Msg.m_AssetID = Asset::s_InvalidID;

            if (PostReqUnique(*pVal))
                LOG_INFO() << txID << "[" << subTxID << "]" << " Get proof for asset with the owner index: " << ownerIdx;
        }
    }

    void Wallet::confirm_asset(const TxID& txID, Asset::ID assetId, SubTxID subTxID)
    {
        if (auto it = m_ActiveTransactions.find(txID); it != m_ActiveTransactions.end())
        {
            MyRequestAsset::Ptr pVal(new MyRequestAsset);
            pVal->m_TxID = txID;
            pVal->m_SubTxID = subTxID;
            pVal->m_Msg.m_Owner = Zero;
            pVal->m_Msg.m_AssetID = assetId;

            if (PostReqUnique(*pVal))
                LOG_INFO() << txID << "[" << subTxID << "]" << " Get proof for asset with id: " << assetId;
        }
    }

    // Implementation of the INegotiatorGateway::get_kernel
    // @param txID : TxID - transaction id
    // @param kernelID : Merkle::Hash& - kernel id
    // @param subTxID : SubTxID - in case of the complex transaction, there could be sub transactions
    void Wallet::get_kernel(const TxID& txID, const Merkle::Hash& kernelID, SubTxID subTxID)
    {
        if (auto it = m_ActiveTransactions.find(txID); it != m_ActiveTransactions.end())
        {
            MyRequestKernel2::Ptr pVal(new MyRequestKernel2);
            pVal->m_TxID = txID;
            pVal->m_SubTxID = subTxID;
            pVal->m_Msg.m_Fetch = true;
            pVal->m_Msg.m_ID = kernelID;

            if (PostReqUnique(*pVal))
            {
                LOG_INFO() << txID << "[" << subTxID << "]" << " Get details for kernel: " << pVal->m_Msg.m_ID;
            }
        }
    }

    // Implementation of the INegotiatorGateway::get_tip
    bool Wallet::get_tip(Block::SystemState::Full& state) const
    {
        return m_WalletDB->get_History().get_Tip(state);
    }

    // Implementation of the INegotiatorGateway::send_tx_params
    void Wallet::send_tx_params(const WalletID& peerID, const SetTxParameter& msg)
    {
        for (auto& endpoint : m_MessageEndpoints)
        {
            endpoint->Send(peerID, msg);
        }
    }

    // Implementation of the INegotiatorGateway::UpdateOnNextTip
    void Wallet::UpdateOnNextTip(const TxID& txID)
    {
        auto it = m_ActiveTransactions.find(txID);
        if (it != m_ActiveTransactions.end())
        {
            UpdateOnNextTip(it->second);
        }
    }

    void Wallet::OnWalletMessage(const WalletID& myID, const SetTxParameter& msg)
    {
        auto t = GetTransaction(myID, msg);
        if (!t)
        {
            return;
        }

        if (ApplyTransactionParameters(t, msg.m_Parameters, false))
        {
            UpdateTransaction(msg.m_TxID);
        }
    }

    void Wallet::OnRequestComplete(MyRequestTransaction& r)
    {
        LOG_DEBUG() << r.m_TxID << "[" << r.m_SubTxID << "]" << " register status " << static_cast<uint32_t>(r.m_Res.m_Value);

        auto it = m_ActiveTransactions.find(r.m_TxID);
        if (it != m_ActiveTransactions.end())
        {
            it->second->SetParameter(TxParameterID::TransactionRegistered, r.m_Res.m_Value, r.m_SubTxID);
            UpdateTransaction(r.m_TxID);
        }
    }

    bool Wallet::CanCancelTransaction(const TxID& txId) const
    {
        if (auto it = m_ActiveTransactions.find(txId); it != m_ActiveTransactions.end())
        {
            return it->second->CanCancel();
        }
        return false;
    }

    void Wallet::CancelTransaction(const TxID& txId)
    {
        LOG_INFO() << txId << " Canceling tx";

        if (auto it = m_ActiveTransactions.find(txId); it != m_ActiveTransactions.end())
        {
            it->second->Cancel();
        }
        else
        {
            LOG_WARNING() << "Transaction already inactive";
        }
    }

    void Wallet::DeleteTransaction(const TxID& txId)
    {
        LOG_INFO() << "deleting tx " << txId;
        if (auto it = m_ActiveTransactions.find(txId); it == m_ActiveTransactions.end())
        {
            m_WalletDB->deleteTx(txId);
        }
        else
        {
            LOG_WARNING() << "Cannot delete running transaction";
        }
    }

    void Wallet::UpdateTransaction(const TxID& txID)
    {
        auto it = m_ActiveTransactions.find(txID);
        if (it != m_ActiveTransactions.end())
        {
            auto tx = it->second;
            bool bSynced = !SyncRemains() && IsNodeInSync();

            if (bSynced)
            {
                AsyncContextHolder holder(*this);
                tx->Update();
            }
            else
            {
                UpdateOnSynced(tx);
            }
        }
        else
        {
            LOG_DEBUG() << txID << " Unexpected event";
        }
    }

    void Wallet::UpdateOnSynced(BaseTransaction::Ptr tx)
    {
        m_TransactionsToUpdate.insert(tx);
    }

    void Wallet::UpdateOnNextTip(BaseTransaction::Ptr tx)
    {
        m_NextTipTransactionToUpdate.insert(tx);
    }

    void Wallet::OnRequestComplete(MyRequestUtxo& r)
    {
        if (r.m_Res.m_Proofs.empty())
            return; // Right now nothing is concluded from empty proofs

        const auto& proof = r.m_Res.m_Proofs.front(); // Currently - no handling for multiple coins for the same commitment.
        // we don't know the real height, but it'll be used for logging only. For standard outputs maturity and height are the same
        ProcessEventUtxo(r.m_CoinID, proof.m_State.m_Maturity, proof.m_State.m_Maturity, true);
    }

    void Wallet::OnRequestComplete(MyRequestKernel& r)
    {
        auto it = m_ActiveTransactions.find(r.m_TxID);
        if (m_ActiveTransactions.end() == it)
        {
            return;
        }
        auto tx = it->second;
        if (!r.m_Res.m_Proof.empty())
        {
            m_WalletDB->get_History().AddStates(&r.m_Res.m_Proof.m_State, 1); // why not?

            if (tx->SetParameter(TxParameterID::KernelProofHeight, r.m_Res.m_Proof.m_State.m_Height, r.m_SubTxID))
            {
                AsyncContextHolder holder(*this);
                tx->Update();
            }
        }
        else
        {
            Block::SystemState::Full sTip;
            get_tip(sTip);
            tx->SetParameter(TxParameterID::KernelUnconfirmedHeight, sTip.m_Height, r.m_SubTxID);
            UpdateOnNextTip(tx);
        }
    }

    void Wallet::OnRequestComplete(MyRequestAsset& req)
    {
        const auto it = m_ActiveTransactions.find(req.m_TxID);
        if (m_ActiveTransactions.end() == it)
        {
            return;
        }

        Block::SystemState::Full sTip;
        get_tip(sTip);
        auto tx = it->second;

        if (!req.m_Res.m_Proof.empty())
        {
            const auto& info = req.m_Res.m_Info;
            m_WalletDB->saveAsset(info);

            // TODO:ASSETS may be store full asset info (except issued amount?)
            if (tx->SetParameter(TxParameterID::AssetConfirmedHeight, info.m_LockHeight, req.m_SubTxID) &&
                tx->SetParameter(TxParameterID::AssetFullInfo, info, req.m_SubTxID) &&
                tx->SetParameter(TxParameterID::AssetUnconfirmedHeight, Height(0), req.m_SubTxID))
            {
                // TODO::ASSETS MAY BE (but may be not) print this stuff inside transaction
                Key::Index aidx = 0;
                tx->GetParameter(TxParameterID::AssetOwnerIdx, aidx);
                if (aidx)
                {
<<<<<<< HEAD
                    LOG_INFO() << req.m_TxID << "[" << req.m_SubTxID << "]" << " Received proof for Asset with the owner index ";
                    LOG_INFO() << req.m_TxID << "[" << req.m_SubTxID << "]" << " Asset owner index: "  << aidx;
                }
                else
                {
                    LOG_INFO() << req.m_TxID << "[" << req.m_SubTxID << "]" << " Received proof for Asset with ID " << info.m_ID;
                }

                LOG_INFO() << req.m_TxID << "[" << req.m_SubTxID << "]" << " Asset ID: "           << info.m_ID;
                LOG_INFO() << req.m_TxID << "[" << req.m_SubTxID << "]" << " Issued amount: "      << PrintableAmount(AmountBig::get_Lo(info.m_Value), false, kAmountASSET, kAmountAGROTH);
                LOG_INFO() << req.m_TxID << "[" << req.m_SubTxID << "]" << " Metadata size: "      << info.m_Metadata.size() << " bytes";
                LOG_INFO() << req.m_TxID << "[" << req.m_SubTxID << "]" << " Lock Height: "        << info.m_LockHeight;

                if (tx->GetType() == TxType::AssetReg)
                {
                    LOG_INFO() << req.m_TxID << "[" << req.m_SubTxID << "]"
                               << " Please remember your asset's Owner Index & Asset ID. You wont be able to control/send/receive your asset without this info";
=======
                    // TODO::ASSETS print this stuff inside transaction
                    auto oidx = tx->GetMandatoryParameter<Key::Index>(TxParameterID::AssetOwnerIdx);
                    LOG_INFO() << req.m_TxID << "[" << req.m_SubTxID << "]" << " Received proof for Asset with the owner index " << oidx;
                    LOG_INFO() << req.m_TxID << "[" << req.m_SubTxID << "]" << " Asset owner index: "  << oidx;
                    LOG_INFO() << req.m_TxID << "[" << req.m_SubTxID << "]" << " Asset ID: "           << info.m_ID;
                    LOG_INFO() << req.m_TxID << "[" << req.m_SubTxID << "]" << " Issued amount: "      << PrintableAmount(AmountBig::get_Lo(info.m_Value), false, kAmountASSET, kAmountAGROTH);
                    LOG_INFO() << req.m_TxID << "[" << req.m_SubTxID << "]" << " Metadata size: "      << info.m_Metadata.m_Value.size() << " bytes";
                    LOG_INFO() << req.m_TxID << "[" << req.m_SubTxID << "]" << " Lock Height: "        << info.m_LockHeight;

                    if (tx->GetType() == TxType::AssetReg)
                    {
                        LOG_INFO() << req.m_TxID << "[" << req.m_SubTxID << "]"
                                   << " Please remember your asset's Owner Index & Asset ID. You wont be able to control/send/receive your asset without this info";
                    }
>>>>>>> 0a6776e7
                }

                AsyncContextHolder holder(*this);
                tx->Update();
            }
            else
            {
                // should never happen
                assert(!"failed to set AssetID");
                return;
            }
        }
        else
        {
            tx->SetParameter(TxParameterID::AssetConfirmedHeight, Height(0), req.m_SubTxID);
            tx->SetParameter(TxParameterID::AssetFullInfo, Asset::Full(), req.m_SubTxID);
            tx->SetParameter(TxParameterID::AssetUnconfirmedHeight, sTip.m_Height, req.m_SubTxID);
            UpdateOnNextTip(tx);
        }
    }

    void Wallet::OnRequestComplete(MyRequestKernel2& r)
    {
        auto it = m_ActiveTransactions.find(r.m_TxID);
        if (m_ActiveTransactions.end() == it)
        {
            return;
        }
        auto tx = it->second;

        if (r.m_Res.m_Kernel)
        {
            tx->SetParameter(TxParameterID::Kernel, r.m_Res.m_Kernel, r.m_SubTxID);
            tx->SetParameter(TxParameterID::KernelProofHeight, r.m_Res.m_Height, r.m_SubTxID);
        }
        else
        {
            Block::SystemState::Full sTip;
            get_tip(sTip);
            tx->SetParameter(TxParameterID::KernelUnconfirmedHeight, sTip.m_Height, r.m_SubTxID);
        }
    }

    void Wallet::OnRequestComplete(MyRequestBbsMsg& r)
    {
        assert(false);
    }

    void Wallet::RequestEvents()
    {
        if (!m_OwnedNodesOnline)
            return;

        Block::SystemState::Full sTip;
        m_WalletDB->get_History().get_Tip(sTip);

        Height h = GetEventsHeightNext();
        assert(h <= sTip.m_Height + 1);
        if (h > sTip.m_Height)
            return;

        if (!m_PendingEvents.empty())
        {
            if (m_PendingEvents.begin()->m_Msg.m_HeightMin == h)
                return; // already pending
            DeleteReq(*m_PendingEvents.begin());
        }

        MyRequestEvents::Ptr pReq(new MyRequestEvents);
        pReq->m_Msg.m_HeightMin = h;
        PostReqUnique(*pReq);
    }

    void Wallet::AbortEvents()
    {
        if (!m_PendingEvents.empty())
            DeleteReq(*m_PendingEvents.begin());
    }

    void Wallet::OnRequestComplete(MyRequestEvents& r)
    {
        struct MyParser
            :public proto::Event::IGroupParser
        {
            Wallet& m_This;
            MyParser(Wallet& x) :m_This(x) {}

            virtual void OnEvent(proto::Event::Base& evt_) override
            {
                if (proto::Event::Type::Utxo != evt_.get_Type())
                    return;

                proto::Event::Utxo& evt = Cast::Up<proto::Event::Utxo>(evt_);

                // filter-out false positives

                if (!m_This.m_WalletDB->IsRecoveredMatch(evt.m_Cid, evt.m_Commitment))
                    return;

                bool bAdd = 0 != (proto::Event::Flags::Add & evt.m_Flags);
                m_This.ProcessEventUtxo(evt.m_Cid, m_Height, evt.m_Maturity, bAdd);
            }
        } p(*this);
        
        uint32_t nCount = p.Proceed(r.m_Res.m_Events);

        if (nCount < proto::Event::s_Max)
        {
            Block::SystemState::Full sTip;
            m_WalletDB->get_History().get_Tip(sTip);

            SetEventsHeight(sTip.m_Height);
        }
        else
        {
            SetEventsHeight(p.m_Height);
            RequestEvents(); // maybe more events pending
        }
    }

    void Wallet::SetEventsHeight(Height h)
    {
        uintBigFor<Height>::Type var;
        var = h + 1; // we're actually saving the next
        storage::setVar(*m_WalletDB, s_szNextEvt, var);
    }

    Height Wallet::GetEventsHeightNext()
    {
        uintBigFor<Height>::Type var;
        if (!storage::getVar(*m_WalletDB, s_szNextEvt, var))
            return 0;

        Height h;
        var.Export(h);
        return h;
    }

    void Wallet::ProcessEventUtxo(const CoinID& cid, Height h, Height hMaturity, bool bAdd)
    {
        Coin c;
        c.m_ID = cid;

        bool bExists = m_WalletDB->findCoin(c);
        c.m_maturity = hMaturity;

        LOG_INFO() << "CoinID: " << c.m_ID << " Maturity=" << hMaturity << (bAdd ? " Confirmed" : " Spent") << ", Height=" << h;

        if (bAdd)
        {
            std::setmin(c.m_confirmHeight, h); // in case of std utxo proofs - the event height may be bigger than actual utxo height

            // Check if this Coin participates in any active transaction
            // if it does and mark it as outgoing (bug: ux_504)
            for (const auto& [txid, txptr] : m_ActiveTransactions)
            {
                std::vector<Coin::ID> icoins;
                txptr->GetParameter(TxParameterID::InputCoins, icoins);
                if (std::find(icoins.begin(), icoins.end(), c.m_ID) != icoins.end())
                {
                    c.m_status = Coin::Status::Outgoing;
                    c.m_spentTxId = txid;
                    LOG_INFO() << "CoinID: " << c.m_ID << " marked as Outgoing";
                }
            }
        }
        else
        {
            if (!bExists)
                return; // should alert!

            std::setmin(c.m_spentHeight, h); // reported spend height may be bigger than it actuall was (in case of macroblocks)
        }

        m_WalletDB->saveCoin(c);
    }

    void Wallet::OnRolledBack()
    {
        Block::SystemState::Full sTip;
        m_WalletDB->get_History().get_Tip(sTip);

        Block::SystemState::ID id;
        sTip.get_ID(id);
        LOG_INFO() << "Rolled back to " << id;

        m_WalletDB->get_History().DeleteFrom(sTip.m_Height + 1);

        m_WalletDB->rollbackConfirmedUtxo(sTip.m_Height);

        // Rollback active transaction
        for (auto it = m_ActiveTransactions.begin(); m_ActiveTransactions.end() != it; it++)
        {
            const auto& pTx = it->second;

            if (pTx->Rollback(sTip.m_Height))
            {
                UpdateOnSynced(pTx);
            }
        }

        // Rollback inactive (completed or active) transactions if applicable
        auto txs = m_WalletDB->getTxHistory(TxType::ALL); // get list of ALL transactions
        for (auto& tx : txs)
        {
            // For all transactions that are not currently in the 'active' tx list
            if (m_ActiveTransactions.find(tx.m_txId) == m_ActiveTransactions.end())
            {
                // Reconstruct tx with reset parameters and add it to the active list
                auto pTx = ConstructTransaction(tx.m_txId, tx.m_txType);
                if (pTx->Rollback(sTip.m_Height))
                {
                    m_ActiveTransactions.emplace(tx.m_txId, pTx);
                    UpdateOnSynced(pTx);
                }
            }
        }

        Height h = GetEventsHeightNext();
        if (h > sTip.m_Height + 1)
            SetEventsHeight(sTip.m_Height);
    }

    void Wallet::OnNewTip()
    {
        m_WalletDB->ShrinkHistory();

        Block::SystemState::Full sTip;
        get_tip(sTip);
        if (!sTip.m_Height)
            return; //?!

        Block::SystemState::ID id;
        sTip.get_ID(id);
        LOG_INFO() << "Sync up to " << id;

        RequestEvents();

        for (auto& tx : m_NextTipTransactionToUpdate)
        {
            UpdateOnSynced(tx);
        }
        m_NextTipTransactionToUpdate.clear();

        CheckSyncDone();

        ProcessStoredMessages();
    }

    void Wallet::OnTipUnchanged()
    {
        LOG_INFO() << "Tip has not been changed";

        CheckSyncDone();

        ProcessStoredMessages();
    }

    void Wallet::getUtxoProof(const Coin& coin)
    {
        MyRequestUtxo::Ptr pReq(new MyRequestUtxo);
        pReq->m_CoinID = coin.m_ID;

        if (!m_WalletDB->get_CommitmentSafe(pReq->m_Msg.m_Utxo, coin.m_ID))
        {
            LOG_WARNING() << "You cannot get utxo commitment without private key";
            return;
        }

        LOG_DEBUG() << "Get utxo proof: " << pReq->m_Msg.m_Utxo;

        PostReqUnique(*pReq);
    }

    uint32_t Wallet::SyncRemains() const
    {
        size_t val =
#define THE_MACRO(type) m_Pending##type.size() +
            REQUEST_TYPES_Sync(THE_MACRO)
#undef THE_MACRO
            0;

        return static_cast<uint32_t>(val);
    }

    void Wallet::CheckSyncDone()
    {
        report_sync_progress();

        if (SyncRemains())
            return;

        m_LastSyncTotal = 0;

        saveKnownState();
    }

    void Wallet::saveKnownState()
    {
        Block::SystemState::Full sTip;
        get_tip(sTip);

        Block::SystemState::ID id;
        if (sTip.m_Height)
            sTip.get_ID(id);
        else
            ZeroObject(id);

        Block::SystemState::ID currentID;
        m_WalletDB->getSystemStateID(currentID);

        m_WalletDB->setSystemStateID(id);
        LOG_INFO() << "Current state is " << id;
        notifySyncProgress();

        if (!IsValidTimeStamp(sTip.m_TimeStamp))
        {
            // we are not ready to process transactions
            return;
        }
        std::unordered_set<BaseTransaction::Ptr> txSet;
        txSet.swap(m_TransactionsToUpdate);

        if (!txSet.empty())
        {
            AsyncContextHolder async(*this);
            for (auto it = txSet.begin(); txSet.end() != it; it++)
            {
                BaseTransaction::Ptr pTx = *it;
                if (m_ActiveTransactions.find(pTx->GetTxID()) != m_ActiveTransactions.end())
                    pTx->Update();
            }
        }
    }

    void Wallet::notifySyncProgress()
    {
        uint32_t n = SyncRemains();
        for (auto sub : m_subscribers)
        {
            sub->onSyncProgress(m_LastSyncTotal - n, m_LastSyncTotal);
        }
    }

    void Wallet::report_sync_progress()
    {
        if (!m_LastSyncTotal)
            return;

        uint32_t nDone = m_LastSyncTotal - SyncRemains();
        assert(nDone <= m_LastSyncTotal);
        int p = static_cast<int>((nDone * 100) / m_LastSyncTotal);
        LOG_INFO() << "Synchronizing with node: " << p << "% (" << nDone << "/" << m_LastSyncTotal << ")";

        notifySyncProgress();
    }

    void Wallet::SendTransactionToNode(const TxID& txId, Transaction::Ptr data, SubTxID subTxID)
    {
        LOG_DEBUG() << txId << "[" << subTxID << "]" << " sending tx for registration";

#ifndef NDEBUG
        TxBase::Context::Params pars;
        TxBase::Context ctx(pars);
        ctx.m_Height.m_Min = m_WalletDB->getCurrentHeight();
        assert(data->IsValid(ctx));
#endif // NDEBUG

        MyRequestTransaction::Ptr pReq(new MyRequestTransaction);
        pReq->m_TxID = txId;
        pReq->m_SubTxID = subTxID;
        pReq->m_Msg.m_Transaction = std::move(data);

        PostReqUnique(*pReq);
    }

    void Wallet::register_tx(const TxID& txId, Transaction::Ptr data, SubTxID subTxID)
    {
        SendTransactionToNode(txId, data, subTxID);
    }

    void Wallet::Subscribe(IWalletObserver* observer)
    {
        assert(std::find(m_subscribers.begin(), m_subscribers.end(), observer) == m_subscribers.end());

        m_subscribers.push_back(observer);

        m_WalletDB->Subscribe(observer);
    }

    void Wallet::Unsubscribe(IWalletObserver* observer)
    {
        auto it = std::find(m_subscribers.begin(), m_subscribers.end(), observer);

        assert(it != m_subscribers.end());

        m_subscribers.erase(it);

        m_WalletDB->Unsubscribe(observer);
    }

    BaseTransaction::Ptr Wallet::GetTransaction(const WalletID& myID, const SetTxParameter& msg)
    {
        auto it = m_ActiveTransactions.find(msg.m_TxID);
        if (it != m_ActiveTransactions.end())
        {
            if (it->second->GetType() != msg.m_Type)
            {
                LOG_WARNING() << msg.m_TxID << " Parameters for invalid tx type";
            }
            if (WalletID peerID; it->second->GetParameter(TxParameterID::PeerID, peerID) && peerID != msg.m_From)
            {
                // if we already have PeerID, we should ignore messages from others
                return BaseTransaction::Ptr();
            }
            else
            {
                it->second->SetParameter(TxParameterID::PeerID, msg.m_From, false);
            }
            return it->second;
        }

        TxType type = TxType::Simple;
        if (storage::getTxParameter(*m_WalletDB, msg.m_TxID, TxParameterID::TransactionType, type))
        {
            // we return only active transactions
            return BaseTransaction::Ptr();
        }

        if (msg.m_Type == TxType::AtomicSwap)
        {
            // we don't create swap from SBBS message
            return BaseTransaction::Ptr();
        }

        bool isSender = false;
        if (!msg.GetParameter(TxParameterID::IsSender, isSender) || isSender == true)
        {
            return BaseTransaction::Ptr();
        }

        auto t = ConstructTransactionFromParameters(msg);
        if (t)
        {
            t->SetParameter(TxParameterID::TransactionType, msg.m_Type, false);
            t->SetParameter(TxParameterID::CreateTime, getTimestamp(), false);
            t->SetParameter(TxParameterID::MyID, myID, false);
            t->SetParameter(TxParameterID::PeerID, msg.m_From, false);
            t->SetParameter(TxParameterID::IsInitiator, false, false);
            t->SetParameter(TxParameterID::Status, TxStatus::Pending, true);

            auto address = m_WalletDB->getAddress(myID);
            if (address.is_initialized())
            {
                ByteBuffer message(address->m_label.begin(), address->m_label.end());
                t->SetParameter(TxParameterID::Message, message);
            }

            MakeTransactionActive(t);
        }
        return t;
    }

    BaseTransaction::Ptr Wallet::ConstructTransaction(const TxID& id, TxType type)
    {
        auto it = m_TxCreators.find(type);
        if (it == m_TxCreators.end())
        {
            LOG_WARNING() << id << " Unsupported type of transaction: " << static_cast<int>(type);
            return wallet::BaseTransaction::Ptr();
        }

        return it->second->Create(*this, m_WalletDB, id);
    }

    BaseTransaction::Ptr Wallet::ConstructTransactionFromParameters(const SetTxParameter& msg)
    {
        auto it = m_TxCreators.find(msg.m_Type);
        if (it == m_TxCreators.end())
        {
            LOG_WARNING() << msg.m_TxID << " Unsupported type of transaction: " << static_cast<int>(msg.m_Type);
            return wallet::BaseTransaction::Ptr();
        }

        return it->second->Create(*this, m_WalletDB, msg.m_TxID);
    }

    BaseTransaction::Ptr Wallet::ConstructTransactionFromParameters(const TxParameters& parameters)
    {
        auto type = parameters.GetParameter<TxType>(TxParameterID::TransactionType);
        if (!type)
        {
            return BaseTransaction::Ptr();
        }

        auto it = m_TxCreators.find(*type);
        if (it == m_TxCreators.end())
        {
            LOG_ERROR() << *parameters.GetTxID() << " Unsupported type of transaction: " << static_cast<int>(*type);
            return BaseTransaction::Ptr();
        }

        auto completedParameters = it->second->CheckAndCompleteParameters(parameters);

        if (auto peerID = parameters.GetParameter(TxParameterID::PeerSecureWalletID); peerID)
        {
            auto myID = parameters.GetParameter<WalletID>(TxParameterID::MyID);
            if (myID)
            {
                auto address = m_WalletDB->getAddress(*myID);
                if (address)
                {
                    completedParameters.SetParameter(TxParameterID::MySecureWalletID, address->m_Identity);
                }
            }
        }

        auto newTx = it->second->Create(*this, m_WalletDB, *parameters.GetTxID());
        ApplyTransactionParameters(newTx, completedParameters.Pack(), true);
        return newTx;
    }

    void Wallet::MakeTransactionActive(BaseTransaction::Ptr tx)
    {
        m_ActiveTransactions.emplace(tx->GetTxID(), tx);
    }

    void Wallet::ProcessStoredMessages()
    {
        if (m_MessageEndpoints.empty() || m_StoredMessagesProcessed)
        {
            return;
        }
        auto messages = m_WalletDB->getWalletMessages();
        for (auto& message : messages)
        {
            for (auto& endpoint : m_MessageEndpoints)
            {
                endpoint->SendRawMessage(message.m_PeerID, message.m_Message);
            }
            m_WalletDB->deleteWalletMessage(message.m_ID);
        }
        m_StoredMessagesProcessed = true;
    }

    bool Wallet::IsNodeInSync() const
    {
        if (m_NodeEndpoint)
        {
            Block::SystemState::Full sTip;
            get_tip(sTip);
            return IsValidTimeStamp(sTip.m_TimeStamp);
        }
        return true; // to allow made air-gapped transactions
    }
}<|MERGE_RESOLUTION|>--- conflicted
+++ resolved
@@ -617,25 +617,6 @@
                 tx->GetParameter(TxParameterID::AssetOwnerIdx, aidx);
                 if (aidx)
                 {
-<<<<<<< HEAD
-                    LOG_INFO() << req.m_TxID << "[" << req.m_SubTxID << "]" << " Received proof for Asset with the owner index ";
-                    LOG_INFO() << req.m_TxID << "[" << req.m_SubTxID << "]" << " Asset owner index: "  << aidx;
-                }
-                else
-                {
-                    LOG_INFO() << req.m_TxID << "[" << req.m_SubTxID << "]" << " Received proof for Asset with ID " << info.m_ID;
-                }
-
-                LOG_INFO() << req.m_TxID << "[" << req.m_SubTxID << "]" << " Asset ID: "           << info.m_ID;
-                LOG_INFO() << req.m_TxID << "[" << req.m_SubTxID << "]" << " Issued amount: "      << PrintableAmount(AmountBig::get_Lo(info.m_Value), false, kAmountASSET, kAmountAGROTH);
-                LOG_INFO() << req.m_TxID << "[" << req.m_SubTxID << "]" << " Metadata size: "      << info.m_Metadata.size() << " bytes";
-                LOG_INFO() << req.m_TxID << "[" << req.m_SubTxID << "]" << " Lock Height: "        << info.m_LockHeight;
-
-                if (tx->GetType() == TxType::AssetReg)
-                {
-                    LOG_INFO() << req.m_TxID << "[" << req.m_SubTxID << "]"
-                               << " Please remember your asset's Owner Index & Asset ID. You wont be able to control/send/receive your asset without this info";
-=======
                     // TODO::ASSETS print this stuff inside transaction
                     auto oidx = tx->GetMandatoryParameter<Key::Index>(TxParameterID::AssetOwnerIdx);
                     LOG_INFO() << req.m_TxID << "[" << req.m_SubTxID << "]" << " Received proof for Asset with the owner index " << oidx;
@@ -645,12 +626,15 @@
                     LOG_INFO() << req.m_TxID << "[" << req.m_SubTxID << "]" << " Metadata size: "      << info.m_Metadata.m_Value.size() << " bytes";
                     LOG_INFO() << req.m_TxID << "[" << req.m_SubTxID << "]" << " Lock Height: "        << info.m_LockHeight;
 
-                    if (tx->GetType() == TxType::AssetReg)
-                    {
-                        LOG_INFO() << req.m_TxID << "[" << req.m_SubTxID << "]"
-                                   << " Please remember your asset's Owner Index & Asset ID. You wont be able to control/send/receive your asset without this info";
-                    }
->>>>>>> 0a6776e7
+                LOG_INFO() << req.m_TxID << "[" << req.m_SubTxID << "]" << " Asset ID: "           << info.m_ID;
+                LOG_INFO() << req.m_TxID << "[" << req.m_SubTxID << "]" << " Issued amount: "      << PrintableAmount(AmountBig::get_Lo(info.m_Value), false, kAmountASSET, kAmountAGROTH);
+                LOG_INFO() << req.m_TxID << "[" << req.m_SubTxID << "]" << " Metadata size: "      << info.m_Metadata.size() << " bytes";
+                LOG_INFO() << req.m_TxID << "[" << req.m_SubTxID << "]" << " Lock Height: "        << info.m_LockHeight;
+
+                if (tx->GetType() == TxType::AssetReg)
+                {
+                    LOG_INFO() << req.m_TxID << "[" << req.m_SubTxID << "]"
+                               << " Please remember your asset's Owner Index & Asset ID. You wont be able to control/send/receive your asset without this info";
                 }
 
                 AsyncContextHolder holder(*this);
