// Copyright 2018 The Beam Team
//
// Licensed under the Apache License, Version 2.0 (the "License");
// you may not use this file except in compliance with the License.
// You may obtain a copy of the License at
//
//    http://www.apache.org/licenses/LICENSE-2.0
//
// Unless required by applicable law or agreed to in writing, software
// distributed under the License is distributed on an "AS IS" BASIS,
// WITHOUT WARRANTIES OR CONDITIONS OF ANY KIND, either express or implied.
// See the License for the specific language governing permissions and
// limitations under the License.

#include "wallet.h"
#include <boost/uuid/uuid.hpp>

#include "core/ecc_native.h"
#include "core/block_crypt.h"
#include "core/shielded.h"
#include "utility/logger.h"
#include "utility/helpers.h"
#include "simple_transaction.h"
#include "strings_resources.h"
#include "assets_utils.h"

#include <algorithm>
#include <random>
#include <iomanip>
#include <numeric>

namespace beam::wallet
{
    using namespace std;
    using namespace ECC;

    namespace
    {
        bool ApplyTransactionParameters(BaseTransaction::Ptr tx, const PackedTxParameters& parameters, bool isInternalSource)
        {
            bool txChanged = false;
            SubTxID subTxID = kDefaultSubTxID;
            for (const auto& p : parameters)
            {
                if (p.first == TxParameterID::SubTxIndex)
                {
                    // change subTxID
                    Deserializer d;
                    d.reset(p.second.data(), p.second.size());
                    d& subTxID;
                    continue;
                }

                if (!isInternalSource && !tx->IsTxParameterExternalSettable(p.first, subTxID))
                {
                    LOG_WARNING() << tx->GetTxID() << "Attempt to set internal tx parameter: " << static_cast<int>(p.first);
                    continue;
                }

                txChanged |= tx->GetWalletDB()->setTxParameter(tx->GetTxID(), subTxID, p.first, p.second, true, isInternalSource);
            }
            return txChanged;
        }

        Timestamp RestoreCreationTime(const Block::SystemState::Full& tip, Height confirmHeight)
        {
            Timestamp ts = tip.m_TimeStamp;
            if (tip.m_Height > confirmHeight)
            {
                auto delta = (tip.m_Height - confirmHeight);
                ts -= delta * Rules::get().DA.Target_s;
            }
            else if (tip.m_Height < confirmHeight)
            {
                auto delta = confirmHeight - tip.m_Height;
                ts += delta * Rules::get().DA.Target_s;
            }
            return ts;
        }
    }

    // @param SBBS address as string
    // Returns whether the address is a valid SBBS address i.e. a point on an ellyptic curve
    bool CheckReceiverAddress(const std::string& addr)
    {
        WalletID walletID;
        return
            walletID.FromHex(addr) &&
            walletID.IsValid();
    }

    void TestSenderAddress(const TxParameters& parameters, IWalletDB::Ptr walletDB)
    {
        const auto& myID = parameters.GetParameter<WalletID>(TxParameterID::MyID);
        if (!myID)
        {
            throw InvalidTransactionParametersException("No MyID");
        }

        auto senderAddr = walletDB->getAddress(*myID);
        if (!senderAddr || !senderAddr->isOwn() || senderAddr->isExpired())
        {
            throw SenderInvalidAddressException();
        }
    }

    TxParameters ProcessReceiverAddress(const TxParameters& parameters, IWalletDB::Ptr walletDB, bool isMandatory)
    {
        const auto& peerID = parameters.GetParameter<WalletID>(TxParameterID::PeerID);
        if (!peerID)
        {
            if (isMandatory)
                throw InvalidTransactionParametersException("No PeerID");

            return parameters;
        }

        auto receiverAddr = walletDB->getAddress(*peerID);
        if (receiverAddr)
        {
            if (receiverAddr->isOwn() && receiverAddr->isExpired())
            {
                LOG_ERROR() << "Can't send to the expired address.";
                throw ReceiverAddressExpiredException();
            }

            // update address comment if changed
            if (auto message = parameters.GetParameter(TxParameterID::Message); message)
            {
                auto messageStr = std::string(message->begin(), message->end());
                if (messageStr != receiverAddr->m_label)
                {
                    receiverAddr->m_label = messageStr;
                    walletDB->saveAddress(*receiverAddr);
                }
            }
            
            TxParameters temp{ parameters };
            temp.SetParameter(TxParameterID::IsSelfTx, receiverAddr->isOwn());
            return temp;
        }
        else
        {
            WalletAddress address;
            address.m_walletID = *peerID;
            address.m_createTime = getTimestamp();
            if (auto message = parameters.GetParameter(TxParameterID::Message); message)
            {
                address.m_label = std::string(message->begin(), message->end());
            }
            if (auto identity = parameters.GetParameter<PeerID>(TxParameterID::PeerWalletIdentity); identity)
            {
                address.m_Identity = *identity;
            }
            
            walletDB->saveAddress(address);
        }
        return parameters;
    }

    const char Wallet::s_szNextEvt[] = "NextUtxoEvent"; // any event, not just UTXO. The name is for historical reasons

    Wallet::Wallet(IWalletDB::Ptr walletDB, TxCompletedAction&& action, UpdateCompletedAction&& updateCompleted)
        : m_WalletDB{ walletDB }
        , m_TxCompletedAction{ move(action) }
        , m_UpdateCompleted{ move(updateCompleted) }
        , m_LastSyncTotal(0)
        , m_OwnedNodesOnline(0)
    {
        assert(walletDB);
        // the only default type of transaction
        RegisterTransactionType(TxType::Simple, make_unique<SimpleTransaction::Creator>(m_WalletDB));
    }

    Wallet::~Wallet()
    {
        CleanupNetwork();
    }

    void Wallet::CleanupNetwork()
    {
        // clear all requests
#define THE_MACRO(type, msgOut, msgIn) \
                while (!m_Pending##type.empty()) \
                    DeleteReq(*m_Pending##type.begin());

        REQUEST_TYPES_All(THE_MACRO)
#undef THE_MACRO

        m_MessageEndpoints.clear();
        m_NodeEndpoint = nullptr;
    }

    // Fly client implementation
    void Wallet::get_Kdf(Key::IKdf::Ptr& pKdf)
    {
        pKdf = m_WalletDB->get_MasterKdf();
    }

    void Wallet::get_OwnerKdf(Key::IPKdf::Ptr& ownerKdf)
    {
        ownerKdf = m_WalletDB->get_OwnerKdf();
    }

    // Implementation of the FlyClient protocol method
    // @id : PeerID - peer id of the node
    // bUp : bool - flag indicating that node is online
    void Wallet::OnOwnedNode(const PeerID& id, bool bUp)
    {
        if (bUp)
        {
            if (!m_OwnedNodesOnline++) // on first connection to the node
                RequestEvents(); // maybe time to refresh UTXOs
        }
        else
        {
            assert(m_OwnedNodesOnline); // check that m_OwnedNodesOnline is positive number
            if (!--m_OwnedNodesOnline)
                AbortEvents();
        }

        for (const auto sub : m_subscribers)
        {
            sub->onOwnedNode(id, bUp);
        }
    }

    Block::SystemState::IHistory& Wallet::get_History()
    {
        return m_WalletDB->get_History();
    }

    void Wallet::SetNodeEndpoint(std::shared_ptr<proto::FlyClient::INetwork> nodeEndpoint)
    {
        m_NodeEndpoint = std::move(nodeEndpoint);
    }

    void Wallet::AddMessageEndpoint(IWalletMessageEndpoint::Ptr endpoint)
    {
        m_MessageEndpoints.insert(endpoint);
    }

    // Rescan the blockchain for UTXOs and shielded coins
    void Wallet::Rescan()
    {
        AbortEvents();

        // We save all Incoming coins of active transactions and
        // restore them after clearing db. This will save our outgoing & available amounts
        std::vector<Coin> ocoins;
        // do the same thing with shielded coins which are in progress
        std::vector<ShieldedCoin> shieldedCoins;
        for (const auto& tx : m_ActiveTransactions)
        {
            const auto& txocoins = m_WalletDB->getCoinsCreatedByTx(tx.first);
            ocoins.insert(ocoins.end(), txocoins.begin(), txocoins.end());
            auto shieldedCoin = m_WalletDB->getShieldedCoin(tx.first);

            // save newly created coins only to be able to accomplish the transaction,
            // all the others should be able to be restored from blockchain
            if (shieldedCoin && shieldedCoin->m_createTxId && *shieldedCoin->m_createTxId == tx.first)
            {
                shieldedCoins.push_back(*shieldedCoin);
            }
        }

        m_WalletDB->clearCoins();
        m_WalletDB->clearShieldedCoins();

        // Restore Incoming coins of active transactions
        m_WalletDB->saveCoins(ocoins);
        // Restore shielded coins
        for (const auto& sc : shieldedCoins)
        {
            m_WalletDB->saveShieldedCoin(sc);
        }

        storage::setVar(*m_WalletDB, s_szNextEvt, 0);
        RequestEvents();
    }

    void Wallet::RegisterTransactionType(TxType type, BaseTransaction::Creator::Ptr creator)
    {
        m_TxCreators[type] = move(creator);
    }

    TxID Wallet::StartTransaction(const TxParameters& parameters)
    {
        auto tx = ConstructTransactionFromParameters(parameters);
        if (!tx)
        {
            throw FailToStartNewTransactionException();
        }
        ProcessTransaction(tx);
        return *parameters.GetTxID();
    }

    void Wallet::ProcessTransaction(wallet::BaseTransaction::Ptr tx)
    {
        MakeTransactionActive(tx);
        UpdateTransaction(tx->GetTxID());
    }

    void Wallet::ResumeTransaction(const TxDescription& tx)
    {
        if (tx.canResume() && m_ActiveTransactions.find(tx.m_txId) == m_ActiveTransactions.end())
        {
            auto t = ConstructTransaction(tx.m_txId, tx.m_txType);
            if (t)
            {
                MakeTransactionActive(t);
                UpdateOnSynced(t);
            }
        }
    }

    void Wallet::VisitActiveTransaction(const TxVisitor& visitor)
    {
        for(const auto& it: m_ActiveTransactions)
        {
            visitor(it.first, it.second);
        }
    }

    void Wallet::ResumeAllTransactions()
    {
        auto txs = m_WalletDB->getTxHistory(TxType::ALL);
        for (auto& tx : txs)
        {
            ResumeTransaction(tx);
        }
    }

    bool Wallet::IsWalletInSync() const
    {
        Block::SystemState::Full state;
        get_tip(state);

        return IsValidTimeStamp(state.m_TimeStamp);
    }

    size_t Wallet::GetUnsafeActiveTransactionsCount() const
    {
        return std::count_if(m_ActiveTransactions.begin(), m_ActiveTransactions.end(), [](const auto& p)
            {
                return p.second && !p.second->IsInSafety();
            });
    }

    void Wallet::OnAsyncStarted()
    {
        if (m_AsyncUpdateCounter == 0)
        {
            LOG_VERBOSE() << "Async update started!";
        }
        ++m_AsyncUpdateCounter;
    }

    void Wallet::OnAsyncFinished()
    {
        if (--m_AsyncUpdateCounter == 0)
        {
            LOG_VERBOSE() << "Async update finished!";
            if (m_UpdateCompleted)
            {
                m_UpdateCompleted();
            }
        }
    }

    void Wallet::on_tx_completed(const TxID& txID)
    {
        // Note: the passed TxID is (most probably) the member of the transaction, 
        // which we, most probably, are going to erase from the map, which can potentially delete it.
        // Make sure we either copy the txID, or prolong the lifetime of the tx.

        BaseTransaction::Ptr pGuard;

        auto it = m_ActiveTransactions.find(txID);
        if (it != m_ActiveTransactions.end())
        {
            pGuard.swap(it->second);
            m_ActiveTransactions.erase(it);
            m_NextTipTransactionToUpdate.erase(pGuard);
            m_TransactionsToUpdate.erase(pGuard);
            pGuard->FreeResources();
        }

        if (m_TxCompletedAction)
        {
            m_TxCompletedAction(txID);
        }
    }

    void Wallet::on_tx_failed(const TxID& txID)
    {
        on_tx_completed(txID);
    }

    bool Wallet::MyRequestUtxo::operator < (const MyRequestUtxo& x) const
    {
        return m_Msg.m_Utxo < x.m_Msg.m_Utxo;
    }

    bool Wallet::MyRequestKernel::operator < (const MyRequestKernel& x) const
    {
        return m_TxID < x.m_TxID;
    }

    bool Wallet::MyRequestKernel2::operator < (const MyRequestKernel2& x) const
    {
        return m_TxID < x.m_TxID;
    }

    bool Wallet::MyRequestAsset::operator < (const MyRequestAsset& x) const
    {
        return m_TxID < x.m_TxID;
    }

    bool Wallet::MyRequestTransaction::operator < (const MyRequestTransaction& x) const
    {
        return m_TxID < x.m_TxID;
    }

    bool Wallet::MyRequestEvents::operator < (const MyRequestEvents& x) const
    {
        return false;
    }

    bool Wallet::MyRequestProofShieldedOutp::operator < (const MyRequestProofShieldedOutp& x) const
    {
        return m_TxID < x.m_TxID;
    }

    bool Wallet::MyRequestShieldedList::operator < (const MyRequestShieldedList& x) const
    {
        return m_TxID < x.m_TxID;
    }

    bool Wallet::MyRequestStateSummary::operator < (const MyRequestStateSummary& x) const
    {
        return false;
    }

    void Wallet::RequestHandler::OnComplete(Request& r)
    {
        uint32_t n = get_ParentObj().SyncRemains();

        switch (r.get_Type())
        {
#define THE_MACRO(type, msgOut, msgIn) \
        case Request::Type::type: \
            { \
                MyRequest##type& x = static_cast<MyRequest##type&>(r); \
                get_ParentObj().DeleteReq(x); \
                get_ParentObj().OnRequestComplete(x); \
            } \
            break;

            REQUEST_TYPES_All(THE_MACRO)
#undef THE_MACRO

        default:
            assert(false);
        }

        if (n)
            get_ParentObj().CheckSyncDone();
    }

    // Implementation of the INegotiatorGateway::confirm_kernel
    // @param txID : TxID - transaction id
    // @param kernelID : Merkle::Hash& - kernel id
    // @param subTxID : SubTxID - in case of the complex transaction, there could be sub transactions
    void Wallet::confirm_kernel(const TxID& txID, const Merkle::Hash& kernelID, SubTxID subTxID)
    {
        if (auto it = m_ActiveTransactions.find(txID); it != m_ActiveTransactions.end())
        {
            // check if we have already asked for kernel on given height
            Height lastUnconfirmedHeight = 0;
            if (it->second->GetParameter(TxParameterID::KernelUnconfirmedHeight, lastUnconfirmedHeight, subTxID) && lastUnconfirmedHeight > 0)
            {
                Block::SystemState::Full state;
                if (!get_tip(state) || state.m_Height == lastUnconfirmedHeight)
                {
                    UpdateOnNextTip(it->second);
                    return;
                }
            }

            MyRequestKernel::Ptr pVal(new MyRequestKernel);
            pVal->m_TxID = txID;
            pVal->m_SubTxID = subTxID;
            pVal->m_Msg.m_ID = kernelID;

            if (PostReqUnique(*pVal))
                LOG_INFO() << txID << "[" << subTxID << "]" << " Get proof for kernel: " << pVal->m_Msg.m_ID;
        }
    }

    void Wallet::confirm_asset(const TxID& txID, const PeerID& ownerID, SubTxID subTxID)
    {
        if (auto it = m_ActiveTransactions.find(txID); it != m_ActiveTransactions.end())
        {
            MyRequestAsset::Ptr pVal(new MyRequestAsset);
            pVal->m_TxID = txID;
            pVal->m_SubTxID = subTxID;
            pVal->m_Msg.m_Owner = ownerID;
            pVal->m_Msg.m_AssetID = Asset::s_InvalidID;

            if (PostReqUnique(*pVal))
                LOG_INFO() << txID << "[" << subTxID << "]" << " Get proof for asset with the owner ID: " << ownerID;
        }
    }

    void Wallet::confirm_asset(const TxID& txID, Asset::ID assetId, SubTxID subTxID)
    {
        if (auto it = m_ActiveTransactions.find(txID); it != m_ActiveTransactions.end())
        {
            MyRequestAsset::Ptr pVal(new MyRequestAsset);
            pVal->m_TxID = txID;
            pVal->m_SubTxID = subTxID;
            pVal->m_Msg.m_Owner = Asset::s_InvalidOwnerID;
            pVal->m_Msg.m_AssetID = assetId;

            if (PostReqUnique(*pVal))
                LOG_INFO() << txID << "[" << subTxID << "]" << " Get proof for asset with id: " << assetId;
        }
    }

    // Implementation of the INegotiatorGateway::get_kernel
    // @param txID : TxID - transaction id
    // @param kernelID : Merkle::Hash& - kernel id
    // @param subTxID : SubTxID - in case of the complex transaction, there could be sub transactions
    void Wallet::get_kernel(const TxID& txID, const Merkle::Hash& kernelID, SubTxID subTxID)
    {
        if (auto it = m_ActiveTransactions.find(txID); it != m_ActiveTransactions.end())
        {
            MyRequestKernel2::Ptr pVal(new MyRequestKernel2);
            pVal->m_TxID = txID;
            pVal->m_SubTxID = subTxID;
            auto& msg = pVal->m_Msg; // alias
            msg.m_Fetch = true;
            msg.m_ID = kernelID;

            if (PostReqUnique(*pVal))
            {
                LOG_INFO() << txID << "[" << subTxID << "]" << " Get details for kernel: " << msg.m_ID;
            }
        }
    }

    // Implementation of the INegotiatorGateway::get_tip
    bool Wallet::get_tip(Block::SystemState::Full& state) const
    {
        return m_WalletDB->get_History().get_Tip(state);
    }

    // Implementation of the INegotiatorGateway::send_tx_params
    void Wallet::send_tx_params(const WalletID& peerID, const SetTxParameter& msg)
    {
        for (auto& endpoint : m_MessageEndpoints)
        {
            endpoint->Send(peerID, msg);
        }
    }

    // Implementation of the INegotiatorGateway::get_shielded_list
    void Wallet::get_shielded_list(const TxID& txId, TxoID startIndex, uint32_t count, ShieldedListCallback&& callback)
    {
        MyRequestShieldedList::Ptr pVal(new MyRequestShieldedList);
        pVal->m_callback = std::move(callback);
        pVal->m_TxID = txId;

        pVal->m_Msg.m_Id0 = startIndex;
        pVal->m_Msg.m_Count = count;

        if (PostReqUnique(*pVal))
        {
            LOG_INFO() << txId << " Get shielded list, start_index = " << startIndex << ", count = " << count;
        }
    }

    void Wallet::get_proof_shielded_output(const TxID& txId, const ECC::Point& serialPublic, ProofShildedOutputCallback&& callback)
    {
        MyRequestProofShieldedOutp::Ptr pVal(new MyRequestProofShieldedOutp);
        pVal->m_callback = std::move(callback);
        pVal->m_TxID = txId;

        pVal->m_Msg.m_SerialPub = serialPublic;

        if (PostReqUnique(*pVal))
        {
            LOG_INFO() << txId << " Get proof of shielded output.";
        }
    }

    // Implementation of the INegotiatorGateway::UpdateOnNextTip
    void Wallet::UpdateOnNextTip(const TxID& txID)
    {
        auto it = m_ActiveTransactions.find(txID);
        if (it != m_ActiveTransactions.end())
        {
            UpdateOnNextTip(it->second);
        }
    }

    Wallet::VoucherManager::Request* Wallet::VoucherManager::CreateIfNew(const WalletID& trg)
    {
        Request::Target key;
        key.m_Value = trg;
        if (m_setTrg.end() != m_setTrg.find(key))
            return nullptr;

        ECC::Scalar::Native nonce;
        nonce.GenRandomNnz();

        Request* pReq = new Request;
        pReq->m_Target.m_Value = trg;
        m_setTrg.insert(pReq->m_Target);

        pReq->m_OwnAddr.m_Pk.FromSk(nonce);
        pReq->m_OwnAddr.SetChannelFromPk();

        for (auto& p : get_ParentObj().m_MessageEndpoints)
            p->Listen(pReq->m_OwnAddr, nonce);

        return pReq;
    }

    void Wallet::VoucherManager::Delete(Request& r)
    {
        for (auto& p : get_ParentObj().m_MessageEndpoints)
            p->Unlisten(r.m_OwnAddr);

        m_setTrg.erase(Request::Target::Set::s_iterator_to(r.m_Target));
        delete &r;
    }

    void Wallet::VoucherManager::DeleteAll()
    {
        while (!m_setTrg.empty())
            Delete(m_setTrg.begin()->get_ParentObj());
    }

    void Wallet::get_UniqueVoucher(const WalletID& peerID, const TxID&, boost::optional<ShieldedTxo::Voucher>& res)
    {
        auto count = m_WalletDB->getVoucherCount(peerID);
        const size_t VoucherCountThreshold = 5;

        if (count < VoucherCountThreshold)
        {
            VoucherManager::Request* pReq = m_VoucherManager.CreateIfNew(peerID);
            if (pReq)
                RequestVouchersFrom(peerID, pReq->m_OwnAddr, 30);
        }

        if (count > 0)
            res = m_WalletDB->grabVoucher(peerID);
    }

    void Wallet::SendSpecialMsg(const WalletID& peerID, SetTxParameter& msg)
    {
        memset0(&msg.m_TxID.front(), msg.m_TxID.size());
        send_tx_params(peerID, msg);
    }

    void Wallet::RequestVouchersFrom(const WalletID& peerID, const WalletID& myID, uint32_t nCount /* = 1 */)
    {
        SetTxParameter msg;
        msg.m_From = myID;
        msg.m_Type = TxType::VoucherRequest;

        msg.AddParameter((TxParameterID) 0, nCount);

        SendSpecialMsg(peerID, msg);
    }

    void Wallet::OnSpecialMsg(const WalletID& myID, const SetTxParameter& msg)
    {
        switch (msg.m_Type)
        {
        case TxType::VoucherRequest:
            {
                auto pKeyKeeper = m_WalletDB->get_KeyKeeper();
                if (!pKeyKeeper             // We can generate the ticket with OwnerKey, but can't sign it.
                 || !m_OwnedNodesOnline)    // The wallet has no ability to recognoize received shielded coin
                {
                    FailVoucherRequest(msg.m_From, myID);
                    return; 
                }

                uint32_t nCount = 0;
                msg.GetParameter((TxParameterID) 0, nCount);

                if (!nCount)
                {
                    FailVoucherRequest(msg.m_From, myID);
                    return; //?!
                }

                auto address = m_WalletDB->getAddress(myID);
                if (!address.is_initialized() || !address->m_OwnID)
                    return;

                auto res = GenerateVoucherList(pKeyKeeper, address->m_OwnID, nCount);

                SetTxParameter msgOut;
                msgOut.m_Type = TxType::VoucherResponse;
                msgOut.m_From = myID;
                msgOut.AddParameter(TxParameterID::ShieldedVoucherList, std::move(res));

                SendSpecialMsg(msg.m_From, msgOut);

            }
            break;

        case TxType::VoucherResponse:
            {
                std::vector<ShieldedTxo::Voucher> res;
                msg.GetParameter(TxParameterID::ShieldedVoucherList, res);
                if (res.empty())
                {
                    LOG_WARNING() << "Received an empty voucher list";
                    FailTxWaitingForVouchers(msg.m_From);
                    return;
                }

                auto address = m_WalletDB->getAddress(msg.m_From);
                if (!address.is_initialized())
                {
                    LOG_WARNING() << "Received vouchers for unknown address";
                    FailTxWaitingForVouchers(msg.m_From);
                    return;
                }

                if (!IsValidVoucherList(res, address->m_Identity))
                {
                    LOG_WARNING() << "Invalid voucher list received";
                    FailTxWaitingForVouchers(msg.m_From);
                    return;
                }

                OnVouchersFrom(*address, myID, std::move(res));

            }
            break;

        default: // suppress watning
            break;
        }
    }

    std::vector<BaseTransaction::Ptr> Wallet::FindTxWaitingForVouchers(const WalletID& peerID) const
    {
        std::vector<BaseTransaction::Ptr> res;
        for (auto p : m_ActiveTransactions)
        {
            ShieldedTxo::Voucher voucher;
            const auto& tx = p.second;
            if (tx->GetType() == TxType::PushTransaction
                && tx->GetMandatoryParameter<WalletID>(TxParameterID::PeerID) == peerID
                && !tx->GetParameter<ShieldedTxo::Voucher>(TxParameterID::Voucher, voucher))
            {
                res.push_back(tx);
            }
        }
        return res;
    }

    void Wallet::FailTxWaitingForVouchers(const WalletID& peerID)
    {
        auto transactions = FindTxWaitingForVouchers(peerID);
        for (auto tx : transactions)
        {
            tx->SetParameter(TxParameterID::FailureReason, TxFailureReason::CannotGetVouchers);
            UpdateTransaction(tx);
        }
    }

    void Wallet::FailVoucherRequest(const WalletID& peerID, const WalletID& myID)
    {
        SetTxParameter msgOut;
        msgOut.m_Type = TxType::VoucherResponse;
        msgOut.m_From = myID;
        msgOut.AddParameter(TxParameterID::FailureReason, TxFailureReason::CannotGetVouchers);

        SendSpecialMsg(peerID, msgOut);
    }

    void Wallet::OnVouchersFrom(const WalletAddress& addr, const WalletID& ownAddr, std::vector<ShieldedTxo::Voucher>&& res)
    {
        VoucherManager::Request::Target key;
        key.m_Value = addr.m_walletID;

        VoucherManager::Request::Target::Set::iterator it = m_VoucherManager.m_setTrg.find(key);
        if (m_VoucherManager.m_setTrg.end() == it)
            return;
        VoucherManager::Request& r = it->get_ParentObj();

        if (r.m_OwnAddr != ownAddr)
            return;

        m_VoucherManager.Delete(r);

        for (const auto& v : res)
            m_WalletDB->saveVoucher(v, addr.m_walletID);

        auto transactions = FindTxWaitingForVouchers(addr.m_walletID);
        for (auto tx : transactions)
        {
            UpdateTransaction(tx);
        }
    }

    void Wallet::OnWalletMessage(const WalletID& myID, const SetTxParameter& msg)
    {
        if (memis0(&msg.m_TxID.front(), msg.m_TxID.size()))
        {
            // special command/request
            try
            {
                OnSpecialMsg(myID, msg);
            }
            catch (const std::exception& exc)
            {
                LOG_WARNING() << "Special msg failed: " << exc.what();
            }
        }
        else {
            OnTransactionMsg(myID, msg);
        }
    }

    void Wallet::OnRequestComplete(MyRequestTransaction& r)
    {
        LOG_DEBUG() << r.m_TxID << "[" << r.m_SubTxID << "]" << " register status " << static_cast<uint32_t>(r.m_Res.m_Value);

        auto it = m_ActiveTransactions.find(r.m_TxID);
        if (it != m_ActiveTransactions.end())
        {
            it->second->SetParameter(TxParameterID::TransactionRegistered, r.m_Res.m_Value, r.m_SubTxID);
            it->second->SetParameter(TxParameterID::TransactionRegisteredInternal, r.m_Res.m_Value, r.m_SubTxID);
            UpdateTransaction(r.m_TxID);
        }
    }

    bool Wallet::CanCancelTransaction(const TxID& txId) const
    {
        if (auto it = m_ActiveTransactions.find(txId); it != m_ActiveTransactions.end())
        {
            return it->second->CanCancel();
        }
        return false;
    }

    void Wallet::CancelTransaction(const TxID& txId)
    {
        LOG_INFO() << txId << " Canceling tx";

        if (auto it = m_ActiveTransactions.find(txId); it != m_ActiveTransactions.end())
        {
            it->second->Cancel();
        }
        else
        {
            LOG_WARNING() << "Transaction already inactive";
        }
    }

    void Wallet::DeleteTransaction(const TxID& txId)
    {
        LOG_INFO() << "deleting tx " << txId;
        if (auto it = m_ActiveTransactions.find(txId); it == m_ActiveTransactions.end())
        {
            m_WalletDB->deleteTx(txId);
        }
        else
        {
            LOG_WARNING() << "Cannot delete running transaction";
        }
    }

    void Wallet::UpdateTransaction(const TxID& txID)
    {
        auto it = m_ActiveTransactions.find(txID);
        if (it != m_ActiveTransactions.end())
        {
            UpdateTransaction(it->second);
        }
        else
        {
            LOG_DEBUG() << txID << " Unexpected event";
        }
    }

    void Wallet::UpdateTransaction(BaseTransaction::Ptr tx)
    {
        bool bSynced = !SyncRemains() && IsNodeInSync();

        if (bSynced)
        {
            AsyncContextHolder holder(*this);
            tx->Update();
        }
        else
        {
            UpdateOnSynced(tx);
        }
    }

    void Wallet::UpdateOnSynced(BaseTransaction::Ptr tx)
    {
        m_TransactionsToUpdate.insert(tx);
    }

    void Wallet::UpdateOnNextTip(BaseTransaction::Ptr tx)
    {
        m_NextTipTransactionToUpdate.insert(tx);
    }

    void Wallet::OnRequestComplete(MyRequestUtxo& r)
    {
        if (r.m_Res.m_Proofs.empty())
            return; // Right now nothing is concluded from empty proofs

        const auto& proof = r.m_Res.m_Proofs.front(); // Currently - no handling for multiple coins for the same commitment.
        // we don't know the real height, but it'll be used for logging only. For standard outputs maturity and height are the same
        ProcessEventUtxo(r.m_CoinID, proof.m_State.m_Maturity, proof.m_State.m_Maturity, true, {});
    }

    void Wallet::OnRequestComplete(MyRequestKernel& r)
    {
        auto it = m_ActiveTransactions.find(r.m_TxID);
        if (m_ActiveTransactions.end() == it)
        {
            return;
        }
        auto tx = it->second;
        if (!r.m_Res.m_Proof.empty())
        {
            m_WalletDB->get_History().AddStates(&r.m_Res.m_Proof.m_State, 1); // why not?

            if (tx->SetParameter(TxParameterID::KernelProofHeight, r.m_Res.m_Proof.m_State.m_Height, r.m_SubTxID))
            {
                UpdateTransaction(tx);
            }
        }
        else
        {
            Block::SystemState::Full sTip;
            get_tip(sTip);
            tx->SetParameter(TxParameterID::KernelUnconfirmedHeight, sTip.m_Height, r.m_SubTxID);
            UpdateTransaction(tx);
        }
    }

    void Wallet::OnRequestComplete(MyRequestAsset& req)
    {
        const auto it = m_ActiveTransactions.find(req.m_TxID);
        if (m_ActiveTransactions.end() == it)
        {
            return;
        }

        Block::SystemState::Full sTip;
        get_tip(sTip);
        auto tx = it->second;

        if (!req.m_Res.m_Proof.empty())
        {
            const auto& info  = req.m_Res.m_Info;
            const auto height = m_WalletDB->getCurrentHeight();
            m_WalletDB->saveAsset(info, height);

            tx->SetParameter(TxParameterID::AssetConfirmedHeight, height, req.m_SubTxID);
            tx->SetParameter(TxParameterID::AssetInfoFull, info, req.m_SubTxID);
            tx->SetParameter(TxParameterID::AssetUnconfirmedHeight, Height(0), req.m_SubTxID);

            if (tx->GetType() == TxType::AssetReg)
            {
                m_WalletDB->markAssetOwned(info.m_ID);
            }

            stringstream ss;
            ss << req.m_TxID << "[" << req.m_SubTxID << "]";
            const auto prefix = ss.str();
            LOG_INFO() << prefix << " Received proof for Asset with ID " << info.m_ID;

            if(const auto wasset = m_WalletDB->findAsset(info.m_ID))
            {
                wasset->LogInfo(req.m_TxID, req.m_SubTxID);
            }

            UpdateTransaction(tx);
        }
        else
        {
            const auto& assetId = req.m_Msg.m_AssetID;
            if (assetId != Asset::s_InvalidID)
            {
                m_WalletDB->dropAsset(assetId);
            }
            else
            {
                const auto& assetOwner = req.m_Msg.m_Owner;
                if (assetOwner != Asset::s_InvalidOwnerID)
                {
                    m_WalletDB->dropAsset(assetOwner);
                }
            }

            tx->SetParameter(TxParameterID::AssetConfirmedHeight, Height(0), req.m_SubTxID);
            tx->SetParameter(TxParameterID::AssetInfoFull, Asset::Full(), req.m_SubTxID);
            tx->SetParameter(TxParameterID::AssetUnconfirmedHeight, sTip.m_Height, req.m_SubTxID);
            UpdateTransaction(tx);
        }
    }

    void Wallet::OnRequestComplete(MyRequestKernel2& r)
    {
        auto it = m_ActiveTransactions.find(r.m_TxID);
        if (m_ActiveTransactions.end() == it)
        {
            return;
        }
        auto tx = it->second;

        if (r.m_Res.m_Kernel)
        {
            tx->SetParameter(TxParameterID::Kernel, r.m_Res.m_Kernel, r.m_SubTxID);
            tx->SetParameter(TxParameterID::KernelProofHeight, r.m_Res.m_Height, r.m_SubTxID);
        }
        else
        {
            Block::SystemState::Full sTip;
            get_tip(sTip);
            tx->SetParameter(TxParameterID::KernelUnconfirmedHeight, sTip.m_Height, r.m_SubTxID);
        }
    }

    void Wallet::OnRequestComplete(MyRequestShieldedList& r)
    {
        r.m_callback(r.m_Msg.m_Id0, r.m_Msg.m_Count, r.m_Res);
    }

    void Wallet::OnRequestComplete(MyRequestProofShieldedInp& r)
    {
        // TODO(alex.starun): implement this
    }

    void Wallet::OnRequestComplete(MyRequestProofShieldedOutp& r)
    {
        r.m_callback(r.m_Res); // either successful or not
    }

    void Wallet::OnRequestComplete(MyRequestBbsMsg& r)
    {
        assert(false);
    }

    void Wallet::OnRequestComplete(MyRequestStateSummary& r)
    {
        // TODO: save full response?
        m_WalletDB->set_ShieldedOuts(r.m_Res.m_ShieldedOuts);
    }

    void Wallet::RequestEvents()
    {
        if (!m_OwnedNodesOnline)
            return;

        Block::SystemState::Full sTip;
        m_WalletDB->get_History().get_Tip(sTip);

        Height h = GetEventsHeightNext();
        assert(h <= sTip.m_Height + 1);
        if (h > sTip.m_Height)
            return;

        if (!m_PendingEvents.empty())
        {
            if (m_PendingEvents.begin()->m_Msg.m_HeightMin == h)
                return; // already pending
            DeleteReq(*m_PendingEvents.begin());
        }

        MyRequestEvents::Ptr pReq(new MyRequestEvents);
        pReq->m_Msg.m_HeightMin = h;
        PostReqUnique(*pReq);
    }

    void Wallet::AbortEvents()
    {
        if (!m_PendingEvents.empty())
            DeleteReq(*m_PendingEvents.begin());
    }

    void Wallet::OnRequestComplete(MyRequestEvents& r)
    {
        struct MyParser
            :public proto::Event::IGroupParser
        {
            Wallet& m_This;
            MyParser(Wallet& x) :m_This(x) {}

            virtual void OnEventType(proto::Event::Shielded& evt) override
            {
                m_This.ProcessEventShieldedUtxo(evt, m_Height);
            }

            virtual void OnEventType(proto::Event::AssetCtl& evt) override
            {
                m_This.ProcessEventAsset(evt, m_Height);
            }

            virtual void OnEventType(proto::Event::Utxo& evt) override
            {
                // filter-out false positives
                if (!m_This.m_WalletDB->IsRecoveredMatch(evt.m_Cid, evt.m_Commitment))
                    return;

                bool bAdd = 0 != (proto::Event::Flags::Add & evt.m_Flags);
                m_This.ProcessEventUtxo(evt.m_Cid, m_Height, evt.m_Maturity, bAdd, evt.m_User);
            }

        } p(*this);
        
        uint32_t nCount = p.Proceed(r.m_Res.m_Events);

        if (nCount < r.m_Max)
        {
            Block::SystemState::Full sTip;
            m_WalletDB->get_History().get_Tip(sTip);

            SetEventsHeight(sTip.m_Height);
        }
        else
        {
            SetEventsHeight(p.m_Height);
            RequestEvents(); // maybe more events pending
        }
    }

    void Wallet::SetEventsHeight(Height h)
    {
        uintBigFor<Height>::Type var;
        var = h + 1; // we're actually saving the next
        storage::setVar(*m_WalletDB, s_szNextEvt, var);
    }

    Height Wallet::GetEventsHeightNext()
    {
        uintBigFor<Height>::Type var;
        if (!storage::getVar(*m_WalletDB, s_szNextEvt, var))
            return 0;

        Height h;
        var.Export(h);
        return h;
    }

    void Wallet::ProcessEventUtxo(const CoinID& cid, Height h, Height hMaturity, bool bAdd, const Output::User& user)
    {
        Coin c;
        c.m_ID = cid;
        bool bExists = m_WalletDB->findCoin(c);
        c.m_maturity = hMaturity;


        const auto* data = Output::User::ToPacked(user);
        if (!memis0(data->m_TxID.m_pData, sizeof(TxID)))
        {
            c.m_createTxId.emplace();
            std::copy_n(data->m_TxID.m_pData, sizeof(TxID), c.m_createTxId->begin());
        }

        LOG_INFO() << "CoinID: " << c.m_ID << " Maturity=" << hMaturity << (bAdd ? " Confirmed" : " Spent") << ", Height=" << h;

        if (bAdd)
        {
            std::setmin(c.m_confirmHeight, h); // in case of std utxo proofs - the event height may be bigger than actual utxo height

            // Check if this Coin participates in any active transaction
            // if it does and mark it as outgoing (bug: ux_504)
            for (const auto& [txid, txptr] : m_ActiveTransactions)
            {
                std::vector<Coin::ID> icoins;
                txptr->GetParameter(TxParameterID::InputCoins, icoins);
                if (std::find(icoins.begin(), icoins.end(), c.m_ID) != icoins.end())
                {
                    c.m_status = Coin::Status::Outgoing;
                    c.m_spentTxId = txid;
                    LOG_INFO() << "CoinID: " << c.m_ID << " marked as Outgoing";
                }
            }
        }
        else
        {
            if (!bExists)
                return; // should alert!

            std::setmin(c.m_spentHeight, h); // reported spend height may be bigger than it actuall was (in case of macroblocks)
        }

        m_WalletDB->saveCoin(c);
    }

    void Wallet::ProcessEventAsset(const proto::Event::AssetCtl& assetCtl, Height h)
    {
        // TODO
    }

    void Wallet::ProcessEventShieldedUtxo(const proto::Event::Shielded& shieldedEvt, Height h)
    {
        auto shieldedCoin = m_WalletDB->getShieldedCoin(shieldedEvt.m_CoinID.m_Key);
        if (!shieldedCoin)
        {
            shieldedCoin = ShieldedCoin{};
        }

        shieldedCoin->m_CoinID = shieldedEvt.m_CoinID;
        shieldedCoin->m_TxoID = shieldedEvt.m_TxoID;

        bool isAdd = 0 != (proto::Event::Flags::Add & shieldedEvt.m_Flags);
        if (isAdd)
        {
            shieldedCoin->m_confirmHeight = std::min(shieldedCoin->m_confirmHeight, h);
        }
        else
        {
            shieldedCoin->m_spentHeight = std::min(shieldedCoin->m_spentHeight, h);
        }

        m_WalletDB->saveShieldedCoin(*shieldedCoin);

        LOG_INFO() << "Shielded output, ID: " << shieldedEvt.m_TxoID << (isAdd ? " Confirmed" : " Spent") << ", Height=" << h;
        RestoreTransactionFromShieldedCoin(*shieldedCoin);
    }

    void Wallet::OnRolledBack()
    {
        Block::SystemState::Full sTip;
        m_WalletDB->get_History().get_Tip(sTip);

        Block::SystemState::ID id;
        sTip.get_ID(id);
        LOG_INFO() << "Rolled back to " << id;

        m_WalletDB->get_History().DeleteFrom(sTip.m_Height + 1);
        m_WalletDB->rollbackConfirmedUtxo(sTip.m_Height);
        m_WalletDB->rollbackConfirmedShieldedUtxo(sTip.m_Height);
        m_WalletDB->rollbackAssets(sTip.m_Height);

        // Rollback active transaction
        for (auto it = m_ActiveTransactions.begin(); m_ActiveTransactions.end() != it; it++)
        {
            const auto& pTx = it->second;
            if (pTx->Rollback(sTip.m_Height))
            {
                UpdateOnSynced(pTx);
            }
        }

        // Rollback inactive (completed or active) transactions if applicable
        auto txs = m_WalletDB->getTxHistory(TxType::ALL); // get list of ALL transactions
        for (auto& tx : txs)
        {
            // For all transactions that are not currently in the 'active' tx list
            if (m_ActiveTransactions.find(tx.m_txId) == m_ActiveTransactions.end())
            {
                // Reconstruct tx with reset parameters and add it to the active list
                auto pTx = ConstructTransaction(tx.m_txId, tx.m_txType);
                if (pTx && pTx->Rollback(sTip.m_Height))
                {
                    m_ActiveTransactions.emplace(tx.m_txId, pTx);
                    UpdateOnSynced(pTx);
                }
            }
        }

        Height h = GetEventsHeightNext();
        if (h > sTip.m_Height + 1)
        {
            SetEventsHeight(sTip.m_Height);
        }
    }

    void Wallet::OnEventsSerif(const Hash::Value& hv, Height h)
    {
        static const char szEvtSerif[] = "EventsSerif";

        HeightHash hh;
        if (!storage::getVar(*m_WalletDB, szEvtSerif, hh))
        {
            hh.m_Hash = Zero;
            // If this is the 1st time we received the serif - we do NOT assume the wallet was synced ok. It can potentially be already out-of-sync.
            // Hence once node and wallet are both upgraded from older version - there will always be initial rescan.
            hh.m_Height = MaxHeight;
        }

        bool bHashChanged = (hh.m_Hash != hv);
        bool bMustRescan = bHashChanged;
        if (bHashChanged)
        {
            // Node Serif has changed (either connected to different node, or it rescanned the blockchain). The events stream may not be consistent with ours.
            Height h0 = GetEventsHeightNext();
            if (!h0)
                bMustRescan = false; // nothing to rescan atm
            else
            {
                if (h0 > hh.m_Height)
                {
                    // Our events are consistent and full up to height h0-1.
                    bMustRescan = (h >= h0);
                }
            }

            hh.m_Hash = hv;
        }

        if (bHashChanged || (h != hh.m_Height))
        {
            LOG_INFO() << "Events Serif changed: " << (bHashChanged ? "new Hash, " : "") << "Height=" << h << (bMustRescan ? ", Resyncing" : "");

            hh.m_Height = h;
            storage::setVar(*m_WalletDB, szEvtSerif, hh);
        }

        if (bMustRescan)
            Rescan();

    }

<<<<<<< HEAD
=======
    void Wallet::OnNewPeer(const PeerID& id, io::Address address)
    {
        constexpr size_t MaxPeers = 10;
        std::deque<io::Address> addresses;
        storage::getBlobVar(*m_WalletDB, FallbackPeers, addresses);
        addresses.push_back(address);
        if (addresses.size() > MaxPeers)
        {
            addresses.pop_front();
        }
        storage::setBlobVar(*m_WalletDB, FallbackPeers, addresses);
    }

>>>>>>> 188f5dfb
    void Wallet::OnNewTip()
    {
        m_WalletDB->ShrinkHistory();

        Block::SystemState::Full sTip;
        get_tip(sTip);
        if (!sTip.m_Height)
            return; //?!

        Block::SystemState::ID id;
        sTip.get_ID(id);
        LOG_INFO() << "Sync up to " << id;

        RequestEvents();
        RequestStateSummary();

        for (auto& tx : m_NextTipTransactionToUpdate)
        {
            UpdateOnSynced(tx);
        }
        m_NextTipTransactionToUpdate.clear();

        CheckSyncDone();

        ProcessStoredMessages();
    }

    void Wallet::OnTipUnchanged()
    {
        LOG_INFO() << "Tip has not been changed";

        CheckSyncDone();

        ProcessStoredMessages();
    }

    void Wallet::getUtxoProof(const Coin& coin)
    {
        MyRequestUtxo::Ptr pReq(new MyRequestUtxo);
        pReq->m_CoinID = coin.m_ID;

        if (!m_WalletDB->get_CommitmentSafe(pReq->m_Msg.m_Utxo, coin.m_ID))
        {
            LOG_WARNING() << "You cannot get utxo commitment without private key";
            return;
        }

        LOG_DEBUG() << "Get utxo proof: " << pReq->m_Msg.m_Utxo;

        PostReqUnique(*pReq);
    }

    uint32_t Wallet::SyncRemains() const
    {
        size_t val =
#define THE_MACRO(type) m_Pending##type.size() +
            REQUEST_TYPES_Sync(THE_MACRO)
#undef THE_MACRO
            0;

        return static_cast<uint32_t>(val);
    }

    void Wallet::CheckSyncDone()
    {
        report_sync_progress();

        if (SyncRemains())
            return;

        m_LastSyncTotal = 0;

        saveKnownState();
    }

    void Wallet::saveKnownState()
    {
        Block::SystemState::Full sTip;
        get_tip(sTip);

        Block::SystemState::ID id;
        if (sTip.m_Height)
            sTip.get_ID(id);
        else
            ZeroObject(id);

        m_WalletDB->setSystemStateID(id);
        LOG_INFO() << "Current state is " << id;
        notifySyncProgress();

        if (!IsValidTimeStamp(sTip.m_TimeStamp))
        {
            // we are not ready to process transactions
            return;
        }
        std::unordered_set<BaseTransaction::Ptr> txSet;
        txSet.swap(m_TransactionsToUpdate);

        if (!txSet.empty())
        {
            AsyncContextHolder async(*this);
            for (auto it = txSet.begin(); txSet.end() != it; it++)
            {
                BaseTransaction::Ptr pTx = *it;
                if (m_ActiveTransactions.find(pTx->GetTxID()) != m_ActiveTransactions.end())
                    pTx->Update();
            }
        }
    }

    void Wallet::notifySyncProgress()
    {
        uint32_t n = SyncRemains();
        for (const auto sub : m_subscribers)
        {
            sub->onSyncProgress(m_LastSyncTotal - n, m_LastSyncTotal);
        }
    }

    void Wallet::report_sync_progress()
    {
        if (!m_LastSyncTotal)
            return;

        uint32_t nDone = m_LastSyncTotal - SyncRemains();
        assert(nDone <= m_LastSyncTotal);
        int p = static_cast<int>((nDone * 100) / m_LastSyncTotal);
        LOG_INFO() << "Synchronizing with node: " << p << "% (" << nDone << "/" << m_LastSyncTotal << ")";

        notifySyncProgress();
    }

    void Wallet::SendTransactionToNode(const TxID& txId, Transaction::Ptr data, SubTxID subTxID)
    {
        LOG_DEBUG() << txId << "[" << subTxID << "]" << " sending tx for registration";

#ifndef NDEBUG
        TxBase::Context::Params pars;
        TxBase::Context ctx(pars);
        ctx.m_Height.m_Min = m_WalletDB->getCurrentHeight();
        assert(data->IsValid(ctx));
#endif // NDEBUG

        MyRequestTransaction::Ptr pReq(new MyRequestTransaction);
        pReq->m_TxID = txId;
        pReq->m_SubTxID = subTxID;
        pReq->m_Msg.m_Transaction = std::move(data);

        PostReqUnique(*pReq);
    }

    void Wallet::register_tx(const TxID& txId, Transaction::Ptr data, SubTxID subTxID)
    {
        SendTransactionToNode(txId, data, subTxID);
    }

    void Wallet::Subscribe(IWalletObserver* observer)
    {
        assert(std::find(m_subscribers.begin(), m_subscribers.end(), observer) == m_subscribers.end());

        m_subscribers.push_back(observer);

        m_WalletDB->Subscribe(observer);
    }

    void Wallet::Unsubscribe(IWalletObserver* observer)
    {
        auto it = std::find(m_subscribers.begin(), m_subscribers.end(), observer);

        assert(it != m_subscribers.end());

        m_subscribers.erase(it);

        m_WalletDB->Unsubscribe(observer);
    }

    void Wallet::OnTransactionMsg(const WalletID& myID, const SetTxParameter& msg)
    {
        auto it = m_ActiveTransactions.find(msg.m_TxID);
        if (it != m_ActiveTransactions.end())
        {
            const auto& pTx = it->second;

            if (pTx->GetType() != msg.m_Type)
            {
                LOG_WARNING() << msg.m_TxID << " Parameters for invalid tx type";
                return;
            }

            WalletID peerID;
            if (pTx->GetParameter(TxParameterID::PeerID, peerID))
            {
                if (peerID != msg.m_From)
                    return; // if we already have PeerID, we should ignore messages from others
            }
            else
            {
                pTx->SetParameter(TxParameterID::PeerID, msg.m_From, false);
            }

            if (ApplyTransactionParameters(pTx, msg.m_Parameters, false))
                UpdateTransaction(pTx);

            return;
        }

        TxType type = TxType::Simple;
        if (storage::getTxParameter(*m_WalletDB, msg.m_TxID, TxParameterID::TransactionType, type))
            // we return only active transactions
            return;

        if (msg.m_Type == TxType::AtomicSwap)
            return; // we don't create swap from SBBS message

        bool isSender = false;
        if (!msg.GetParameter(TxParameterID::IsSender, isSender) || isSender == true)
            return;

        BaseTransaction::Ptr pTx = ConstructTransaction(msg.m_TxID, msg.m_Type);
        if (!pTx)
            return;

        pTx->SetParameter(TxParameterID::TransactionType, msg.m_Type, false);
        pTx->SetParameter(TxParameterID::CreateTime, getTimestamp(), false);
        pTx->SetParameter(TxParameterID::MyID, myID, false);
        pTx->SetParameter(TxParameterID::PeerID, msg.m_From, false);
        pTx->SetParameter(TxParameterID::IsInitiator, false, false);
        pTx->SetParameter(TxParameterID::Status, TxStatus::Pending, true);

        auto address = m_WalletDB->getAddress(myID);
        if (address.is_initialized())
        {
            ByteBuffer message(address->m_label.begin(), address->m_label.end());
            pTx->SetParameter(TxParameterID::Message, message);
        }

        MakeTransactionActive(pTx);
        ApplyTransactionParameters(pTx, msg.m_Parameters, false);

        UpdateTransaction(pTx);
    }

    BaseTransaction::Ptr Wallet::ConstructTransaction(const TxID& id, TxType type)
    {
        auto it = m_TxCreators.find(type);
        if (it == m_TxCreators.end())
        {
            LOG_WARNING() << id << " Unsupported type of transaction: " << static_cast<int>(type);
            return wallet::BaseTransaction::Ptr();
        }

        return it->second->Create(BaseTransaction::TxContext(*this, m_WalletDB, id));
    }

    BaseTransaction::Ptr Wallet::ConstructTransactionFromParameters(const TxParameters& parameters)
    {
        auto type = parameters.GetParameter<TxType>(TxParameterID::TransactionType);
        if (!type)
        {
            return BaseTransaction::Ptr();
        }

        auto it = m_TxCreators.find(*type);
        if (it == m_TxCreators.end())
        {
            LOG_ERROR() << *parameters.GetTxID() << " Unsupported type of transaction: " << static_cast<int>(*type);
            return BaseTransaction::Ptr();
        }

        auto completedParameters = it->second->CheckAndCompleteParameters(parameters);

        if (auto peerID = parameters.GetParameter(TxParameterID::PeerWalletIdentity); peerID)
        {
            auto myID = parameters.GetParameter<WalletID>(TxParameterID::MyID);
            if (myID)
            {
                auto address = m_WalletDB->getAddress(*myID);
                if (address)
                {
                    completedParameters.SetParameter(TxParameterID::MyWalletIdentity, address->m_Identity);
                }
            }
        }

        auto newTx = it->second->Create(BaseTransaction::TxContext(*this, m_WalletDB, *parameters.GetTxID()));
        ApplyTransactionParameters(newTx, completedParameters.Pack(), true);
        return newTx;
    }

    void Wallet::MakeTransactionActive(BaseTransaction::Ptr tx)
    {
        m_ActiveTransactions.emplace(tx->GetTxID(), tx);
    }

    void Wallet::ProcessStoredMessages()
    {
        if (m_MessageEndpoints.empty() || m_StoredMessagesProcessed)
        {
            return;
        }
        auto messages = m_WalletDB->getWalletMessages();
        for (auto& message : messages)
        {
            for (auto& endpoint : m_MessageEndpoints)
            {
                endpoint->SendRawMessage(message.m_PeerID, message.m_Message);
            }
            m_WalletDB->deleteWalletMessage(message.m_ID);
        }
        m_StoredMessagesProcessed = true;
    }

    bool Wallet::IsNodeInSync() const
    {
        if (m_NodeEndpoint)
        {
            Block::SystemState::Full sTip;
            get_tip(sTip);
            return IsValidTimeStamp(sTip.m_TimeStamp);
        }
        return true; // to allow made air-gapped transactions
    }

    void Wallet::RequestStateSummary()
    {
        MyRequestStateSummary::Ptr pReq(new MyRequestStateSummary);
        PostReqUnique(*pReq);
    }

    void Wallet::RestoreTransactionFromShieldedCoin(ShieldedCoin& coin)
    {
        // add virtual transaction for receiver
        beam::Block::SystemState::Full tip;
        m_WalletDB->get_History().get_Tip(tip);
        storage::DeduceStatus(*m_WalletDB, coin, tip.m_Height);

        if (coin.m_Status != ShieldedCoin::Status::Available && coin.m_Status != ShieldedCoin::Status::Spent)
        {
            return;
        }
        const auto* message = ShieldedTxo::User::ToPackedMessage(coin.m_CoinID.m_User);
        TxID txID;
        std::copy_n(message->m_TxID.m_pData, 16, txID.begin());
        auto tx = m_WalletDB->getTx(txID);
        if (tx)
        {
            return;
        }
        else
        {
            WalletAddress tempAddress;
            m_WalletDB->createAddress(tempAddress);

            auto params = CreateTransactionParameters(TxType::PushTransaction, txID)
                .SetParameter(TxParameterID::MyID, tempAddress.m_walletID)
                .SetParameter(TxParameterID::PeerID, WalletID())
                .SetParameter(TxParameterID::Status, TxStatus::Completed)
                .SetParameter(TxParameterID::Amount, coin.m_CoinID.m_Value)
                .SetParameter(TxParameterID::IsSender, false)
                .SetParameter(TxParameterID::CreateTime, RestoreCreationTime(tip, coin.m_confirmHeight))
                .SetParameter(TxParameterID::PeerWalletIdentity, coin.m_CoinID.m_User.m_Sender)
                .SetParameter(TxParameterID::MyWalletIdentity, tempAddress.m_Identity)
                .SetParameter(TxParameterID::KernelID, Merkle::Hash(Zero));

            auto packed = params.Pack();
            for (const auto& p : packed)
            {
                storage::setTxParameter(*m_WalletDB, *params.GetTxID(), p.first, p.second, true);
            }
        }
    }
}<|MERGE_RESOLUTION|>--- conflicted
+++ resolved
@@ -1332,8 +1332,6 @@
 
     }
 
-<<<<<<< HEAD
-=======
     void Wallet::OnNewPeer(const PeerID& id, io::Address address)
     {
         constexpr size_t MaxPeers = 10;
@@ -1347,7 +1345,6 @@
         storage::setBlobVar(*m_WalletDB, FallbackPeers, addresses);
     }
 
->>>>>>> 188f5dfb
     void Wallet::OnNewTip()
     {
         m_WalletDB->ShrinkHistory();
