// Copyright 2018 The Beam Team
//
// Licensed under the Apache License, Version 2.0 (the "License");
// you may not use this file except in compliance with the License.
// You may obtain a copy of the License at
//
//    http://www.apache.org/licenses/LICENSE-2.0
//
// Unless required by applicable law or agreed to in writing, software
// distributed under the License is distributed on an "AS IS" BASIS,
// WITHOUT WARRANTIES OR CONDITIONS OF ANY KIND, either express or implied.
// See the License for the specific language governing permissions and
// limitations under the License.

#include "wallet_db.h"

#include "utility/logger.h"
#include "utility/helpers.h"
#include "sqlite/sqlite3.h"
#include "core/block_rw.h"
#include "wallet/core/common.h"
#include "wallet/core/common_utils.h"
#include <sstream>
#include <boost/functional/hash.hpp>
#include <boost/filesystem.hpp>
#include <core/block_crypt.h>
#include <core/shielded.h>
#include "nlohmann/json.hpp"
#include "utility/std_extension.h"
#include "keykeeper/local_private_key_keeper.h"
#include "strings_resources.h"
#include "core/uintBig.h"
#include "utility/test_helpers.h"
#include <queue>
#include <unordered_map>
#include <boost/algorithm/string.hpp>

#include "base_transaction.h"
#include "node/processor.h"

#define NOSEP
#define COMMA ", "
#define AND " AND "


#define ENUM_STORAGE_ID(each, sep, obj) \
    each(Type,           ID.m_Type,     INTEGER NOT NULL, obj) sep \
    each(SubKey,         ID.m_SubIdx,   INTEGER NOT NULL, obj) sep \
    each(Number,         ID.m_Idx,      INTEGER NOT NULL, obj) sep \
    each(amount,         ID.m_Value,    INTEGER NOT NULL, obj) sep \
    each(assetId,        ID.m_AssetID,  INTEGER, obj)

#define ENUM_STORAGE_FIELDS(each, sep, obj) \
    each(maturity,       maturity,      INTEGER NOT NULL, obj) sep \
    each(confirmHeight,  confirmHeight, INTEGER, obj) sep \
    each(spentHeight,    spentHeight,   INTEGER, obj) sep \
    each(createTxId,     createTxId,    BLOB, obj) sep \
    each(spentTxId,      spentTxId,     BLOB, obj) sep \
    each(sessionId,      sessionId,     INTEGER NOT NULL, obj)

#define ENUM_ALL_STORAGE_FIELDS(each, sep, obj) \
    ENUM_STORAGE_ID(each, sep, obj) sep \
    ENUM_STORAGE_FIELDS(each, sep, obj)

#define LIST(name, member, type, obj) #name
#define LIST_WITH_TYPES(name, member, type, obj) #name " " #type

#define STM_BIND_LIST(name, member, type, obj) stm.bind(++colIdx, obj .m_ ## member);
#define STM_GET_LIST(name, member, type, obj) stm.get(colIdx++, obj .m_ ## member);

#define BIND_LIST(name, member, type, obj) "?"
#define SET_LIST(name, member, type, obj) #name "=?"

#define STORAGE_FIELDS ENUM_ALL_STORAGE_FIELDS(LIST, COMMA, )

#define STORAGE_WHERE_ID " WHERE " ENUM_STORAGE_ID(SET_LIST, AND, )
#define STORAGE_BIND_ID(obj) ENUM_STORAGE_ID(STM_BIND_LIST, NOSEP, obj)

#define STORAGE_NAME "storage"
#define VARIABLES_NAME "variables"
#define ADDRESSES_NAME "addresses"
#define TX_PARAMS_NAME "txparams"
#define PRIVATE_VARIABLES_NAME "PrivateVariables"
#define WALLET_MESSAGE_NAME "WalletMessages"
#define INCOMING_WALLET_MESSAGE_NAME "IncomingWalletMessages"
#define LASER_CHANNELS_NAME "LaserChannels"
#define LASER_ADDRESSES_NAME "LaserAddresses"
#define LASER_OPEN_STATES_NAME "LaserOpenStates"
#define LASER_UPDATES_NAME "LaserUpdates"
#define ASSETS_NAME "Assets"
#define SHIELDED_COINS_NAME "ShieldedCoins"
#define NOTIFICATIONS_NAME "notifications"
#define EXCHANGE_RATES_NAME "exchangeRates"
#define EXCHANGE_RATES_HISTORY_NAME "exchangeRatesHistory"
#define VOUCHERS_NAME "vouchers"
#define COIN_CONFIRMATIONS_COUNT "confirmations_count"
#define EVENTS_NAME "events"
#define TX_SUMMARY_NAME "tx_summary"

#define ENUM_VARIABLES_FIELDS(each, sep, obj) \
    each(name,  name,  TEXT UNIQUE, obj) sep \
    each(value, value, BLOB, obj)

#define VARIABLES_FIELDS ENUM_VARIABLES_FIELDS(LIST, COMMA, )

#define ENUM_ADDRESS_FIELDS(each, sep, obj) \
    each(walletID,       walletID,       BLOB, obj) sep \
    each(label,          label,          TEXT NOT NULL, obj) sep \
    each(category,       category,       TEXT, obj) sep \
    each(createTime,     createTime,     INTEGER, obj) sep \
    each(duration,       duration,       INTEGER, obj) sep \
    each(OwnID,          OwnID,          INTEGER NOT NULL, obj) sep \
    each(Identity,       Identity,       BLOB, obj) sep \
    each(Address,        Address,        TEXT NOT NULL PRIMARY KEY, obj) 

#define ADDRESS_FIELDS ENUM_ADDRESS_FIELDS(LIST, COMMA, )

#define ENUM_TX_PARAMS_FIELDS(each, sep, obj) \
    each(txID,           txID,           BLOB NOT NULL , obj) sep \
    each(subTxID,        subTxID,        INTEGER NOT NULL , obj) sep \
    each(paramID,        paramID,        INTEGER NOT NULL , obj) sep \
    each(value,          value,          BLOB, obj)

#define TX_PARAMS_FIELDS ENUM_TX_PARAMS_FIELDS(LIST, COMMA, )

#define ENUM_WALLET_MESSAGE_FIELDS(each, sep, obj) \
    each(ID,  ID,  INTEGER NOT NULL PRIMARY KEY AUTOINCREMENT, obj) sep \
    each(PeerID, PeerID,   BLOB, obj) sep \
    each(Message, Message, BLOB, obj)

#define WALLET_MESSAGE_FIELDS ENUM_WALLET_MESSAGE_FIELDS(LIST, COMMA, )

#define ENUM_INCOMING_WALLET_MESSAGE_FIELDS(each, sep, obj) \
    each(ID,  ID,  INTEGER NOT NULL PRIMARY KEY AUTOINCREMENT, obj) sep \
    each(Channel, Channel, INTEGER, obj) sep \
    each(Message, Message, BLOB, obj)

#define INCOMING_WALLET_MESSAGE_FIELDS ENUM_INCOMING_WALLET_MESSAGE_FIELDS(LIST, COMMA, )

#define TblStates            "States"
#define TblStates_Height     "Height"
#define TblStates_Hdr        "State"

#define ENUM_LASER_CHANNEL_FIELDS(each, sep, obj) \
    each(chID,             chID,             BLOB NOT NULL PRIMARY KEY, obj) sep \
    each(myWID,            myWID,            BLOB NOT NULL, obj) sep \
    each(trgWID,           trgWID,           BLOB NOT NULL, obj) sep \
    each(state,            state,            INTEGER NOT NULL, obj) sep \
    each(fee,              fee,              INTEGER, obj) sep \
    each(locktime,         locktime,         INTEGER, obj) sep \
    each(amountMy,         amountMy,         INTEGER, obj) sep \
    each(amountTrg,        amountTrg,        INTEGER, obj) sep \
    each(amountCurrentMy,  amountCurrentMy,  INTEGER, obj) sep \
    each(amountCurrentTrg, amountCurrentTrg, INTEGER, obj) sep \
    each(lockHeight,       lockHeight,       INTEGER, obj) sep \
    each(bbsTimestamp,     bbsTimestamp,     INTEGER, obj) sep \
    each(data,             data,             BLOB, obj)

#define LASER_CHANNEL_FIELDS ENUM_LASER_CHANNEL_FIELDS(LIST, COMMA, )

#define ENUM_ASSET_FIELDS(each, sep, obj) \
    each(ID,             ID,            INTEGER NOT NULL PRIMARY KEY,  obj) sep \
    each(Value,          Value,         BLOB,              obj) sep \
    each(Owner,          Owner,         BLOB NOT NULL,     obj) sep \
    each(LockHeight,     LockHeight,    INTEGER,           obj) sep \
    each(Metadata,       Metadata,      BLOB,              obj) sep \
    each(RefreshHeight,  RefreshHeight, INTEGER NOT NULL,  obj) sep \
    each(IsOwned,        IsOwned,       INTEGER,           obj)

#define ASSET_FIELDS ENUM_ASSET_FIELDS(LIST, COMMA, )

#define ENUM_SHIELDED_COIN_FIELDS(each, sep, obj) \
    each(Key,                   CoinID.m_Key,         BLOB NOT NULL PRIMARY KEY, obj) sep \
    each(User,                  CoinID.m_User,        BLOB, obj) sep \
    each(ID,                    TxoID,                INTEGER NOT NULL, obj) sep \
    each(assetID,               CoinID.m_AssetID,     INTEGER, obj) sep \
    each(value,                 CoinID.m_Value,       INTEGER NOT NULL, obj) sep \
    each(confirmHeight,         confirmHeight,        INTEGER, obj) sep \
    each(spentHeight,           spentHeight,          INTEGER, obj) sep \
    each(createTxId,            createTxId,           BLOB, obj) sep \
    each(spentTxId,             spentTxId,            BLOB, obj)

#define SHIELDED_COIN_FIELDS ENUM_SHIELDED_COIN_FIELDS(LIST, COMMA, )

#define ENUM_NOTIFICATION_FIELDS(each, sep, obj) \
    each(ID,            ID,             BLOB NOT NULL PRIMARY KEY, obj) sep \
    each(type,          type,           INTEGER,            obj) sep \
    each(state,         state,          INTEGER,            obj) sep \
    each(createTime,    createTime,     INTEGER,            obj) sep \
    each(content,       content,        BLOB NOT NULL,      obj)

#define NOTIFICATION_FIELDS ENUM_NOTIFICATION_FIELDS(LIST, COMMA, )

#define ENUM_EXCHANGE_RATES_FIELDS(each, sep, obj) \
    each(currency,      currency,       INTEGER,            obj) sep \
    each(unit,          unit,           INTEGER,            obj) sep \
    each(rate,          rate,           INTEGER,            obj) sep \
    each(updateTime,    updateTime,     INTEGER,            obj)

#define EXCHANGE_RATES_FIELDS ENUM_EXCHANGE_RATES_FIELDS(LIST, COMMA, )

#define ENUM_EXCHANGE_RATES_HISTORY_FIELDS(each, sep, obj) \
    each(height,        height,         INTEGER,            obj) sep \
    each(currency,      currency,       INTEGER,            obj) sep \
    each(unit,          unit,           INTEGER,            obj) sep \
    each(rate,          rate,           INTEGER,            obj) sep \
    each(updateTime,    updateTime,     INTEGER,            obj)

#define EXCHANGE_RATES_HISTORY_FIELDS ENUM_EXCHANGE_RATES_HISTORY_FIELDS(LIST, COMMA, )

#define ENUM_VOUCHERS_FIELDS(each, sep, obj) \
    each(WalletID,  WalletID,  BLOB NOT NULL, obj) sep \
    each(Voucher,   Voucher,   BLOB NOT NULL UNIQUE, obj) sep \
    each(Flags,     Flags,     INTEGER, obj)

#define VOUCHERS_FIELDS ENUM_VOUCHERS_FIELDS(LIST, COMMA, )


#define ENUM_EVENTS_FIELDS(each, sep, obj) \
    each(Height,  Height,  INTEGER NOT NULL, obj) sep \
    each(Body,    Body,   BLOB NOT NULL, obj) sep \
    each(Key,     Key,    BLOB NOT NULL, obj)

#define EVENTS_FIELDS ENUM_EVENTS_FIELDS(LIST, COMMA, )

#define ENUM_TX_SUMMARY_FIELDS(each) \
    each(CreateTime, Timestamp) \
    BEAM_TX_LIST_FILTER_MAP(each)

namespace std
{
    template<>
    struct hash<pair<beam::Amount, beam::Amount>>
    {
        typedef pair<beam::Amount, beam::Amount> argument_type;
        typedef std::size_t result_type;

        result_type operator()(const argument_type& a) const noexcept
        {
            return boost::hash<argument_type>()(a);
        }
    };
}

namespace beam::wallet
{
    using namespace std;

    namespace
    {
        struct VoucherFlags
        {
            static constexpr uint16_t Default  = 0;
            static constexpr uint16_t Preserve = 1;
            static constexpr uint16_t Deleted  = 2;
        };

        void throwIfError(int res, sqlite3* db)
        {
            if (res == SQLITE_OK)
            {
                return;
            }
            stringstream ss;
            ss << "sqlite error code=" << res << ", " << sqlite3_errmsg(db);
            if (res == SQLITE_NOTADB)
            {
                throw FileIsNotDatabaseException();
            }
            throw DatabaseException(ss.str());
        }


        void enterKey(sqlite3 * db, const SecString& password)
        {
            if (password.size() > static_cast<size_t>(numeric_limits<int>::max()))
            {
                throwIfError(SQLITE_TOOBIG, db);
            }
            int ret = sqlite3_key(db, password.data(), static_cast<int>(password.size()));
            throwIfError(ret, db);
        }

        struct CoinSelector3
        {
            typedef std::vector<Coin> Coins;
            typedef std::vector<size_t> Indexes;

            using Result = pair<Amount, Indexes>;

            const Coins& m_Coins; // input coins must be in ascending order, without zeroes
            
            CoinSelector3(const Coins& coins)
                :m_Coins(coins)
            {
            }

            static const uint32_t s_Factor = 16;
            static const uint64_t s_NoOverflowSrc = uint64_t(-1) / s_Factor;

            struct Partial
            {
                static const Amount s_Inf = Amount(-1);

                struct Link {
                    size_t m_iNext; // 1-based, to distinguish "NULL" pointers
                    size_t m_iElement;
                };

                std::vector<Link> m_vLinks;

                struct Slot {
                    size_t m_iTop;
                    Amount m_Sum;
                };

                Slot m_pSlots[s_Factor + 1];
                Amount m_Goal;

                void Reset()
                {
                    m_vLinks.clear();
                    ZeroObject(m_pSlots);
                }

                uint32_t get_Slot_Fast(Amount v) const
                {
                    uint64_t val = uint64_t(v) * s_Factor;
                    assert(val / s_Factor == v); // overflow should not happen
                    val /= m_Goal;

                    return (val < s_Factor) ?
                        static_cast<uint32_t>(val) :
                        s_Factor;
                }

                uint32_t get_Slot_Big(Amount v) const
                {
                    // Use slower 'robust' arithmetics, guaranteed not to overflow
                    uintBigFor<uint32_t>::Type val;
                    val.SetDiv(uintBigFrom(v) * uintBigFrom(s_Factor), uintBigFrom(m_Goal));

                    uint32_t res;
                    val.Export(res);

                    std::setmin(res, s_Factor);
                    return res;
                }

                uint32_t get_Slot(Amount v) const
                {
                    if (v <= s_NoOverflowSrc)
                    {
                        uint32_t res = get_Slot_Fast(v);
                        //assert(get_Slot_Big(v) == res);
                        return res;
                    }

                    return get_Slot_Big(v);
                }

                void Append(Slot& rDst, Amount v, size_t i0)
                {
                    m_vLinks.emplace_back();
                    m_vLinks.back().m_iElement = i0;
                    m_vLinks.back().m_iNext = rDst.m_iTop;

                    rDst.m_iTop = m_vLinks.size();
                    rDst.m_Sum += v;
                }

                bool IsBetter(Amount v, uint32_t iDst) const
                {
                    const Slot& rDst = m_pSlots[iDst];
                    return (s_Factor == iDst) ?
                        (!rDst.m_Sum || (v < rDst.m_Sum)) :
                        (v > rDst.m_Sum);
                }

                void AddItem(Amount v, size_t i0)
                {
                    // try combining first. Go from higher to lower, to make sure we don't process a slot which already contains this item
                    for (uint32_t iSrc = s_Factor; iSrc--; )
                    {
                        Slot& rSrc = m_pSlots[iSrc];
                        if (!rSrc.m_Sum)
                            continue;

                        Amount v2 = rSrc.m_Sum + v;
                        uint32_t iDst = get_Slot(v2);

                        if (!IsBetter(v2, iDst))
                            continue;

                        Slot& rDst = m_pSlots[iDst];

                        // improve
                        if (iSrc != iDst)
                            rDst = rSrc; // copy

                        Append(rDst, v, i0);
                    }

                    // try as-is
                    uint32_t iDst = get_Slot(v);
                    if (IsBetter(v, iDst))
                    {
                        Slot& rDst = m_pSlots[iDst];
                        ZeroObject(rDst);
                        Append(rDst, v, i0);
                    }
                }
            };

            void SolveOnce(Partial& part, Amount goal, size_t iEnd)
            {
                assert((goal > 0) && (iEnd <= m_Coins.size()));
                part.Reset();
                part.m_Goal = goal;

                for (size_t i = iEnd; i--; )
                    part.AddItem(m_Coins[i].m_ID.m_Value, i);
            }

            Result Select(Amount amount)
            {
                Partial part;
                size_t iEnd = m_Coins.size();

                Amount nOvershootPrev = Amount(-1);

                Result res;
                for (res.first = 0; (res.first < amount) && iEnd; )
                {
                    Amount goal = amount - res.first;
                    SolveOnce(part, goal, iEnd);

                    Partial::Slot& r1 = part.m_pSlots[s_Factor];
                    // reverse list direction
                    size_t iPrev = 0;
                    for (size_t i = r1.m_iTop; i; )
                    {
                        Partial::Link& link = part.m_vLinks[i - 1];
                        size_t iNext = link.m_iNext;
                        link.m_iNext = iPrev;
                        iPrev = i;
                        i = iNext;
                    }
                    r1.m_iTop = iPrev;

                    if (r1.m_Sum < goal)
                    {
                        // no solution
                        assert(!r1.m_Sum && !res.first);

                        // return the maximum we have
                        uint32_t iSlot = s_Factor - 1;
                        for ( ; iSlot > 0; iSlot--)
                            if (part.m_pSlots[iSlot].m_Sum)
                                break;

                        res.first = part.m_pSlots[iSlot].m_Sum;

                        for (size_t iLink = part.m_pSlots[iSlot].m_iTop; iLink; )
                        {
                            const Partial::Link& link = part.m_vLinks[iLink - 1];
                            iLink = link.m_iNext;

                            assert(link.m_iElement < iEnd);
                            res.second.push_back(link.m_iElement);
                        }

                        return res;
                    }

                    Amount nOvershoot = r1.m_Sum - goal;
                    bool bShouldRetry = (nOvershoot < nOvershootPrev);
                    nOvershootPrev = nOvershoot;

                    for (size_t iLink = r1.m_iTop; iLink; )
                    {
                        const Partial::Link& link = part.m_vLinks[iLink - 1];
                        iLink = link.m_iNext;

                        assert(link.m_iElement < iEnd);
                        res.second.push_back(link.m_iElement);
                        iEnd = link.m_iElement;

                        Amount v = m_Coins[link.m_iElement].m_ID.m_Value;
                        res.first += v;

                        if (bShouldRetry && (amount <= res.first + nOvershoot*2))
                            break; // leave enough window for reorgs
                    }
                }

                return res;
            }


        };

        template<typename T>
        void deserialize(T& value, const ByteBuffer& blob)
        {
            fromByteBuffer(blob, value);
        }

        vector<Coin> converIDsToCoins(const vector<Coin::ID>& coinIDs)
        {
            vector<Coin> coins(coinIDs.size());
            for (size_t i = 0; i < coins.size(); ++i)
            {
                coins[i].m_ID = coinIDs[i];
            }
            return coins;
        }

        Height DeduceTxProofHeightImpl(const IWalletDB& walletDB, const TxID& txID, TxType type)
        {
            Height height = 0;

            if (type == TxType::AssetInfo)
            {
                storage::getTxParameter(walletDB, txID, TxParameterID::AssetConfirmedHeight, height);
            }
            else
            {
                storage::getTxParameter(walletDB, txID, TxParameterID::KernelProofHeight, height);
            }

            return height;
        }
    }

    namespace sqlite
    {
        struct Statement
        {
            Statement(const WalletDB* db, const char* sql, bool privateDB = false)
                : _walletDB(nullptr)
                , _db(privateDB ? db->m_PrivateDB : db->_db)
                , _stm(nullptr)
            {
                int ret = sqlite3_prepare_v2(_db, sql, -1, &_stm, nullptr);
                throwIfError(ret, _db);
            }

            Statement(WalletDB* db, const char* sql, bool privateDB = false)
                : _walletDB(db)
                , _db(privateDB ? db->m_PrivateDB : db->_db)
                , _stm(nullptr)
            {
                if (_walletDB)
                {
                    _walletDB->onPrepareToModify();
                }
                int ret = sqlite3_prepare_v2(_db, sql, -1, &_stm, nullptr);
                throwIfError(ret, _db);
            }

            void Reset()
            {
                sqlite3_clear_bindings(_stm);
                sqlite3_reset(_stm);
            }

            void bind(int col, int val)
            {
                int ret = sqlite3_bind_int(_stm, col, val);
                throwIfError(ret, _db);
            }

            void bind(int col, Key::Type val)
            {
                int ret = sqlite3_bind_int(_stm, col, val);
                throwIfError(ret, _db);
            }

            void bind(int col, uint64_t val)
            {
                int ret = sqlite3_bind_int64(_stm, col, val);
                throwIfError(ret, _db);
            }

            void bind(int col, uint32_t val)
            {
                int ret = sqlite3_bind_int(_stm, col, val);
                throwIfError(ret, _db);
            }
            
            template<typename EnumType, typename = EnumTypesOnly<EnumType>>
            void bind(int col, EnumType type)
            {
                bind(col, underlying_cast(type));
            }

            void bind(int col, const TxID& id)
            {
                bind(col, id.data(), id.size());
            }

            void bind(int col, const boost::optional<TxID>& id)
            {
                if (id.is_initialized())
                {
                    bind(col, *id);
                }
                else
                {
                    bind(col, nullptr, 0);
                }
            }

            void bind(int col, const ECC::Hash::Value& hash)
            {
                bind(col, hash.m_pData, hash.nBytes);
            }

            void bind(int col, const WalletID& x)
            {
                bind(col, &x, sizeof(x));
            }

            void bind(int col, const io::Address& address)
            {
                bind(col, address.u64());
            }

            void bind(int col, const ByteBuffer& m)
            {
                bind(col, m.data(), m.size());
            }

            void bind(int col, const Blob& b)
            {
                // According to our convention empty blob is NOT NULL, it should be an empty BLOB field.
                // During initialization from buffer, if the buffer size is 0 - the x.p is left uninitialized.
                //
                // In sqlite code if x.p is NULL - it would treat the field as NULL, rather than an empty blob.
                // And if the uninitialized x.p is occasionally NULL - we get wrong behavior.
                //
                // Hence - we work this around, use `this`, as an arbitrary non-NULL pointer
                const void* pPtr = b.n ? b.p : this;
                bind(col, pPtr, b.n);
            }

            template<uint32_t nBytes_>
            void bind(int col, const uintBig_t<nBytes_>& data)
            {
                bind(col, data.m_pData, static_cast<size_t>(nBytes_));
            }

            void bind(int col, const void* blob, size_t size)
            {
                if (size > static_cast<size_t>(numeric_limits<int32_t>::max()))// 0x7fffffff
                {
                    throwIfError(SQLITE_TOOBIG, _db);
                }
                int ret = sqlite3_bind_blob(_stm, col, blob, static_cast<int>(size), nullptr);
                throwIfError(ret, _db);
            }

            void bind(int col, const Block::SystemState::Full& s)
            {
                bind(col, &s, sizeof(s));
            }

            void bind(int col, const ShieldedTxo::BaseKey& x)
            {
                const auto& b = _buffers.emplace_back(toByteBuffer(x));
                bind(col, b);
            }

            void bind(int col, const ShieldedTxo::Voucher& x)
            {
                const auto& b = _buffers.emplace_back(toByteBuffer(x));
                bind(col, b);
            }

            void bind(int col, const ShieldedTxo::User& x)
            {
                bind(col, &x, sizeof(x));
            }

            void bind(int col, const char* val)
            {
                int ret = sqlite3_bind_text(_stm, col, val, -1, nullptr);
                throwIfError(ret, _db);
            }

            void bind(int col, const string& val) // utf-8
            {
                int ret = sqlite3_bind_text(_stm, col, val.data(), -1, nullptr);
                throwIfError(ret, _db);
            }

            void bind(int col, TxParameterID val)
            {
                int ret = sqlite3_bind_int(_stm, col, static_cast<int>(val));
                throwIfError(ret, _db);
            }

            void bind(int col, const ECC::Scalar& scalar)
            {
                const auto& b = _buffers.emplace_back(toByteBuffer(scalar));
                bind(col, b);
            }

            void bind(int col, const ECC::Point& point)
            {
                const auto& b = _buffers.emplace_back(toByteBuffer(point));
                bind(col, b);
            }

            bool step()
            {
                int n = _walletDB ? sqlite3_total_changes(_db) : 0;
                int ret = sqlite3_step(_stm);
                if (_walletDB && sqlite3_total_changes(_db) != n)
                {
                    _walletDB->onModified();
                }
                switch (ret)
                {
                case SQLITE_ROW: return true;   // has another row ready continue
                case SQLITE_DONE: return false; // has finished executing stop;
                default:
                    throwIfError(ret, _db);
                    return false; // and stop
                }
            }

            void get(int col, uint64_t& val)
            {
                val = sqlite3_column_int64(_stm, col);
            }

            void get(int col, uint32_t& val)
            {
                val = sqlite3_column_int(_stm, col);
            }

            void get(int col, int& val)
            {
                val = sqlite3_column_int(_stm, col);
            }

            template<typename EnumType, typename = EnumTypesOnly<EnumType>>
            void get(int col, EnumType& enumValue)
            {
                UnderlyingType<EnumType> temp;
                get(col, temp);
                enumValue = static_cast<EnumType>(temp);
            }

            void get(int col, bool& val)
            {
                val = sqlite3_column_int(_stm, col) == 0 ? false : true;
            }

            void get(int col, TxID& id)
            {
                getBlobStrict(col, static_cast<void*>(id.data()), static_cast<int>(id.size()));
            }

            void get(int col, Block::SystemState::Full& s)
            {
                // read/write as a blob, skip serialization
                getBlobStrict(col, &s, sizeof(s));
            }

            void get(int col, ShieldedTxo::BaseKey& x)
            {
                ByteBuffer b;
                get(col, b);
                fromByteBuffer(b, x);
            }

            void get(int col, ShieldedTxo::Voucher& x)
            {
                ByteBuffer b;
                get(col, b);
                fromByteBuffer(b, x);
            }

            void get(int col, ShieldedTxo::User& x)
            {
                // read/write as a blob, skip serialization
                getBlobStrict(col, &x, sizeof(x));
            }

            void get(int col, boost::optional<TxID>& id)
            {
                TxID val;
                if (getBlobSafe(col, &val, sizeof(val)))
                    id = val;
            }

            void get(int col, ECC::Hash::Value& hash)
            {
                getBlobStrict(col, hash.m_pData, hash.nBytes);
            }

            void get(int col, PeerID& x)
            {
                if (!getBlobSafe(col, &x, sizeof(x)))
                {
                    x = Zero;
                }
            }

            void get(int col, WalletID& x)
            {
                getBlobStrict(col, &x, sizeof(x));
            }

            void get(int col, io::Address& address)
            {
                uint64_t t = 0;;
                get(col, t);
                address = io::Address::from_u64(t);
            }
            void get(int col, ByteBuffer& b)
            {
                b.clear();

                int size = sqlite3_column_bytes(_stm, col);
                if (size > 0)
                {
                    b.resize(size);
                    memcpy(&b.front(), sqlite3_column_blob(_stm, col), size);
                }
            }

            void get(int col, ECC::Scalar& scalar)
            {
                ByteBuffer b;
                get(col, b);
                fromByteBuffer(b, scalar);
            }

            void get(int col, ECC::Point& point)
            {
                ByteBuffer b;
                get(col, b);
                fromByteBuffer(b, point);
            }

            template<uint32_t nBytes_>
            void get(int col, uintBig_t<nBytes_>& data)
            {
                uint32_t size = sqlite3_column_bytes(_stm, col);
                if (size == nBytes_)
                    memcpy(data.m_pData, sqlite3_column_blob(_stm, col), size);
                else
                    throw std::runtime_error("wrong blob size");
            }

            bool getBlobSafe(int col, void* blob, int size)
            {
                if (sqlite3_column_bytes(_stm, col) != size)
                    return false;

                memcpy(blob, sqlite3_column_blob(_stm, col), size);
                return true;
            }

            void getBlobStrict(int col, void* blob, int size)
            {
                if (!getBlobSafe(col, blob, size))
                    throw std::runtime_error("wdb corruption");
            }

            void get(int col, Key::Type& type)
            {
                type = sqlite3_column_int(_stm, col);
            }

            void get(int col, string& str) // utf-8
            {
                int size = sqlite3_column_bytes(_stm, col);
                if (size > 0)
                {
                    const unsigned char* data = sqlite3_column_text(_stm, col);
                    str.assign(reinterpret_cast<const string::value_type*>(data));
                }
            }

            const char* retrieveSQL()
            {
                return sqlite3_expanded_sql(_stm);
            }

            bool IsNull(int col)
            {
                return SQLITE_NULL == sqlite3_column_type(_stm, col);
            }

            ~Statement()
            {
                sqlite3_finalize(_stm);
            }
        private:
            WalletDB* _walletDB;
            sqlite3 * _db;
            sqlite3_stmt* _stm;
            std::vector<ByteBuffer> _buffers;
        };

        struct Transaction
        {
            Transaction(sqlite3* db)
                : _db(db)
                , _commited(false)
                , _rollbacked(false)
            {
                begin();
            }

            ~Transaction()
            {
                if (!_commited && !_rollbacked)
                    rollback();
            }

            void begin()
            {
                int ret = sqlite3_exec(_db, "BEGIN EXCLUSIVE;", nullptr, nullptr, nullptr);
                throwIfError(ret, _db);
            }

            bool commit()
            {
                int ret = sqlite3_exec(_db, "COMMIT;", nullptr, nullptr, nullptr);

                _commited = (ret == SQLITE_OK);
                return _commited;
            }

            void rollback() noexcept
            {
                int ret = sqlite3_exec(_db, "ROLLBACK;", nullptr, nullptr, nullptr);
                _rollbacked = (ret == SQLITE_OK);
            }
        private:
            sqlite3 * _db;
            bool _commited;
            bool _rollbacked;
        };
    }

    namespace
    {
        const char* WalletSeed = "WalletSeed";
        const char* OwnerKey = "OwnerKey";
        const char* Version = "Version";
        const char* SystemStateIDName = "SystemStateID";
        const char* LastUpdateTimeName = "LastUpdateTime";
        const char* kStateSummaryShieldedOutsDBPath = "StateSummaryShieldedOuts";
        const char* kMaxPrivacyLockTimeLimitHours = "MaxPrivacyLockTimeLimitHours";
        constexpr char kIsTreasuryHandled[] = "IsTreasuryHandled";
        constexpr char kNeedToRequestBodies[] = "NeedToRequestBodies";
        constexpr char s_szNextEvt[] = "NextUtxoEvent"; // any event, not just UTXO. The name is for historical reasons
        const uint8_t kDefaultMaxPrivacyLockTimeLimitHours = 72;
        const int BusyTimeoutMs = 5000;
        const int DbVersion   = 29;
        const int DbVersion28 = 28;
        const int DbVersion27 = 27;
        const int DbVersion26 = 26;
        const int DbVersion25 = 25;
        const int DbVersion24 = 24;
        const int DbVersion23 = 23;
        const int DbVersion22 = 22;
        const int DbVersion21 = 21;
        const int DbVersion20 = 20;
        const int DbVersion19 = 19;
        const int DbVersion18 = 18;
        const int DbVersion17 = 17;
        const int DbVersion16 = 16;
        const int DbVersion15 = 15;
        const int DbVersion14 = 14;
        const int DbVersion13 = 13;
        const int DbVersion12 = 12;
        const int DbVersion11 = 11;
        const int DbVersion10 = 10;
    }

    Coin::Coin(Amount amount /* = 0 */, Key::Type keyType /* = Key::Type::Regular */, Asset::ID assetId /* = 0 */)
        : m_status{ Status::Unavailable }
        , m_maturity{ MaxHeight }
        , m_confirmHeight{ MaxHeight }
        , m_spentHeight{ MaxHeight }
        , m_sessionId(EmptyCoinSession)
    {
        m_ID = Zero;
        m_ID.m_Value = amount;
        m_ID.m_Type = keyType;
        m_ID.m_AssetID = assetId;
    }

    bool Coin::isReward() const
    {
        switch (m_ID.m_Type)
        {
        case Key::Type::Coinbase:
        case Key::Type::Comission:
            return true;
        default:
            return false;
        }
    }

    bool Coin::isChange() const
    {
        return m_ID.m_Type == Key::Type::Change;
    }

    bool Coin::isAsset() const
    {
        return m_ID.m_AssetID != 0;
    }

    bool Coin::isAsset(Asset::ID assetId) const
    {
        return isAsset() && (m_ID.m_AssetID == assetId);
    }

    bool Coin::IsMaturityValid() const
    {
        switch (m_status)
        {
        case Unavailable:
        case Incoming:
            return false;

        default:
            return true;
        }
    }

    Height Coin::get_Maturity(Height offset/* = 0*/) const
    {
        return IsMaturityValid() ? m_maturity + offset : MaxHeight;
    }

    bool Coin::operator==(const Coin& other) const
    {
        return other.m_ID == m_ID;
    }

    bool Coin::operator!=(const Coin& other) const
    {
        return !(other == *this);
    }

#pragma pack (push, 1)
    struct CoinIDPacked
    {
        // for historical reasons - make AssetID 1st member to keep bkwd compatibility
        // during serialization/deserialization leading zeroes are trimmed
        uintBigFor<Asset::ID>::Type m_AssetID;
        Key::ID::Packed m_Kid;
        uintBigFor<Amount>::Type m_Value;
    };
#pragma pack (pop)

    std::string toString(const CoinID& id)
    {
        CoinIDPacked packed;
        packed.m_Kid = id;
        packed.m_Value = id.m_Value;

        if (!id.m_AssetID)
            return to_hex(&packed.m_Kid, sizeof(packed) - sizeof(packed.m_AssetID));

        packed.m_AssetID = id.m_AssetID;
        return to_hex(&packed, sizeof(packed));
    }

    string Coin::toStringID() const
    {
        return toString(m_ID);
    }

    Amount Coin::getAmount() const
    {
        return m_ID.m_Value;
    }

    std::string Coin::getStatusString() const
    {
        static std::map<Status, std::string> Strings 
        {
            {Unavailable,   "unavailable"},
            {Available,     "available"},
            {Maturing,      "maturing"},
            {Outgoing,      "outgoing"},
            {Incoming,      "incoming"},
            {Spent,         "spent"},
            {Consumed,      "consumed"},
        };

        return Strings[m_status];
    }

    boost::optional<Coin::ID> Coin::FromString(const std::string& str)
    {
        bool isValid = false;
        auto byteBuffer = from_hex(str, &isValid);
        if (isValid && byteBuffer.size() <= sizeof(CoinIDPacked))
        {
            CoinIDPacked packed;
            ZeroObject(packed);
            uint8_t* p = reinterpret_cast<uint8_t*>(&packed) + sizeof(CoinIDPacked) - byteBuffer.size();
            copy_n(byteBuffer.begin(), byteBuffer.size(), p);
            Coin::ID id;
            Cast::Down<Key::ID>(id) = packed.m_Kid;
            packed.m_Value.Export(id.m_Value);
            packed.m_AssetID.Export(id.m_AssetID);
            return id;
        }
        return boost::optional<Coin::ID>();
    }

    bool WalletDB::isInitialized(const string& path)
    {
#ifdef WIN32
        return boost::filesystem::exists(Utf8toUtf16(path.c_str()));
#else
        return boost::filesystem::exists(path);
#endif
    }

    namespace
    {
        bool IsTableCreated(const WalletDB* db, const char* tableName)
        {
            std::string req = "SELECT name FROM sqlite_master WHERE type='table' AND name='";
            req += tableName;
            req += "';";

            sqlite::Statement stm(db, req.c_str(), false);
            return stm.step();
        }

        void CreateStorageTable(sqlite3* db)
        {
            const char* req = "CREATE TABLE " STORAGE_NAME " (" ENUM_ALL_STORAGE_FIELDS(LIST_WITH_TYPES, COMMA, ) ");"
                "CREATE UNIQUE INDEX CoinIndex ON " STORAGE_NAME "(" ENUM_STORAGE_ID(LIST, COMMA, )  ");"
                "CREATE INDEX ConfirmIndex ON " STORAGE_NAME"(confirmHeight);";
            int ret = sqlite3_exec(db, req, nullptr, nullptr, nullptr);
            throwIfError(ret, db);
        }

        void CreateWalletMessageTable(sqlite3* db)
        {
            {
                const char* req = "CREATE TABLE IF NOT EXISTS " WALLET_MESSAGE_NAME " (" ENUM_WALLET_MESSAGE_FIELDS(LIST_WITH_TYPES, COMMA, ) ");";
                int ret = sqlite3_exec(db, req, nullptr, nullptr, nullptr);
                throwIfError(ret, db);
            }
            {
                const char* req = "CREATE TABLE IF NOT EXISTS " INCOMING_WALLET_MESSAGE_NAME " (" ENUM_INCOMING_WALLET_MESSAGE_FIELDS(LIST_WITH_TYPES, COMMA, ) ");";
                int ret = sqlite3_exec(db, req, nullptr, nullptr, nullptr);
                throwIfError(ret, db);
            }
        }

        void CreatePrivateVariablesTable(sqlite3* db)
        {
            const char* req = "CREATE TABLE " PRIVATE_VARIABLES_NAME " (" ENUM_VARIABLES_FIELDS(LIST_WITH_TYPES, COMMA, ) ");";
            int ret = sqlite3_exec(db, req, nullptr, nullptr, nullptr);
            throwIfError(ret, db);
        }
    
        void CreateAddressesTable(sqlite3* db, const std::string& tableName)
        {
            const std::string req = "CREATE TABLE " + tableName + " (" ENUM_ADDRESS_FIELDS(LIST_WITH_TYPES, COMMA, ) ") WITHOUT ROWID;"
                              "CREATE INDEX " + tableName + "WalletIDIndex ON " + tableName + "(WalletID);";
            int ret = sqlite3_exec(db, req.c_str(), nullptr, nullptr, nullptr);
            throwIfError(ret, db);
        }

        void CreateVariablesTable(sqlite3* db)
        {
            const char* req = "CREATE TABLE " VARIABLES_NAME " (" ENUM_VARIABLES_FIELDS(LIST_WITH_TYPES, COMMA, ) ");";
            int ret = sqlite3_exec(db, req, nullptr, nullptr, nullptr);
            throwIfError(ret, db);
        }

        void CreateTxParamsIndex(sqlite3* db)
        {
            const char* req = "CREATE INDEX IF NOT EXISTS TxParamsIndex ON " TX_PARAMS_NAME " (txID,subTxID,paramID);";
            int ret = sqlite3_exec(db, req, nullptr, nullptr, nullptr);
            throwIfError(ret, db);
        }

        void CreateTxParamsTable(sqlite3* db)
        {
            const char* req = "CREATE TABLE " TX_PARAMS_NAME " (" ENUM_TX_PARAMS_FIELDS(LIST_WITH_TYPES, COMMA, ) ", PRIMARY KEY (txID, subTxID, paramID)) WITHOUT ROWID;";
            int ret = sqlite3_exec(db, req, nullptr, nullptr, nullptr);
            throwIfError(ret, db);
            CreateTxParamsIndex(db);
        }

        void CreateStatesTable(sqlite3* db)
        {
            const char* req = "CREATE TABLE [" TblStates "] ("
                "[" TblStates_Height    "] INTEGER NOT NULL PRIMARY KEY,"
                "[" TblStates_Hdr        "] BLOB NOT NULL)";
            int ret = sqlite3_exec(db, req, nullptr, nullptr, nullptr);
            throwIfError(ret, db);
        }

        void CreateLaserTables(sqlite3* db)
        {
            const char* req = "CREATE TABLE " LASER_CHANNELS_NAME " (" ENUM_LASER_CHANNEL_FIELDS(LIST_WITH_TYPES, COMMA, ) ") WITHOUT ROWID;";
            int ret = sqlite3_exec(db, req, nullptr, nullptr, nullptr);
            throwIfError(ret, db);

            CreateAddressesTable(db, LASER_ADDRESSES_NAME);

            LOG_INFO() << "Create laser tables";
        }

        void CreateAssetsTable(sqlite3* db)
        {
            assert(db != nullptr);
            const char* req = "CREATE TABLE " ASSETS_NAME " (" ENUM_ASSET_FIELDS(LIST_WITH_TYPES, COMMA, ) ") WITHOUT ROWID;"
                              "CREATE UNIQUE INDEX OwnerIndex ON " ASSETS_NAME "(Owner);"
                              "CREATE INDEX RefreshHeightIndex ON " ASSETS_NAME "(RefreshHeight);";
            const auto ret = sqlite3_exec(db, req, nullptr, nullptr, nullptr);
            throwIfError(ret, db);
        }

        void CreateEventsTable(sqlite3* db)
        {
            assert(db != nullptr);
            const char* req = "CREATE TABLE " EVENTS_NAME " (" ENUM_EVENTS_FIELDS(LIST_WITH_TYPES, COMMA, ) ");"
                "CREATE INDEX EventsIndex ON " EVENTS_NAME "(Height, Body);"
                "CREATE INDEX EventsKeyIndex ON " EVENTS_NAME "(Key);";
            const auto ret = sqlite3_exec(db, req, nullptr, nullptr, nullptr);
            throwIfError(ret, db);
        }

        void CreateTxSummaryTable(sqlite3* db)
        {
            assert(db != nullptr);
#define MACRO(id, type) "," #id " INTEGER" 
            const char* req = "CREATE TABLE " TX_SUMMARY_NAME " (TxID BLOB NOT NULL PRIMARY KEY " ENUM_TX_SUMMARY_FIELDS(MACRO) ") WITHOUT ROWID;"
#undef MACRO

#define STR(s) #s 
#define MACRO(id, type) "CREATE INDEX " STR(id##Index) " ON " TX_SUMMARY_NAME "(" #id ");"
            ENUM_TX_SUMMARY_FIELDS(MACRO)
#undef MACRO
#undef STR
                ;
            const auto ret = sqlite3_exec(db, req, nullptr, nullptr, nullptr);
            throwIfError(ret, db);
        }

        void MigrateAssetsFrom20(sqlite3* db)
        {
            assert(db != nullptr);

            // assets table changed: value from INTEGER to BLOB
            // move old data to temp table
            {
                const char* req = "ALTER TABLE " ASSETS_NAME " RENAME TO " ASSETS_NAME "_del;"
                                  "DROP INDEX OwnerIndex;"
                                  "DROP INDEX RefreshHeightIndex;";
                int ret = sqlite3_exec(db, req, NULL, NULL, NULL);
                throwIfError(ret, db);
            }

            // create new table
            CreateAssetsTable(db);

            // migration
            {
                const char* req = "INSERT INTO " ASSETS_NAME " (" ENUM_ASSET_FIELDS(LIST, COMMA, ) ") SELECT " ENUM_ASSET_FIELDS(LIST, COMMA, ) " FROM " ASSETS_NAME "_del;";
                int ret = sqlite3_exec(db, req, NULL, NULL, NULL);
                throwIfError(ret, db);
            }

            // remove tmp table
            {
                const char* req = "DROP TABLE " ASSETS_NAME "_del;";
                int ret = sqlite3_exec(db, req, NULL, NULL, NULL);
                throwIfError(ret, db);
            }
        }

        void CreateNotificationsTable(sqlite3* db)
        {
            const char* req = "CREATE TABLE " NOTIFICATIONS_NAME " (" ENUM_NOTIFICATION_FIELDS(LIST_WITH_TYPES, COMMA, ) ") WITHOUT ROWID;";
            int ret = sqlite3_exec(db, req, nullptr, nullptr, nullptr);
            throwIfError(ret, db);
        }

        void CreateExchangeRatesTable(sqlite3* db)
        {
            const char* req = "CREATE TABLE " EXCHANGE_RATES_NAME " (" ENUM_EXCHANGE_RATES_FIELDS(LIST_WITH_TYPES, COMMA, ) ", PRIMARY KEY (currency, unit)) WITHOUT ROWID;";
            int ret = sqlite3_exec(db, req, nullptr, nullptr, nullptr);
            throwIfError(ret, db);
        }

        void CreateExchangeRatesHistoryTable(sqlite3* db)
        {
            const char* req = "CREATE TABLE " EXCHANGE_RATES_HISTORY_NAME " (" ENUM_EXCHANGE_RATES_HISTORY_FIELDS(LIST_WITH_TYPES, COMMA, ) ", PRIMARY KEY (currency, unit, updateTime)) WITHOUT ROWID;";
            int ret = sqlite3_exec(db, req, nullptr, nullptr, nullptr);
            throwIfError(ret, db);
        }

        void AddAddressIdentityColumn(const WalletDB* walletDB, sqlite3* db)
        {
            const char* req = "ALTER TABLE " ADDRESSES_NAME " ADD Identity BLOB NULL;";
            int ret = sqlite3_exec(db, req, nullptr, nullptr, nullptr);
            throwIfError(ret, db);

            const char* req_laser_addr_identity_exist =
                "SELECT COUNT(*) AS CNTREC FROM pragma_table_info('" LASER_ADDRESSES_NAME "') WHERE name='Identity';";
            int laser_addr_identity_exist = 0;
            for (sqlite::Statement stm(walletDB, req_laser_addr_identity_exist); stm.step();)
            {
                stm.get(0, laser_addr_identity_exist);
            }

            if (!laser_addr_identity_exist)
            {
                const char* req_laser = "ALTER TABLE " LASER_ADDRESSES_NAME " ADD Identity BLOB NULL;";
                ret = sqlite3_exec(db, req_laser, nullptr, nullptr, nullptr);
                throwIfError(ret, db);
            }
        }

        void CreateShieldedCoinsTable(sqlite3* db)
        {
            const char* req = "CREATE TABLE " SHIELDED_COINS_NAME " (" ENUM_SHIELDED_COIN_FIELDS(LIST_WITH_TYPES, COMMA, ) ") WITHOUT ROWID;";
            int ret = sqlite3_exec(db, req, nullptr, nullptr, nullptr);
            throwIfError(ret, db);
        }

        void CreateShieldedCoinsTableIndex(sqlite3* db)
        {
            const char* req = "CREATE INDEX " SHIELDED_COINS_NAME "SpendIdx ON " SHIELDED_COINS_NAME "(spentHeight);";
            int ret = sqlite3_exec(db, req, nullptr, nullptr, nullptr);
            throwIfError(ret, db);
        }

        void CreateVouchersTable(sqlite3* db)
        {
            const char* req = "CREATE TABLE " VOUCHERS_NAME " (" ENUM_VOUCHERS_FIELDS(LIST_WITH_TYPES, COMMA, ) ");"
                "CREATE INDEX WalletIDIndex ON " VOUCHERS_NAME "(WalletID);";
            int ret = sqlite3_exec(db, req, nullptr, nullptr, nullptr);
            throwIfError(ret, db);
        }

        bool VouchersHasFlags(const WalletDB* db)
        {
            sqlite::Statement stm(db, "SELECT* FROM PRAGMA_table_info('Vouchers') WHERE name = 'Flags';");
            return stm.step();
        }

        void AddVouchersFlagsColumn(sqlite3* db)
        {
            const char* req = "ALTER TABLE " VOUCHERS_NAME " ADD Flags INTEGER NULL;";
            int ret = sqlite3_exec(db, req, nullptr, nullptr, nullptr);
            throwIfError(ret, db);
        }

        void MigrateAddressesFrom24(WalletDB* walletDB, sqlite3* db, const std::string& tableName)
        {

            // move old data to temp table
            if (!IsTableCreated(walletDB, (tableName + "_del").c_str()))
            {
                const std::string req = "ALTER TABLE " + tableName + " RENAME TO " + tableName + "_del;";
                int ret = sqlite3_exec(db, req.c_str(), NULL, NULL, NULL);
                throwIfError(ret, db);
            }

            // create new table
            CreateAddressesTable(db, tableName);

            bool isLaser = tableName == LASER_ADDRESSES_NAME;
            // migration
            {
                sqlite::Statement stm((const WalletDB*)walletDB, ("SELECT * FROM " + tableName + "_del;").c_str());

                while (stm.step())
                {
                    WalletAddress addr;
                    stm.get(0, addr.m_walletID);
                    stm.get(1, addr.m_label);
                    stm.get(2, addr.m_category);
                    stm.get(3, addr.m_createTime);
                    stm.get(4, addr.m_duration);
                    stm.get(5, addr.m_OwnID);
                    stm.get(6, addr.m_Identity);

                    if (addr.m_walletID != Zero)
                    {
                        addr.m_Address = std::to_string(addr.m_walletID);
                        walletDB->saveAddress(addr, isLaser);
                    }
                }
            }

            // remove tmp table
            {
                const std::string req = "DROP TABLE " + tableName + "_del;";
                int ret = sqlite3_exec(db, req.c_str(), NULL, NULL, NULL);
                throwIfError(ret, db);
            }
        }

        void MigrateAddressesFrom24(WalletDB* walletDB, sqlite3* db)
        {
            MigrateAddressesFrom24(walletDB, db, ADDRESSES_NAME);
            MigrateAddressesFrom24(walletDB, db, LASER_ADDRESSES_NAME);
        }

        void MigrateTransactionsFrom25(WalletDB* walletDB)
        {
            sqlite::Statement stm((const WalletDB*)walletDB, "SELECT txID, value FROM " TX_PARAMS_NAME " WHERE subTxID=?1 AND paramID=?2;");
            stm.bind(1, kDefaultSubTxID);
            stm.bind(2, TxParameterID::OriginalToken);
            while (stm.step())
            {
                TxID txID;
                std::string originalAddress;
                ByteBuffer buf;
                stm.get(0, txID);
                stm.get(1, buf);
                if (fromByteBuffer(buf, originalAddress))
                {
                    auto addressType = GetAddressType(originalAddress);
                    storage::setTxParameter(*walletDB, txID, TxParameterID::AddressType, addressType, false);
                }
            }
        }

        void OpenAndMigrateIfNeeded(const string& path, sqlite3** db, const SecString& password)
        {
            int ret = sqlite3_open_v2(path.c_str(), db, SQLITE_OPEN_READWRITE, nullptr);
            throwIfError(ret, *db);
            enterKey(*db, password);
            // try to decrypt
            ret = sqlite3_exec(*db, "PRAGMA user_version;", nullptr, nullptr, nullptr);
            if (ret != SQLITE_OK)
            {
                LOG_INFO() << "Applying PRAGMA cipher_migrate...";
                ret = sqlite3_close(*db);
                throwIfError(ret, *db);
                ret = sqlite3_open_v2(path.c_str(), db, SQLITE_OPEN_READWRITE | SQLITE_OPEN_CREATE, nullptr);
                throwIfError(ret, *db);
                enterKey(*db, password);
                ret = sqlite3_exec(*db, "PRAGMA cipher_migrate; ", nullptr, nullptr, nullptr);
                throwIfError(ret, *db);
            }
        }

        bool MoveSeedToPrivateVariables(WalletDB& db)
        {
            ECC::NoLeak<ECC::Hash::Value> seed;
            if (!storage::getVar(db, WalletSeed, seed.V))
            {
                assert(false && "there is no seed for walletDB");
                LOG_ERROR() << "there is no seed for walletDB";
                return false;
            }
            db.setPrivateVarRaw(WalletSeed, &seed.V, sizeof(seed.V));

            {
                sqlite::Statement stm(&db, "DELETE FROM " VARIABLES_NAME " WHERE name=?1;");
                stm.bind(1, WalletSeed);
                stm.step();
            }

            return true;
        }

        bool GetPrivateVarRaw(const WalletDB& db, const char* name, void* data, int size, bool privateDb)
        {
            {
                sqlite::Statement stm(&db, "SELECT name FROM sqlite_master WHERE type = 'table' AND name = '" PRIVATE_VARIABLES_NAME "';", privateDb);
                if (!stm.step())
                {
                    return false; // public database
                }
            }

            {
                const char* req = "SELECT value FROM " PRIVATE_VARIABLES_NAME " WHERE name=?1;";

                sqlite::Statement stm(&db, req, privateDb);
                stm.bind(1, name);

                return stm.step() && stm.getBlobSafe(0, data, size);
            }
        }

        bool DropPrivateVariablesFromPublicDatabase(WalletDB& db)
        {
            {
                sqlite::Statement stm(&db, "SELECT name FROM sqlite_master WHERE type='table' AND name='" PRIVATE_VARIABLES_NAME "';");

                if (!stm.step())
                {
                    return true; // there is nothing to drop
                }
            }

            // ensure that we have  master key in private database
            {
                ECC::NoLeak<ECC::Hash::Value> seed; // seed from public db
                if (GetPrivateVarRaw(db, WalletSeed, &seed.V, sizeof(ECC::Hash::Value), false))
                {
                    ECC::NoLeak<ECC::Hash::Value> seed2; // seed from private db
                    if (GetPrivateVarRaw(db, WalletSeed, &seed2.V, sizeof(ECC::Hash::Value), true))
                    {
                        if (seed.V != seed2.V)
                        {
                            LOG_ERROR() << "Public database has different master key. Please check your \'wallet.db\' and \'wallet.db.private\'";
                            return false;
                        }
                    }
                    else
                    {
                        db.setPrivateVarRaw(WalletSeed, &seed.V, sizeof(seed.V));
                    }
                }
            }

            sqlite::Statement dropStm(&db, "DROP TABLE " PRIVATE_VARIABLES_NAME ";");
            dropStm.step();
            return true;
        }
    }

    void WalletDB::createTables(sqlite3* db, sqlite3* privateDb)
    {
        CreateStorageTable(db);
        CreateWalletMessageTable(db);
        CreatePrivateVariablesTable(privateDb);
        CreateVariablesTable(db);
        CreateAddressesTable(db, ADDRESSES_NAME);
        CreateTxParamsTable(db);
        CreateStatesTable(db);
        CreateLaserTables(db);
        CreateAssetsTable(db);
        CreateShieldedCoinsTable(db);
        CreateShieldedCoinsTableIndex(db);
        CreateNotificationsTable(db);
        CreateExchangeRatesTable(db);
        CreateVouchersTable(db);
        CreateExchangeRatesHistoryTable(db);
        CreateEventsTable(db);
        CreateTxSummaryTable(db);
    }

    std::shared_ptr<WalletDB> WalletDB::initBase(const string& path, const SecString& password, bool separateDBForPrivateData)
    {
        if (isInitialized(path))
        {
            LOG_ERROR() << path << " already exists.";
            throw DatabaseException("Database already exists");
        }

        sqlite3* db = nullptr;
        {
            int ret = sqlite3_open_v2(path.c_str(), &db, SQLITE_OPEN_READWRITE | SQLITE_OPEN_CREATE, nullptr);
            throwIfError(ret, db);
        }

        sqlite3* sdb = db;

        if (separateDBForPrivateData)
        {
            int ret = sqlite3_open_v2((path+".private").c_str(), &sdb, SQLITE_OPEN_READWRITE | SQLITE_OPEN_CREATE, nullptr);
            throwIfError(ret, sdb);
            enterKey(sdb, password);
        }

        enterKey(db, password);
        auto walletDB = make_shared<WalletDB>(db, sdb);
        walletDB->onPrepareToModify();
        createTables(walletDB->_db, walletDB->m_PrivateDB);

        storage::setVar(*walletDB, Version, DbVersion);

        return walletDB;

    }

    void WalletDB::storeOwnerKey()
    {
        ECC::NoLeak<ECC::HKdfPub::Packed> packedOwnerKey;
        assert(m_pKdfOwner->ExportP(nullptr) == sizeof(packedOwnerKey));
        m_pKdfOwner->ExportP(&packedOwnerKey);

        storage::setVar(*this, OwnerKey, packedOwnerKey.V);
    }

    struct WalletDB::LocalKeyKeeper
        :public LocalPrivateKeyKeeperStd
    {
        using LocalPrivateKeyKeeperStd::LocalPrivateKeyKeeperStd;

        struct UsedSlots
        {
            static const char s_szDbName[];

            State::UsedMap m_Used;

            template <typename Archive>
            void serialize(Archive& ar)
            {
                ar & m_Used;
            }

            void Load(WalletDB& db)
            {
                ByteBuffer buf;
                if (db.getBlob(s_szDbName, buf))
                {
                    Deserializer der;
                    der.reset(buf);
                    der & *this;
                }
            }

            void Save(WalletDB& db)
            {
                Serializer ser;
                ser & *this;

                db.setVarRaw(s_szDbName, ser.buffer().first, ser.buffer().second);
            }
        };

        class UsedSlotsWrk
            :public UsedSlots
        {
            LocalKeyKeeper* m_pLocal;

            void SwapSafe()
            {
                if (m_pLocal)
                    m_pLocal->m_State.m_Used.swap(m_Used);
            }

        public:

            UsedSlotsWrk(LocalKeyKeeper* pLocal)
                :m_pLocal(pLocal)
            {
                SwapSafe();
            }

            ~UsedSlotsWrk()
            {
                SwapSafe();
            }
        };

    };

    const char WalletDB::LocalKeyKeeper::UsedSlots::s_szDbName[] = "KeyKeeperSlots";

    void WalletDB::FromMaster(const ECC::uintBig& seed)
    {
        ECC::HKdf::Create(m_pKdfMaster, seed);
        FromMaster();
    }

    void WalletDB::FromMaster()
    {
        assert(m_pKdfMaster);
        m_pKdfOwner = m_pKdfMaster;
        m_pKdfSbbs = m_pKdfMaster;

        if (!m_pKeyKeeper)
        {
            m_pKeyKeeper = std::make_shared<LocalKeyKeeper>(m_pKdfMaster);
            m_pLocalKeyKeeper = &Cast::Up<LocalKeyKeeper>(*m_pKeyKeeper);
        }

        UpdateLocalSlots();
    }

    void WalletDB::FromKeyKeeper()
    {
        assert(!m_pKdfMaster);

        if (!m_pKeyKeeper)
            throw std::runtime_error("Key keeper required");

        IPrivateKeyKeeper2::Method::get_Kdf m;
        m.m_Root = true;
        m_pKeyKeeper->InvokeSync(m);

        if (m.m_pKdf)
        {
            // trusted mode.
            m_pKdfMaster = std::move(m.m_pKdf);
            FromMaster();
            return;
        }

        if (!m.m_pPKdf)
            throw std::runtime_error("can't get owner key");

        m_pKdfOwner = std::move(m.m_pPKdf);

        // trustless mode. create SBBS Kdf from a child PKdf. It won't be directly accessible from the owner key
        m.m_Root = false;
        m.m_iChild = Key::Index(-1); // definitely won't collude with a coin child Kdf (for coins high byte is reserved for scheme)

        m_pKeyKeeper->InvokeSync(m);

        if (!m.m_pPKdf)
            throw std::runtime_error("can't get sbbs key");

        ECC::Scalar::Native sk;
        m.m_pPKdf->DerivePKey(sk, Zero);

        ECC::NoLeak<ECC::Scalar> s;
        s.V = sk;

        ECC::HKdf::Create(m_pKdfSbbs, s.V.m_Value);

        UpdateLocalSlots();

    }

    void WalletDB::UpdateLocalSlots()
    {
        assert(m_pKeyKeeper);

        IPrivateKeyKeeper2::Method::get_NumSlots m = { 0 };
        m.m_Count = 0;
        if ((IPrivateKeyKeeper2::Status::Success != m_pKeyKeeper->InvokeSync(m)) || !m.m_Count)
            throw std::runtime_error("key keeper no slots");

        m_KeyKeeperSlots = m.m_Count;

        LocalKeyKeeper::UsedSlots us;
        bool bKeep = false;

        try
        {
            us.Load(*this);
            if (us.m_Used.empty() || (us.m_Used.rbegin()->first < m.m_Count))
                bKeep = true;
        }
        catch (...)
        {
        }

        if (!bKeep)
        {
            us.m_Used.clear();
            us.Save(*this);
        }

        if (m_pLocalKeyKeeper)
        {
            ECC::GenRandom(m_pLocalKeyKeeper->m_State.m_hvLast);

            if (bKeep)
                // restore used slots
                m_pLocalKeyKeeper->m_State.m_Used.swap(us.m_Used);
        }
    }

    IWalletDB::Ptr WalletDB::initNoKeepr(const std::string& path, const SecString& password, bool separateDBForPrivateData)
    {
        return initBase(path, password, separateDBForPrivateData);
    }

    IWalletDB::Ptr WalletDB::init(const string& path, const SecString& password, const ECC::NoLeak<ECC::uintBig>& secretKey, bool separateDBForPrivateData)
    {
        std::shared_ptr<WalletDB> walletDB = initBase(path, password, separateDBForPrivateData);
        if (walletDB)
        {
            walletDB->FromMaster(secretKey.V);

            walletDB->setPrivateVarRaw(WalletSeed, &secretKey.V, sizeof(secretKey.V)); // store master key
            walletDB->storeOwnerKey(); // store owner key (public)

            walletDB->flushDB();
            walletDB->m_Initialized = true;
        }

        return walletDB;
    }

    IWalletDB::Ptr WalletDB::init(const string& path, const SecString& password, const IPrivateKeyKeeper2::Ptr& pKeyKeeper, bool separateDBForPrivateData)
    {
        std::shared_ptr<WalletDB> walletDB = initBase(path, password, separateDBForPrivateData);
        if (walletDB)
        {
            walletDB->m_pKeyKeeper = pKeyKeeper;
            walletDB->FromKeyKeeper();

            walletDB->storeOwnerKey(); // store owner key (public)

            walletDB->flushDB();
            walletDB->m_Initialized = true;
        }

        return walletDB;
    }

    IWalletDB::Ptr WalletDB::open(const string& path, const SecString& password)
    {
        return open(path, password, nullptr);
    }

    IWalletDB::Ptr WalletDB::open(const string& path, const SecString& password, const IPrivateKeyKeeper2::Ptr& pKeyKeeper)
    {
        if (!isInitialized(path))
        {
            LOG_ERROR() << path << " not found, please init the wallet before.";
            throw DatabaseNotFoundException();
        }

        sqlite3* db = nullptr;
        OpenAndMigrateIfNeeded(path, &db, password);
        sqlite3* sdb = db;
        string privatePath = path + ".private";
        bool separateDBForPrivateData = isInitialized(privatePath);
        if (separateDBForPrivateData)
        {
            OpenAndMigrateIfNeeded(privatePath, &sdb, password);
        }

        auto walletDB = make_shared<WalletDB>(db, sdb);
        {
            int ret = sqlite3_busy_timeout(walletDB->_db, BusyTimeoutMs);
            throwIfError(ret, walletDB->_db);
        }
        {
            int version = 0;
            storage::getVar(*walletDB, Version, version);

            // start new transaction
            walletDB->onPrepareToModify();
            // migration
            try
            {
                switch (version)
                {
                case DbVersion10:
                case DbVersion11:
                case DbVersion12:
                {
                    LOG_INFO() << "Converting DB from format 10-11";

                    // storage table changes: removed [status], [createHeight], [lockedHeight], added [spentHeight]
                    // sqlite doesn't support column removal. So instead we'll rename this table, select the data, and insert it to the new table
                    //
                    // The missing data, [spentHeight] - can only be deduced strictly if the UTXO has a reference to the spending tx. Otherwise we'll have to put a dummy spentHeight.
                    // In case of a rollback there's a chance (albeit small) we won't notice the UTXO un-spent status. But in case of such a problem this should be fixed by the "UTXO rescan".

                    if (!IsTableCreated(walletDB.get(), STORAGE_NAME "_del"))
                    {
                        const char* req =
                            "ALTER TABLE " STORAGE_NAME " RENAME TO " STORAGE_NAME "_del;"
                            "DROP INDEX CoinIndex;"
                            "DROP INDEX ConfirmIndex;";

                        int ret = sqlite3_exec(walletDB->_db, req, NULL, NULL, NULL);
                        throwIfError(ret, walletDB->_db);
                    }

                    if (!IsTableCreated(walletDB.get(), STORAGE_NAME))
                    {
                        CreateStorageTable(walletDB->_db);
                    }

                    {
                        const char* req = "SELECT * FROM " STORAGE_NAME "_del;";

                        for (sqlite::Statement stm(walletDB.get(), req); stm.step(); )
                        {
                            Coin coin;
                            stm.get(0, coin.m_ID.m_Type);
                            stm.get(1, coin.m_ID.m_SubIdx);
                            stm.get(2, coin.m_ID.m_Idx);
                            stm.get(3, coin.m_ID.m_Value);

                            uint32_t status = 0;
                            stm.get(4, status);

                            stm.get(5, coin.m_maturity);
                            // createHeight - skip
                            stm.get(7, coin.m_confirmHeight);
                            // lockedHeight - skip
                            stm.get(9, coin.m_createTxId);
                            stm.get(10, coin.m_spentTxId);
                            stm.get(11, coin.m_sessionId);

                            if (Coin::Status::Spent == static_cast<Coin::Status>(status))
                            {
                                // try to guess the spentHeight
                                coin.m_spentHeight = coin.m_maturity; // init guess

                                if (coin.m_spentTxId)
                                {
                                    // we cannot use getTxParameter since it uses newer db scheme
                                    //storage::getTxParameter(*walletDB, coin.m_spentTxId.get(), TxParameterID::KernelProofHeight, coin.m_spentHeight);
                                    sqlite::Statement stm2(walletDB.get(), "SELECT value FROM " TX_PARAMS_NAME " WHERE txID=?1 AND paramID=?2;");
                                    stm2.bind(1, coin.m_spentTxId.get());
                                    stm2.bind(2, TxParameterID::KernelProofHeight);

                                    if (stm2.step())
                                    {
                                        ByteBuffer buf;
                                        stm2.get(0, buf);
                                        Height h = 0;
                                        if (fromByteBuffer(buf, h))
                                        {
                                            coin.m_spentHeight = h;
                                        }
                                    }
                                }
                            }

                            walletDB->saveCoin(coin);
                        }
                    }

                    {
                        const char* req = "DROP TABLE " STORAGE_NAME "_del;";
                        int ret = sqlite3_exec(walletDB->_db, req, NULL, NULL, NULL);
                        throwIfError(ret, walletDB->_db);
                    }
                }

                // no break;

                case DbVersion13:
                    LOG_INFO() << "Converting DB to format 13...";

                    CreateWalletMessageTable(walletDB->_db);
                    CreatePrivateVariablesTable(walletDB->m_PrivateDB);

                    if (!MoveSeedToPrivateVariables(*walletDB))
                    {
                        throw DatabaseException("failed to move seed to private valiables");
                    }

                case DbVersion14:
                {
                    LOG_INFO() << "Converting DB from format 14...";

                    // tx_params table changed: added new column [subTxID]
                    // move old data to temp table
                    {
                        const char* req = "ALTER TABLE " TX_PARAMS_NAME " RENAME TO " TX_PARAMS_NAME "_del;";
                        int ret = sqlite3_exec(walletDB->_db, req, NULL, NULL, NULL);
                        throwIfError(ret, walletDB->_db);
                    }

                    // create new table
                    CreateTxParamsTable(walletDB->_db);

                    // migration
                    {
                        const char* req = "INSERT INTO " TX_PARAMS_NAME " (" ENUM_TX_PARAMS_FIELDS(LIST, COMMA, ) ") SELECT \"txID\", ?1 as \"subTxID\", \"paramID\", \"value\" FROM " TX_PARAMS_NAME "_del;";
                        sqlite::Statement stm(walletDB.get(), req);
                        stm.bind(1, kDefaultSubTxID);
                        stm.step();
                    }

                    // remove tmp table
                    {
                        const char* req = "DROP TABLE " TX_PARAMS_NAME "_del;";
                        int ret = sqlite3_exec(walletDB->_db, req, NULL, NULL, NULL);
                        throwIfError(ret, walletDB->_db);
                    }
                }
                // no break;

                case DbVersion15:
                    LOG_INFO() << "Converting DB from format 15...";

                    // originally there was a coin migration, because "assetId" column was added.
                    // We now postpone this migration till 18-19, where the "assetId" column was moved into an index.

                    // no break; 
                case DbVersion16:
                    LOG_INFO() << "Converting DB from format 16...";
                    CreateLaserTables(walletDB->_db);
                    // no break;
                case DbVersion17:
                    LOG_INFO() << "Converting DB from format 17...";
                    CreateAssetsTable(walletDB->_db);
                    // no break

                case DbVersion18:
                    LOG_INFO() << "Converting DB from format 18...";
                    walletDB->MigrateCoins();
                    CreateNotificationsTable(walletDB->_db);
                    CreateExchangeRatesTable(walletDB->_db);
                    AddAddressIdentityColumn(walletDB.get(), walletDB->_db);
                    // no break

                case DbVersion19:
                    LOG_INFO() << "Converting DB from format 19...";
                    CreateShieldedCoinsTable(walletDB->_db);
                    // no break

                case DbVersion20:
                    LOG_INFO() << "Converting DB from format 20...";
                    MigrateAssetsFrom20(walletDB->_db);
                    // no break

                case DbVersion21:
                    LOG_INFO() << "Converting DB from format 21...";
                    CreateVouchersTable(db);
                    // no break

                case DbVersion22:
                    CreateShieldedCoinsTableIndex(db);
                    // no break

                case DbVersion23:
                    LOG_INFO() << "Converting DB from format 23...";
                    if (!VouchersHasFlags(walletDB.get()))
                    {
                        AddVouchersFlagsColumn(db);
                    }
                    // no break

                case DbVersion24:
                    LOG_INFO() << "Converting DB from format 24...";
                    MigrateAddressesFrom24(walletDB.get(), walletDB->_db);
                    // no break

                case DbVersion25:
                    LOG_INFO() << "Converting DB from format 25...";
                    CreateExchangeRatesHistoryTable(walletDB->_db);
                    // no break

                case DbVersion26:
                    LOG_INFO() << "Converting DB from format 26...";
                    MigrateTransactionsFrom25(walletDB.get());
                    // no break

                case DbVersion27:
                    LOG_INFO() << "Converting DB from format 27...";
                    CreateTxSummaryTable(walletDB->_db);
                    walletDB->FillTxSummaryTable();
                    // no break

                case DbVersion28:
                    LOG_INFO() << "Converting DB from format 28...";
                    CreateEventsTable(walletDB->_db);

                    storage::setVar(*walletDB, Version, DbVersion);
                    // no break

                case DbVersion:
                    CreateTxParamsIndex(walletDB->_db);
                    // drop private variables from public database for cold wallet
                    if (separateDBForPrivateData && !DropPrivateVariablesFromPublicDatabase(*walletDB))
                    {
                        throw DatabaseException("failed to drop private variables from public database");
                    }
                    break; // ok

                default:
                {
                    LOG_DEBUG() << "Invalid DB version: " << version << ". Expected: " << DbVersion;
                    throw InvalidDatabaseVersionException();
                }
                }

                walletDB->flushDB();
            }
            catch (...)
            {
                LOG_ERROR() << "Database migration failed";
                walletDB->rollbackDB();
                throw DatabaseMigrationException();
            }
        }
        {
            const char* req = "SELECT name FROM sqlite_master WHERE type='table' AND name='" STORAGE_NAME "';";
            int ret = sqlite3_exec(walletDB->_db, req, nullptr, nullptr, nullptr);
            throwIfError(ret, walletDB->_db);
        }

        {
            const char* req = "SELECT " STORAGE_FIELDS " FROM " STORAGE_NAME ";";
            int ret = sqlite3_exec(walletDB->_db, req, nullptr, nullptr, nullptr);
            throwIfError(ret, walletDB->_db);
        }

        {
            const char* req = "SELECT " VARIABLES_FIELDS " FROM " VARIABLES_NAME ";";
            int ret = sqlite3_exec(walletDB->_db, req, nullptr, nullptr, nullptr);
            throwIfError(ret, walletDB->_db);
        }
        {
            ECC::NoLeak<ECC::Hash::Value> seed;
            if (walletDB->getPrivateVarRaw(WalletSeed, &seed.V, sizeof(seed.V)))
            {
                walletDB->FromMaster(seed.V);
            }
            else
            {
                ECC::NoLeak<ECC::HKdfPub::Packed> packedOwnerKey;
                bool bHadOwnerKey = storage::getVar(*walletDB, OwnerKey, packedOwnerKey.V);

                if (pKeyKeeper || !bHadOwnerKey)
                {
                    walletDB->m_pKeyKeeper = pKeyKeeper;
                    walletDB->FromKeyKeeper();

                    if (bHadOwnerKey)
                    {
                        // consistency check. Make sure there's an agreement w.r.t. stored owner key
                        ECC::NoLeak<ECC::HKdfPub::Packed> keyCurrent;
                        walletDB->m_pKdfOwner->ExportP(&keyCurrent);

                        if (memcmp(&packedOwnerKey, &keyCurrent, sizeof(keyCurrent)))
                            throw std::runtime_error("Key keeper is different");
                    }
                    else
                        walletDB->storeOwnerKey();
                }
                else
                {
                    assert(bHadOwnerKey);
                    // Read-only wallet.
                    walletDB->m_pKdfOwner = std::make_shared<ECC::HKdfPub>();
                    Cast::Up<ECC::HKdfPub>(*walletDB->m_pKdfOwner).Import(packedOwnerKey.V);
                }

            }
        }
        walletDB->getVarRaw(COIN_CONFIRMATIONS_COUNT, &walletDB->m_coinConfirmationsOffset, sizeof(uint32_t));
        walletDB->m_Initialized = true;
        return static_pointer_cast<IWalletDB>(walletDB);
    }

    void WalletDB::MigrateCoins()
    {
        // migrate coins
        if (!IsTableCreated(this, STORAGE_NAME "_del"))
        {
            const char* req =
                "ALTER TABLE " STORAGE_NAME " RENAME TO " STORAGE_NAME "_del;"
                "DROP INDEX CoinIndex;"
                "DROP INDEX ConfirmIndex;";

            int ret = sqlite3_exec(_db, req, NULL, NULL, NULL);
            throwIfError(ret, _db);
        }

        if (!IsTableCreated(this, STORAGE_NAME))
        {
            CreateStorageTable(_db);
        }

        {
            const char* req = "SELECT * FROM " STORAGE_NAME "_del;";
            for (sqlite::Statement stm(this, req); stm.step();)
            {
                Coin coin;
                stm.get(0, coin.m_ID.m_Type);
                stm.get(1, coin.m_ID.m_SubIdx);
                stm.get(2, coin.m_ID.m_Idx);
                stm.get(3, coin.m_ID.m_Value);
                stm.get(4, coin.m_maturity);
                stm.get(5, coin.m_confirmHeight);
                stm.get(6, coin.m_spentHeight);
                stm.get(7, coin.m_createTxId);
                stm.get(8, coin.m_spentTxId);
                stm.get(9, coin.m_sessionId);

                saveCoin(coin);
            }
        }

        {
            const char* req = "DROP TABLE " STORAGE_NAME "_del;";
            int ret = sqlite3_exec(_db, req, NULL, NULL, NULL);
            throwIfError(ret, _db);
        }
    }

    WalletDB::WalletDB(sqlite3* db)
        : WalletDB(db, db)
    {

    }

    WalletDB::WalletDB(sqlite3* db, sqlite3* sdb)
        : _db(db)
        , m_PrivateDB(sdb)
        , m_IsFlushPending(false)
        , m_mandatoryTxParams{
            TxParameterID::TransactionType,
            TxParameterID::CreateTime}
    {

    }

    WalletDB::~WalletDB()
    {
        if (_db)
        {
            if (m_DbTransaction)
            {
                try
                {
                    m_DbTransaction->commit();
                }
                catch (const runtime_error& ex)
                {
                    LOG_ERROR() << "Wallet DB Commit failed: " << ex.what();
                }
                m_DbTransaction.reset();
            }
            BEAM_VERIFY(SQLITE_OK == sqlite3_close(_db));
            if (m_PrivateDB && _db != m_PrivateDB)
            {
                BEAM_VERIFY(SQLITE_OK == sqlite3_close(m_PrivateDB));
                m_PrivateDB = nullptr;
            }
            _db = nullptr;
        }
        
    }

    Key::IKdf::Ptr WalletDB::get_MasterKdf() const
    {
        return m_pKdfMaster;
    }

    Key::IPKdf::Ptr WalletDB::get_OwnerKdf() const
    {
        return m_pKdfOwner;
    }

    Key::IKdf::Ptr WalletDB::get_SbbsKdf() const
    {
        return m_pKdfSbbs;
    }

    IPrivateKeyKeeper2::Ptr WalletDB::get_KeyKeeper() const
    {
        return m_pKeyKeeper;
    }

    IPrivateKeyKeeper2::Slot::Type WalletDB::SlotAllocate()
    {
        IPrivateKeyKeeper2::Slot::Type iSlot = IPrivateKeyKeeper2::Slot::Invalid;

        if (m_pKeyKeeper)
        {
            LocalKeyKeeper::UsedSlotsWrk us(m_pLocalKeyKeeper);
            if (!m_pLocalKeyKeeper)
                us.Load(*this);

            assert(us.m_Used.size() <= m_KeyKeeperSlots);
            if (us.m_Used.size() < m_KeyKeeperSlots)
            {
                if (us.m_Used.empty())
                    iSlot = 0;
                else
                {
                    iSlot = us.m_Used.rbegin()->first + 1;
                    if (iSlot >= m_KeyKeeperSlots)
                    {
                        // find free from the beginning
                        iSlot = 0;
                        for (LocalKeyKeeper::State::UsedMap::iterator it = us.m_Used.begin(); it->first == iSlot; ++it)
                            iSlot++;
                    }
                }

                ECC::Hash::Value& hv = us.m_Used[iSlot];
                if (m_pLocalKeyKeeper)
                    m_pLocalKeyKeeper->m_State.Regenerate(hv);
                else
                    hv = Zero;
            }

            us.Save(*this);
        }

        return iSlot;
    }

    void WalletDB::SlotFree(IPrivateKeyKeeper2::Slot::Type iSlot)
    {
        if (m_pKeyKeeper && (IPrivateKeyKeeper2::Slot::Invalid != iSlot))
        {
            LocalKeyKeeper::UsedSlotsWrk us(m_pLocalKeyKeeper);
            if (!m_pLocalKeyKeeper)
                us.Load(*this);

            LocalKeyKeeper::State::UsedMap::iterator it = us.m_Used.find(iSlot);
            if (us.m_Used.end() != it)
            {
                us.m_Used.erase(it);
                us.Save(*this);
            }
        }
    }

    bool IWalletDB::get_CommitmentSafe(ECC::Point& comm, const CoinID& cid, IPrivateKeyKeeper2* pKeyKeeper)
    {
        ECC::Point::Native comm2;
        if (!pKeyKeeper || (IPrivateKeyKeeper2::Status::Success != pKeyKeeper->get_Commitment(comm2, cid)))
        {
            Key::Index idx;
            if (cid.get_ChildKdfIndex(idx))
                return false; // child kdf is required

            Key::IPKdf::Ptr pOwner = get_OwnerKdf();
            assert(pOwner); // must always be available

            CoinID::Worker(cid).Recover(comm2, *pOwner);
        }

        comm = comm2;
        return true;
    }

    bool IWalletDB::get_CommitmentSafe(ECC::Point& comm, const CoinID& cid)
    {
        return get_CommitmentSafe(comm, cid, get_KeyKeeper().get());
    }

    bool IWalletDB::IsRecoveredMatch(CoinID& cid, const ECC::Point& comm)
    {
        IPrivateKeyKeeper2::Ptr pKeyKeeper = get_KeyKeeper();
        
        ECC::Point comm2;
        if (!get_CommitmentSafe(comm2, cid, pKeyKeeper.get()))
        {
            assert(!pKeyKeeper); // read-only mode
            return true; // Currently we skip this 2nd-stage validation in read-only wallet for UTXOs generated by the child kdf (such as miner key).
        }

        if (comm2 == comm)
            return true;

        if (!cid.IsBb21Possible())
            return false;

        cid.set_WorkaroundBb21();

        get_CommitmentSafe(comm2, cid, pKeyKeeper.get());
        return (comm2 == comm);
    }

	void IWalletDB::ImportRecovery(const std::string& path)
	{
		IRecoveryProgress prog;
		BEAM_VERIFY(ImportRecovery(path, prog));
	}

	bool IWalletDB::ImportRecovery(const std::string& path, IRecoveryProgress& prog)
	{
        struct MyParser
            :public RecoveryInfo::IRecognizer
        {
            IWalletDB& m_This;
            IRecoveryProgress& m_Progr;
            TxoID m_ShieldedOuts = 0;

            MyParser(IWalletDB& db, IRecoveryProgress& progr)
                :m_This(db)
                ,m_Progr(progr)
            {
            }

            virtual bool OnProgress(uint64_t nPos, uint64_t nTotal) override
            {
                return m_Progr.OnProgress(nPos, nTotal);
            }

            virtual bool OnStates(std::vector<Block::SystemState::Full>& vec) override
            {
                if (!vec.empty())
                    m_This.get_History().AddStates(&vec.front(), vec.size());

                return true;
            }

            virtual bool OnUtxoRecognized(Height h, const Output& outp, CoinID& cid, const Output::User& user) override
            {
                if (m_This.IsRecoveredMatch(cid, outp.m_Commitment))
                {
                    Coin c;
                    c.m_ID = cid;
                    m_This.findCoin(c); // in case it exists already - fill its parameters

                    c.m_maturity = outp.get_MinMaturity(h);
                    c.m_confirmHeight = h;

                    LOG_INFO() << "CoinID: " << c.m_ID << " Maturity=" << c.m_maturity << " Recovered";

                    m_This.saveCoin(c);

                    // create event to allow mobile node to detect this UTXO spending
                    proto::Event::Utxo evt;
                    evt.m_Flags = proto::Event::Flags::Add;
                    evt.m_Cid = cid;
                    evt.m_Commitment = outp.m_Commitment;
                    evt.m_Maturity = c.m_maturity;
                    evt.m_User = user;

                    Serializer ser;
                    ser& uintBigFrom(NodeProcessor::EventKey::s_IdxOutput);
                    ser& evt.s_Type;
                    ser& evt;

                    const NodeProcessor::EventKey::Utxo& key = outp.m_Commitment;
                    m_This.insertEvent(h, Blob(ser.buffer().first, static_cast<uint32_t>(ser.buffer().second)), Blob(&key, sizeof(NodeProcessor::EventKey::Utxo)));
                }

                return true;
            }

            typedef std::map<ECC::Point, ShieldedTxo::BaseKey> ShieldedSpendKeyMap;
            ShieldedSpendKeyMap m_mapShielded;

            virtual bool OnAssetRecognized(Asset::Full&) override
            {
                // TODO
                return true;
            }

            virtual bool OnShieldedOutRecognized(const ShieldedTxo::DescriptionOutp& dout, const ShieldedTxo::DataParams& pars, Key::Index nIdx) override
            {
                ShieldedCoin sc;
                pars.ToID(sc.m_CoinID);
                sc.m_CoinID.m_Key.m_nIdx = nIdx;
                sc.m_TxoID = dout.m_ID;

                sc.m_confirmHeight = dout.m_Height;
                sc.m_spentHeight = MaxHeight;

                m_This.saveShieldedCoin(sc);

                LOG_INFO() << "Shielded output, ID: " << dout.m_ID << " Confirmed, Height=" << dout.m_Height;

                m_mapShielded[pars.m_Ticket.m_SpendPk] = sc.m_CoinID.m_Key;

                storage::restoreTransactionFromShieldedCoin(m_This, sc);

                return true;
            }

            virtual bool OnShieldedIn(const ShieldedTxo::DescriptionInp& dinp) override
            {
                ShieldedSpendKeyMap::iterator it = m_mapShielded.find(dinp.m_SpendPk);
                if (m_mapShielded.end() != it)
                {
                    auto shieldedCoin = m_This.getShieldedCoin(it->second);
                    if (shieldedCoin)
                    {
                        shieldedCoin->m_spentHeight = dinp.m_Height;
                        m_This.saveShieldedCoin(*shieldedCoin);

                        LOG_INFO() << "Shielded input, TxoID: " << shieldedCoin->m_TxoID << " Spent, Height=" << dinp.m_Height;
                    }

                    m_mapShielded.erase(it);
                }

                return true;
            }

            bool OnShieldedOut(const ShieldedTxo::DescriptionOutp& d, const ShieldedTxo& s, const ECC::Hash::Value& hvMsg) override
            {
                m_ShieldedOuts++;
                return RecoveryInfo::IRecognizer::OnShieldedOut(d, s, hvMsg);
            }


        };

        MyParser p(*this, prog);
        p.Init(get_OwnerKdf());

        if (p.Proceed(path.c_str()))
        {
            storage::setTreasuryHandled(*this, true);
            set_ShieldedOuts(p.m_ShieldedOuts);
            Block::SystemState::Full sTip;
            get_History().get_Tip(sTip);
            storage::setNextEventHeight(*this, sTip.m_Height + 1); // next
            storage::setNeedToRequestBodies(*this, true); // temporarilly enable body requests, to solve lag in blocks
            return true;
        }
        return false;
	}

    void IWalletDB::get_SbbsPeerID(ECC::Scalar::Native& sk, PeerID& pid, uint64_t ownID)
    {
        Key::IKdf::Ptr pKdfSbbs = get_SbbsKdf();
        if (!pKdfSbbs)
            throw CannotGenerateSecretException();

        ECC::Hash::Value hv;
        Key::ID(ownID, Key::Type::Bbs).get_Hash(hv);

        pKdfSbbs->DeriveKey(sk, hv);
        pid.FromSk(sk);
    }

    void IWalletDB::get_SbbsWalletID(ECC::Scalar::Native& sk, WalletID& wid, uint64_t ownID)
    {
        get_SbbsPeerID(sk, wid.m_Pk, ownID);
        wid.SetChannelFromPk();
    }

    void IWalletDB::get_SbbsWalletID(WalletID& wid, uint64_t ownID)
    {
        ECC::Scalar::Native sk;
        get_SbbsWalletID(sk, wid, ownID);
    }

    bool IWalletDB::ValidateSbbsWalletID(const WalletID& wid, uint64_t ownID)
    {
        WalletID wid2;
        get_SbbsWalletID(wid2, ownID);
        return wid == wid2;
    }

    void IWalletDB::createAddress(WalletAddress& addr)
    {
        addr.m_createTime = beam::getTimestamp();
        addr.m_OwnID = AllocateKidRange(1);
        get_SbbsWalletID(addr.m_walletID, addr.m_OwnID);
        get_Identity(addr.m_Identity, addr.m_OwnID);
    }

    void IWalletDB::get_Identity(PeerID& pid, uint64_t ownID) const
    {
        ECC::Hash::Value hv;
        Key::ID(ownID, Key::Type::WalletID).get_Hash(hv);
        ECC::Point::Native pt;
        get_OwnerKdf()->DerivePKeyG(pt, hv);
        pid = ECC::Point(pt).m_X;
    }

    TxoID IWalletDB::get_ShieldedOuts() const
    {
        TxoID ret = 0;
        storage::getVar(*this, kStateSummaryShieldedOutsDBPath, ret);
        return ret;
    }

    void IWalletDB::set_ShieldedOuts(TxoID val)
    {
        storage::setVar(*this, kStateSummaryShieldedOutsDBPath, val);
    }

    uint8_t IWalletDB::get_MaxPrivacyLockTimeLimitHours() const
    {
        uint8_t ret = kDefaultMaxPrivacyLockTimeLimitHours;
        storage::getVar(*this, kMaxPrivacyLockTimeLimitHours, ret);
        return ret;
    }

    void IWalletDB::set_MaxPrivacyLockTimeLimitHours(uint8_t val)
    {
        storage::setVar(*this, kMaxPrivacyLockTimeLimitHours, val);
    }

    void IWalletDB::addStatusInterpreterCreator(TxType txType, TxStatusInterpreter::Creator interpreterCreator)
    {
        m_statusInterpreterCreators[txType] = interpreterCreator;
    }

    TxStatusInterpreter::Ptr IWalletDB::getStatusInterpreter(const TxParameters& txParams) const
    {
        if (auto txType = txParams.GetParameter<TxType>(TxParameterID::TransactionType); txType)
        {
            auto it = m_statusInterpreterCreators.find(*txType);
            if (it != m_statusInterpreterCreators.end())
            {
                auto creator = it->second;
                return creator(txParams);
            }
        }

        return std::make_shared<TxStatusInterpreter>(txParams);
    }

    vector<Coin> WalletDB::selectCoins(Amount amount, Asset::ID assetId)
    {
        return selectCoinsEx(amount, assetId, false);
    }

    void WalletDB::selectCoins2(Amount nTrg, Asset::ID aid, std::vector<Coin>& vSelStd, std::vector<ShieldedCoin>& vSelShielded, uint32_t nMaxShielded, bool bCanReturnLess)
    {
        if (!nTrg)
            return;

        Amount nSel = 0;

        vector<ShieldedCoin::WithStatus> vShielded;
        size_t iPosShielded = 0;

        Transaction::FeeSettings fs;
        Amount feeShielded = fs.m_ShieldedInput + fs.m_Kernel;

        if (nMaxShielded)
        {
            visitShieldedCoinsUnspent(
                [&vShielded, aid, feeShielded](const ShieldedCoin& coin) -> bool
                {
                    if ((ShieldedCoin::Status::Available == coin.m_Status) && (coin.m_CoinID.m_AssetID == aid))
                    {
                        // skip dust
                        bool bDust = !aid && (coin.m_CoinID.m_Value <= feeShielded);
                        if (!bDust)
                            vShielded.emplace_back().first = coin;
                    }
                    return true;
                }
            );

            if (!vShielded.empty())
            {
                TxoID nOuts = get_ShieldedOuts();
                for (auto& x : vShielded)
                    x.second.Init(x.first, nOuts);

                ShieldedCoin::Sort(vShielded);
            }

            for (; iPosShielded < vShielded.size(); iPosShielded++)
            {
                const auto& x = vShielded[iPosShielded];
                int n = x.second.get_SpendPriority();

                if (n < 0) // don't spend unless have to
                    break;

                if (!n && (nSel >= nTrg)) // don't spend if amount already reached
                    break;

                if (!aid)
                    nTrg += feeShielded;

                nSel += x.first.m_CoinID.m_Value;
                vSelShielded.push_back(x.first);

                if (vSelShielded.size() == nMaxShielded)
                    break;
            }
        }

        Amount nSelStd = selectCoinsStd(nTrg, nSel, aid, vSelStd);
        nSel += nSelStd;

        if (nSel >= nTrg)
            return; // ok

        for (; (nSel < nTrg) && (iPosShielded < vShielded.size()) && (vSelShielded.size() < nMaxShielded); iPosShielded++)
        {
            if (!aid)
                nTrg += feeShielded;

            const auto& x = vShielded[iPosShielded];

            nSel += x.first.m_CoinID.m_Value;
            vSelShielded.push_back(x.first);
        }

        if (nSel > nTrg)
        {
            // re-select the std coins. Maybe less would be neeed now
            nSel -= nSelStd;
            nSelStd = selectCoinsStd(nTrg, nSel, aid, vSelStd);
            nSel += nSelStd;
        }

        if ((nSel < nTrg) && !bCanReturnLess)
        {
            // failed to select needed amount. By convention don't return anything
            vSelStd.clear();
            vSelShielded.clear();
        }
    }

    Amount WalletDB::selectCoinsStd(Amount nTrg, Amount nSel, Asset::ID aid, std::vector<Coin>& vSelStd)
    {
        Amount nSelStd = 0;
        if (nSel < nTrg)
        {
            vSelStd = selectCoinsEx(nTrg - nSel, aid, true);

            for (size_t i = 0; i < vSelStd.size(); i++)
                nSelStd += vSelStd[i].m_ID.m_Value;
        }
        else
            vSelStd.clear();

        return nSelStd;
    }

    vector<Coin> WalletDB::selectCoinsEx(Amount amount, Asset::ID assetId, bool bCanReturnLess)
    {
        vector<Coin> coins, coinsSel;
        Block::SystemState::ID stateID = {};
        getSystemStateID(stateID);

        {
            const char* query = "SELECT " STORAGE_FIELDS " FROM " STORAGE_NAME " WHERE maturity>=0 AND maturity<=?1 AND spentHeight<0 ORDER BY amount ASC";

            sqlite::Statement stm(this, query);
            stm.bind(1, stateID.m_Height);

            while (stm.step())
            {
                auto& coin = coins.emplace_back();
                int colIdx = 0;
                ENUM_ALL_STORAGE_FIELDS(STM_GET_LIST, NOSEP, coin);

                storage::DeduceStatus(*this, coin, stateID.m_Height);
                if (Coin::Status::Available != coin.m_status)
                    coins.pop_back();
                else if (coin.m_ID.m_AssetID != assetId)
                    coins.pop_back();
                else
                {
                    if (coin.m_ID.m_Value >= amount)
                        break;
                }
            }
        }

        CoinSelector3 csel(coins);
        CoinSelector3::Result res = csel.Select(amount);

        if (res.first >= amount)
        {
            coinsSel.reserve(res.second.size());

            for (size_t j = 0; j < res.second.size(); j++)
                coinsSel.push_back(std::move(coins[res.second[j]]));
        }
        else
        {
            if (bCanReturnLess)
                coinsSel.swap(coins);
        }

        return coinsSel;
    }

    std::vector<Coin> WalletDB::getCoinsCreatedByTx(const TxID& txId) const
    {
        // select all coins for TxID
        sqlite::Statement stm(this, "SELECT " STORAGE_FIELDS " FROM " STORAGE_NAME " WHERE createTxID=?1 ORDER BY amount DESC;");
        stm.bind(1, txId);

        vector<Coin> coins;

        while (stm.step())
        {
            auto& coin = coins.emplace_back();
            int colIdx = 0;
            ENUM_ALL_STORAGE_FIELDS(STM_GET_LIST, NOSEP, coin);
        }

        return coins;
    }

    std::vector<Coin> WalletDB::getCoinsByTx(const TxID& txId) const
    {
        sqlite::Statement stm(this, "SELECT " STORAGE_FIELDS " FROM " STORAGE_NAME " WHERE createTxID=?1 OR spentTxID=?1;");
        stm.bind(1, txId);

        vector<Coin> coins;

        while (stm.step())
        {
            auto& coin = coins.emplace_back();
            int colIdx = 0;
            ENUM_ALL_STORAGE_FIELDS(STM_GET_LIST, NOSEP, coin);
        }

        return coins;
    }

    vector<Coin> WalletDB::getCoinsByID(const CoinIDList& ids) const
    {
        vector<Coin> coins;
        coins.reserve(ids.size());
        struct DummyWrapper {
                Coin::ID m_ID;
        };

        Block::SystemState::ID stateID = {};
        getSystemStateID(stateID);

        for (const auto& cid : ids)
        {
            const char* req = "SELECT * FROM " STORAGE_NAME STORAGE_WHERE_ID;
            sqlite::Statement stm(this, req);

            static_assert(sizeof(DummyWrapper) == sizeof(cid), "");
            const DummyWrapper& wrp = reinterpret_cast<const DummyWrapper&>(cid);

            int colIdx = 0;
            STORAGE_BIND_ID(wrp);

            if (stm.step())
            {
                Coin coin;
                colIdx = 0;
                ENUM_ALL_STORAGE_FIELDS(STM_GET_LIST, NOSEP, coin);
                storage::DeduceStatus(*this, coin, stateID.m_Height);
                if (Coin::Status::Available == coin.m_status)
                {
                    coins.push_back(coin);
                }
            }
        }
        return coins;
    }

    void WalletDB::insertCoinRaw(const Coin& coin)
    {
        const char* req = "INSERT INTO " STORAGE_NAME " (" ENUM_ALL_STORAGE_FIELDS(LIST, COMMA, ) ") VALUES(" ENUM_ALL_STORAGE_FIELDS(BIND_LIST, COMMA, ) ");";
        sqlite::Statement stm(this, req);

        int colIdx = 0;
        ENUM_ALL_STORAGE_FIELDS(STM_BIND_LIST, NOSEP, coin);
        stm.step();
    }

    void WalletDB::insertNewCoin(Coin& coin)
    {
        Coin cDup;
        cDup.m_ID = coin.m_ID;
        while (findCoin(cDup))
            cDup.m_ID.m_Idx++;

        coin.m_ID.m_Idx = cDup.m_ID.m_Idx;
        insertCoinRaw(coin);
    }

    bool WalletDB::updateCoinRaw(const Coin& coin)
    {
        const char* req = "UPDATE " STORAGE_NAME " SET " ENUM_STORAGE_FIELDS(SET_LIST, COMMA, ) STORAGE_WHERE_ID  ";";
        sqlite::Statement stm(this, req);

        int colIdx = 0;
        ENUM_STORAGE_FIELDS(STM_BIND_LIST, NOSEP, coin);
        ENUM_STORAGE_ID(STM_BIND_LIST, NOSEP, coin);
        stm.step();

        return sqlite3_changes(_db) > 0;
    }

    bool WalletDB::saveCoinRaw(const Coin& coin)
    {
        if (!updateCoinRaw(coin))
        {
            insertCoinRaw(coin);
            return false; // inserted
        }
        return true; // updated
    }

    vector<Coin> WalletDB::getCoinsByRowIDs(const vector<int>& rowIDs) const
    {
        vector<Coin> coins;
        coins.reserve(rowIDs.size());
        Height h = getCurrentHeight();
        sqlite::Statement stm(this, "SELECT * FROM " STORAGE_NAME " WHERE rowid=?1");
        for (int rowid : rowIDs)
        {
            stm.bind(1, rowid);
            if (stm.step())
            {
                Coin& coin = coins.emplace_back();
                int colIdx = 0;
                ENUM_ALL_STORAGE_FIELDS(STM_GET_LIST, NOSEP, coin);

                storage::DeduceStatus(*this, coin, h);
            }
            stm.Reset();
        }
        return coins;
    }

    vector<Coin> WalletDB::getUpdatedCoins(const vector<Coin>& coins) const
    {
        vector<Coin> updatedCoins = coins;
        Height h = getCurrentHeight();
        for (Coin& coin : updatedCoins)
        {
            storage::DeduceStatus(*this, coin, h);
        }
        return updatedCoins;
    }

    Coin WalletDB::generateNewCoin(Amount amount, Asset::ID assetId)
    {
        Coin coin(amount, Key::Type::Regular, assetId);
        coin.m_ID.m_Idx = get_RandomID();

        // check for collisions
        Coin cDup;
        cDup.m_ID = coin.m_ID;
        while (findCoin(cDup))
        {
            cDup.m_ID.m_Idx++;
        }

        coin.m_ID.m_Idx = cDup.m_ID.m_Idx;
        return coin;
    }

    void WalletDB::storeCoin(Coin& coin)
    {
        coin.m_ID.m_Idx = get_RandomID();
        insertNewCoin(coin);
        notifyCoinsChanged(ChangeAction::Added, {coin});
    }

    void WalletDB::storeCoins(std::vector<Coin>& coins)
    {
        if (coins.empty())
            return;

        uint64_t nKeyIndex = get_RandomID();
        for (auto& coin : coins)
        {
            coin.m_ID.m_Idx = nKeyIndex;
            insertNewCoin(coin);
            nKeyIndex = coin.m_ID.m_Idx + 1;
        }
        notifyCoinsChanged(ChangeAction::Added, coins);
    }

    void WalletDB::saveCoin(const Coin& coin)
    {
        bool updated = saveCoinRaw(coin);
        notifyCoinsChanged(updated ? ChangeAction::Updated : ChangeAction::Added, getUpdatedCoins({coin}));
    }

    void WalletDB::saveCoins(const vector<Coin>& coins)
    {
        if (coins.empty())
            return;

        for (auto& coin : coins)
        {
            saveCoinRaw(coin);
        }

        notifyCoinsChanged(ChangeAction::Updated, getUpdatedCoins(coins));
    }

    uint64_t WalletDB::AllocateKidRange(uint64_t nCount)
    {
        // a bit akward, but ok
        static const char szName[] = "LastKid";

        uint64_t nLast;
        uintBigFor<uint64_t>::Type var;

        if (storage::getVar(*this, szName, var))
        {
            var.Export(nLast);
        }
        else
        {
            nLast = getTimestamp(); // by default initialize by current time X1M (1sec resolution) to prevent collisions after reinitialization. Should be ok if creating less than 1M keys / sec average
            nLast *= 1000000;
        }

        var = nLast + nCount;
        storage::setVar(*this, szName, var);

        return nLast;
    }

    void WalletDB::removeCoins(const vector<Coin::ID>& coins)
    {
        if (coins.size())
        {
            for (const auto& cid : coins)
                removeCoinImpl(cid);

            notifyCoinsChanged(ChangeAction::Removed, converIDsToCoins(coins));
        }
    }

    void WalletDB::removeCoinImpl(const Coin::ID& cid)
    {
        const char* req = "DELETE FROM " STORAGE_NAME STORAGE_WHERE_ID;
        sqlite::Statement stm(this, req);

        struct DummyWrapper {
            Coin::ID m_ID;
        };

        static_assert(sizeof(DummyWrapper) == sizeof(cid), "");
        const DummyWrapper& wrp = reinterpret_cast<const DummyWrapper&>(cid);

        int colIdx = 0;
        STORAGE_BIND_ID(wrp)

        stm.step();
    }

    void WalletDB::removeCoin(const Coin::ID& cid)
    {
        removeCoinImpl(cid);
        notifyCoinsChanged(ChangeAction::Removed, converIDsToCoins({cid}));
    }

    void WalletDB::clearCoins()
    {
        sqlite::Statement stm(this, "DELETE FROM " STORAGE_NAME ";");
        stm.step();
        notifyCoinsChanged(ChangeAction::Reset, {});
    }

    void WalletDB::setCoinConfirmationsOffset(uint32_t offset)
    {
        setVarRaw(COIN_CONFIRMATIONS_COUNT, &offset, sizeof(uint32_t));
        m_coinConfirmationsOffset = offset;
    }

    uint32_t WalletDB::getCoinConfirmationsOffset() const
    {
        return m_coinConfirmationsOffset;
    }

    bool WalletDB::findCoin(Coin& coin)
    {
        const char* req = "SELECT " ENUM_STORAGE_FIELDS(LIST, COMMA, ) " FROM " STORAGE_NAME STORAGE_WHERE_ID;
        sqlite::Statement stm(this, req);

        int colIdx = 0;
        STORAGE_BIND_ID(coin)

        if (!stm.step())
            return false;

        colIdx = 0;
        ENUM_STORAGE_FIELDS(STM_GET_LIST, NOSEP, coin);

        storage::DeduceStatus(*this, coin, getCurrentHeight());

        return true;
    }

    struct WalletDB::ShieldedStatusCtx
    {
        Height m_hTip;

        ShieldedStatusCtx(const WalletDB& db)
        {
            m_hTip = db.getCurrentHeight();
        }
    };

    void WalletDB::visitShieldedCoins(std::function<bool(const ShieldedCoin& info)> func)
    {
        ShieldedStatusCtx ssc(*this);

        sqlite::Statement stm(this, "SELECT " SHIELDED_COIN_FIELDS " FROM " SHIELDED_COINS_NAME " ORDER BY Key;"); // the order is not importantt, but at least it should be by indexed field
        while (stm.step())
        {
            ShieldedCoin coin;

            int colIdx = 0;
            ENUM_SHIELDED_COIN_FIELDS(STM_GET_LIST, NOSEP, coin);

            storage::DeduceStatus(*this, coin, ssc.m_hTip);
            if (!func(coin))
                break;
        }
    }

    void WalletDB::visitShieldedCoinsUnspent(const std::function<bool(const ShieldedCoin& info)>& func)
    {
        ShieldedStatusCtx ssc(*this);

        sqlite::Statement stm(this, "SELECT " SHIELDED_COIN_FIELDS " FROM " SHIELDED_COINS_NAME " WHERE spentHeight <0;");
        while (stm.step())
        {
            ShieldedCoin coin;

            int colIdx = 0;
            ENUM_SHIELDED_COIN_FIELDS(STM_GET_LIST, NOSEP, coin);

            storage::DeduceStatus(*this, coin, ssc.m_hTip);
            if (!func(coin))
                break;
        }
    }

    void WalletDB::visitCoins(function<bool(const Coin& coin)> func)
    {
        const char* req = "SELECT " STORAGE_FIELDS " FROM " STORAGE_NAME " ORDER BY ROWID;";
        sqlite::Statement stm(this, req);

        Height h = getCurrentHeight();
        while (stm.step())
        {
            Coin coin;

            int colIdx = 0;
            ENUM_ALL_STORAGE_FIELDS(STM_GET_LIST, NOSEP, coin);

            storage::DeduceStatus(*this, coin, h);

            if (!func(coin))
                break;
        }
    }

    void WalletDB::setVarRaw(const char* name, const void* data, size_t size)
    {
        const char* req = "INSERT or REPLACE INTO " VARIABLES_NAME " (" VARIABLES_FIELDS ") VALUES(?1, ?2);";

        sqlite::Statement stm(this, req);

        stm.bind(1, name);
        stm.bind(2, data, size);

        stm.step();
    }

    bool WalletDB::getVarRaw(const char* name, void* data, int size) const
    {
        const char* req = "SELECT value FROM " VARIABLES_NAME " WHERE name=?1;";

        sqlite::Statement stm(this, req);
        stm.bind(1, name);

        return
            stm.step() &&
            stm.getBlobSafe(0, data, size);
    }

    void WalletDB::removeVarRaw(const char* name)
    {
        const char* req = "DELETE FROM " VARIABLES_NAME " WHERE name=?1;";
        sqlite::Statement stm(this, req);

        stm.bind(1, name);
        stm.step();
    }

    void WalletDB::setPrivateVarRaw(const char* name, const void* data, size_t size)
    {
        const char* req = "INSERT or REPLACE INTO " PRIVATE_VARIABLES_NAME " (" VARIABLES_FIELDS ") VALUES(?1, ?2);";

        sqlite::Statement stm(this, req, true);

        stm.bind(1, name);
        stm.bind(2, data, size);

        stm.step();
    }

    bool WalletDB::getPrivateVarRaw(const char* name, void* data, int size) const
    {
        return GetPrivateVarRaw(*this, name, data, size, true);
    }

    bool WalletDB::getBlob(const char* name, ByteBuffer& var) const
    {
        const char* req = "SELECT value FROM " VARIABLES_NAME " WHERE name=?1;";

        sqlite::Statement stm(this, req);
        stm.bind(1, name);
        if (stm.step())
        {
            stm.get(0, var);
            return true;
        }
        return false;
    }

    Timestamp WalletDB::getLastUpdateTime() const
    {
        Timestamp timestamp = {};
        
        if (storage::getVar(*this, LastUpdateTimeName, timestamp))
        {
            return timestamp;
        }
        return 0;
    }

    void WalletDB::setSystemStateID(const Block::SystemState::ID& stateID)
    {
        storage::setVar(*this, SystemStateIDName, stateID);
        storage::setVar(*this, LastUpdateTimeName, getTimestamp());
        notifySystemStateChanged(stateID);
    }

    bool WalletDB::getSystemStateID(Block::SystemState::ID& stateID) const
    {
        return storage::getVar(*this, SystemStateIDName, stateID);
    }

    Height WalletDB::getCurrentHeight() const
    {
        Block::SystemState::ID id = {};
        if (getSystemStateID(id))
        {
            return id.m_Height;
        }
        return 0;
    }

    void WalletDB::rollbackConfirmedUtxo(Height minHeight)
    {
        // UTXOs
        vector<int> changedRows;
        {
            const char* req = "SELECT rowid FROM " STORAGE_NAME " WHERE confirmHeight > ?1 OR spentHeight > ?1;";
            sqlite::Statement stm(this, req);
            stm.bind(1, minHeight);
            while (stm.step())
            {
                int& rowid = changedRows.emplace_back();
                stm.get(0, rowid);
            }
        }
        if (!changedRows.empty())
        {
            {
                const char* req = "UPDATE " STORAGE_NAME " SET confirmHeight=?1 WHERE confirmHeight > ?2;";
                sqlite::Statement stm(this, req);
                stm.bind(1, MaxHeight);
                stm.bind(2, minHeight);
                stm.step();
            }

            {
                const char* req = "UPDATE " STORAGE_NAME " SET spentHeight=?1 WHERE spentHeight > ?2;";
                sqlite::Statement stm(this, req);
                stm.bind(1, MaxHeight);
                stm.bind(2, minHeight);
                stm.step();
            }
 
            notifyCoinsChanged(ChangeAction::Updated, getCoinsByRowIDs(changedRows));
        }
    }

    std::vector<ShieldedCoin> WalletDB::getShieldedCoins(Asset::ID assetId) const
    {
        ShieldedStatusCtx ssc(*this);

        sqlite::Statement stm(this, "SELECT " SHIELDED_COIN_FIELDS " FROM " SHIELDED_COINS_NAME " WHERE assetID=?1 ORDER BY ID;");
        stm.bind(1, assetId);
        std::vector<ShieldedCoin> coins;

        while (stm.step())
        {
            auto& coin = coins.emplace_back();
            int colIdx = 0;
            ENUM_SHIELDED_COIN_FIELDS(STM_GET_LIST, NOSEP, coin);
            storage::DeduceStatus(*this, coin, ssc.m_hTip);
        }

        return coins;
    }

    boost::optional<ShieldedCoin> WalletDB::getShieldedCoin(const TxID& txId) const
    {
        ShieldedStatusCtx ssc(*this);

        sqlite::Statement stm(this, "SELECT " SHIELDED_COIN_FIELDS " FROM " SHIELDED_COINS_NAME " WHERE createTxId=?1 OR spentTxId=?1;");
        stm.bind(1, txId);

        if (stm.step())
        {
            ShieldedCoin coin;
            int colIdx = 0;
            ENUM_SHIELDED_COIN_FIELDS(STM_GET_LIST, NOSEP, coin);
            storage::DeduceStatus(*this, coin, ssc.m_hTip);
            return coin;
        }

        return {};
    }

    boost::optional<ShieldedCoin> WalletDB::getShieldedCoin(TxoID id) const
    {
        ShieldedStatusCtx ssc(*this);

        sqlite::Statement stm(this, "SELECT " SHIELDED_COIN_FIELDS " FROM " SHIELDED_COINS_NAME " WHERE ID = ?;");
        stm.bind(1, id);

        if (stm.step())
        {
            ShieldedCoin coin;
            int colIdx = 0;
            ENUM_SHIELDED_COIN_FIELDS(STM_GET_LIST, NOSEP, coin);
            storage::DeduceStatus(*this, coin, ssc.m_hTip);
            return coin;
        }

        return {};
    }

    boost::optional<ShieldedCoin> WalletDB::getShieldedCoin(const ShieldedTxo::BaseKey& key) const
    {
        ShieldedStatusCtx ssc(*this);

        sqlite::Statement stm(this, "SELECT " SHIELDED_COIN_FIELDS " FROM " SHIELDED_COINS_NAME " WHERE Key = ?;");
        stm.bind(1, key);

        if (stm.step())
        {
            ShieldedCoin coin;
            int colIdx = 0;
            ENUM_SHIELDED_COIN_FIELDS(STM_GET_LIST, NOSEP, coin);
            storage::DeduceStatus(*this, coin, ssc.m_hTip);
            return coin;
        }
        return {};
    }

    void WalletDB::clearShieldedCoins()
    {
        sqlite::Statement stm(this, "DELETE FROM " SHIELDED_COINS_NAME ";");
        stm.step();
        notifyShieldedCoinsChanged(ChangeAction::Reset, {});
    }

    void WalletDB::saveShieldedCoin(const ShieldedCoin& shieldedCoin)
    {
        saveShieldedCoinRaw(shieldedCoin);
    }

    void WalletDB::rollbackConfirmedShieldedUtxo(Height minHeight)
    {
        ShieldedStatusCtx ssc(*this);
        vector<ShieldedCoin> changedCoins;

        // 1. Undo 'spent' where necessary
        const char* req = "SELECT " ENUM_SHIELDED_COIN_FIELDS(LIST, COMMA, ) " FROM " SHIELDED_COINS_NAME " WHERE spentHeight > ?1;";
        sqlite::Statement stm(this, req);
        stm.bind(1, minHeight);

        while (stm.step())
        {
            ShieldedCoin& coin = changedCoins.emplace_back();
            int colIdx = 0;
            ENUM_SHIELDED_COIN_FIELDS(STM_GET_LIST, NOSEP, coin);

            coin.m_spentHeight = MaxHeight;
            updateShieldedCoinRaw(coin);

            storage::DeduceStatus(*this, coin, ssc.m_hTip);
            changedCoins.push_back(std::move(coin));
        }

        if (!changedCoins.empty())
        {
            notifyShieldedCoinsChanged(ChangeAction::Updated, changedCoins);
            changedCoins.clear();
        }

        // 2. For unspent - remove confirmHeight where applicable
        visitShieldedCoinsUnspent([&changedCoins, minHeight](const ShieldedCoin& coin) -> bool {
            if ((MaxHeight != coin.m_confirmHeight) && (coin.m_confirmHeight > minHeight))
                changedCoins.push_back(coin);
            return true;
            });

        if (!changedCoins.empty())
        {
            for (size_t i = 0; i < changedCoins.size(); i++)
            {
                ShieldedCoin& coin = changedCoins[i];
                coin.m_confirmHeight = MaxHeight;
                updateShieldedCoinRaw(coin);
                storage::DeduceStatus(*this, coin, ssc.m_hTip);
            }

            // TODO: erase coins completely with "Unavail" status
            notifyShieldedCoinsChanged(ChangeAction::Updated, changedCoins);
        }
    }

    void WalletDB::insertShieldedCoinRaw(const ShieldedCoin& coin)
    {
        const char* req = "INSERT INTO " SHIELDED_COINS_NAME " (" ENUM_SHIELDED_COIN_FIELDS(LIST, COMMA, ) ") VALUES(" ENUM_SHIELDED_COIN_FIELDS(BIND_LIST, COMMA, ) ");";
        sqlite::Statement stm(this, req);
        int colIdx = 0;
       
        ENUM_SHIELDED_COIN_FIELDS(STM_BIND_LIST, NOSEP, coin);
        stm.step();
    }

    bool WalletDB::updateShieldedCoinRaw(const ShieldedCoin& coin)
    {
        const char* req = "UPDATE " SHIELDED_COINS_NAME " SET " ENUM_SHIELDED_COIN_FIELDS(SET_LIST, COMMA, ) "WHERE Key = ?;";
        sqlite::Statement stm(this, req);
        int colIdx = 0;

        ENUM_SHIELDED_COIN_FIELDS(STM_BIND_LIST, NOSEP, coin);
        stm.bind(++colIdx, coin.m_CoinID.m_Key);
        stm.step();

        return sqlite3_changes(_db) > 0;
    }

    void WalletDB::saveShieldedCoinRaw(const ShieldedCoin& coin)
    {
        std::vector<ShieldedCoin> v = { coin };
        storage::DeduceStatus(*this, v[0], getCurrentHeight());
        if (!updateShieldedCoinRaw(coin))
        {
            insertShieldedCoinRaw(coin);
            notifyShieldedCoinsChanged(ChangeAction::Added, v);
            return;
        }
        notifyShieldedCoinsChanged(ChangeAction::Updated, v);
    }

    void WalletDB::visitTx(std::function<bool(const TxDescription&)> func, const TxListFilter& filter) const
    {
        helpers::StopWatch sw;
        sw.start();

        std::string query = "SELECT TxID FROM " TX_SUMMARY_NAME;
        std::vector<std::string> parts;
        std::string whereParams;

#define MACRO(id, type) \
        if (filter.m_##id) \
        { \
            std::string q(#id "="); \
            q.append(std::to_string((int)*filter.m_##id)); \
            parts.push_back(std::move(q)); \
        } 
        BEAM_TX_LIST_NORMAL_PARAM_MAP(MACRO)
        
        if (!parts.empty())
        {
            whereParams.append(boost::join(parts, " AND "));
            parts.clear();
        }

        BEAM_TX_LIST_HEIGHT_MAP(MACRO)
#undef MACRO
        if (!parts.empty())
        {
            if (whereParams.empty())
            {
                whereParams.append(" (");
            }
            else
            {
                whereParams.append(" AND (");
            }
            whereParams.append(boost::join(parts, " OR "))
                       .append(")");
        }

        if (!whereParams.empty())
        {
            query.append(" WHERE ");
            query.append(whereParams);
        }
        
        query.append(" ORDER BY CreateTime DESC");

        sqlite::Statement stm(this, query.c_str());
        sqlite::Statement stm2(this, "SELECT * FROM " TX_PARAMS_NAME " WHERE txID=?1;");
        TxID txID;
        while (stm.step())
        {
            stm.get(0, txID);

            auto t = getTxImpl(txID, stm2);
            if (t.is_initialized())
            {
                if (!func(*t))
                {
                    break;
                }
            }
        }

        sw.stop();
        LOG_DEBUG() << "visitTx  elapsed time: " << sw.milliseconds() << " ms\n";
    }

    vector<TxDescription> WalletDB::getTxHistory(wallet::TxType txType, uint64_t start, int count) const
    {
        // TODO this is temporary solution
        int txCount = 0;
        {
            std::string req = "SELECT COUNT(DISTINCT txID) FROM " TX_PARAMS_NAME " WHERE paramID = ?1";
            req += (txType != wallet::TxType::ALL) ? " AND value = ?2 ;" : " ;";

            sqlite::Statement stm(this, req.c_str());
            stm.bind(1, wallet::TxParameterID::TransactionType);

            ByteBuffer typeBlob;
            if (txType != wallet::TxType::ALL)
            {
                typeBlob = toByteBuffer(txType);
                stm.bind(2, typeBlob);
            }

            stm.step();
            stm.get(0, txCount);
        }

        vector<TxDescription> res;
        if (txCount > 0)
        {
            res.reserve(static_cast<size_t>(min(txCount, count)));
            std::string req = "SELECT DISTINCT txID FROM " TX_PARAMS_NAME;

            if (txType != wallet::TxType::ALL)
            {
                req += " WHERE paramID = ?3 AND value = ?4";
            }

            req += " LIMIT ?1 OFFSET ?2 ;";

            sqlite::Statement stm(this, req.c_str());
            stm.bind(1, count);
            stm.bind(2, start);

            ByteBuffer typeBlob;
            if (txType != wallet::TxType::ALL)
            {
                stm.bind(3, wallet::TxParameterID::TransactionType);
                typeBlob = toByteBuffer(txType);
                stm.bind(4, typeBlob);
            }

            const char* gtParamReq = "SELECT * FROM " TX_PARAMS_NAME " WHERE txID=?1;";
            sqlite::Statement stm2(this, gtParamReq);

            while (stm.step())
            {
                TxID txID;
                stm.get(0, txID);
                auto t = getTxImpl(txID, stm2);
                if (t.is_initialized())
                {
                    res.emplace_back(*t);
                }
            }
            sort(res.begin(), res.end(), [](const auto& left, const auto& right) {return left.m_createTime > right.m_createTime; });
        }

        return res;
    }
    
    boost::optional<TxDescription> WalletDB::getTx(const TxID& txId) const
    {
        // load only simple TX that supported by TxDescription
        const char* req = "SELECT * FROM " TX_PARAMS_NAME " WHERE txID=?1;";
        sqlite::Statement stm(this, req);
        return getTxImpl(txId, stm);
    }

    boost::optional<TxDescription> WalletDB::getTxImpl(const TxID& txId, sqlite::Statement& stm) const
    {
        stm.Reset();
        stm.bind(1, txId);

        TxDescription txDescription(txId);
        struct Set : public std::priority_queue<TxParameterID, std::vector<TxParameterID>, std::greater<TxParameterID> >
        {
            container_type::const_iterator begin() const noexcept { return c.begin(); }
            container_type::const_iterator end() const noexcept { return c.end(); }
        } gottenParams;

        while (stm.step())
        {
            TxParameter parameter = {};
            int colIdx = 0;
            ENUM_TX_PARAMS_FIELDS(STM_GET_LIST, NOSEP, parameter);
            auto parameterID = static_cast<TxParameterID>(parameter.m_paramID);

            txDescription.SetParameter(parameterID, std::move(parameter.m_value), static_cast<SubTxID>(parameter.m_subTxID));

            if (parameter.m_subTxID == kDefaultSubTxID)
            {
                gottenParams.emplace(parameterID);
            }
        }

        txDescription.fillFromTxParameters(txDescription);

        if (std::includes(gottenParams.begin(), gottenParams.end(), m_mandatoryTxParams.begin(), m_mandatoryTxParams.end()))
        {
            return txDescription;
        }

        return boost::optional<TxDescription>{};
    }

    void WalletDB::saveTx(const TxDescription& p)
    {
        ChangeAction action = ChangeAction::Added;

        storage::setTxParameter(*this, p.m_txId, TxParameterID::TransactionType, p.m_txType, false);
        storage::setTxParameter(*this, p.m_txId, TxParameterID::Amount, p.m_amount, false);
        storage::setTxParameter(*this, p.m_txId, TxParameterID::Fee, p.m_fee, false);
        storage::setTxParameter(*this, p.m_txId, TxParameterID::AssetID, p.m_assetId, false);
        storage::setTxParameter(*this, p.m_txId, TxParameterID::AssetMetadata, p.m_assetMeta, false);
        if (p.m_minHeight)
        {
            storage::setTxParameter(*this, p.m_txId, TxParameterID::MinHeight, p.m_minHeight, false);
        }
        storage::setTxParameter(*this, p.m_txId, TxParameterID::PeerID, p.m_peerId, false);
        storage::setTxParameter(*this, p.m_txId, TxParameterID::MyID, p.m_myId, false);
        storage::setTxParameter(*this, p.m_txId, TxParameterID::Message, p.m_message, false);
        storage::setTxParameter(*this, p.m_txId, TxParameterID::CreateTime, p.m_createTime, false);
        storage::setTxParameter(*this, p.m_txId, TxParameterID::ModifyTime, p.m_modifyTime, false);
        storage::setTxParameter(*this, p.m_txId, TxParameterID::IsSender, p.m_sender, false);
        storage::setTxParameter(*this, p.m_txId, TxParameterID::Status, p.m_status, false);
        storage::setTxParameter(*this, p.m_txId, TxParameterID::IsSelfTx, p.m_selfTx, false);

        // notify only when full TX saved
        notifyTransactionChanged(action, {p});
    }

    void WalletDB::deleteTx(const TxID& txId)
    {
        auto tx = getTx(txId);
        if (tx.is_initialized())
        {
            // we left one record about tx type in order to avoid re-launching of deleted transaction
            const char* req = "DELETE FROM " TX_PARAMS_NAME " WHERE txID=?1 AND paramID!=?2;";
            sqlite::Statement stm(this, req);

            stm.bind(1, txId);
            stm.bind(2, TxParameterID::TransactionType);

            stm.step();
            deleteParametersFromCache(txId);
            notifyTransactionChanged(ChangeAction::Removed, { *tx });
        }

        {
            sqlite::Statement stm(this, "DELETE FROM " TX_SUMMARY_NAME " WHERE txID=?1;");
            stm.bind(1, txId);
            stm.step();
        }
    }

    void WalletDB::restoreCoinsSpentByTx(const TxID& txId)
    {
        std::vector<int> updatedRows;
        {
            const char* req = "SELECT rowid FROM " STORAGE_NAME " WHERE spentTxId=?1;";
            sqlite::Statement stm(this, req);
            stm.bind(1, txId);
            while(stm.step())
            {
                int& coin = updatedRows.emplace_back();
                stm.get(0, coin);
            }
        }
        if (!updatedRows.empty())
        {
            {
                const char* req = "UPDATE " STORAGE_NAME " SET spentTxId=NULL WHERE spentTxId=?1;";
                sqlite::Statement stm(this, req);
                stm.bind(1, txId);
                stm.step();
            }
            notifyCoinsChanged(ChangeAction::Updated, getCoinsByRowIDs(updatedRows));
        }
    }

    void WalletDB::deleteCoinsCreatedByTx(const TxID& txId)
    {
        std::vector<Coin> deletedItems;
        {
            const char* req = "SELECT " ENUM_ALL_STORAGE_FIELDS(LIST, COMMA, ) " FROM " STORAGE_NAME " WHERE createTxId=?1 AND confirmHeight=?2;";
            sqlite::Statement stm(this, req);
            stm.bind(1, txId);
            stm.bind(2, MaxHeight);
            while (stm.step())
            {
                Coin& coin = deletedItems.emplace_back();
                int colIdx = 0;
                ENUM_ALL_STORAGE_FIELDS(STM_GET_LIST, NOSEP, coin);
            }
        }
        if (!deletedItems.empty())
        {
            const char* req = "DELETE FROM " STORAGE_NAME " WHERE createTxId=?1 AND confirmHeight=?2;";
            sqlite::Statement stm(this, req);
            stm.bind(1, txId);
            stm.bind(2, MaxHeight);
            stm.step();

            notifyCoinsChanged(ChangeAction::Removed, deletedItems);
        }
    }

    void WalletDB::restoreShieldedCoinsSpentByTx(const TxID& txId)
    {
        std::vector<ShieldedTxo::BaseKey> updatedRows;
        {
            const char* req = "SELECT Key FROM " SHIELDED_COINS_NAME " WHERE spentTxId=?1;";
            sqlite::Statement stm(this, req);
            stm.bind(1, txId);
            while (stm.step())
            {
                ShieldedTxo::BaseKey& key = updatedRows.emplace_back();
                stm.get(0, key);
            }
        }
        if (!updatedRows.empty())
        {
            {
                const char* req = "UPDATE " SHIELDED_COINS_NAME " SET spentTxId=NULL WHERE spentTxId=?1;";
                sqlite::Statement stm(this, req);
                stm.bind(1, txId);
                stm.step();
            }

            vector<ShieldedCoin> updatedCoins;
            updatedCoins.reserve(updatedRows.size());

            auto currentHeight = getCurrentHeight();
            for (const auto& key : updatedRows)
            {
                auto& coin = updatedCoins.emplace_back(getShieldedCoin(key).value());
                storage::DeduceStatus(*this, coin, currentHeight);
            }

            notifyShieldedCoinsChanged(ChangeAction::Updated, updatedCoins);
        }
    }

    void WalletDB::DeleteShieldedCoin(const ShieldedTxo::BaseKey& key)
    {
        const char* req = "DELETE FROM " SHIELDED_COINS_NAME " WHERE Key=?1;";
        sqlite::Statement stm(this, req);
        stm.bind(1, key);
        stm.step();
    }

    void WalletDB::deleteShieldedCoinsCreatedByTx(const TxID& txId)
    {
        ShieldedStatusCtx ssc(*this);
        std::vector<ShieldedCoin> deletedItems;
        {
            const char* req = "SELECT " ENUM_SHIELDED_COIN_FIELDS(LIST, COMMA, ) " FROM " SHIELDED_COINS_NAME " WHERE createTxId=?1 AND confirmHeight=?2;";
            sqlite::Statement stm(this, req);
            stm.bind(1, txId);
            stm.bind(2, MaxHeight);
            while (stm.step())
            {
                ShieldedCoin& coin = deletedItems.emplace_back();
                int colIdx = 0;
                ENUM_SHIELDED_COIN_FIELDS(STM_GET_LIST, NOSEP, coin);
                storage::DeduceStatus(*this, coin, ssc.m_hTip);
                DeleteShieldedCoin(coin.m_CoinID.m_Key);
            }
        }

        if (!deletedItems.empty())
            notifyShieldedCoinsChanged(ChangeAction::Removed, deletedItems);
    }

    namespace
    {
        void loadAddress(const IWalletDB* db, sqlite::Statement& stm, WalletAddress& address)
        {
            int colIdx = 0;
            ENUM_ADDRESS_FIELDS(STM_GET_LIST, NOSEP, address);
            if (address.isOwn() && address.m_Identity == Zero)
                db->get_Identity(address.m_Identity, address.m_OwnID);
        }
    }

    boost::optional<WalletAddress> WalletDB::getAddress(
        const WalletID& id, bool isLaser) const
    {
        const std::string addrTableName =
            isLaser ? LASER_ADDRESSES_NAME : ADDRESSES_NAME;
        auto req = "SELECT * FROM " + addrTableName + " WHERE walletID=?1;";
        sqlite::Statement stm(this, req.c_str());

        stm.bind(1, id);

        if (stm.step())
        {
            WalletAddress address = {};
            loadAddress(this, stm, address);

            return address;
        }

        return boost::optional<WalletAddress>();
    }

    boost::optional<WalletAddress> WalletDB::getAddress(
        const std::string& addressStr, bool isLaser) const
    {
        const std::string addrTableName =
            isLaser ? LASER_ADDRESSES_NAME : ADDRESSES_NAME;
        auto req = "SELECT * FROM " + addrTableName + " WHERE Address=?1;";
        sqlite::Statement stm(this, req.c_str());

        stm.bind(1, addressStr);

        if (stm.step())
        {
            WalletAddress address = {};
            loadAddress(this, stm, address);

            return address;
        }

        return boost::optional<WalletAddress>();
    }

    std::vector<WalletAddress> WalletDB::getAddresses(bool own, bool isLaser) const
    {
        const std::string addrTableName =
            isLaser ? LASER_ADDRESSES_NAME : ADDRESSES_NAME;
        vector<WalletAddress> res;
        auto req = "SELECT * FROM " + addrTableName + " ORDER BY createTime DESC;";
        sqlite::Statement stm(this, req.c_str());

        while (stm.step())
        {
            auto& a = res.emplace_back();
            loadAddress(this, stm, a);

            if (a.isOwn() != own)
                res.pop_back(); // akward, but ok
        }
        return res;
    }

    void WalletDB::saveAddress(const WalletAddress& address, bool isLaser)
    {
        const std::string addrTableName =
            isLaser ? LASER_ADDRESSES_NAME : ADDRESSES_NAME;
        ChangeAction action = ChangeAction::Added;
        std::string addressStr = address.m_Address;
        if (addressStr.empty())
        {
            assert(address.m_walletID != Zero);
            addressStr = std::to_string(address.m_walletID);
        }
        {
            auto selectReq = "SELECT * FROM " + addrTableName + " WHERE address=?1;";
            sqlite::Statement stm2(this, selectReq.c_str());
            stm2.bind(1, addressStr);

            if (stm2.step())
            {
                auto updateReq = "UPDATE " + addrTableName + " SET label=?2, category=?3, duration=?4, createTime=?5 WHERE address=?1;";
                sqlite::Statement stm(this, updateReq.c_str());

                stm.bind(1, addressStr);
                stm.bind(2, address.m_label);
                stm.bind(3, address.m_category);
                stm.bind(4, address.m_duration);
                stm.bind(5, address.m_createTime);
                stm.step();

                action = ChangeAction::Updated;
            }
            else
            {
                WalletAddress copyAddress = address;
                copyAddress.m_Address = addressStr;
                auto insertReq = "INSERT INTO " + addrTableName + " (" ENUM_ADDRESS_FIELDS(LIST, COMMA, ) ") VALUES(" ENUM_ADDRESS_FIELDS(BIND_LIST, COMMA, ) ");";
                sqlite::Statement stm(this, insertReq.c_str());
                int colIdx = 0;
                ENUM_ADDRESS_FIELDS(STM_BIND_LIST, NOSEP, copyAddress);
                stm.step();
            }
        }

        if (!isLaser)
        {
            notifyAddressChanged(action, { address });
        }
    }

    void WalletDB::deleteAddress(const WalletID& id, bool isLaser)
    {
        auto address = getAddress(id, isLaser);
        if (address)
        {
            const std::string addrTableName =
                isLaser ? LASER_ADDRESSES_NAME : ADDRESSES_NAME;

            auto req = "DELETE FROM " + addrTableName + " WHERE walletID=?1;";
            sqlite::Statement stm(this, req.c_str());

            stm.bind(1, id);

            stm.step();

            if (!isLaser)
            {
                notifyAddressChanged(ChangeAction::Removed, {*address});
            }
        }
    }

    void WalletDB::deleteAddress(const std::string& addr, bool isLaser)
    {
        auto address = getAddress(addr, isLaser);
        if (address)
        {
            const std::string addrTableName =
                isLaser ? LASER_ADDRESSES_NAME : ADDRESSES_NAME;

            auto req = "DELETE FROM " + addrTableName + " WHERE Address=?1;";
            sqlite::Statement stm(this, req.c_str());

            stm.bind(1, addr);

            stm.step();

            if (!isLaser)
            {
                notifyAddressChanged(ChangeAction::Removed, { *address });
            }
        }
    }

    void WalletDB::saveAsset(const Asset::Full &info, Height refreshHeight)
    {
        refreshHeight = refreshHeight ? refreshHeight : getCurrentHeight();
        assert(info.m_LockHeight <= refreshHeight);

        const char* find = "SELECT * FROM " ASSETS_NAME " WHERE ID=?1;";
        sqlite::Statement stmFind(this, find);
        stmFind.bind(1, info.m_ID);

        const char* update = "UPDATE " ASSETS_NAME " SET Value=?2, Owner=?3, LockHeight=?4, Metadata=?5, RefreshHeight=?6 WHERE ID=?1;";
        const char* insert = "INSERT INTO " ASSETS_NAME " (" ENUM_ASSET_FIELDS(LIST, COMMA, ) ") VALUES(" ENUM_ASSET_FIELDS(BIND_LIST, COMMA, ) ");";
        const bool  found  = stmFind.step();

        sqlite::Statement stm(this, found ? update: insert);
        stm.bind(1, info.m_ID);
        stm.bind(2, info.m_Value);
        stm.bind(3, info.m_Owner);
        stm.bind(4, info.m_LockHeight);
        stm.bind(5, info.m_Metadata.m_Value);
        stm.bind(6, refreshHeight);

        if (!found)
        {
            // By default we do not mark new assets as owned
            // For owned assets this value is set to the owner index by the 'AssetRegister' transaction
            stm.bind(7, 0);
        }

        stm.step();
    }

    void WalletDB::markAssetOwned(const Asset::ID assetId)
    {
        const char* update = "UPDATE " ASSETS_NAME " SET IsOwned=?2 WHERE ID=?1;";
        sqlite::Statement stmUpdate(this, update);
        stmUpdate.bind(1, assetId);
        stmUpdate.bind(2, 1);
        stmUpdate.step();
    }

    void WalletDB::dropAsset(const PeerID& ownerId)
    {
        if(const auto oasset = findAsset(ownerId))
        {
            const auto& info = *oasset;
            dropAsset(info.m_ID);
        }
    }

    void WalletDB::dropAsset(const Asset::ID assetId)
    {
        const char* deleteReq = "DELETE FROM " ASSETS_NAME " WHERE ID=?1;";
        sqlite::Statement stm(this, deleteReq);
        stm.bind(1, assetId);
        stm.step();
    }

    void WalletDB::visitAssets(std::function<bool(const WalletAsset& info)> visitor)
    {
        const char* select = "SELECT * FROM " ASSETS_NAME " ORDER BY ID;";
        sqlite::Statement stm(this, select);

        while (stm.step())
        {
            WalletAsset asset;

            stm.get(0, asset.m_ID);
            stm.get(1, asset.m_Value);
            stm.get(2, asset.m_Owner);
            stm.get(3, asset.m_LockHeight);
            stm.get(4, asset.m_Metadata.m_Value);
            asset.m_Metadata.UpdateHash();
            stm.get(5, asset.m_RefreshHeight);
            assert(asset.m_RefreshHeight != 0);
            stm.get(6, asset.m_IsOwned);

            if (!visitor(asset))
            {
                break;
            }
        }
    }

    boost::optional<WalletAsset> WalletDB::findAsset(Asset::ID assetId) const
    {
        const char* find = "SELECT * FROM " ASSETS_NAME " WHERE ID=?1;";
        sqlite::Statement stmFind(this, find);
        stmFind.bind(1, assetId);
        if (!stmFind.step())
        {
            return boost::optional<WalletAsset>();
        }

        WalletAsset asset;

        stmFind.get(0, asset.m_ID);
        assert(asset.m_ID == assetId);

        stmFind.get(1, asset.m_Value);
        stmFind.get(2, asset.m_Owner);
        stmFind.get(3, asset.m_LockHeight);
        stmFind.get(4, asset.m_Metadata.m_Value);
        asset.m_Metadata.UpdateHash();
        stmFind.get(5, asset.m_RefreshHeight);
        assert(asset.m_RefreshHeight != 0);
        stmFind.get(6, asset.m_IsOwned);

        return asset;
    }

    boost::optional<WalletAsset> WalletDB::findAsset(const PeerID& ownerID) const
    {
        const char* find = "SELECT ID FROM " ASSETS_NAME " WHERE Owner=?1;";
        sqlite::Statement stmFind(this, find);
        stmFind.bind(1, ownerID);

        if (!stmFind.step())
        {
            return boost::optional<WalletAsset>();
        }

        Asset::ID assetID = Asset::s_InvalidID;
        stmFind.get(0, assetID);

        return findAsset(assetID);
    }

    void WalletDB::rollbackAssets(Height minHeight)
    {
        const char* drop = "DELETE FROM " ASSETS_NAME " WHERE LockHeight>?1;";
        sqlite::Statement stmDrop(this, drop);
        stmDrop.bind(1, minHeight);
        stmDrop.step();

        const char* update = "UPDATE " ASSETS_NAME " SET RefreshHeight=?1 WHERE RefreshHeight > ?1;";
        sqlite::Statement stmUpdate(this, update);
        stmUpdate.bind(1, minHeight);
        stmUpdate.step();
    }

    void WalletDB::saveLaserChannel(const ILaserChannelEntity& ch)
    {
        const auto& channelID = ch.get_chID();
        LOG_DEBUG() << "Save channel: "
                    << to_hex(channelID->m_pData, channelID->nBytes);
        const char* selectReq = "SELECT * FROM " LASER_CHANNELS_NAME " WHERE chID=?1;";
        sqlite::Statement stm2(this, selectReq);
        stm2.bind(1, channelID->m_pData, channelID->nBytes);

        if (stm2.step())
        {
            const char* updateReq = "UPDATE " LASER_CHANNELS_NAME " SET myWID=?2, trgWID=?3, state=?4, fee=?5, locktime=?6, amountMy=?7, amountTrg=?8, amountCurrentMy=?9, amountCurrentTrg=?10, lockHeight=?11, bbsTimestamp=?12, data=?13 WHERE chID=?1;";
            sqlite::Statement stm(this, updateReq);

            stm.bind(1, channelID->m_pData, channelID->nBytes);
            stm.bind(2, ch.get_myWID());
            stm.bind(3, ch.get_trgWID());
            stm.bind(4, ch.get_State());
            stm.bind(5, ch.get_fee());
            stm.bind(6, ch.getLocktime());
            stm.bind(7, ch.get_amountMy());
            stm.bind(8, ch.get_amountTrg());
            stm.bind(9, ch.get_amountCurrentMy());
            stm.bind(10, ch.get_amountCurrentTrg());
            stm.bind(11, ch.get_LockHeight());
            stm.bind(12, ch.get_BbsTimestamp());
            stm.bind(13, ch.get_Data().data(), ch.get_Data().size());
            stm.step();
        }
        else
        {
            const char* insertReq = "INSERT INTO " LASER_CHANNELS_NAME " (" ENUM_LASER_CHANNEL_FIELDS(LIST, COMMA, ) ") VALUES(" ENUM_LASER_CHANNEL_FIELDS(BIND_LIST, COMMA, ) ");";
            sqlite::Statement stm(this, insertReq);
            stm.bind(1, channelID->m_pData, channelID->nBytes);
            stm.bind(2, ch.get_myWID());
            stm.bind(3, ch.get_trgWID());
            stm.bind(4, ch.get_State());
            stm.bind(5, ch.get_fee());
            stm.bind(6, ch.getLocktime());
            stm.bind(7, ch.get_amountMy());
            stm.bind(8, ch.get_amountTrg());
            stm.bind(9, ch.get_amountCurrentMy());
            stm.bind(10, ch.get_amountCurrentTrg());
            stm.bind(11, ch.get_LockHeight());
            stm.bind(12, ch.get_BbsTimestamp());
            stm.bind(13, ch.get_Data().data(), ch.get_Data().size());
            stm.step();

            saveAddress(ch.get_myAddr(), true);
        }

        flushDB();
    }

    bool WalletDB::getLaserChannel(const std::shared_ptr<uintBig_t<16>>& chId,
                                   TLaserChannelEntity* entity)
    {
        const char* selectReq = "SELECT " LASER_CHANNEL_FIELDS " FROM " LASER_CHANNELS_NAME " WHERE chID=?1;";
        sqlite::Statement stm(this, selectReq);
        stm.bind(1, chId->m_pData, chId->nBytes);

        if (stm.step())
        {
            stm.get(LaserFields::LASER_CH_ID, std::get<LaserFields::LASER_CH_ID>(*entity));
            stm.get(LaserFields::LASER_MY_WID, std::get<LaserFields::LASER_MY_WID>(*entity));
            stm.get(LaserFields::LASER_TRG_WID, std::get<LaserFields::LASER_TRG_WID>(*entity));
            stm.get(LaserFields::LASER_STATE, std::get<LaserFields::LASER_STATE>(*entity));
            stm.get(LaserFields::LASER_FEE, std::get<LaserFields::LASER_FEE>(*entity));
            stm.get(LaserFields::LASER_LOCKTIME, std::get<LaserFields::LASER_LOCKTIME>(*entity));
            stm.get(LaserFields::LASER_AMOUNT_MY, std::get<LaserFields::LASER_AMOUNT_MY>(*entity));
            stm.get(LaserFields::LASER_AMOUNT_TRG, std::get<LaserFields::LASER_AMOUNT_TRG>(*entity));
            stm.get(LaserFields::LASER_AMOUNT_CURRENT_MY, std::get<LaserFields::LASER_AMOUNT_CURRENT_MY>(*entity));
            stm.get(LaserFields::LASER_AMOUNT_CURRENT_TRG, std::get<LaserFields::LASER_AMOUNT_CURRENT_TRG>(*entity));
            stm.get(LaserFields::LASER_LOCK_HEIGHT, std::get<LaserFields::LASER_LOCK_HEIGHT>(*entity));
            stm.get(LaserFields::LASER_BBS_TIMESTAMP, std::get<LaserFields::LASER_BBS_TIMESTAMP>(*entity));
            stm.get(LaserFields::LASER_DATA, std::get<LaserFields::LASER_DATA>(*entity));
            return true;
        }
        return false;
    }

    bool WalletDB::removeLaserChannel(
            const std::shared_ptr<uintBig_t<16>>& chId)
    {
        LOG_INFO() << "Removing channel: "
                   << to_hex(chId->m_pData, chId->nBytes);

        const char* selectReq = "SELECT chID, myWID FROM " LASER_CHANNELS_NAME " WHERE chID=?1;";
        sqlite::Statement selectStm(this, selectReq);
        selectStm.bind(1, chId->m_pData, chId->nBytes);

        try
        {
            if (selectStm.step())
            {
                uintBig_t<16> checkChId;
                WalletID myWID;
                selectStm.get(0, checkChId);
                selectStm.get(1, myWID);
                if (*chId == checkChId)
                {
                    const char* deleteReq = "DELETE FROM " LASER_CHANNELS_NAME " WHERE chID=?1;";
                    sqlite::Statement stm(this, deleteReq);
                    stm.bind(1, chId->m_pData, chId->nBytes);

                    stm.step();
                    deleteAddress(myWID, true);
                    return true;
                }
            }
        }
        catch (const runtime_error&)
        {
        }

        return false;
    }

    std::vector<TLaserChannelEntity> WalletDB::loadLaserChannels(uint8_t state)
    {
        std::vector<TLaserChannelEntity> channels;

        sqlite::Statement countStm(this, "SELECT COUNT(*) FROM " LASER_CHANNELS_NAME ";");
        countStm.step();
        
        uint64_t count;
        countStm.get(0, count);
        channels.reserve(count);

        sqlite::Statement stm(
            this, 
            state
                ? "SELECT * FROM " LASER_CHANNELS_NAME " WHERE state=?1;"
                : "SELECT * FROM " LASER_CHANNELS_NAME ";");
        if (state)
            stm.bind(1, state);

        while (stm.step())
        {
            auto& entity = channels.emplace_back();

            stm.get(LaserFields::LASER_CH_ID, std::get<LaserFields::LASER_CH_ID>(entity));
            stm.get(LaserFields::LASER_MY_WID, std::get<LaserFields::LASER_MY_WID>(entity));
            stm.get(LaserFields::LASER_TRG_WID, std::get<LaserFields::LASER_TRG_WID>(entity));
            stm.get(LaserFields::LASER_STATE, std::get<LaserFields::LASER_STATE>(entity));
            stm.get(LaserFields::LASER_FEE, std::get<LaserFields::LASER_FEE>(entity));
            stm.get(LaserFields::LASER_LOCKTIME, std::get<LaserFields::LASER_LOCKTIME>(entity));
            stm.get(LaserFields::LASER_AMOUNT_MY, std::get<LaserFields::LASER_AMOUNT_MY>(entity));
            stm.get(LaserFields::LASER_AMOUNT_TRG, std::get<LaserFields::LASER_AMOUNT_TRG>(entity));
            stm.get(LaserFields::LASER_AMOUNT_CURRENT_MY, std::get<LaserFields::LASER_AMOUNT_CURRENT_MY>(entity));
            stm.get(LaserFields::LASER_AMOUNT_CURRENT_TRG, std::get<LaserFields::LASER_AMOUNT_CURRENT_TRG>(entity));
            stm.get(LaserFields::LASER_LOCK_HEIGHT, std::get<LaserFields::LASER_LOCK_HEIGHT>(entity));
            stm.get(LaserFields::LASER_BBS_TIMESTAMP, std::get<LaserFields::LASER_BBS_TIMESTAMP>(entity));
            stm.get(LaserFields::LASER_DATA, std::get<LaserFields::LASER_DATA>(entity));
        }

        return channels;
    }

    vector<Notification> WalletDB::getNotifications() const
    {
        vector<Notification> res;
        const char* req = "SELECT * FROM " NOTIFICATIONS_NAME " ORDER BY createTime DESC;";
        sqlite::Statement stm(this, req);

        while (stm.step())
        {
            auto& notification = res.emplace_back();
            int colIdx = 0;
            ENUM_NOTIFICATION_FIELDS(STM_GET_LIST, NOSEP, notification);
        }
        return res;
    }

    void WalletDB::saveNotification(const Notification& notification)
    {
        const char* selectReq = "SELECT * FROM " NOTIFICATIONS_NAME " WHERE ID=?1;";
        sqlite::Statement selectStm(this, selectReq);
        selectStm.bind(1, notification.m_ID);

        if (selectStm.step())
        {
            const char* updateReq = "UPDATE " NOTIFICATIONS_NAME " SET type=?2, state=?3, createTime=?4, content=?5 WHERE ID=?1;";
            sqlite::Statement updateStm(this, updateReq);

            updateStm.bind(1, notification.m_ID);
            updateStm.bind(2, notification.m_type);
            updateStm.bind(3, notification.m_state);
            updateStm.bind(4, notification.m_createTime);
            updateStm.bind(5, notification.m_content);
            updateStm.step();
        }
        else
        {
            const char* insertReq = "INSERT INTO " NOTIFICATIONS_NAME " (" ENUM_NOTIFICATION_FIELDS(LIST, COMMA, ) ") VALUES(" ENUM_NOTIFICATION_FIELDS(BIND_LIST, COMMA, ) ");";
            sqlite::Statement stm(this, insertReq);
            int colIdx = 0;
            ENUM_NOTIFICATION_FIELDS(STM_BIND_LIST, NOSEP, notification);
            stm.step();
        }
    }

    std::vector<ExchangeRate> WalletDB::getExchangeRates() const
    {
        std::vector<ExchangeRate> res;
        const char* req = "SELECT * FROM " EXCHANGE_RATES_NAME " ORDER BY updateTime DESC;";
        sqlite::Statement stm(this, req);

        while (stm.step())
        {
            auto& rate = res.emplace_back();
            int colIdx = 0;
            ENUM_EXCHANGE_RATES_FIELDS(STM_GET_LIST, NOSEP, rate);
        }
        return res;
    }

    void WalletDB::saveExchangeRate(const ExchangeRate& rate)
    {
        const char* selectReq = "SELECT * FROM " EXCHANGE_RATES_NAME " WHERE currency=?1 AND unit=?2;";
        sqlite::Statement selectStm(this, selectReq);
        selectStm.bind(1, rate.m_currency);
        selectStm.bind(2, rate.m_unit);

        if (selectStm.step())
        {
            const char* updateReq = "UPDATE " EXCHANGE_RATES_NAME " SET rate=?1, updateTime=?2 WHERE currency=?3 AND unit=?4;";
            sqlite::Statement updateStm(this, updateReq);

            updateStm.bind(1, rate.m_rate);
            updateStm.bind(2, rate.m_updateTime);
            updateStm.bind(3, rate.m_currency);
            updateStm.bind(4, rate.m_unit);
            updateStm.step();
        }
        else
        {
            const char* insertReq = "INSERT INTO " EXCHANGE_RATES_NAME " (" ENUM_EXCHANGE_RATES_FIELDS(LIST, COMMA, ) ") VALUES(" ENUM_EXCHANGE_RATES_FIELDS(BIND_LIST, COMMA, ) ");";
            sqlite::Statement stm(this, insertReq);
            int colIdx = 0;
            ENUM_EXCHANGE_RATES_FIELDS(STM_BIND_LIST, NOSEP, rate);
            stm.step();
        }
    }

    ExchangeRateHistoryEntity WalletDB::getExchangeRateHistoryEntity(
        ExchangeRate::Currency currency, ExchangeRate::Currency unit, uint64_t height) const
    {
        const char* req = "SELECT * FROM " EXCHANGE_RATES_HISTORY_NAME " WHERE currency=?1 AND unit=?2 AND height<=?3 ORDER BY updateTime DESC LIMIT 1;";
        sqlite::Statement stm(this, req);
        stm.bind(1, currency);
        stm.bind(2, unit);
        stm.bind(3, height);

        ExchangeRateHistoryEntity rate;
        while (stm.step())
        {
            int colIdx = 0;
            ENUM_EXCHANGE_RATES_HISTORY_FIELDS(STM_GET_LIST, NOSEP, rate);
        }

        return rate;
    }

    std::vector<ExchangeRateHistoryEntity> WalletDB::getExchangeRatesHistory(uint64_t startHeight, uint64_t endHeight) const
    {
        std::vector<ExchangeRateHistoryEntity> res;
        const char* req = "SELECT * FROM " EXCHANGE_RATES_HISTORY_NAME " WHERE height<=?1 AND height>=?2 ORDER BY updateTime DESC;";
        sqlite::Statement stm(this, req);
        stm.bind(1, endHeight);
        stm.bind(2, startHeight);

        while (stm.step())
        {
            auto& rate = res.emplace_back();
            int colIdx = 0;
            ENUM_EXCHANGE_RATES_HISTORY_FIELDS(STM_GET_LIST, NOSEP, rate);
        }
        return res;
    }

    void WalletDB::saveExchangeRateHistoryEntity(const ExchangeRateHistoryEntity& rate)
    {
        const char* insertReq = "INSERT INTO " EXCHANGE_RATES_HISTORY_NAME " (" ENUM_EXCHANGE_RATES_HISTORY_FIELDS(LIST, COMMA, ) ") VALUES(" ENUM_EXCHANGE_RATES_HISTORY_FIELDS(BIND_LIST, COMMA, ) ");";
        sqlite::Statement stm(this, insertReq);
        int colIdx = 0;
        ENUM_EXCHANGE_RATES_HISTORY_FIELDS(STM_BIND_LIST, NOSEP, rate);
        stm.step();
    }

    boost::optional<ShieldedTxo::Voucher> WalletDB::grabVoucher(const WalletID& peerID)
    {
        int f = VoucherFlags::Deleted;
        boost::optional<ShieldedTxo::Voucher> res;
        sqlite::Statement stm(this, "SELECT rowid, Voucher, Flags FROM " VOUCHERS_NAME " WHERE WalletID=?1 AND (Flags&?2)!=?2 ;");
        stm.bind(1, peerID);
        stm.bind(2, f);

        if (stm.step())
        {
            res.emplace();
            int rowID = 0;
            stm.get(0, rowID);
            stm.get(1, *res);
            stm.get(2, f);
            
            if ((f & VoucherFlags::Preserve) == 0)
            {
                sqlite::Statement delStm(this, "DELETE FROM " VOUCHERS_NAME " WHERE rowid=?1;");
                delStm.bind(1, rowID);
                delStm.step();
            }
            else
            {
                f |= VoucherFlags::Deleted;
                sqlite::Statement stm2(this, "UPDATE " VOUCHERS_NAME  " SET Flags=?2 WHERE rowid=?1;");
                stm2.bind(1, rowID);
                stm2.bind(2, f);
                stm2.step();
            }
        }
        return res;
    }

    void WalletDB::saveVoucher(const ShieldedTxo::Voucher& v, const WalletID& walletID, bool preserveOnGrab)
    {
        uint16_t flags = (preserveOnGrab) ? VoucherFlags::Preserve : VoucherFlags::Default;
        sqlite::Statement stm(this, "INSERT INTO " VOUCHERS_NAME " (" ENUM_VOUCHERS_FIELDS(LIST, COMMA, ) ") VALUES(?,?,?);");
        stm.bind(1, walletID);
        stm.bind(2, v);
        stm.bind(3, flags);
        stm.step();
    }

    size_t WalletDB::getVoucherCount(const WalletID& peerID) const
    {
        int res = 0;
        uint16_t f = VoucherFlags::Deleted | VoucherFlags::Preserve;
        sqlite::Statement stm(this, "SELECT COUNT(Voucher) FROM " VOUCHERS_NAME " WHERE WalletID=?1 AND (Flags & ?2)!=?2;");
        stm.bind(1, peerID);
        stm.bind(2, f);
        if (stm.step())
        {
            stm.get(0, res);
        }
        return size_t(res);
    }

    void WalletDB::insertEvent(Height h, const Blob& body, const Blob& key)
    {
        sqlite::Statement stm(this, "INSERT INTO " EVENTS_NAME "(" ENUM_EVENTS_FIELDS(LIST, COMMA, ) ") VALUES(" ENUM_EVENTS_FIELDS(BIND_LIST, COMMA, ) ");");
        stm.bind(1, h);
        stm.bind(2, body);
        stm.bind(3, key);
        stm.step();
    }

    void WalletDB::deleteEventsFrom(Height h)
    {
        sqlite::Statement stm(this, "DELETE FROM " EVENTS_NAME " WHERE Height >= ?1");
        stm.bind(1, h);
        stm.step();
    }

    void WalletDB::visitEvents(Height min, const Blob& key, std::function<bool(Height, ByteBuffer&&)>&& func) const
    {
        sqlite::Statement stm(this, "SELECT * FROM " EVENTS_NAME " WHERE Height >= ?1 AND Key == ?2");
        stm.bind(1, min);
        stm.bind(2, key);
        while (stm.step())
        {
            Height h = 0;
            ByteBuffer body;
            stm.get(0, h);
            stm.get(1, body);
            if (!func(h, std::move(body)))
                break;
        }
    }

    void WalletDB::visitEvents(Height min, std::function<bool(Height, ByteBuffer&&)>&& func) const
    {
        sqlite::Statement stm(this, "SELECT * FROM " EVENTS_NAME " WHERE Height >= ?1");
        stm.bind(1, min);
        while (stm.step())
        {
            Height h = 0;
            ByteBuffer body;
            stm.get(0, h);
            stm.get(1, body);
            if (!func(h, std::move(body)))
                break;
        }
    }

    void WalletDB::Subscribe(IWalletDbObserver* observer)
    {
        if (std::find(m_subscribers.begin(), m_subscribers.end(), observer) == m_subscribers.end())
        {
            m_subscribers.push_back(observer);
        }
    }

    void WalletDB::Unsubscribe(IWalletDbObserver* observer)
    {
        auto it = std::find(m_subscribers.begin(), m_subscribers.end(), observer);

        assert(it != m_subscribers.end());

        m_subscribers.erase(it);
    }

    void WalletDB::changePassword(const SecString& password)
    {
        int ret = sqlite3_rekey(_db, password.data(), static_cast<int>(password.size()));
        throwIfError(ret, _db);
    }

    bool WalletDB::setTxParameter(const TxID& txID, SubTxID subTxID, TxParameterID paramID, const ByteBuffer& blob, bool shouldNotifyAboutChanges, bool allowModify /* = true */)
    {
        if (auto txIter = m_TxParametersCache.find(txID); txIter != m_TxParametersCache.end())
        {
            if (auto subTxIter = txIter->second.find(subTxID); subTxIter != txIter->second.end())
            {
                if (auto pit = subTxIter->second.find(paramID); pit != subTxIter->second.end())
                {
                    if (pit->second && blob == *(pit->second))
                    {
                        return false;
                    }
                }
            }
        }

        bool hasTx = hasTransaction(txID);
        {
            sqlite::Statement stm(this, "SELECT * FROM " TX_PARAMS_NAME " WHERE txID=?1 AND subTxID=?2 AND paramID=?3;");

            stm.bind(1, txID);
            stm.bind(2, subTxID);
            stm.bind(3, paramID);

            if (stm.step())
            {
                // already set
                if (!allowModify)
                    return false;

                sqlite::Statement stm2(this, "UPDATE " TX_PARAMS_NAME  " SET value = ?4 WHERE txID = ?1 AND subTxID=?2 AND paramID = ?3;");
                stm2.bind(1, txID);
                stm2.bind(2, subTxID);
                stm2.bind(3, paramID);
                stm2.bind(4, blob);
                stm2.step();

                if (shouldNotifyAboutChanges)
                {
                    auto tx = getTx(txID);
                    if (tx.is_initialized())
                    {
                        notifyTransactionChanged(ChangeAction::Updated, { *tx });
                    }
                }

                insertParameterToCache(txID, subTxID, paramID, blob);
                OnTxSummaryParam(txID, subTxID, paramID, &blob);
                return true;
            }
        }
        
        sqlite::Statement stm(this, "INSERT INTO " TX_PARAMS_NAME " (" ENUM_TX_PARAMS_FIELDS(LIST, COMMA, ) ") VALUES(" ENUM_TX_PARAMS_FIELDS(BIND_LIST, COMMA, ) ");");
        TxParameter parameter;
        parameter.m_txID = txID;
        parameter.m_subTxID = subTxID;
        parameter.m_paramID = static_cast<int>(paramID);
        parameter.m_value = blob;
        int colIdx = 0;
        ENUM_TX_PARAMS_FIELDS(STM_BIND_LIST, NOSEP, parameter);
        stm.step();
        if (shouldNotifyAboutChanges)
        {
            auto tx = getTx(txID);
            if (tx.is_initialized())
            {
                notifyTransactionChanged(hasTx ? ChangeAction::Updated : ChangeAction::Added, { *tx });
            }
        }

        insertParameterToCache(txID, subTxID, paramID, blob);
        OnTxSummaryParam(txID, subTxID, paramID, &blob);
        return true;
    }

    template<typename T>
    void WalletDB::FillTxSummaryTableParam(const char* szField, TxParameterID paramID)
    {
        sqlite::Statement stm(this, "SELECT txID, value FROM " TX_PARAMS_NAME " WHERE paramID=?1 AND subTxID=?2;");
        stm.bind(1, paramID);
        stm.bind(2, kDefaultSubTxID);

        ByteBuffer buf;

        while (stm.step())
        {
            TxID txID;
            stm.get(0, txID);
            stm.get(1, buf);

            OnTxSummaryParam<T>(txID, szField, &buf);
            buf.clear();
        }
    }

    void WalletDB::FillTxSummaryTable()
    {
        int ret = sqlite3_exec(_db, "CREATE INDEX IF NOT EXISTS TxParamsValueIndex ON " TX_PARAMS_NAME " (paramID,subTxID);", nullptr, nullptr, nullptr);
        throwIfError(ret, _db);

#define THE_MACRO(id, type) FillTxSummaryTableParam<type>(#id, TxParameterID::id);
        ENUM_TX_SUMMARY_FIELDS(THE_MACRO)
#undef THE_MACRO

        ret = sqlite3_exec(_db, "DROP INDEX TxParamsValueIndex", nullptr, nullptr, nullptr);
        throwIfError(ret, _db);
    }


    void WalletDB::OnTxSummaryParam(const TxID& txID, SubTxID subTxID, TxParameterID paramID, const ByteBuffer* pBlob)
    {
        if (kDefaultSubTxID != subTxID)
            return;

        switch (paramID)
        {
#define THE_MACRO(id, type) case TxParameterID::id: OnTxSummaryParam<type>(txID, #id, pBlob); break;
        ENUM_TX_SUMMARY_FIELDS(THE_MACRO)

        default:
            // suppress warning
            break;
#undef THE_MACRO
        }
    }

    template<typename T>
    void WalletDB::OnTxSummaryParam(const TxID& txID, const char* szName, const ByteBuffer* pBlob)
    {
        char szQuery[0x100];
        snprintf(szQuery, _countof(szQuery), "UPDATE " TX_SUMMARY_NAME " SET %s=?1 WHERE TxID=?2", szName);

        T val = {};
        {
            sqlite::Statement stm(this, szQuery);
            stm.bind(2, txID);

            if (pBlob)
            {
                fromByteBuffer(*pBlob, val);
                stm.bind(1, val);
            }
            else
            {
                stm.bind(1, nullptr);
            }

            stm.step();
        }
        
        if (!sqlite3_changes(_db) && pBlob)
        {
            snprintf(szQuery, _countof(szQuery), "INSERT INTO " TX_SUMMARY_NAME " (TxID,%s) VALUES(?1,?2)", szName);

            sqlite::Statement stm(this, szQuery);
            stm.bind(1, txID);
            stm.bind(2, val);

            stm.step();
        }
    }

    bool WalletDB::delTxParameter(const TxID& txID, SubTxID subTxID, TxParameterID paramID)
    {
        if (auto txIter = m_TxParametersCache.find(txID); txIter != m_TxParametersCache.end())
        {
            if (auto subTxIter = txIter->second.find(subTxID); subTxIter != txIter->second.end())
            {
                if (auto pit = subTxIter->second.find(paramID); pit != subTxIter->second.end())
                {
                    subTxIter->second.erase(pit);
                }
            }
        }

        sqlite::Statement stm(this, "DELETE FROM " TX_PARAMS_NAME " WHERE txID=?1 AND subTxID=?2 AND paramID=?3;");

        stm.bind(1, txID);
        stm.bind(2, subTxID);
        stm.bind(3, paramID);

        stm.step();

        OnTxSummaryParam(txID, subTxID, paramID, nullptr);

        return true;
    }

    bool WalletDB::getTxParameter(const TxID& txID, SubTxID subTxID, TxParameterID paramID, ByteBuffer& blob) const
    {
        if (auto txIter = m_TxParametersCache.find(txID); txIter != m_TxParametersCache.end())
        {
            if (auto subTxIter = txIter->second.find(subTxID); subTxIter != txIter->second.end())
            {
                if (auto pit = subTxIter->second.find(paramID); pit != subTxIter->second.end())
                {
                    if (pit->second)
                    {
                        blob = *(pit->second);
                        return true;
                    }
                    return false;
                }
            }
        }

        sqlite::Statement stm(this, "SELECT value FROM " TX_PARAMS_NAME " WHERE txID=?1 AND subTxID=?2 AND paramID=?3;");
        return getTxParameterImpl(txID, subTxID, paramID, blob, stm);
    }

    bool WalletDB::getTxParameterImpl(const TxID& txID, SubTxID subTxID, TxParameterID paramID, ByteBuffer& blob, sqlite::Statement& stm) const
    {
        stm.Reset();
        stm.bind(1, txID);
        stm.bind(2, subTxID);
        stm.bind(3, paramID);

        if (stm.step())
        {
            stm.get(0, blob);
            insertParameterToCache(txID, subTxID, paramID, blob);
            return true;
        }
        insertParameterToCache(txID, subTxID, paramID, boost::optional<ByteBuffer>());
        return false;
    }

    std::vector<TxParameter> WalletDB::getAllTxParameters() const
    {
        sqlite::Statement stm(this, "SELECT * FROM " TX_PARAMS_NAME ";");
        std::vector<TxParameter> res;
        while (stm.step())
        {
            auto& p = res.emplace_back();
            int colIdx = 0;
            ENUM_TX_PARAMS_FIELDS(STM_GET_LIST, NOSEP, p);
            insertParameterToCache(
				p.m_txID,
				static_cast<SubTxID>(p.m_subTxID),
				static_cast<TxParameterID>(p.m_paramID),
				p.m_value);
        }
        return res;
    }

    void WalletDB::insertParameterToCache(const TxID& txID, SubTxID subTxID, TxParameterID paramID, const boost::optional<ByteBuffer>& blob) const
    {
        m_TxParametersCache[txID][subTxID][paramID] = blob;
    }

    void WalletDB::deleteParametersFromCache(const TxID& txID)
    {
        m_TxParametersCache.erase(txID);
    }

    bool WalletDB::hasTransaction(const TxID& txID) const
    {
        ByteBuffer blob;
        for (const auto& paramID : m_mandatoryTxParams)
        {
            if (!getTxParameter(txID, kDefaultSubTxID, paramID, blob))
            {
                return false;
            }
        }
        return true;
    }

    void WalletDB::flushDB()
    {
        if (m_IsFlushPending)
        {
            assert(m_FlushTimer);
            m_FlushTimer->cancel();
        }

        onFlushTimer();
    }

    void WalletDB::rollbackDB()
    {
        if (m_IsFlushPending)
        {
            assert(m_FlushTimer);
            m_FlushTimer->cancel();
            m_IsFlushPending = false;
        }
        if (m_DbTransaction)
        {
            m_DbTransaction->rollback();
            m_DbTransaction.reset();
        }
    }

    void WalletDB::onModified()
    {
        if (!m_Initialized) // wallet db is opening or initializing, there could be no reactor to run timer
        {
            //onFlushTimer();
        }
        else if (!m_IsFlushPending)
        {
            if (!m_FlushTimer)
            {
                m_FlushTimer = io::Timer::create(io::Reactor::get_Current());
            }
            m_FlushTimer->start(50, false, BIND_THIS_MEMFN(onFlushTimer));
            m_IsFlushPending = true;
        }
    }

    void WalletDB::onFlushTimer()
    {
        m_IsFlushPending = false;
        if (m_DbTransaction)
        {
            m_DbTransaction->commit();
            m_DbTransaction.reset();
        }
    }

    void WalletDB::onPrepareToModify()
    {
        if (!m_DbTransaction)
        {
            m_DbTransaction.reset(new sqlite::Transaction(_db));
        }
    }

    void WalletDB::notifyCoinsChanged(ChangeAction action, const vector<Coin>& items)
    {
        if (items.empty() && action != ChangeAction::Reset)
            return;

        for (const auto sub : m_subscribers)
        {
            sub->onCoinsChanged(action, items);
        }
    }

    void WalletDB::notifyTransactionChanged(ChangeAction action, const vector<TxDescription>& items)
    {
        if (items.empty() && action != ChangeAction::Reset)
            return;

        for (const auto sub : m_subscribers)
        {
            sub->onTransactionChanged(action, items);
        }
    }

    void WalletDB::notifySystemStateChanged(const Block::SystemState::ID& stateID)
    {
        for (const auto sub : m_subscribers) sub->onSystemStateChanged(stateID);
    }

    void WalletDB::notifyAddressChanged(ChangeAction action, const vector<WalletAddress>& items)
    {
        if (items.empty() && action != ChangeAction::Reset)
            return;

        for (const auto sub : m_subscribers)
        {
            sub->onAddressChanged(action, items);
        }
    }

    void WalletDB::notifyShieldedCoinsChanged(ChangeAction action, const std::vector<ShieldedCoin>& items)
    {
        if (items.empty() && action != ChangeAction::Reset)
            return;

        for (const auto sub : m_subscribers)
        {
            sub->onShieldedCoinsChanged(action, items);
        }
    }

    Block::SystemState::IHistory& WalletDB::get_History()
    {
        return m_History;
    }

    void WalletDB::ShrinkHistory()
    {
        Block::SystemState::Full s;
        if (m_History.get_Tip(s))
        {
            const Height hMaxBacklog = Rules::get().MaxRollback * 2; // can actually be more

            if (s.m_Height > hMaxBacklog)
            {
                const char* req = "DELETE FROM " TblStates " WHERE " TblStates_Height "<=?";
                sqlite::Statement stm(this, req);
                stm.bind(1, s.m_Height - hMaxBacklog);
                stm.step();

            }
        }
    }

    bool WalletDB::lockCoins(const CoinIDList& list, uint64_t session)
    {
        auto coins = getCoinsByID(list);
        for (auto& coin : coins)
        {
            if (coin.m_sessionId == 0)
            {
                coin.m_sessionId = session;
            }
            else
            {
                // error, coin already locked
                return false;
            }
        }

        saveCoins(coins);

        return !coins.empty();
    }

    bool WalletDB::unlockCoins(uint64_t session)
    {
        const char* req = "UPDATE " STORAGE_NAME " SET sessionId=0 WHERE sessionId=?1;";
        sqlite::Statement stm(this, req);

        stm.bind(1, session);

        stm.step();

        return sqlite3_changes(_db) > 0;
    }

    CoinIDList WalletDB::getLockedCoins(uint64_t session) const
    {
        const char* req = "SELECT " STORAGE_FIELDS " FROM " STORAGE_NAME " WHERE sessionId=?1;";
        sqlite::Statement stm(this, req);

        stm.bind(1, session);

        CoinIDList list;

        while (stm.step())
        {
            Coin coin;

            int colIdx = 0;
            ENUM_ALL_STORAGE_FIELDS(STM_GET_LIST, NOSEP, coin);

            list.push_back(coin.m_ID);
        }

        return list;
    }

    std::vector<OutgoingWalletMessage> WalletDB::getWalletMessages() const
    {
        std::vector<OutgoingWalletMessage> messages;
        sqlite::Statement stm(this, "SELECT * FROM " WALLET_MESSAGE_NAME " ;");
        while (stm.step())
        {
            auto& message = messages.emplace_back();
            int colIdx = 0;
            ENUM_WALLET_MESSAGE_FIELDS(STM_GET_LIST, NOSEP, message);
        }
        return messages;
    }

    uint64_t WalletDB::saveWalletMessage(const OutgoingWalletMessage& message)
    {
        const char* req = "INSERT INTO " WALLET_MESSAGE_NAME " (PeerID, Message) VALUES(?,?)";
        sqlite::Statement stm(this, req);
        stm.bind(1, message.m_PeerID);
        stm.bind(2, message.m_Message);

        stm.step();

        return sqlite3_last_insert_rowid(_db);
    }

    void WalletDB::deleteWalletMessage(uint64_t id)
    {
        sqlite::Statement stm(this, "DELETE FROM " WALLET_MESSAGE_NAME " WHERE ID == ?1;");
        stm.bind(1, id);
        stm.step();
    }

    std::vector<IncomingWalletMessage> WalletDB::getIncomingWalletMessages() const
    {
        std::vector<IncomingWalletMessage> messages;
        sqlite::Statement stm(this, "SELECT * FROM " INCOMING_WALLET_MESSAGE_NAME " ;");
        while (stm.step())
        {
            auto& message = messages.emplace_back();
            int colIdx = 0;
            ENUM_INCOMING_WALLET_MESSAGE_FIELDS(STM_GET_LIST, NOSEP, message);
        }
        return messages;
    }

    uint64_t WalletDB::saveIncomingWalletMessage(BbsChannel channel, const ByteBuffer& message)
    {
        const char* req = "INSERT INTO " INCOMING_WALLET_MESSAGE_NAME " (Channel, Message) VALUES(?,?);";
        sqlite::Statement stm(this, req);
        stm.bind(1, channel);
        stm.bind(2, message);

        stm.step();

        return sqlite3_last_insert_rowid(_db);
    }

    void WalletDB::deleteIncomingWalletMessage(uint64_t id)
    {
        sqlite::Statement stm(this, "DELETE FROM " INCOMING_WALLET_MESSAGE_NAME " WHERE ID == ?1;");
        stm.bind(1, id);
        stm.step();
    }

    bool WalletDB::History::Enum(IWalker& w, const Height* pBelow)
    {
        const char* req = pBelow ?
            "SELECT " TblStates_Hdr " FROM " TblStates " WHERE " TblStates_Height "<? ORDER BY " TblStates_Height " DESC;" :
            "SELECT " TblStates_Hdr " FROM " TblStates " ORDER BY " TblStates_Height " DESC;";

        sqlite::Statement stm(&get_ParentObj(), req);

        if (pBelow)
            stm.bind(1, *pBelow);

        while (stm.step())
        {
            Block::SystemState::Full s;
            stm.get(0, s);

            if (!w.OnState(s))
                return false;
        }

        return true;
    }

    bool WalletDB::History::get_At(Block::SystemState::Full& s, Height h)
    {
        const char* req = "SELECT " TblStates_Hdr " FROM " TblStates " WHERE " TblStates_Height "=?";

        sqlite::Statement stm(&get_ParentObj(), req);
        stm.bind(1, h);

        if (!stm.step())
            return false;

        stm.get(0, s);
        return true;
    }

    void WalletDB::History::AddStates(const Block::SystemState::Full* pS, size_t nCount)
    {
        const char* req = "INSERT OR REPLACE INTO " TblStates " (" TblStates_Height "," TblStates_Hdr ") VALUES(?,?)";
        sqlite::Statement stm(&get_ParentObj(), req);

        for (size_t i = 0; i < nCount; i++)
        {
            if (i)
                stm.Reset();

            stm.bind(1, pS[i].m_Height);
            stm.bind(2, pS[i]);
            stm.step();
        }
    }

    void WalletDB::History::DeleteFrom(Height h)
    {
        const char* req = "DELETE FROM " TblStates " WHERE " TblStates_Height ">=?";
        sqlite::Statement stm(&get_ParentObj(), req);
        stm.bind(1, h);
        stm.step();
    }

    namespace storage
    {
        bool getTxParameter(const IWalletDB& db, const TxID& txID, SubTxID subTxID, TxParameterID paramID, ECC::Scalar::Native& value)
        {
            ECC::Scalar s;
            if (getTxParameter(db, txID, subTxID, paramID, s))
            {
                value.Import(s);
                return true;
            }
            return false;
        }

        bool getTxParameter(const IWalletDB& db, const TxID& txID, SubTxID subTxID, TxParameterID paramID, ByteBuffer& value)
        {
            return db.getTxParameter(txID, subTxID, paramID, value);
        }

        bool getTxParameter(const IWalletDB& db, const TxID& txID, TxParameterID paramID, ByteBuffer& value)
        {
            return getTxParameter(db, txID, kDefaultSubTxID, paramID, value);
        }

        bool getTxParameter(const IWalletDB& db, const TxID& txID, TxParameterID paramID, ECC::Scalar::Native& value)
        {
            return getTxParameter(db, txID, kDefaultSubTxID, paramID, value);
        }

        bool setTxParameter(IWalletDB& db, const TxID& txID, SubTxID subTxID, TxParameterID paramID,
            const ECC::Scalar::Native& value, bool shouldNotifyAboutChanges)
        {
            ECC::Scalar s;
            value.Export(s);
            return setTxParameter(db, txID, subTxID, paramID, s, shouldNotifyAboutChanges);
        }

        bool setTxParameter(IWalletDB& db, const TxID& txID, SubTxID subTxID, TxParameterID paramID,
            const ByteBuffer& value, bool shouldNotifyAboutChanges)
        {
            return db.setTxParameter(txID, subTxID, paramID, value, shouldNotifyAboutChanges);
        }

        bool setTxParameter(IWalletDB& db, const TxID& txID, TxParameterID paramID, const ECC::Scalar::Native& value, bool shouldNotifyAboutChanges)
        {
            return setTxParameter(db, txID, kDefaultSubTxID, paramID, value, shouldNotifyAboutChanges);
        }

        bool setTxParameter(IWalletDB& db, const TxID& txID, TxParameterID paramID, const ByteBuffer& value, bool shouldNotifyAboutChanges)
        {
            return setTxParameter(db, txID, kDefaultSubTxID, paramID, value, shouldNotifyAboutChanges);
        }

        bool changeAddressExpiration(IWalletDB& walletDB, const WalletID& walletID, WalletAddress::ExpirationStatus status)
        {
            if (walletID != Zero)
            {
                auto address = walletDB.getAddress(walletID);

                if (!address.is_initialized())
                {
                    LOG_INFO() << "Address " << to_string(walletID) << "is absent in wallet";
                    return false;
                }

                address->setExpiration(status);
                walletDB.saveAddress(*address);
            }
            else
            {
                for (auto& address : walletDB.getAddresses(true))
                {
                    address.setExpiration(status);
                    walletDB.saveAddress(address);
                }
            }
            return true;
        }

        Totals::Totals()
        {
            allTotals[Zero] = AssetTotals();
        }

        Totals::Totals(IWalletDB& db)
        {
            allTotals[Zero] = AssetTotals();
            Init(db);
        }

        void Totals::Init(IWalletDB& walletDB)
        {
            auto getTotalsRef = [this](Asset::ID assetId) -> AssetTotals& {
                if (allTotals.find(assetId) == allTotals.end()) {
                    allTotals[assetId] = AssetTotals();
                    allTotals[assetId].AssetId = assetId;
                }
                return allTotals[assetId];
            };

            walletDB.visitCoins([getTotalsRef] (const Coin& c) -> bool
            {
                auto& totals = getTotalsRef(c.m_ID.m_AssetID);
                totals.MinCoinHeightMW = totals.MinCoinHeightMW == 0 ? c.m_confirmHeight :
                                         std::min(c.m_confirmHeight, totals.MinCoinHeightMW);

                const AmountBig::Type value = c.m_ID.m_Value;
                switch (c.m_status)
                {
                case Coin::Status::Available:
                    totals.Avail += value;
                    totals.Unspent += value;
                    switch (c.m_ID.m_Type)
                    {
                    case Key::Type::Coinbase:
                        assert(!c.isAsset());
                        totals.AvailCoinbase += value;
                        break;
                    case Key::Type::Comission:
                        assert(!c.isAsset());
                        totals.AvailFee += value;
                        break;
                    default: // suppress warning
                        break;
                    }
                    break;

                case Coin::Status::Maturing:
                    totals.Maturing += value;
                    totals.Unspent += value;
                    break;

                case Coin::Status::Incoming:
                    totals.Incoming += value;
                    if (c.m_ID.m_Type == Key::Type::Change)
                    {
                        totals.ReceivingChange += value;
                    }
                    else
                    {
                        totals.ReceivingIncoming += value;
                    }
                    break;

                case Coin::Status::Outgoing:
                    totals.Outgoing += value;
                    break;

                case Coin::Status::Unavailable:
                    totals.Unavail += value;
                    break;

                default: // suppress warning
                    break;
                }

                switch (c.m_ID.m_Type)
                {
                case Key::Type::Coinbase:
                    assert(!c.isAsset());
                    totals.Coinbase += value;
                    break;
                case Key::Type::Comission:
                    assert(!c.isAsset());
                    totals.Fee += value;
                    break;
                default: // suppress warning
                    break;
                }
                return true;
            });

            walletDB.visitShieldedCoins([getTotalsRef](const ShieldedCoin& c) -> bool {
                auto& totals = getTotalsRef(c.m_CoinID.m_AssetID);
                totals.MinCoinHeightShielded = totals.MinCoinHeightShielded == 0 ? c.m_confirmHeight :
                                               std::min(c.m_confirmHeight, totals.MinCoinHeightShielded);

                const AmountBig::Type value = c.m_CoinID.m_Value;
                switch(c.m_Status) {
                    case ShieldedCoin::Status::Available:
                        if (AmountBig::get_Lo(value) > Transaction::FeeSettings::MinShieldedFee)  // shielded dust
                        {
                            totals.AvailShielded += value;
                            totals.UnspentShielded += value;
                        }
                        break;
                    case ShieldedCoin::Status::Maturing:
                        totals.MaturingShielded += value;
                        totals.UnspentShielded += value;
                        break;
                    case ShieldedCoin::Status::Unavailable:
                        totals.UnavailShielded += value;
                        break;
                    case ShieldedCoin::Status::Outgoing:
                        totals.OutgoingShielded += value;
                        break;
                    case ShieldedCoin::Status::Incoming:
                        totals.IncomingShielded += value;
                        break;
                    case ShieldedCoin::Status::Spent:
                        break; // this is not necessary
                    default:
                        assert(false); // should never happen
                }
                return true;
            });

             walletDB.visitAssets([this](const WalletAsset& asset) -> bool {
                // we also add owned assets to totals even if there are no coins for owned assets
                if(!HasTotals(asset.m_ID) && asset.m_IsOwned)
                {
                    allTotals[asset.m_ID] = AssetTotals();
                    allTotals[asset.m_ID].AssetId = asset.m_ID;
                }
                return true;
             });
        }

        Totals::AssetTotals Totals::GetTotals(Asset::ID assetId) const
        {
            if(allTotals.find(assetId) == allTotals.end())
            {
                AssetTotals result;
                result.AssetId = assetId;
                return result;
            }
            return allTotals[assetId];
        }

        bool Totals::HasTotals(Asset::ID assetId) const
        {
            return allTotals.find(assetId) != allTotals.end();
        }

        bool IsOngoingTx(const IWalletDB& walletDB, const boost::optional<TxID>& txID)
        {
            if (!txID)
                return false;

            TxStatus txStatus;
            if (getTxParameter(walletDB, txID.get(), TxParameterID::Status, txStatus))
            {
                switch (txStatus)
                {
                case TxStatus::Canceled:
                case TxStatus::Failed:
                case TxStatus::Completed:
                    break;

                default:
                    return true;
                }
            }

            return false;
        }

        bool IsConsumeTx(const IWalletDB& walletDB, const boost::optional<TxID>& txID)
        {
            if (!txID) return false;

            TxType txType;
            if (getTxParameter(walletDB, txID.get(), TxParameterID::TransactionType, txType))
            {
                return txType == TxType::AssetConsume;
            }

            return false;
        }

        void DeduceStatus(const IWalletDB& walletDB, Coin& c, Height hTop)
        {
            if (c.m_spentHeight != MaxHeight)
            {
                if (c.isAsset() && IsConsumeTx(walletDB, c.m_spentTxId))
                {
                    c.m_status = Coin::Status::Consumed;
                }
                else
                {
                    c.m_status = Coin::Status::Spent;
                }
                return;
            }

            if (c.m_confirmHeight != MaxHeight)
            {
                if (hTop - walletDB.getCoinConfirmationsOffset() < c.m_maturity)
                {
                    c.m_status = Coin::Status::Maturing;
                    return;
                }

                if (IsOngoingTx(walletDB, c.m_spentTxId))
                {
                    c.m_status = Coin::Status::Outgoing;
                    return;
                }

                c.m_status = Coin::Status::Available;
                return;
            }

            if (IsOngoingTx(walletDB, c.m_createTxId))
            {
                c.m_status = Coin::Status::Incoming;
                return;
            }

            c.m_status = Coin::Status::Unavailable;
        }

        void DeduceStatus(const IWalletDB& walletDB, ShieldedCoin& c, Height hTop)
        {
            if (c.m_spentHeight != MaxHeight)
            {
                if (c.IsAsset() && IsConsumeTx(walletDB, c.m_spentTxId))
                {
                    c.m_Status = ShieldedCoin::Status::Consumed;
                }
                else
                {
                    c.m_Status = ShieldedCoin::Status::Spent;
                }
                return;
            }

            if (c.m_confirmHeight != MaxHeight)
            {
                const auto* packedMessage = ShieldedTxo::User::ToPackedMessage(c.m_CoinID.m_User);
                auto mpAnonymitySet = packedMessage->m_MaxPrivacyMinAnonymitySet;
                if (mpAnonymitySet)
                {
                    auto timeLimit = walletDB.get_MaxPrivacyLockTimeLimitHours();
                    Block::SystemState::ID stateID = {};
                    walletDB.getSystemStateID(stateID);

                    if (!timeLimit || c.m_confirmHeight + timeLimit * 60 > stateID.m_Height)
                    {
                        ShieldedCoin::UnlinkStatus unlinkStatus;
                        unlinkStatus.Init(c, walletDB.get_ShieldedOuts());
                        if (unlinkStatus.m_Progress < 100 * mpAnonymitySet / 64U)
                        {
                            c.m_Status = ShieldedCoin::Status::Maturing;
                            return;
                        }
                    }
                }

                if (hTop - c.m_confirmHeight < walletDB.getCoinConfirmationsOffset())
                {
                    c.m_Status = ShieldedCoin::Status::Maturing;
                    return;
                }

                if(storage::IsOngoingTx(walletDB, c.m_spentTxId))
                {
                    c.m_Status = ShieldedCoin::Status::Outgoing;
                    return;
                }

                c.m_Status = ShieldedCoin::Status::Available;
                return;
            }

            if (storage::IsOngoingTx(walletDB, c.m_createTxId))
            {
                c.m_Status = ShieldedCoin::Status::Incoming;
                return;
            }

            c.m_Status = ShieldedCoin::Status::Unavailable;
        }

        Height DeduceTxProofHeight(const IWalletDB& walletDB, const TxDescription &tx)
        {
            return DeduceTxProofHeightImpl(walletDB, tx.m_txId, tx.m_txType);
        }

        Height DeduceTxDisplayHeight(const IWalletDB& walletDB, const TxDescription &tx)
        {
            auto height = DeduceTxProofHeight(walletDB, tx);
            if (height == 0)
            {
                storage::getTxParameter(walletDB, tx.m_txId, TxParameterID::KernelUnconfirmedHeight, height);
                if (height == 0)
                {
                    storage::getTxParameter(walletDB, tx.m_txId, TxParameterID::AssetUnconfirmedHeight, height);
                    if (height == 0)
                    {
                        storage::getTxParameter(walletDB, tx.m_txId, TxParameterID::MinHeight, height);
                    }
                }
            }
            return height;
        }

        bool isTreasuryHandled(const IWalletDB& db)
        {
            bool res = false;
            storage::getVar(db, kIsTreasuryHandled, res);
            return res;
        }

        void setTreasuryHandled(IWalletDB& db,  bool value)
        {
            storage::setVar(db, kIsTreasuryHandled, value);
        }

        bool needToRequestBodies(const IWalletDB& db)
        {
            bool res = false;
            storage::getVar(db, kNeedToRequestBodies, res);
            return res;
        }

        void setNeedToRequestBodies(IWalletDB& db, bool value)
        {
            storage::setVar(db, kNeedToRequestBodies, value);
        }

        Height getNextEventHeight(const IWalletDB& db)
        {
            uintBigFor<Height>::Type var;
            if (!storage::getVar(db, s_szNextEvt, var))
                return 0;

            Height h;
            var.Export(h);
            return h;
        }

        void setNextEventHeight(IWalletDB& db, Height value)
        {
            storage::setVar(db, s_szNextEvt, uintBigFor<Height>::Type(value));
        }

        void updateCurrentStateWithTip(IWalletDB& db)
        {
            Block::SystemState::Full sTip;
            db.get_History().get_Tip(sTip);

            Block::SystemState::ID id;
            if (sTip.m_Height)
                sTip.get_ID(id);
            else
                ZeroObject(id);

            db.setSystemStateID(id);
            LOG_INFO() << "Current state is " << id;
        }

        namespace
        {
            Timestamp RestoreCreationTime(const Block::SystemState::Full& tip, Height confirmHeight)
            {
                Timestamp ts = tip.m_TimeStamp;
                if (tip.m_Height > confirmHeight)
                {
                    auto delta = (tip.m_Height - confirmHeight);
                    ts -= delta * Rules::get().DA.Target_s;
                }
                else if (tip.m_Height < confirmHeight)
                {
                    auto delta = confirmHeight - tip.m_Height;
                    ts += delta * Rules::get().DA.Target_s;
                }
                return ts;
            }
        }

        void restoreTransactionFromShieldedCoin(IWalletDB& db, ShieldedCoin& coin)
        {
            // add virtual transaction for receiver
            beam::Block::SystemState::Full tip;
            db.get_History().get_Tip(tip);
            storage::DeduceStatus(db, coin, tip.m_Height);

            if (coin.m_Status != ShieldedCoin::Status::Available &&
                coin.m_Status != ShieldedCoin::Status::Maturing &&
                coin.m_Status != ShieldedCoin::Status::Spent)
            {
                return;
            }

            const auto* message = ShieldedTxo::User::ToPackedMessage(coin.m_CoinID.m_User);
            TxID txID;
            std::copy_n(message->m_TxID.m_pData, 16, txID.begin());

            TxAddressType addressType = TxAddressType::Offline;
            if (message->m_MaxPrivacyMinAnonymitySet)
            {
                addressType = TxAddressType::MaxPrivacy;
            }
            else if (!coin.m_CoinID.m_Key.m_IsCreatedByViewer)
            {
                addressType = TxAddressType::PublicOffline;
            }

            auto tx = db.getTx(txID);
            if (tx)
            {
                storage::setTxParameter(db, txID, TxParameterID::AddressType, addressType, true);
                storage::setTxParameter(db, txID, TxParameterID::KernelProofHeight, coin.m_confirmHeight, true);
                return;
            }
            else
            {
                WalletAddress receiverAddress;
                if (message->m_ReceiverOwnID)
                {
                    db.get_SbbsWalletID(receiverAddress.m_walletID, message->m_ReceiverOwnID);
                    db.get_Identity(receiverAddress.m_Identity, message->m_ReceiverOwnID);
                }
                else
                {
                    // fake address
                    db.createAddress(receiverAddress);
                }

                auto params = CreateTransactionParameters(TxType::PushTransaction, txID)
                    .SetParameter(TxParameterID::MyID, receiverAddress.m_walletID)
                    .SetParameter(TxParameterID::PeerID, WalletID())
                    .SetParameter(TxParameterID::Status, TxStatus::Completed)
                    .SetParameter(TxParameterID::Amount, coin.m_CoinID.m_Value)
                    .SetParameter(TxParameterID::IsSender, false)
                    .SetParameter(TxParameterID::CreateTime, RestoreCreationTime(tip, coin.m_confirmHeight))
                    .SetParameter(TxParameterID::PeerWalletIdentity, coin.m_CoinID.m_User.m_Sender)
                    .SetParameter(TxParameterID::MyWalletIdentity, receiverAddress.m_Identity)
                    .SetParameter(TxParameterID::KernelID, Merkle::Hash(Zero))
                    .SetParameter(TxParameterID::KernelProofHeight, coin.m_confirmHeight);

                if (message->m_MaxPrivacyMinAnonymitySet)
                {
                    params.SetParameter(TxParameterID::MaxPrivacyMinAnonimitySet, message->m_MaxPrivacyMinAnonymitySet);
                }
                params.SetParameter(TxParameterID::AddressType, addressType);

                auto packed = params.Pack();
                for (const auto& p : packed)
                {
                    storage::setTxParameter(db, *params.GetTxID(), p.first, p.second, true);
                }
            }
        }

        using nlohmann::json;

        namespace
        {
            namespace Fields
            {
                const string OwnAddresses = "OwnAddresses";
                const string Contacts = "Contacts";
                const string TransactionParameters = "TransactionParameters";
                const string Category = "Category";
                const string WalletID = "WalletID";
                const string Identity = "Identity";
                const string Index = "Index";
                const string Label = "Label";
                const string CreationTime = "CreationTime";
                const string Duration = "Duration";
                const string TransactionId = "TransactionId";
                const string SubTransactionId = "SubTransactionId";
                const string ParameterId = "ParameterId";
                const string Value = "Value";
                const string Address = "Address";
            }
            
            bool ImportAddressesFromJson(IWalletDB& db, const json& obj, const string& nodeName)
            {
                if (obj.find(nodeName) == obj.end())
                {
                    return true;
                }

                for (const auto& jsonAddress : obj[nodeName])
                {
                    WalletAddress address;
                    if (address.m_walletID.FromHex(jsonAddress[Fields::WalletID]))
                    {
                        address.m_OwnID = jsonAddress[Fields::Index];
                        if (!address.isOwn() || db.ValidateSbbsWalletID(address.m_walletID, address.m_OwnID))
                        {
                            //{ "SubIndex", 0 },
                            address.m_label = jsonAddress[Fields::Label].get<std::string>();
                            auto creationTime = jsonAddress[Fields::CreationTime];
                            auto currentTime = beam::getTimestamp();
                            if (currentTime >= creationTime)
                            {
                                address.m_createTime = creationTime;
                                address.m_duration = jsonAddress[Fields::Duration];
                            }
                            else
                            {
                                address.m_createTime = currentTime;
                                address.m_duration = WalletAddress::AddressExpiration24h;
                            }
                            if (auto it = jsonAddress.find(Fields::Category); it != jsonAddress.end()) // for compatibility with older export
                            {
                                address.m_category = it->get<std::string>();
                            }
                            if (auto it = jsonAddress.find(Fields::Identity); it != jsonAddress.end())
                            {
                                bool isValid = false;
                                auto buf = from_hex(*it, &isValid);
                                if (isValid)
                                {
                                    address.m_Identity = Blob(buf);
                                }
                            }
                            if (auto it = jsonAddress.find(Fields::Address); it != jsonAddress.end())
                            {
                                address.m_Address = it->get<std::string>();
                            }
                            db.saveAddress(address);

                            LOG_INFO() << "The address [" << jsonAddress[Fields::WalletID] << "] has been successfully imported.";
                            continue;
                        }
                    }

                    LOG_INFO() << "The address [" << jsonAddress[Fields::WalletID] << "] has NOT been imported. Wrong address.";
                    return false;
                }
                return true;
            }

            bool ImportAddressesFromJson(IWalletDB& db, const json& obj)
            {
                return ImportAddressesFromJson(db, obj, Fields::OwnAddresses);
            }

            bool ImportContactsFromJson(IWalletDB& db, const json& obj)
            {
                return ImportAddressesFromJson(db, obj, Fields::Contacts);
            }

            bool ImportTransactionsFromJson(IWalletDB& db, const json& obj)
            {
                if (obj.find(Fields::TransactionParameters) == obj.end())
                {
                    return true;
                }

                std::unordered_map<
                    TxID,
                    std::unordered_map<
                    TxParameterID,
                    TxParameter>
                > importedTransactionsMap;
                for (const auto& jsonTxParameter : obj[Fields::TransactionParameters])
                {
                    TxParameter txParameter;
                    txParameter.m_txID = jsonTxParameter[Fields::TransactionId];
                    txParameter.m_subTxID = jsonTxParameter[Fields::SubTransactionId];
                    txParameter.m_paramID = jsonTxParameter[Fields::ParameterId];
                    for (const auto& v : jsonTxParameter[Fields::Value])
                    {
                        txParameter.m_value.push_back(v);
                    }
                    importedTransactionsMap[txParameter.m_txID].emplace(static_cast<TxParameterID>(txParameter.m_paramID), txParameter);
                }
                for (const auto& txPair : importedTransactionsMap)
                {
                    const auto& paramsMap = txPair.second;

                    auto itype = paramsMap.find(TxParameterID::TransactionType);
                    if(itype == paramsMap.end())
                    {
                        LOG_ERROR() << "Transaction " << txPair.first << " was not imported. No txtype parameter";
                        return false;
                    }

                    TxType txtype = TxType::Simple;
                    if (!fromByteBuffer(itype->second.m_value, txtype))
                    {
                        LOG_ERROR() << "Transaction " << txPair.first << " was not imported. Failed to read txtype parameter";
                        return false;
                    }

                    WalletID wid;
                    if (auto idIt = paramsMap.find(TxParameterID::MyID); idIt == paramsMap.end() || !wid.FromBuf(idIt->second.m_value))
                    {
                        LOG_ERROR() << "Transaction " << txPair.first << " was not imported. Invalid myID parameter";
                        return false;
                    }

                    if(txtype == TxType::AssetConsume ||
                       txtype == TxType::AssetIssue ||
                       txtype == TxType::AssetReg ||
                       txtype == TxType::AssetUnreg ||
                       txtype == TxType::AssetInfo)
                    {
                        // Should be Zero for assets issue & consume
                        if (wid != Zero)
                        {
                            LOG_ERROR() << "Transaction " << txPair.first << " was not imported. Nonzero MyID for asset issue/consume";
                            return false;
                        }
                    } else
                    {
                        if (!wid.IsValid())
                        {
                            LOG_ERROR() << "Transaction " << txPair.first << " was not imported. Invalid myID parameter";
                            return false;
                        }

                        auto waddr = db.getAddress(wid);
                        if (waddr && (!waddr->isOwn() || !db.ValidateSbbsWalletID(wid, waddr->m_OwnID)))
                        {
                            LOG_ERROR() << "Transaction " << txPair.first << " was not imported. Invalid address parameter";
                            return false;
                        }

                        uint64_t myAddrId = 0;
                        auto addressIt = paramsMap.find(TxParameterID::MyAddressID);
                        if (addressIt != paramsMap.end() && (!fromByteBuffer(addressIt->second.m_value, myAddrId) ||
                            !db.ValidateSbbsWalletID(wid, myAddrId)))
                        {
                            LOG_ERROR() << "Transaction " << txPair.first << " was not imported. Invalid MyAddressID parameter";
                            return false;
                        }

                        if (!waddr && addressIt == paramsMap.end())
                        {
                            LOG_WARNING() << "Transaction " << txPair.first << ". Cannot check imported address";
                        }
                    }
                    
                    for (const auto& paramPair : paramsMap)
                    {
                        const auto& p = paramPair.second;
                        db.setTxParameter(p.m_txID,
                            static_cast<SubTxID>(p.m_subTxID),
                            paramPair.first,
                            p.m_value,
                            true);
                    }
                    LOG_INFO() << "Transaction " << txPair.first << " was imported.";
                }
                return true;
            }

            json ExportAddressesToJson(const IWalletDB& db, bool own)
            {
                json addresses = json::array();
                for (const auto& address : db.getAddresses(own))
                {
                    addresses.emplace_back(
                        json
                        {
                            {Fields::Index, address.m_OwnID},
                            {"SubIndex", 0},
                            {Fields::WalletID, to_string(address.m_walletID)},
                            {Fields::Label, address.m_label},
                            {Fields::CreationTime, address.m_createTime},
                            {Fields::Duration, address.m_duration},
                            {Fields::Category, address.m_category},
                            {Fields::Address,  address.m_Address}
                        }
                    );
                    if (address.m_Identity != Zero)
                    {
                        addresses.back().push_back({ Fields::Identity, to_string(address.m_Identity) });
                    }
                }
                return addresses;
            }


            json ExportTransactionsToJson(const IWalletDB& db)
            {
                json txParams = json::array();
                map<TxID, map<SubTxID, map<TxParameterID, ByteBuffer>>> exportedParams;
                set<TxID> txIDs;
                for (const auto& p : db.getAllTxParameters())
                {
                    exportedParams[p.m_txID][(SubTxID)p.m_subTxID].emplace((TxParameterID)p.m_paramID, p.m_value);
                    txIDs.insert(p.m_txID);
                }

                array<TxParameterID, 5> mandatoryTxParams = { 
                        TxParameterID::TransactionType,
                        TxParameterID::CreateTime
                };

                for (const auto& tx : txIDs)
                {
                    const auto& params = exportedParams[tx][(int)kDefaultSubTxID];

                    if (params.size() == 1 && params.begin()->first == TxParameterID::TransactionType) // we do not export deleted transactions
                    {
                        continue;
                    }

                    bool canExport = true;
                    for (const auto& mp : mandatoryTxParams)
                    {
                        if (params.find(mp) == params.end())
                        {
                            LOG_WARNING() << "Transaction " << tx << " doesn't have mandatory parameters" << (int)mp << ". Skipping it";
                            canExport = false;
                            break;
                        }
                    }
                    if (!canExport)
                    {
                        continue;
                    }

                    for (const auto& subTx : exportedParams[tx])
                    {
                        for (const auto& p : subTx.second)
                        {
                            txParams.push_back(
                                json
                                {
                                    {Fields::TransactionId, tx},
                                    {Fields::SubTransactionId, subTx.first},
                                    {Fields::ParameterId, p.first},
                                    {Fields::Value, p.second}
                                }
                            );
                        }
                    }
                }
                
                return txParams;
            }
        }

        string ExportDataToJson(const IWalletDB& db)
        {
            auto res = json
            {
                {Fields::OwnAddresses, ExportAddressesToJson(db, true)},
                {Fields::Contacts, ExportAddressesToJson(db, false)},
                {Fields::TransactionParameters, ExportTransactionsToJson(db)}
            };
            return res.dump();
        }

        bool ImportDataFromJson(IWalletDB& db, const char* data, size_t size)
        {
            try
            {
                json obj = json::parse(data, data + size);
                return ImportAddressesFromJson(db, obj) 
                    && ImportContactsFromJson(db, obj)
                    && ImportTransactionsFromJson(db, obj);
            }
            catch (const nlohmann::detail::exception& e)
            {
                LOG_ERROR() << "json parse: " << e.what() << "\n" << std::string(data, data + (size > 1024 ? 1024 : size));
            }
            return false;
        }

        std::pair<std::string, std::string> getAssetNames(beam::Asset::ID assetID, const IWalletDB& wdb)
        {
            std::string uname, nthname;

            if (assetID)
            {
                uname = kAmountASSET;
                nthname = kAmountAGROTH;

                if (auto asset = wdb.findAsset(assetID))
                {
                    WalletAssetMeta meta(*asset);
                    if (meta.isStd())
                    {
                        uname = meta.GetUnitName();
                        nthname = meta.GetNthUnitName();
                    }
                }
            }

            return std::make_pair(uname, nthname);
        }

        PaymentInfo::PaymentInfo()
        {
            Reset();
        }

        bool PaymentInfo::IsValid() const
        {
            wallet::PaymentConfirmation pc;
            pc.m_Value = m_Amount;
            pc.m_KernelID = m_KernelID;
            pc.m_Signature = m_Signature;
            pc.m_Sender = m_Sender.m_Pk;
            pc.m_AssetID = m_AssetID;
            return pc.IsValid(m_Receiver.m_Pk);
        }

        std::string PaymentInfo::to_string(const IWalletDB& wdb) const
        {
            const auto names = getAssetNames(m_AssetID, wdb);

            std::ostringstream s;
            s
                << "Sender:   " << std::to_string(m_Sender) << std::endl
                << "Receiver: " << std::to_string(m_Receiver) << std::endl
                << "Amount:   " << PrintableAmount(m_Amount, false, names.first, names.second) << std::endl
                << "KernelID: " << std::to_string(m_KernelID) << std::endl;

            return s.str();
        }

        void PaymentInfo::Reset()
        {
            ZeroObject(*this);
        }

        PaymentInfo PaymentInfo::FromByteBuffer(const ByteBuffer& data)
        {
            PaymentInfo pi;
            if (!data.empty())
            {
                Deserializer der;
                der.reset(data);
                der & pi;
                if (der.bytes_left() > 0)
                {
                    throw std::runtime_error("Invalid data buffer");
                }
            }
            return pi;
        }

        bool ShieldedPaymentInfo::IsValid() const
        {
            ShieldedTxo::Voucher voucher;
            voucher.m_SharedSecret = m_VoucherSharedSecret;
            voucher.m_Signature = m_VoucherSignature;
            voucher.m_Ticket = m_TxoTicket;

            if (!voucher.IsValid(m_Receiver))
            {
                return false;
            }

            return true;
        }

        std::string ShieldedPaymentInfo::to_string(const IWalletDB& wdb) const
        {
            const auto names = getAssetNames(m_AssetID, wdb);

            std::ostringstream s;
            s
                << "Sender:   " << std::to_string(m_Sender) << std::endl
                << "Receiver: " << std::to_string(m_Receiver) << std::endl
                << "Amount:   " << PrintableAmount(m_Amount, false, names.first, names.second) << std::endl
                << "KernelID: " << std::to_string(m_KernelID) << std::endl;

            return s.str();
        }

        ShieldedPaymentInfo ShieldedPaymentInfo::FromByteBuffer(const ByteBuffer& data)
        {
            ShieldedPaymentInfo pi;
            if (!data.empty())
            {
                Deserializer der;
                der.reset(data);
                der& pi;
                if (der.bytes_left() > 0)
                {
                    throw std::runtime_error("Invalid data buffer");
                }
                pi.RestoreKernelID();
            }
            return pi;
        }

        void ShieldedPaymentInfo::RestoreKernelID()
        {
            // restore kernels
            TxKernelStd kernel;
            kernel.m_Fee = m_Fee;
            kernel.m_Height = m_Height;
            kernel.m_CanEmbed = false;
            kernel.m_Commitment = m_Commitment;

            auto nestedKernel = std::make_unique<TxKernelShieldedOutput>();
            nestedKernel->m_CanEmbed = true;
            nestedKernel->m_Txo.m_Ticket = m_TxoTicket;
            nestedKernel->UpdateMsg();

            ECC::Oracle oracle;
            oracle << nestedKernel->m_Msg;
            ShieldedTxo::Data::OutputParams outputParams;
            outputParams.m_Value = m_Amount;
            outputParams.m_AssetID = m_AssetID;
            outputParams.m_User.m_Sender = m_Sender;
            outputParams.m_User.m_pMessage[0] = m_pMessage[0];
            outputParams.m_User.m_pMessage[1] = m_pMessage[1];
            outputParams.Restore_kG(m_VoucherSharedSecret);
            outputParams.Generate(nestedKernel->m_Txo, m_VoucherSharedSecret, oracle, m_HideAssetAlways);

            nestedKernel->MsgToID();
            kernel.m_vNested.push_back(std::move(nestedKernel));

            kernel.UpdateID();
            m_KernelID = kernel.m_Internal.m_ID;
        }

<<<<<<< HEAD
        std::string TxDetailsInfo(const IWalletDB::Ptr& walletDB, const TxID& txID)
        {
            auto tx = walletDB->getTx(txID);
            if (!tx)
            {
                LOG_WARNING() << "Can't get transaction details";
                return "";
            }
            const TxDescription& desc = *tx;
            TxAddressType addressType = GetAddressType(desc);

            bool hasNoPeerId = desc.m_sender && (addressType == TxAddressType::PublicOffline || addressType == TxAddressType::MaxPrivacy);

            auto senderIdentity   = desc.getSenderIdentity();
            auto receiverIdentity = desc.getReceiverIdentity();
            bool showIdentity     = !senderIdentity.empty() && !receiverIdentity.empty();

            auto sender = desc.getSender();
            auto receiver = desc.getReceiver();
            if (desc.m_txType == wallet::TxType::PushTransaction && !desc.m_sender)
            {
                sender = "shielded pool";
            }
            else if (desc.m_txType == wallet::TxType::Contract)
            {
                sender = receiver = "n/a";
            }

            std::ostringstream s;
            s << "Type:              " << desc.getTxTypeString() << '\n';
            s << "Sender:            " << sender << std::endl;
            if (showIdentity)
            {
                s << "Sender identity:   " << senderIdentity << std::endl;
            }

            s << "Receiver:          " << (hasNoPeerId ? desc.getToken() : receiver) << std::endl;
            if (showIdentity)
            {
                s << "Receiver identity: " << receiverIdentity << std::endl;
            }

            s << "Amount:            " << PrintableAmount(desc.m_amount) << std::endl;
            s << "KernelID:          " << std::to_string(desc.m_kernelID) << std::endl;

            return s.str();

        }

=======
>>>>>>> 66a0d9b2
        namespace
        {
            ByteBuffer ExportSimplePaymentProof(const IWalletDB& walletDB, const TxID& txID)
            {
                PaymentInfo pi;
                uint64_t nAddrOwnID;

                bool bSuccess =
                    (
                        (
                            storage::getTxParameter(walletDB, txID, TxParameterID::PeerWalletIdentity, pi.m_Receiver.m_Pk) &&  // payment proiof using wallet ID
                            storage::getTxParameter(walletDB, txID, TxParameterID::MyWalletIdentity, pi.m_Sender.m_Pk)
                            ) ||
                        (
                            storage::getTxParameter(walletDB, txID, TxParameterID::PeerID, pi.m_Receiver) && // payment proof using SBBS address
                            storage::getTxParameter(walletDB, txID, TxParameterID::MyID, pi.m_Sender)
                            )
                        )
                    &&
                    storage::getTxParameter(walletDB, txID, TxParameterID::KernelID, pi.m_KernelID) &&
                    storage::getTxParameter(walletDB, txID, TxParameterID::Amount, pi.m_Amount) &&
                    storage::getTxParameter(walletDB, txID, TxParameterID::PaymentConfirmation, pi.m_Signature) &&
                    storage::getTxParameter(walletDB, txID, TxParameterID::MyAddressID, nAddrOwnID);

                // There might be old transactions without asset id
                if (!storage::getTxParameter(walletDB, txID, TxParameterID::AssetID, pi.m_AssetID))
                {
                    pi.m_AssetID = Asset::s_InvalidID;
                    LOG_DEBUG() << "ExportPaymentProof, transaction " << txID << " is without assetId, defaulting to 0";
                }

                if (bSuccess)
                {
                    LOG_INFO() << "Payment tx details:\n" << pi.to_string(walletDB);
                    LOG_INFO() << "Sender address own ID: " << nAddrOwnID;

                    Serializer ser;
                    ser& pi;

                    auto res = ser.buffer();
                    return ByteBuffer(res.first, res.first + res.second);
                }
                else
                {
                    LOG_WARNING() << "No payment confirmation for the specified transaction.";
                }

                return ByteBuffer();
            }

            ByteBuffer ExportShieldedPaymentProof(const IWalletDB& walletDB, const TxID& txID)
            {
                ShieldedPaymentInfo pi;
                TxKernel::Ptr rootKernel;
                ShieldedTxo::Voucher voucher;
                bool bSuccess =
                    storage::getTxParameter(walletDB, txID, TxParameterID::PeerWalletIdentity, pi.m_Receiver) &&
                    storage::getTxParameter(walletDB, txID, TxParameterID::MyWalletIdentity, pi.m_Sender) &&
                    storage::getTxParameter(walletDB, txID, TxParameterID::Voucher, voucher) &&
                    storage::getTxParameter(walletDB, txID, TxParameterID::Kernel, rootKernel) &&
                    storage::getTxParameter(walletDB, txID, TxParameterID::Amount, pi.m_Amount) &&
                    rootKernel->get_Subtype() == TxKernel::Subtype::Std &&
                    rootKernel->m_vNested.size() == 1 &&
                    rootKernel->m_vNested[0]->get_Subtype() == TxKernel::Subtype::ShieldedOutput;

                storage::getTxParameter(walletDB, txID, TxParameterID::AssetID, pi.m_AssetID);

                if (bSuccess)
                {
                    auto& stdKernel = rootKernel->CastTo_Std();

                    pi.m_Commitment = stdKernel.m_Commitment;
                    pi.m_Fee = stdKernel.m_Fee;
                    pi.m_Height = stdKernel.m_Height;
                    pi.m_Signature = stdKernel.m_Signature;

                    auto& nestedKernel = rootKernel->m_vNested[0]->CastTo_ShieldedOutput();
                    pi.m_TxoTicket = nestedKernel.m_Txo.m_Ticket;

                    pi.m_VoucherSharedSecret = voucher.m_SharedSecret;
                    pi.m_VoucherSignature = voucher.m_Signature;
                    {
                        ECC::Oracle oracle;
                        oracle << nestedKernel.m_Msg;
                        ShieldedTxo::Data::OutputParams outputParams;
                        outputParams.Recover(nestedKernel.m_Txo, voucher.m_SharedSecret, oracle);
                        pi.m_pMessage[0] = outputParams.m_User.m_pMessage[0];
                        pi.m_pMessage[1] = outputParams.m_User.m_pMessage[1];
                    }
                    pi.m_HideAssetAlways = ((pi.m_AssetID == Asset::s_InvalidID) && nestedKernel.m_Txo.m_pAsset);
                    pi.RestoreKernelID();
                    LOG_INFO() << "Payment tx details:\n" << pi.to_string(walletDB);

                    Serializer ser;
                    ser& pi;

                    auto res = ser.buffer();
                    return ByteBuffer(res.first, res.first + res.second);
                }
                else
                {
                    LOG_WARNING() << "No payment confirmation for the specified transaction.";
                }

                return ByteBuffer();
            }

            template<typename T>
            bool VerifyPaymentProofImpl(const ByteBuffer& data, const IWalletDB& wdb)
            {
                try
                {
                    T pi = T::FromByteBuffer(data);

                    if (!pi.IsValid())
                    {
                        return false;
                    }

                    LOG_INFO() << "Payment tx details:\n" << pi.to_string(wdb) << "Verified.";

                    return true;
                }
                catch (...)
                {

                }
                return false;
            }
        }

        ByteBuffer ExportPaymentProof(const IWalletDB& walletDB, const TxID& txID)
        {
            TxType txType = TxType::Simple;
            if (!storage::getTxParameter(walletDB, txID, TxParameterID::TransactionType, txType))
            {
                LOG_ERROR() << "There is no transaction with given ID.";
                return {};
            }
            switch (txType)
            {
            case TxType::Simple:
                return ExportSimplePaymentProof(walletDB, txID);
            case TxType::PushTransaction:
                return ExportShieldedPaymentProof(walletDB, txID);
            default:
                LOG_WARNING() << "Cannot provide payment proof for this transaction type: " << (int)txType;
            }
            
            return ByteBuffer();
        }

        bool VerifyPaymentProof(const ByteBuffer& data, const IWalletDB& wdb)
        {
            return VerifyPaymentProofImpl<PaymentInfo>(data, wdb)
                || VerifyPaymentProofImpl<ShieldedPaymentInfo>(data, wdb);
        }

        std::string getIdentity(const TxParameters& txParams, bool isSender)
        {
            auto v = isSender ? txParams.GetParameter<PeerID>(TxParameterID::MyWalletIdentity)
                              : txParams.GetParameter<PeerID>(TxParameterID::PeerWalletIdentity);

            return v ? std::to_string(*v) : "";
        }

        std::string getToken(const TxParameters& txParams)
        {
            auto token = txParams.GetParameter<std::string>(TxParameterID::OriginalToken);
            return token ? *token : "";
        }

        std::string ExportTxHistoryToCsv(const IWalletDB& db)
        {
            // TODO:ASSETS TODO:SWAP add to history if necessary https://github.com/BeamMW/beam/issues/1362
            std::stringstream ss;
            ss << "Type" << ","
               << "Date | Time" << ","
               << "\"Amount, BEAM\"" << ","
               << "\"Amount, USD\"" << ","
               << "\"Amount, BTC\"" << ","
               << "\"Transaction fee, BEAM\"" << ","
               << "Status" << ","
               << "Comment" << "," 
               << "Transaction ID" << ","
               << "Kernel ID" << "," 
               << "Sending address" << ","
               << "Sending identity" << ","
               << "Receiving address" << ","
               << "Receiving identity" << ","
               << "Token" << ","
               << "Payment proof" << std::endl;

            auto transactions = db.getTxHistory(TxType::Simple);
            auto maxPrivacyTx = db.getTxHistory(TxType::PushTransaction);
            transactions.reserve(transactions.size() + maxPrivacyTx.size());
            copy(maxPrivacyTx.begin(), maxPrivacyTx.end(), back_inserter(transactions));
            sort(transactions.begin(), transactions.end(),
                [](const TxDescription& a, const TxDescription& b)
                {
                    return a.m_createTime > b.m_createTime;   
                }
            );
            
            for (const auto& tx : transactions)
            {
                string strProof;
                if (tx.m_status == TxStatus::Completed &&
                    tx.m_sender &&
                    !tx.m_selfTx)
                {
                    auto proof = storage::ExportPaymentProof(db, tx.m_txId);
                    strProof.resize(proof.size() * 2);
                    beam::to_hex(strProof.data(), proof.data(), proof.size());
                }

                std::string amountInUsd = tx.getAmount(ExchangeRate::Currency::Usd);
                std::string amountInBtc = tx.getAmount(ExchangeRate::Currency::Bitcoin);
                Amount shieldedFee = GetShieldedFee(tx);


                auto statusInterpreter = db.getStatusInterpreter(tx);
                ss << (tx.m_sender ? "Send" : "Receive") << ","                                     // Type
                   << format_timestamp(kTimeStampFormatCsv, tx.m_createTime * 1000, false) << ","   // Date | Time
                   << "\"" << PrintableAmount(tx.m_amount, true) << "\"" << ","                     // Amount, BEAM
                   << "\"" << amountInUsd << "\"" << ","                                            // Amount, USD
                   << "\"" << amountInBtc << "\"" << ","                                            // Amount, BTC
                   << "\"" << PrintableAmount(tx.m_fee + shieldedFee, true) << "\"" << ","          // Transaction fee, BEAM
                   << statusInterpreter->getStatus() << ","                                         // Status
                   << std::string { tx.m_message.begin(), tx.m_message.end() } << ","               // Comment
                   << to_hex(tx.m_txId.data(), tx.m_txId.size()) << ","                             // Transaction ID
                   << std::to_string(tx.m_kernelID) << ","                                          // Kernel ID
                   << std::to_string(tx.m_sender ? tx.m_myId : tx.m_peerId) << ","                  // Sending address
                   << getIdentity(tx, tx.m_sender) << ","                                           // Sending identity
                   << std::to_string(!tx.m_sender ? tx.m_myId : tx.m_peerId) << ","                 // Receiving address
                   << getIdentity(tx, !tx.m_sender) << ","                                          // Receiving identity
                   << getToken(tx) << ","                                                           // Token
                   << strProof << std::endl;                                                        // Payment proof
            }
            return ss.str();
        }

        void SaveVouchers(IWalletDB& walletDB, const ShieldedVoucherList& vouchers, const WalletID& walletID)
        {
            try
            {
                for (const auto& v : vouchers)
                {
                    walletDB.saveVoucher(v, walletID, true);
                }
            }
            catch (const DatabaseException&)
            {
                // probably, we are trying to insert an existing voucher, ingnore
            }
        }

        namespace
        {
            void LogSqliteError(void* pArg, int iErrCode, const char* zMsg)
            {
                LOG_ERROR() << "(" << iErrCode << ") " << zMsg;
            }
        }

        void HookErrors()
        {
            sqlite3_config(SQLITE_CONFIG_LOG, LogSqliteError, nullptr);
        }

        bool isMyAddress(
            const std::vector<WalletAddress>& myAddresses, const WalletID& wid)
        {
            auto myAddrIt = std::find_if(
                myAddresses.begin(),
                myAddresses.end(),
                [&wid] (const WalletAddress& addr)
                {
                    return wid == addr.m_walletID;
                });
            return myAddrIt != myAddresses.end();
        }
    }

    ////////////////////////
    // WalletAddress
    WalletAddress::WalletAddress()
        : m_walletID(Zero)
        , m_createTime(0)
        , m_duration(AddressExpiration24h)
        , m_OwnID(0)
        , m_Identity(Zero)
    {}

    bool WalletAddress::operator == (const WalletAddress& other) const
    {
        return m_walletID == other.m_walletID && m_OwnID == other.m_OwnID;
    }

    bool WalletAddress::operator != (const WalletAddress& other) const
    {
        return !(*this == other);
    }

    bool WalletAddress::isExpired() const
    {
        return getTimestamp() > getExpirationTime();
    }

    bool WalletAddress::isOwn() const
    {
        return m_OwnID != 0;
    }

    bool WalletAddress::isPermanent() const
    {
        return m_duration == AddressExpirationNever;
    }

    Timestamp WalletAddress::getCreateTime() const
    {
        return m_createTime;
    }

    Timestamp WalletAddress::getExpirationTime() const
    {
        if (isPermanent())
        {
            return Timestamp(-1);
        }
        return m_createTime + m_duration;
    }

    void WalletAddress::setLabel(const std::string& label)
    {
        m_label = label;
    }

    void WalletAddress::setExpiration(WalletAddress::ExpirationStatus status)
    {
        switch (status)
        {
        case ExpirationStatus::Expired:
            {
                assert(m_createTime < getTimestamp() - 1);
                m_duration = getTimestamp() - m_createTime - 1;
                break;
            }
        case ExpirationStatus::OneDay:
            {
                // set expiration date since current timestamp
                auto delta = getTimestamp() - m_createTime;
                m_duration = delta + WalletAddress::AddressExpiration24h;
                break;
            }
        case ExpirationStatus::Never:
            {
                m_duration = AddressExpirationNever;
                break;
            }
        
        default:
            break;
        }
    }

    uint32_t ShieldedCoin::get_WndIndex(uint32_t N) const
    {
        assert(N);

        uint32_t nIdx;
        m_CoinID.m_Key.m_kSerG.m_Value.ExportWord<0>(nIdx); // pseudo-random

        nIdx %= N; // pseudo-random, how many elements should follow this in the window

        if (nIdx > m_TxoID)
            nIdx = static_cast<uint32_t>(m_TxoID);

        return nIdx;
    }

    void ShieldedCoin::UnlinkStatus::Init(const ShieldedCoin& sc, TxoID nShieldedOuts)
    {
        if (kTxoInvalidID == sc.m_TxoID)
        {
            m_Progress = 0;
            m_WndReserve0 = 0;
            m_WndReserve1 = 0;
        }
        else
        {
            const Rules& r = Rules::get();
            const uint32_t N = std::max(r.Shielded.m_ProofMax.get_N(), 1U);

            uint32_t nRemaining = N - sc.get_WndIndex(N) - 1;

            std::setmax(nShieldedOuts, sc.m_TxoID + 1);
            nShieldedOuts -= sc.m_TxoID; // to relative
            assert(nShieldedOuts);

            if (nShieldedOuts <= nRemaining)
            {
                assert(nRemaining);

                uint32_t n = static_cast<uint32_t>(nShieldedOuts) - 1;
                assert(n < nRemaining);

                m_Progress = 1 + 99U * n / nRemaining;
            }
            else
                m_Progress = 100;

            m_WndReserve0 = get_Reserve(nRemaining + 1, nShieldedOuts);
            m_WndReserve1 = get_Reserve(N, nShieldedOuts);
        }
    }

    template <typename TDst, typename TSrc>
    TDst CastSaturated(const TSrc& x)
    {
        return
            (x > std::numeric_limits<TDst>::max()) ? std::numeric_limits<TDst>::max() :
            (x < std::numeric_limits<TDst>::min()) ? std::numeric_limits<TDst>::min() :
            static_cast<TDst>(x);
    }

    int32_t ShieldedCoin::get_Reserve(uint32_t nEndRel, TxoID nShieldedOutsRel)
    {
        int64_t n = nEndRel;
        n += Rules::get().Shielded.MaxWindowBacklog;
        n -= Rules::get().Shielded.MaxIns; // safety thershold.

        static_assert(sizeof(n) == sizeof(nShieldedOutsRel)); // both should be 64bit
        n -= nShieldedOutsRel;

        return CastSaturated<int32_t>(n);
    }

    bool ShieldedCoin::UnlinkStatus::IsLargeSpendWindowLost() const
    {
        return m_WndReserve1 < 0;
    }

    int ShieldedCoin::UnlinkStatus::get_SpendPriority() const
    {
        if (IsLargeSpendWindowLost())
            return 0;

        const int32_t nWndThresholdHi = 100; // Urgently spend if window will close in less than this
        if (m_WndReserve1 < nWndThresholdHi)
            return 2;

        if (100 == m_Progress)
            return 1;

        return -1;
    }

    void ShieldedCoin::Sort(std::vector<ShieldedCoin::WithStatus>& v)
    {
        struct MyCmp
        {
            bool operator ()(const WithStatus& a, const WithStatus& b) const
            {
                // return if a should be spend before b
                int na = a.second.get_SpendPriority();
                int nb = b.second.get_SpendPriority();
                if (na < nb)
                    return false;
                if (na > nb)
                    return true;

                if (-1 == na)
                {
                    // if both are washing - spend the one that is cleaner
                    if (a.second.m_WndReserve0 < b.second.m_WndReserve0)
                        return true;
                    if (a.second.m_WndReserve0 > b.second.m_WndReserve0)
                        return false;
                }

                // not really important, but for steady sort let's resolve ambiguity by coin unique ID
                return a.first.m_TxoID < b.first.m_TxoID;
            }
        } mcmp;

        std::sort(v.begin(), v.end(), mcmp);
    }

    namespace
    {
        TxParameters GenerateCommonAddressPart(Amount amount, const std::string& clientVersion)
        {
            TxParameters params;
            if (amount > 0)
            {
                params.SetParameter(TxParameterID::Amount, amount);
            }

            if (!clientVersion.empty())
            {
                params.SetParameter(TxParameterID::ClientVersion, clientVersion);
            }

            AppendLibraryVersion(params);
            return params;
        }
    }

    std::string GenerateOfflineAddress(const WalletAddress& address, Amount amount, const ShieldedVoucherList& vouchers)
    {
        TxParameters offlineParameters;
        offlineParameters.SetParameter(TxParameterID::TransactionType, beam::wallet::TxType::PushTransaction);
        // add voucher parameter
        offlineParameters.SetParameter(TxParameterID::ShieldedVoucherList, vouchers);
        offlineParameters.SetParameter(TxParameterID::PeerID, address.m_walletID);
        offlineParameters.SetParameter(TxParameterID::PeerWalletIdentity, address.m_Identity);
        offlineParameters.SetParameter(TxParameterID::PeerOwnID, address.m_OwnID);
        offlineParameters.SetParameter(TxParameterID::IsPermanentPeerID, address.isPermanent());
        if (amount > 0)
        {
            offlineParameters.SetParameter(TxParameterID::Amount, amount);
        }
        return std::to_string(offlineParameters);
    }

    std::string GenerateRegularAddress(const WalletAddress& address, Amount amount, bool isPermanent, const std::string& clientVersion)
    {
        TxParameters params = GenerateCommonAddressPart(amount, clientVersion);

        params.SetParameter(TxParameterID::PeerID, address.m_walletID);
        params.SetParameter(TxParameterID::PeerWalletIdentity, address.m_Identity);
        params.SetParameter(TxParameterID::IsPermanentPeerID, isPermanent);
        params.SetParameter(TxParameterID::TransactionType, TxType::Simple);
        return std::to_string(params);
    }

    std::string GenerateMaxPrivacyAddress(const WalletAddress& address, Amount amount, const ShieldedTxo::Voucher& voucher, const std::string& clientVersion)
    {
        TxParameters params = GenerateCommonAddressPart(amount, clientVersion);

        params.SetParameter(TxParameterID::TransactionType, beam::wallet::TxType::PushTransaction);
        params.SetParameter(TxParameterID::PeerWalletIdentity, address.m_Identity);
        params.SetParameter(TxParameterID::PeerOwnID, address.m_OwnID);
        params.SetParameter(TxParameterID::Voucher, voucher);
        return std::to_string(params);
    }

    std::string GeneratePublicOfflineAddress(const IWalletDB& walletDB)
    {
        TxParameters params;
        params.SetParameter(TxParameterID::TransactionType, beam::wallet::TxType::PushTransaction);
        params.SetParameter(TxParameterID::PublicAddreessGen, GeneratePublicAddress(*walletDB.get_OwnerKdf(), 0));
        AppendLibraryVersion(params);
        return std::to_string(params);
    }

    std::string GenerateAddress(IWalletDB::Ptr walletDB, TxAddressType type, bool newStyleRegular, const string& label, WalletAddress::ExpirationStatus expiration, const std::string& existingSBBS, uint32_t offlineCount)
    {
        switch (type)
        {
        case beam::wallet::TxAddressType::Unknown:
            throw std::runtime_error("Unknown address type");

        case beam::wallet::TxAddressType::Regular:
            {
                boost::optional<WalletAddress> address;
                if (!existingSBBS.empty())
                {
                    auto receiver = existingSBBS;
                    bool isValid = true;
                    WalletID walletID;
                    ByteBuffer buffer = from_hex(receiver, &isValid);
                    if (!isValid || !walletID.FromBuf(buffer))
                    {
                        throw std::runtime_error("Invalid address");
                    }
                    address = walletDB->getAddress(walletID);
                    if (!address)
                    {
                        throw std::runtime_error("Cannot get address, there is no SBBS");
                    }
                    if (address->isExpired())
                    {
                        throw std::runtime_error("Cannot get address, it is expired");
                    }
                    if (!address->isPermanent())
                    {
                        throw std::runtime_error("The address expiration time must be never.");
                    }
                }
                else
                {
                    address = GenerateNewAddress(walletDB, label, expiration);
                }
                if (newStyleRegular)
                {
                    return GenerateRegularAddress(*address, 0, address->isPermanent(), "");
                }
                else
                {
                    return std::to_string(address->m_walletID);
                }
            }
        case beam::wallet::TxAddressType::AtomicSwap:
            throw std::runtime_error("Unsupported address type");

        case beam::wallet::TxAddressType::Offline:
            {
                LOG_INFO() << "Generating offline address";
                auto walletAddress = GenerateNewAddress(walletDB, label, WalletAddress::ExpirationStatus::Never);
                auto vouchers = GenerateVoucherList(walletDB->get_KeyKeeper(), walletAddress.m_OwnID, offlineCount);
                return GenerateOfflineAddress(walletAddress, 0, vouchers);
            }
        case beam::wallet::TxAddressType::MaxPrivacy:
            {
                LOG_INFO() << "Generating max privacy address";
                auto walletAddress = GenerateNewAddress(walletDB, label, WalletAddress::ExpirationStatus::Never);
                auto vouchers = GenerateVoucherList(walletDB->get_KeyKeeper(), walletAddress.m_OwnID, 1);
                return GenerateMaxPrivacyAddress(walletAddress, 0, vouchers[0], "");
            }
        case beam::wallet::TxAddressType::PublicOffline:
            {
                LOG_INFO() << "Generating public offline address";
                return GeneratePublicOfflineAddress(*walletDB);
            }
        default:
            throw std::runtime_error("Unexpected address type");
        }
    }
}<|MERGE_RESOLUTION|>--- conflicted
+++ resolved
@@ -2051,17 +2051,6 @@
                 case DbVersion26:
                     LOG_INFO() << "Converting DB from format 26...";
                     MigrateTransactionsFrom25(walletDB.get());
-                    // no break
-
-                case DbVersion27:
-                    LOG_INFO() << "Converting DB from format 27...";
-                    CreateTxSummaryTable(walletDB->_db);
-                    walletDB->FillTxSummaryTable();
-                    // no break
-
-                case DbVersion28:
-                    LOG_INFO() << "Converting DB from format 28...";
-                    CreateEventsTable(walletDB->_db);
 
                     storage::setVar(*walletDB, Version, DbVersion);
                     // no break
@@ -5618,6 +5607,7 @@
                     .SetParameter(TxParameterID::PeerID, WalletID())
                     .SetParameter(TxParameterID::Status, TxStatus::Completed)
                     .SetParameter(TxParameterID::Amount, coin.m_CoinID.m_Value)
+                    .SetParameter(TxParameterID::AssetID, coin.m_CoinID.m_AssetID)
                     .SetParameter(TxParameterID::IsSender, false)
                     .SetParameter(TxParameterID::CreateTime, RestoreCreationTime(tip, coin.m_confirmHeight))
                     .SetParameter(TxParameterID::PeerWalletIdentity, coin.m_CoinID.m_User.m_Sender)
@@ -6104,58 +6094,6 @@
             m_KernelID = kernel.m_Internal.m_ID;
         }
 
-<<<<<<< HEAD
-        std::string TxDetailsInfo(const IWalletDB::Ptr& walletDB, const TxID& txID)
-        {
-            auto tx = walletDB->getTx(txID);
-            if (!tx)
-            {
-                LOG_WARNING() << "Can't get transaction details";
-                return "";
-            }
-            const TxDescription& desc = *tx;
-            TxAddressType addressType = GetAddressType(desc);
-
-            bool hasNoPeerId = desc.m_sender && (addressType == TxAddressType::PublicOffline || addressType == TxAddressType::MaxPrivacy);
-
-            auto senderIdentity   = desc.getSenderIdentity();
-            auto receiverIdentity = desc.getReceiverIdentity();
-            bool showIdentity     = !senderIdentity.empty() && !receiverIdentity.empty();
-
-            auto sender = desc.getSender();
-            auto receiver = desc.getReceiver();
-            if (desc.m_txType == wallet::TxType::PushTransaction && !desc.m_sender)
-            {
-                sender = "shielded pool";
-            }
-            else if (desc.m_txType == wallet::TxType::Contract)
-            {
-                sender = receiver = "n/a";
-            }
-
-            std::ostringstream s;
-            s << "Type:              " << desc.getTxTypeString() << '\n';
-            s << "Sender:            " << sender << std::endl;
-            if (showIdentity)
-            {
-                s << "Sender identity:   " << senderIdentity << std::endl;
-            }
-
-            s << "Receiver:          " << (hasNoPeerId ? desc.getToken() : receiver) << std::endl;
-            if (showIdentity)
-            {
-                s << "Receiver identity: " << receiverIdentity << std::endl;
-            }
-
-            s << "Amount:            " << PrintableAmount(desc.m_amount) << std::endl;
-            s << "KernelID:          " << std::to_string(desc.m_kernelID) << std::endl;
-
-            return s.str();
-
-        }
-
-=======
->>>>>>> 66a0d9b2
         namespace
         {
             ByteBuffer ExportSimplePaymentProof(const IWalletDB& walletDB, const TxID& txID)
