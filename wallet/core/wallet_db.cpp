--- conflicted
+++ resolved
@@ -78,12 +78,9 @@
 #define LASER_OPEN_STATES_NAME "LaserOpenStates"
 #define LASER_UPDATES_NAME "LaserUpdates"
 #define ASSETS_NAME "Assets"
-<<<<<<< HEAD
 #define SHIELDED_COINS_NAME "ShieldedCoins"
-=======
 #define NOTIFICATIONS_NAME "notifications"
 #define EXCHANGE_RATES_NAME "exchangeRates"
->>>>>>> 67f145e6
 
 #define ENUM_VARIABLES_FIELDS(each, sep, obj) \
     each(name,  name,  TEXT UNIQUE, obj) sep \
@@ -156,7 +153,6 @@
 
 #define ASSET_FIELDS ENUM_ASSET_FIELDS(LIST, COMMA, )
 
-<<<<<<< HEAD
 #define ENUM_SHIELDED_COIN_FIELDS(each, sep, obj) \
     each(skSerialG,             skSerialG,            BLOB NOT NULL PRIMARY KEY, obj) sep \
     each(skOutputG,             skOutputG,            BLOB NOT NULL, obj) sep \
@@ -172,7 +168,7 @@
     each(spentTxId,             spentTxId,            BLOB, obj)
 
 #define SHIELDED_COIN_FIELDS ENUM_SHIELDED_COIN_FIELDS(LIST, COMMA, )
-=======
+
 #define ENUM_NOTIFICATION_FIELDS(each, sep, obj) \
     each(ID,            ID,             BLOB NOT NULL PRIMARY KEY, obj) sep \
     each(type,          type,           INTEGER,            obj) sep \
@@ -189,7 +185,6 @@
     each(updateTime,    updateTime,     INTEGER,            obj)
 
 #define EXCHANGE_RATES_FIELDS ENUM_EXCHANGE_RATES_FIELDS(LIST, COMMA, )
->>>>>>> 67f145e6
 
 namespace std
 {
@@ -1214,12 +1209,9 @@
         CreateStatesTable(db);
         CreateLaserTables(db);
         CreateAssetsTable(db);
-<<<<<<< HEAD
         CreateShieldedCoinsTable(db);
-=======
         CreateNotificationsTable(db);
         CreateExchangeRatesTable(db);
->>>>>>> 67f145e6
     }
 
     std::shared_ptr<WalletDB>  WalletDB::initBase(const string& path, const SecString& password, bool separateDBForPrivateData)
@@ -1634,61 +1626,14 @@
                     LOG_INFO() << "Converting DB from format 17...";
                     CreateAssetsTable(walletDB->_db);
                     // no break
-<<<<<<< HEAD
-                case DbVersion18:
-                    LOG_INFO() << "Converting DB from format 18...";
-
-                    // migrate coins
-                    if (!IsTableCreated(walletDB.get(), STORAGE_NAME "_del"))
-                    {
-                        const char* req =
-                            "ALTER TABLE " STORAGE_NAME " RENAME TO " STORAGE_NAME "_del;"
-                            "DROP INDEX CoinIndex;"
-                            "DROP INDEX ConfirmIndex;";
-
-                        int ret = sqlite3_exec(walletDB->_db, req, NULL, NULL, NULL);
-                        throwIfError(ret, walletDB->_db);
-                    }
-
-                    if (!IsTableCreated(walletDB.get(), STORAGE_NAME))
-                    {
-                        CreateStorageTable(walletDB->_db);
-                    }
-
-                    {
-                        const char* req = "SELECT * FROM " STORAGE_NAME "_del;";
-                        for (sqlite::Statement stm(walletDB.get(), req); stm.step();) {
-                            Coin coin;
-                            stm.get(0, coin.m_ID.m_Type);
-                            stm.get(1, coin.m_ID.m_SubIdx);
-                            stm.get(2, coin.m_ID.m_Idx);
-                            stm.get(3, coin.m_ID.m_Value);
-                            stm.get(4, coin.m_ID.m_AssetID);
-                            stm.get(5, coin.m_maturity);
-                            stm.get(6, coin.m_confirmHeight);
-                            stm.get(7, coin.m_spentHeight);
-                            stm.get(8, coin.m_createTxId);
-                            stm.get(9, coin.m_spentTxId);
-                            stm.get(10, coin.m_sessionId);
-                            walletDB->saveCoin(coin);
-                        }
-                    }
-                    {
-                        const char* req = "DROP TABLE " STORAGE_NAME "_del;";
-                        int ret = sqlite3_exec(walletDB->_db, req, NULL, NULL, NULL);
-                        throwIfError(ret, walletDB->_db);
-                    }
-
-                    CreateShieldedCoinsTable(walletDB->_db);
-=======
 
                 case DbVersion18:
                     LOG_INFO() << "Converting DB from format 18...";
                     walletDB->MigrateCoins();
+                    CreateShieldedCoinsTable(walletDB->_db);
                     CreateNotificationsTable(walletDB->_db);
                     CreateExchangeRatesTable(walletDB->_db);
                     AddAddressIdentityColumn(walletDB->_db);
->>>>>>> 67f145e6
                     storage::setVar(*walletDB, Version, DbVersion);
                     // no break
 
@@ -1804,12 +1749,13 @@
                 stm.get(1, coin.m_ID.m_SubIdx);
                 stm.get(2, coin.m_ID.m_Idx);
                 stm.get(3, coin.m_ID.m_Value);
-                stm.get(4, coin.m_maturity);
-                stm.get(5, coin.m_confirmHeight);
-                stm.get(6, coin.m_spentHeight);
-                stm.get(7, coin.m_createTxId);
-                stm.get(8, coin.m_spentTxId);
-                stm.get(9, coin.m_sessionId);
+                stm.get(4, coin.m_ID.m_AssetID);
+                stm.get(5, coin.m_maturity);
+                stm.get(6, coin.m_confirmHeight);
+                stm.get(7, coin.m_spentHeight);
+                stm.get(8, coin.m_createTxId);
+                stm.get(9, coin.m_spentTxId);
+                stm.get(10, coin.m_sessionId);
 
                 saveCoin(coin);
             }
@@ -2979,7 +2925,6 @@
         }
     }
 
-<<<<<<< HEAD
     void WalletDB::restoreShieldedCoinsSpentByTx(const TxID& txId)
     {
         std::vector<ECC::Scalar> updatedRows;
@@ -3038,7 +2983,9 @@
             stm.step();
 
             notifyShieldedCoinsChanged(ChangeAction::Removed, deletedItems);
-=======
+        }
+    }
+
     namespace
     {
         void loadAddress(const IWalletDB* db, sqlite::Statement& stm, WalletAddress& address)
@@ -3047,7 +2994,6 @@
             ENUM_ADDRESS_FIELDS(STM_GET_LIST, NOSEP, address);
             if (address.isOwn() && address.m_Identity == Zero)
                 db->get_Identity(address.m_Identity, address.m_OwnID);
->>>>>>> 67f145e6
         }
     }
 
@@ -4406,16 +4352,12 @@
                             }
                             if (auto it = jsonAddress.find(Fields::Identity); it != jsonAddress.end())
                             {
-<<<<<<< HEAD
-                                address.m_category = jsonAddress[Fields::Category].get<std::string>();
-=======
                                 bool isValid = false;
                                 auto buf = from_hex(*it, &isValid);
                                 if (isValid)
                                 {
                                     address.m_Identity = Blob(buf);
                                 }
->>>>>>> 67f145e6
                             }
                             db.saveAddress(address);
 
