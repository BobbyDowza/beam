--- conflicted
+++ resolved
@@ -74,11 +74,8 @@
 #define LASER_ADDRESSES_NAME "LaserAddresses"
 #define LASER_OPEN_STATES_NAME "LaserOpenStates"
 #define LASER_UPDATES_NAME "LaserUpdates"
-<<<<<<< HEAD
+#define ASSETS_NAME "Assets"
 #define SHIELDED_COINS_NAME "ShieldedCoins"
-=======
-#define ASSETS_NAME "Assets"
->>>>>>> 86768d16
 
 #define ENUM_VARIABLES_FIELDS(each, sep, obj) \
     each(name,  name,  TEXT UNIQUE, obj) sep \
@@ -139,7 +136,17 @@
 
 #define LASER_CHANNEL_FIELDS ENUM_LASER_CHANNEL_FIELDS(LIST, COMMA, )
 
-<<<<<<< HEAD
+#define ENUM_ASSET_FIELDS(each, sep, obj) \
+    each(ID,             ID,            INTEGER NOT NULL PRIMARY KEY,  obj) sep \
+    each(Value,          Value,         INTEGER,           obj) sep \
+    each(Owner,          Owner,         BLOB NOT NULL,     obj) sep \
+    each(LockHeight,     LockHeight,    INTEGER,           obj) sep \
+    each(Metadata,       Metadata,      BLOB,              obj) sep \
+    each(RefreshHeight,  RefreshHeight, INTEGER NOT NULL,  obj) sep \
+    each(IsOwned,        IsOwned,       INTEGER,           obj)
+
+#define ASSET_FIELDS ENUM_ASSET_FIELDS(LIST, COMMA, )
+
 #define ENUM_SHIELDED_COIN_FIELDS(each, sep, obj) \
     each(skSerialG,             skSerialG,            BLOB NOT NULL PRIMARY KEY, obj) sep \
     each(skOutputG,             skOutputG,            BLOB NOT NULL, obj) sep \
@@ -155,18 +162,6 @@
     each(spentTxId,             spentTxId,            BLOB, obj)
 
 #define SHIELDED_COIN_FIELDS ENUM_SHIELDED_COIN_FIELDS(LIST, COMMA, )
-=======
-#define ENUM_ASSET_FIELDS(each, sep, obj) \
-    each(ID,             ID,            INTEGER NOT NULL PRIMARY KEY,  obj) sep \
-    each(Value,          Value,         INTEGER,           obj) sep \
-    each(Owner,          Owner,         BLOB NOT NULL,     obj) sep \
-    each(LockHeight,     LockHeight,    INTEGER,           obj) sep \
-    each(Metadata,       Metadata,      BLOB,              obj) sep \
-    each(RefreshHeight,  RefreshHeight, INTEGER NOT NULL,  obj) sep \
-    each(IsOwned,        IsOwned,       INTEGER,           obj)
-
-#define ASSET_FIELDS ENUM_ASSET_FIELDS(LIST, COMMA, )
->>>>>>> 86768d16
 
 namespace std
 {
@@ -796,11 +791,8 @@
         const char* SystemStateIDName = "SystemStateID";
         const char* LastUpdateTimeName = "LastUpdateTime";
         const int BusyTimeoutMs = 5000;
-<<<<<<< HEAD
-        const int DbVersion = 18;
-=======
-        const int DbVersion   = 18;
->>>>>>> 86768d16
+        const int DbVersion   = 19;
+        const int DbVersion18 = 18;
         const int DbVersion17 = 17;
         const int DbVersion16 = 16;
         const int DbVersion15 = 15;
@@ -1032,12 +1024,6 @@
             LOG_INFO() << "Create laser tables";
         }
 
-<<<<<<< HEAD
-        void CreateShieldedCoinsTable(sqlite3* db)
-        {
-            const char* req = "CREATE TABLE " SHIELDED_COINS_NAME " (" ENUM_SHIELDED_COIN_FIELDS(LIST_WITH_TYPES, COMMA, ) ") WITHOUT ROWID;";
-            int ret = sqlite3_exec(db, req, nullptr, nullptr, nullptr);
-=======
         void CreateAssetsTable(sqlite3* db)
         {
             assert(db != nullptr);
@@ -1045,7 +1031,13 @@
                               "CREATE UNIQUE INDEX OwnerIndex ON " ASSETS_NAME "(Owner);"
                               "CREATE INDEX RefreshHeightIndex ON " ASSETS_NAME "(RefreshHeight);";
             const auto ret = sqlite3_exec(db, req, nullptr, nullptr, nullptr);
->>>>>>> 86768d16
+            throwIfError(ret, db);
+        }
+
+        void CreateShieldedCoinsTable(sqlite3* db)
+        {
+            const char* req = "CREATE TABLE " SHIELDED_COINS_NAME " (" ENUM_SHIELDED_COIN_FIELDS(LIST_WITH_TYPES, COMMA, ) ") WITHOUT ROWID;";
+            int ret = sqlite3_exec(db, req, nullptr, nullptr, nullptr);
             throwIfError(ret, db);
         }
 
@@ -1157,11 +1149,8 @@
         CreateTxParamsTable(db);
         CreateStatesTable(db);
         CreateLaserTables(db);
-<<<<<<< HEAD
+        CreateAssetsTable(db);
         CreateShieldedCoinsTable(db);
-=======
-        CreateAssetsTable(db);
->>>>>>> 86768d16
     }
 
     std::shared_ptr<WalletDB>  WalletDB::initBase(const string& path, const SecString& password, bool separateDBForPrivateData)
@@ -1608,27 +1597,16 @@
                 case DbVersion16:
                     LOG_INFO() << "Converting DB from format 16...";
                     CreateLaserTables(walletDB->_db);
-<<<<<<< HEAD
-                    // no break;   
-                }
-                case DbVersion17:
-                {
-                    LOG_INFO() << "Converting DB from format 17...";
-                    CreateShieldedCoinsTable(walletDB->_db);
-                    // no break;   
-                }
-
-                storage::setVar(*walletDB, Version, DbVersion);
-                // no break
-
-=======
                     // no break;
                 case DbVersion17:
                     LOG_INFO() << "Converting DB from format 17...";
                     CreateAssetsTable(walletDB->_db);
+                    // no break
+                case DbVersion18:
+                    LOG_INFO() << "Converting DB from format 18...";
+                    CreateShieldedCoinsTable(walletDB->_db);
                     storage::setVar(*walletDB, Version, DbVersion);
                     // no break
->>>>>>> 86768d16
                 case DbVersion:
                     // drop private variables from public database for cold wallet
                     if (separateDBForPrivateData && !DropPrivateVariablesFromPublicDatabase(*walletDB))
@@ -3533,7 +3511,7 @@
         if (items.empty() && action != ChangeAction::Reset)
             return;
 
-        for (auto sub : m_subscribers)
+        for (const auto sub : m_subscribers)
         {
             sub->onShieldedCoinsChanged(action, items);
         }
