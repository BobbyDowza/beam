--- conflicted
+++ resolved
@@ -33,11 +33,7 @@
 
 #include "p2p/line_protocol.h"
 
-<<<<<<< HEAD
-#include "wallet/core/common_utils.h"
-=======
 #include "wallet/api/api_connection.h"
->>>>>>> 4efd78c4
 #include "wallet/core/wallet_db.h"
 #include "wallet/core/wallet_network.h"
 #include "wallet/core/simple_transaction.h"
@@ -70,47 +66,8 @@
 {
     io::Address node_addr;
 
-<<<<<<< HEAD
-    // !TODO: temporary solution, just to reuse already opened wallet DB
-    // DB shouldn't be locked in normal case
-
-    struct WalletInfo
-    {
-        std::string ownerKey;
-        std::weak_ptr<Wallet> wallet;
-        std::weak_ptr<IWalletDB> walletDB;
-        
-        WalletInfo(const std::string& ownerKey, Wallet::Ptr wallet, IWalletDB::Ptr walletDB)
-            : ownerKey(ownerKey)
-            , wallet(wallet)
-            , walletDB(walletDB)
-        {}
-        WalletInfo() = default;
-    };
-    static std::unordered_map<std::string, WalletInfo> WalletsMap;
-
-    static const char JsonRpcHrd[] = "jsonrpc";
-    static const char JsonRpcVerHrd[] = "2.0";
-
-    struct jsonrpc_exception
-    {
-        ApiError code;
-        std::string data;
-        JsonRpcId id;
-    };
-
-    std::string getJsonString(const char* data, size_t size)
-    {
-        return std::string(data, data + (size > 1024 ? 1024 : size));
-    }
-
-    WalletApi::WalletApi(IWalletApiHandler& handler, ACL acl)
-        : _handler(handler)
-        , _acl(acl)
-=======
     WalletServiceApi::WalletServiceApi(IWalletServiceApiHandler& handler, ACL acl)
         : WalletApi(handler, acl)
->>>>>>> 4efd78c4
     {
 #define REG_FUNC(api, name, writeAccess) \
         _methods[name] = {BIND_THIS_MEMFN(on##api##Message), writeAccess};
@@ -233,354 +190,10 @@
 
         ~WalletApiServer()
         {
-<<<<<<< HEAD
-            std::string createTxId = utxo.m_createTxId.is_initialized() ? TxIDToString(*utxo.m_createTxId) : "";
-            std::string spentTxId = utxo.m_spentTxId.is_initialized() ? TxIDToString(*utxo.m_spentTxId) : "";
-
-            msg["result"].push_back(
-            { 
-                {"id", utxo.toStringID()},
-                {"amount", utxo.m_ID.m_Value},
-                {"type", (const char*)FourCC::Text(utxo.m_ID.m_Type)},
-                {"maturity", utxo.get_Maturity()},
-                {"createTxId", createTxId},
-                {"spentTxId", spentTxId},
-                {"status", utxo.m_status},
-                {"status_string", utxo.getStatusString()},
-                {"session", utxo.m_sessionId}
-            });
-=======
-            stop();
->>>>>>> 4efd78c4
-        }
-
-<<<<<<< HEAD
-    void WalletApi::getResponse(const JsonRpcId& id, const Send::Response& res, json& msg)
-    {
-        msg = json
-        {
-            {JsonRpcHrd, JsonRpcVerHrd},
-            {"id", id},
-            {"result", 
-                {
-                    {"txId", TxIDToString(res.txId)}
-                }
-            }
-        };
-    }
-
-    void WalletApi::getResponse(const JsonRpcId& id, const Status::Response& res, json& msg)
-    {
-        msg = json
-        {
-            {JsonRpcHrd, JsonRpcVerHrd},
-            {"id", id},
-            {"result", {}}
-        };
-
-        GetStatusResponseJson(res.tx, msg["result"], res.kernelProofHeight, res.systemHeight);
-    }
-
-    void WalletApi::getResponse(const JsonRpcId& id, const Split::Response& res, json& msg)
-    {
-        msg = json
-        {
-            {JsonRpcHrd, JsonRpcVerHrd},
-            {"id", id},
-            {"result",
-                {
-                    {"txId", to_hex(res.txId.data(), res.txId.size())}
-                }
-            }
-        };
-    }
-
-    void WalletApi::getResponse(const JsonRpcId& id, const TxCancel::Response& res, json& msg)
-    {
-        msg = json
-        {
-            {JsonRpcHrd, JsonRpcVerHrd},
-            {"id", id},
-            {"result", res.result}
-        };
-    }
-
-    void WalletApi::getResponse(const JsonRpcId& id, const TxDelete::Response& res, json& msg)
-    {
-        msg = json
-        {
-            {JsonRpcHrd, JsonRpcVerHrd},
-            {"id", id},
-            {"result", res.result}
-        };
-    }
-
-    void WalletApi::getResponse(const JsonRpcId& id, const TxList::Response& res, json& msg)
-    {
-        msg = json
-        {
-            {JsonRpcHrd, JsonRpcVerHrd},
-            {"id", id},
-            {"result", json::array()}
-        };
-
-        for (const auto& resItem : res.resultList)
-        {
-            json item = {};
-            GetStatusResponseJson(resItem.tx, item, resItem.kernelProofHeight, resItem.systemHeight);
-            msg["result"].push_back(item);
-        }
-    }
-
-    void WalletApi::getResponse(const JsonRpcId& id, const WalletStatus::Response& res, json& msg)
-    {
-        msg = json
-        {
-            {JsonRpcHrd, JsonRpcVerHrd},
-            {"id", id},
-            {"result",
-                {
-                    {"current_height", res.currentHeight},
-                    {"current_state_hash", to_hex(res.currentStateHash.m_pData, res.currentStateHash.nBytes)},
-                    {"prev_state_hash", to_hex(res.prevStateHash.m_pData, res.prevStateHash.nBytes)},
-                    {"available", res.available},
-                    {"receiving", res.receiving},
-                    {"sending", res.sending},
-                    {"maturing", res.maturing},
-                    {"difficulty", res.difficulty},
-                }
-            }
-        };
-    }
-
-    void WalletApi::getResponse(const JsonRpcId& id, const GenerateTxId::Response& res, json& msg)
-    {
-        msg = json
-        {
-            {JsonRpcHrd, JsonRpcVerHrd},
-            {"id", id},
-            {"result", TxIDToString(res.txId)}
-        };
-    }
-
-    void WalletApi::getResponse(const JsonRpcId& id, const CreateWallet::Response& res, json& msg)
-    {
-        msg = json
-        {
-            {JsonRpcHrd, JsonRpcVerHrd},
-            {"id", id},
-            {"result", res.id}
-        };
-    }
-
-    void WalletApi::getResponse(const JsonRpcId& id, const OpenWallet::Response& res, json& msg)
-    {
-        msg = json
-        {
-            {JsonRpcHrd, JsonRpcVerHrd},
-            {"id", id},
-            {"result", res.session}
-        };
-    }
-
-    void WalletApi::getResponse(const JsonRpcId& id, const Ping::Response& res, json& msg)
-    {
-        msg = json
-        {
-            {JsonRpcHrd, JsonRpcVerHrd},
-            {"id", id},
-            {"result", "pong"}
-        };
-    }
-
-    void WalletApi::getResponse(const JsonRpcId& id, const Release::Response& res, json& msg)
-    {
-        msg = json
-        {
-            {JsonRpcHrd, JsonRpcVerHrd},
-            {"id", id},
-            {"result", "done"}
-        };
-    }
-
-    // void WalletApi::getResponse(const JsonRpcId& id, const Lock::Response& res, json& msg)
-    // {
-    //     msg = json
-    //     {
-    //         {JsonRpcHrd, JsonRpcVerHrd},
-    //         {"id", id},
-    //         {"result", res.result}
-    //     };        
-    // }
-
-    // void WalletApi::getResponse(const JsonRpcId& id, const Unlock::Response& res, json& msg)
-    // {
-    //     msg = json
-    //     {
-    //         {JsonRpcHrd, JsonRpcVerHrd},
-    //         {"id", id},
-    //         {"result", res.result}
-    //     };
-    // }
-
-    bool WalletApi::parse(const char* data, size_t size)
-    {
-        if (size == 0)
-        {
-            json msg
-            {
-                {JsonRpcHrd, JsonRpcVerHrd},
-                {"error",
-                    {
-                        {"code", ApiError::InvalidJsonRpc},
-                        {"message", "Empty JSON request."},
-                    }
-                }
-            };
-
-            _handler.onInvalidJsonRpc(msg);
-            return false;
-        }
-
-        try
-        {
-            json msg = json::parse(data, data + size);
-
-            if(!msg["id"].is_number_integer() 
-                && !msg["id"].is_string())
-                throw jsonrpc_exception{ ApiError::InvalidJsonRpc, "ID can be integer or string only." };
-
-            JsonRpcId id = msg["id"];
-
-            if (msg[JsonRpcHrd] != JsonRpcVerHrd) 
-                throw jsonrpc_exception{ ApiError::InvalidJsonRpc, "Invalid JSON-RPC 2.0 header.", id };
-
-            if (_acl)
-            {
-                if (msg["key"] == nullptr) 
-                    throw jsonrpc_exception{ ApiError::InvalidParamsJsonRpc , "API key not specified.", id };
-
-                if (_acl->count(msg["key"]) == 0) 
-                    throw jsonrpc_exception{ ApiError::UnknownApiKey , msg["key"], id };
-            }
-
-            checkJsonParam(msg, "method", id);
-
-            JsonRpcId method = msg["method"];
-
-            if (_methods.find(method) == _methods.end())
-            {
-                throw jsonrpc_exception{ ApiError::NotFoundJsonRpc, method, id };
-            }
-
-            try
-            {
-                auto& info = _methods[method];
-
-                if(_acl && info.writeAccess && _acl.get()[msg["key"]] == false)
-                {
-                    throw jsonrpc_exception{ ApiError::InvalidParamsJsonRpc , "User doesn't have permissions to call this method.", id };
-                }
-
-                info.func(id, msg["params"] == nullptr ? json::object() : msg["params"]);
-            }
-            catch (const nlohmann::detail::exception& e)
-            {
-                LOG_ERROR() << "json parse: " << e.what() << "\n" << getJsonString(data, size);
-
-                throw jsonrpc_exception{ ApiError::InvalidJsonRpc , e.what(), id };
-            }
-        }
-        catch (const jsonrpc_exception& e)
-        {
-            json msg
-            {
-                {JsonRpcHrd, JsonRpcVerHrd},
-                {"error",
-                    {
-                        {"code", e.code},
-                        {"message", getErrorMessage(e.code)},
-                    }
-                }
-            };
-
-            if (!e.data.empty())
-            {
-                msg["error"]["data"] = e.data;
-            }
-
-            if (e.id.is_number_integer() || e.id.is_string()) msg["id"] = e.id;
-            else msg.erase("id");
-
-            _handler.onInvalidJsonRpc(msg);
-        }
-        catch (const std::exception& e)
-        {
-            json msg
-            {
-                {JsonRpcHrd, JsonRpcVerHrd},
-                {"error",
-                    {
-                        {"code", ApiError::InternalErrorJsonRpc},
-                        {"message", e.what()},
-                    }
-                }
-            };
-
-            _handler.onInvalidJsonRpc(msg);
-        }
-
-        return true;
-    }
-
-    const char* WalletApi::getErrorMessage(ApiError code)
-    {
-#define ERROR_ITEM(_, item, info) case item: return info;
-        switch (code) { JSON_RPC_ERRORS(ERROR_ITEM) }
-#undef ERROR_ITEM
-
-        assert(false);
-
-        return "unknown error.";
-    }
-}
-
-namespace
-{
-    std::string getMinimumFeeError(Amount minimumFee)
-    {
-        std::stringstream ss;
-        ss << "Failed to initiate the send operation. The minimum fee is " << minimumFee << " GROTH.";
-        return ss.str();
-    }
-
-    void fail(boost::system::error_code ec, char const* what)
-    {
-        LOG_ERROR() << what << ": " << ec.message();
-    }
-
-    class WalletApiServer
-    {
-        boost::asio::io_context _ioc;
-        std::shared_ptr<std::thread> _iocThread;
-
-    public:
-        WalletApiServer(io::Reactor::Ptr reactor, uint16_t port)
-            : _ioc{1}
-            , _reactor(reactor)
-        {
-            start(port);
-        }
-
-        ~WalletApiServer()
-        {
             stop();
         }
 
-    protected:
-=======
     private:
->>>>>>> 4efd78c4
 
         void start(uint16_t port)
         {
@@ -905,6 +518,13 @@
                 return *_wallet;
             }
 
+#ifdef BEAM_ATOMIC_SWAP_SUPPORT
+            const IAtomicSwapProvider& getAtomicSwapProvider() const override
+            {
+                throw std::runtime_error("not supported");
+            }
+#endif  // BEAM_ATOMIC_SWAP_SUPPORT
+
             void serializeMsg(const json& msg)
             {
                 _handler->serializeMsg(msg);
@@ -924,7 +544,7 @@
             }
 
 #define MESSAGE_FUNC(api, name, _) \
-            void onMessage(const JsonRpcId& id, const api& data) override \
+            void onMessage(const JsonRpcId& id, const wallet::api& data) override \
             { _apiConnection.onMessage(id, data); } 
 
             WALLET_API_METHODS(MESSAGE_FUNC)
@@ -1037,9 +657,9 @@
                 doResponse(id, OpenWallet::Response{session});
             }
 
-            void onMessage(const JsonRpcId& id, const Ping& data) override
-            {
-                doResponse(id, Ping::Response{});
+            void onMessage(const JsonRpcId& id, const wallet::Ping& data) override
+            {
+                doResponse(id, wallet::Ping::Response{});
             }
 
             void onMessage(const JsonRpcId& id, const Release& data) override
