--- conflicted
+++ resolved
@@ -160,7 +160,6 @@
         void updateClientTxState();
         void updateConnectionTrust(bool trustedConnected);
         bool isConnected() const;
-
     private:
 
         template<typename T, typename KeyFunc>
@@ -336,7 +335,6 @@
         std::string m_nodeAddrStr;
         IPrivateKeyKeeper::Ptr m_keyKeeper;
 
-<<<<<<< HEAD
         struct CoinKey
         {
             typedef Coin::ID type;
@@ -357,9 +355,8 @@
             const type& operator()(const TxDescription& c) const { return *c.GetTxID(); }
         };
         ChangesCollector <TxDescription, TransactionKey> m_TransactionChangesCollector;
-=======
+        
         // these variables is accessible from UI thread
->>>>>>> 3b4514be
         size_t m_unsafeActiveTxCount = 0;
         beam::Height m_currentHeight = 0;
         bool m_isConnectionTrusted = false;
