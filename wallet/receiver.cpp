#include "receiver.h"

namespace beam::wallet
{
    using namespace ECC;
    using namespace std;

    Receiver::FSMDefinition::FSMDefinition(receiver::IGateway &gateway, beam::IKeyChain::Ptr keychain, sender::InvitationData::Ptr initData)
        : m_gateway{ gateway }
        , m_keychain{ keychain }
        , m_txId{ initData->m_txId }
        , m_amount{ initData->m_amount }
        , m_message{ initData->m_message }
        , m_publicSenderBlindingExcess{ initData->m_publicSenderBlindingExcess }
        , m_publicSenderNonce{ initData->m_publicSenderNonce }
        , m_transaction{ make_shared<Transaction>() }
    {
        m_transaction->m_vInputs = move(initData->m_inputs);
        m_transaction->m_vOutputs = move(initData->m_outputs);
    }

    void Receiver::FSMDefinition::confirm_tx(const msmf::none&)
    {
        auto confirmationData = make_shared<receiver::ConfirmationData>();
        confirmationData->m_txId = m_txId;

<<<<<<< HEAD
        TxKernel::Ptr kernel = make_unique<TxKernel>();
        kernel->m_Fee = 0;
        kernel->m_HeightMin = 0;
        kernel->m_HeightMax = static_cast<Height>(-1);
        m_kernel = kernel.get();
        m_transaction->m_vKernels.push_back(move(kernel));
=======
        TxKernel::Ptr kernel = std::make_unique<TxKernel>();
        m_kernel = kernel.get();
        m_transaction->m_vKernelsOutput.push_back(std::move(kernel));
>>>>>>> 0a1236b7

        // 1. Check fee
        // 2. Create receiver_output
        // 3. Choose random blinding factor for receiver_output
        Amount amount = m_amount;
        Output::Ptr output = make_unique<Output>();
        output->m_Coinbase = false;

        Scalar::Native blindingFactor = m_keychain->getNextKey();

<<<<<<< HEAD
        Point::Native pt;
        pt = Commitment(blindingFactor, amount);
        output->m_Commitment = pt;
=======
        ECC::Scalar::Native blindingFactor;
        SetRandom(blindingFactor);
        output->m_Commitment = ECC::Commitment(blindingFactor, amount);
>>>>>>> 0a1236b7

        output->m_pPublic.reset(new RangeProof::Public);
        output->m_pPublic->m_Value = amount;
        output->m_pPublic->Create(blindingFactor);

        m_blindingExcess = -blindingFactor; // TODO: we have to remove this negation and change signs in verification formula

        m_transaction->m_vOutputs.push_back(move(output));
 
        // 4. Calculate message M
        // 5. Choose random nonce
        Signature::MultiSig msig;
        m_nonce = generateNonce();
        msig.m_Nonce = m_nonce;
        // 6. Make public nonce and blinding factor
        m_publicReceiverBlindingExcess = Context::get().G * m_blindingExcess;
        confirmationData->m_publicReceiverBlindingExcess = m_publicReceiverBlindingExcess;

        Point::Native publicNonce;
        publicNonce = Context::get().G * m_nonce;
        confirmationData->m_publicReceiverNonce = publicNonce;
        // 7. Compute Shnorr challenge e = H(M|K)

        msig.m_NoncePub = m_publicSenderNonce + confirmationData->m_publicReceiverNonce;
        // 8. Compute recepient Shnorr signature
        m_kernel->m_Signature.CoSign(m_receiverSignature, m_message, m_blindingExcess, msig);
        
        confirmationData->m_receiverSignature = m_receiverSignature;

        m_gateway.send_tx_confirmation(confirmationData);
    }

    bool Receiver::FSMDefinition::is_valid_signature(const TxConfirmationCompleted& event)
    {
        auto data = event.data;
        // 1. Verify sender's Schnor signature
        Scalar::Native ne = m_kernel->m_Signature.m_e;
        ne = -ne;
        Point::Native s, s2;

        s = m_publicSenderNonce;
        s += m_publicSenderBlindingExcess * ne;

        s2 = Context::get().G * data->m_senderSignature;
        Point p(s), p2(s2);

        return (p == p2);
    }

    bool Receiver::FSMDefinition::is_invalid_signature(const TxConfirmationCompleted& event)
    {
        return !is_valid_signature(event);
    }

    void Receiver::FSMDefinition::register_tx(const TxConfirmationCompleted& event)
    {
        // 2. Calculate final signature
        Scalar::Native senderSignature;
        senderSignature = event.data->m_senderSignature;
        Scalar::Native finialSignature = senderSignature + m_receiverSignature;

        // 3. Calculate public key for excess
        Point::Native x = m_publicReceiverBlindingExcess;
        x += m_publicSenderBlindingExcess;
        // 4. Verify excess value in final transaction
        // 5. Create transaction kernel
        m_kernel->m_Excess = x;
        m_kernel->m_Signature.m_k = finialSignature;

        // 6. Create final transaction and send it to mempool
        m_transaction->Sort();
        beam::TxBase::Context ctx;
        assert(m_transaction->IsValid(ctx));

        auto data = shared_ptr<receiver::RegisterTxData>(new receiver::RegisterTxData{ m_txId, move(m_transaction) });
        m_gateway.register_tx(data);
    }

    void Receiver::FSMDefinition::rollback_tx(const TxFailed& event)
    {
        cout << "Receiver::rollback_tx\n";
    }

    void Receiver::FSMDefinition::cancel_tx(const TxConfirmationCompleted& )
    {
        cout << "Receiver::cancel_tx\n";
    }

    void Receiver::FSMDefinition::confirm_output(const TxRegistrationCompleted& )
    {
        m_gateway.send_tx_registered(make_unique<Uuid>(m_txId));
        m_gateway.send_output_confirmation();
    }

    void Receiver::FSMDefinition::complete_tx(const TxOutputConfirmCompleted& )
    {
        cout << "Receiver::complete_tx\n";
    }
}<|MERGE_RESOLUTION|>--- conflicted
+++ resolved
@@ -5,18 +5,18 @@
     using namespace ECC;
     using namespace std;
 
-    Receiver::FSMDefinition::FSMDefinition(receiver::IGateway &gateway, beam::IKeyChain::Ptr keychain, sender::InvitationData::Ptr initData)
-        : m_gateway{ gateway }
-        , m_keychain{ keychain }
-        , m_txId{ initData->m_txId }
-        , m_amount{ initData->m_amount }
-        , m_message{ initData->m_message }
-        , m_publicSenderBlindingExcess{ initData->m_publicSenderBlindingExcess }
-        , m_publicSenderNonce{ initData->m_publicSenderNonce }
-        , m_transaction{ make_shared<Transaction>() }
-    {
-        m_transaction->m_vInputs = move(initData->m_inputs);
-        m_transaction->m_vOutputs = move(initData->m_outputs);
+    Receiver::FSMDefinition::FSMDefinition(receiver::IGateway &gateway, beam::IKeyChain::Ptr keychain, sender::InvitationData::Ptr initData)
+        : m_gateway{ gateway }
+        , m_keychain{ keychain }
+        , m_txId{ initData->m_txId }
+        , m_amount{ initData->m_amount }
+        , m_message{ initData->m_message }
+        , m_publicSenderBlindingExcess{ initData->m_publicSenderBlindingExcess }
+        , m_publicSenderNonce{ initData->m_publicSenderNonce }
+        , m_transaction{ make_shared<Transaction>() }
+    {
+        m_transaction->m_vInputs = move(initData->m_inputs);
+        m_transaction->m_vOutputs = move(initData->m_outputs);
     }
 
     void Receiver::FSMDefinition::confirm_tx(const msmf::none&)
@@ -24,18 +24,12 @@
         auto confirmationData = make_shared<receiver::ConfirmationData>();
         confirmationData->m_txId = m_txId;
 
-<<<<<<< HEAD
         TxKernel::Ptr kernel = make_unique<TxKernel>();
         kernel->m_Fee = 0;
         kernel->m_HeightMin = 0;
         kernel->m_HeightMax = static_cast<Height>(-1);
         m_kernel = kernel.get();
-        m_transaction->m_vKernels.push_back(move(kernel));
-=======
-        TxKernel::Ptr kernel = std::make_unique<TxKernel>();
-        m_kernel = kernel.get();
-        m_transaction->m_vKernelsOutput.push_back(std::move(kernel));
->>>>>>> 0a1236b7
+        m_transaction->m_vKernelsOutput.push_back(move(kernel));
 
         // 1. Check fee
         // 2. Create receiver_output
@@ -45,16 +39,7 @@
         output->m_Coinbase = false;
 
         Scalar::Native blindingFactor = m_keychain->getNextKey();
-
-<<<<<<< HEAD
-        Point::Native pt;
-        pt = Commitment(blindingFactor, amount);
-        output->m_Commitment = pt;
-=======
-        ECC::Scalar::Native blindingFactor;
-        SetRandom(blindingFactor);
-        output->m_Commitment = ECC::Commitment(blindingFactor, amount);
->>>>>>> 0a1236b7
+        output->m_Commitment = Commitment(blindingFactor, amount);
 
         output->m_pPublic.reset(new RangeProof::Public);
         output->m_pPublic->m_Value = amount;
@@ -133,24 +118,24 @@
         m_gateway.register_tx(data);
     }
 
-    void Receiver::FSMDefinition::rollback_tx(const TxFailed& event)
-    {
-        cout << "Receiver::rollback_tx\n";
-    }
-
-    void Receiver::FSMDefinition::cancel_tx(const TxConfirmationCompleted& )
-    {
-        cout << "Receiver::cancel_tx\n";
-    }
-
-    void Receiver::FSMDefinition::confirm_output(const TxRegistrationCompleted& )
-    {
-        m_gateway.send_tx_registered(make_unique<Uuid>(m_txId));
-        m_gateway.send_output_confirmation();
-    }
-
-    void Receiver::FSMDefinition::complete_tx(const TxOutputConfirmCompleted& )
-    {
-        cout << "Receiver::complete_tx\n";
+    void Receiver::FSMDefinition::rollback_tx(const TxFailed& event)
+    {
+        cout << "Receiver::rollback_tx\n";
+    }
+
+    void Receiver::FSMDefinition::cancel_tx(const TxConfirmationCompleted& )
+    {
+        cout << "Receiver::cancel_tx\n";
+    }
+
+    void Receiver::FSMDefinition::confirm_output(const TxRegistrationCompleted& )
+    {
+        m_gateway.send_tx_registered(make_unique<Uuid>(m_txId));
+        m_gateway.send_output_confirmation();
+    }
+
+    void Receiver::FSMDefinition::complete_tx(const TxOutputConfirmCompleted& )
+    {
+        cout << "Receiver::complete_tx\n";
     }
 }