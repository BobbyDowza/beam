// Copyright 2018-2020 The Beam Team
//
// Licensed under the Apache License, Version 2.0 (the "License");
// you may not use this file except in compliance with the License.
// You may obtain a copy of the License at
//
//    http://www.apache.org/licenses/LICENSE-2.0
//
// Unless required by applicable law or agreed to in writing, software
// distributed under the License is distributed on an "AS IS" BASIS,
// WITHOUT WARRANTIES OR CONDITIONS OF ANY KIND, either express or implied.
// See the License for the specific language governing permissions and
// limitations under the License.
#include "wallet/core/common_utils.h"
#include "wallet/core/simple_transaction.h"
#include "wallet/core/strings_resources.h"
#include "wallet/core/assets_utils.h"
#include "utility/logger.h"
<<<<<<< HEAD
#include "wallet_api.h"
=======
#include "utility/test_helpers.h"

#ifdef BEAM_ATOMIC_SWAP_SUPPORT
#include "wallet/transactions/swaps/utils.h"
#include <regex>
#include "wallet/client/extensions/offers_board/swap_offers_board.h"
#endif  // BEAM_ATOMIC_SWAP_SUPPORT
>>>>>>> 66a0d9b2

using namespace beam;
using namespace std::placeholders;

namespace
{
    using namespace beam::wallet;
<<<<<<< HEAD
=======
#ifdef BEAM_ATOMIC_SWAP_SUPPORT

    const char kSwapAmountToLowError[] = "The swap amount must be greater than the redemption fee.";
    const char kBeamAmountToLowError[] = "\'beam_amount\' must be greater than \"beam_fee\".";
    const char kSwapNotEnoughtSwapCoins[] = "There is not enough funds to complete the transaction.";
    const char kSwapFeeToLowRecommenededError[] = "\'fee_rate\' must be greater or equal than recommended fee rate.";
    const char kSwapFeeToLowError[] = "\'fee_rate\' must be greater or equal than ";
    const char kSwapFeeToHighError[] = "\'fee_rate\' must be less or equal than ";

    void checkIsEnoughtBeamAmount(IWalletDB::Ptr walletDB, Amount beamAmount, Amount beamFee)
    {
        storage::Totals allTotals(*walletDB);
        const auto& totals = allTotals.GetBeamTotals();
        const auto available = AmountBig::get_Lo(totals.Avail) + AmountBig::get_Lo(totals.AvailShielded);
        if (beamAmount + beamFee > available)
        {
            throw NotEnoughtBeams();
        }
    }

    bool checkIsEnoughtSwapAmount(
        const IAtomicSwapProvider& swapProvider, AtomicSwapCoin swapCoin,
        Amount swapAmount, Amount swapFeeRate)
    {
        beam::Amount total = swapAmount + swapFeeRate;
        return swapProvider.getCoinAvailable(swapCoin) > total;
    }

    void checkSwapConnection(const IAtomicSwapProvider& swapProvider, AtomicSwapCoin swapCoin)
    {
        if (!swapProvider.isCoinClientConnected(swapCoin))
        {
            throw FailToConnectSwap(std::to_string(swapCoin));
        }
    }

    boost::optional<SwapOffer> getOfferFromBoardByTxId(
        const std::vector<SwapOffer>& board, const TxID& txId)
    {
        auto it = std::find_if(
            board.begin(), board.end(),
            [txId](const SwapOffer& publicOffer)
            {
                auto publicTxId = publicOffer.GetTxID();
                if (publicTxId)
                    return txId == *publicTxId;
                return false;
            });
        if (it != board.end())
            return *it;

        return boost::optional<SwapOffer>();
    }

    WalletID createWID(IWalletDB* walletDb, const std::string& comment)
    {
        WalletAddress address;
        walletDb->createAddress(address);
        if (!comment.empty())
            address.m_label = comment;
        address.m_duration = WalletAddress::AddressExpiration24h;
        walletDb->saveAddress(address);

        return address.m_walletID;
    }

    bool checkAcceptableTxParams(const TxParameters& params, const OfferInput& data)
    {
        auto beamAmount = params.GetParameter<Amount>(TxParameterID::Amount);
        if (!beamAmount || *beamAmount != data.beamAmount)
            return false;

        auto swapAmount = params.GetParameter<Amount>(
            TxParameterID::AtomicSwapAmount);
        if (!swapAmount || *swapAmount != data.swapAmount)
            return false;

        auto swapCoin = params.GetParameter<AtomicSwapCoin>(
            TxParameterID::AtomicSwapCoin);
        if (!swapCoin || *swapCoin != data.swapCoin)
            return false;

        auto isBeamSide = params.GetParameter<bool>(
            TxParameterID::AtomicSwapIsBeamSide);
        if (!isBeamSide || *isBeamSide != data.isBeamSide)
            return false;

        return true;
    }

    // TODO roman.strilets: it's duplicate of checkAcceptableTxParams. should be refactored
    bool checkPublicOffer(const TxParameters& params, const SwapOffer& publicOffer)
    {
        auto beamAmount = params.GetParameter<Amount>(TxParameterID::Amount);
        if (!beamAmount || *beamAmount != publicOffer.amountBeam())
            return false;

        auto swapAmount = params.GetParameter<Amount>(
            TxParameterID::AtomicSwapAmount);
        if (!swapAmount || *swapAmount != publicOffer.amountSwapCoin())
            return false;

        auto swapCoin = params.GetParameter<AtomicSwapCoin>(
            TxParameterID::AtomicSwapCoin);
        if (!swapCoin || *swapCoin != publicOffer.swapCoinType())
            return false;

        auto isBeamSide = params.GetParameter<bool>(
            TxParameterID::AtomicSwapIsBeamSide);
        if (!isBeamSide || *isBeamSide != publicOffer.isBeamSide())
            return false;

        return true;
    }

#endif  // BEAM_ATOMIC_SWAP_SUPPORT
>>>>>>> 66a0d9b2

    std::map<std::string, std::function<bool(const Coin& a, const Coin& b)>> utxoSortMap = 
    {
        {"id", [] (const Coin& a, const Coin& b) { return a.toStringID() < b.toStringID();} },
        {"asset_id", [] (const Coin& a, const Coin& b) { return a.m_ID.m_AssetID < b.m_ID.m_AssetID;}},
        {"amount", [] (const Coin& a, const Coin& b) { return a.m_ID.m_Value < b.m_ID.m_Value;}},
        {"type", [] (const Coin& a, const Coin& b) { return a.m_ID.m_Type < b.m_ID.m_Type;}},
        {"maturity", [] (const Coin& a, const Coin& b) { return a.get_Maturity() < b.get_Maturity();}},
        {"createTxId", [] (const Coin& a, const Coin& b)
            {
                std::string createTxIdA = a.m_createTxId.is_initialized() ? TxIDToString(*a.m_createTxId) : "";
                std::string createTxIdB = b.m_createTxId.is_initialized() ? TxIDToString(*b.m_createTxId) : "";
                return createTxIdA < createTxIdB;
            }},
        {"spentTxId", [] (const Coin& a, const Coin& b)
            {
                std::string spentTxIdA = a.m_spentTxId.is_initialized() ? TxIDToString(*a.m_spentTxId) : "";
                std::string spentTxIdB = b.m_spentTxId.is_initialized() ? TxIDToString(*b.m_spentTxId) : "";
                return spentTxIdA < spentTxIdB;
            }},
        {"status", [] (const Coin& a, const Coin& b) { return a.m_status < b.m_status;}},
        {"status_string", [] (const Coin& a, const Coin& b) { return a.getStatusString() < b.getStatusString();}}
    };

    WalletAddress::ExpirationStatus MapExpirationStatus(AddressData::Expiration exp)
    {
        switch (exp)
        {
        case EditAddress::OneDay:
            return WalletAddress::ExpirationStatus::OneDay;

        case EditAddress::Expired:
            return WalletAddress::ExpirationStatus::Expired;

        case EditAddress::Never:
            return WalletAddress::ExpirationStatus::Never;
        default:
            return WalletAddress::ExpirationStatus::OneDay;
        }
    }

}  // namespace

namespace beam::wallet
{
    void WalletApi::FillAddressData(const AddressData& data, WalletAddress& address)
    {
        if (data.comment)
        {
            address.setLabel(*data.comment);
        }

        if (data.expiration)
        {
            switch (*data.expiration)
            {
            case EditAddress::OneDay:
                address.setExpiration(WalletAddress::ExpirationStatus::OneDay);
                break;
            case EditAddress::Expired:
                address.setExpiration(WalletAddress::ExpirationStatus::Expired);
                break;
            case EditAddress::Never:
                address.setExpiration(WalletAddress::ExpirationStatus::Never);
                break;
            }
        }
    }

    void WalletApi::onMessage(const JsonRpcId& id, const CreateAddress& data)
    {
        LOG_DEBUG() << "CreateAddress(id = " << id << ")";

<<<<<<< HEAD
        auto walletDB = getWalletDB();

        WalletAddress address;
        walletDB->createAddress(address);
        FillAddressData(data, address);
=======
        if (!_walletData.getWalletPtr()->IsConnectedToOwnNode() 
           && (data.type == TxAddressType::MaxPrivacy
            || data.type == TxAddressType::PublicOffline
            || data.type == TxAddressType::Offline))
        {
            return doError(id, ApiError::NotSupported);
        }

        auto walletDB = _walletData.getWalletDBPtr();
        if (!walletDB)
        {
            return doError(id, ApiError::NotOpenedError);
        }

        std::string newAddress = GenerateAddress(walletDB
            , data.type
            , data.newStyleRegular
            , data.comment ? *data.comment : ""
            , data.expiration ? MapExpirationStatus(*data.expiration) : WalletAddress::ExpirationStatus::OneDay
            , ""
            , data.offlinePayments);
>>>>>>> 66a0d9b2

        doResponse(id, CreateAddress::Response{ newAddress });
    }

    void WalletApi::onMessage(const JsonRpcId& id, const DeleteAddress& data)
    {
        LOG_DEBUG() << "DeleteAddress(id = " << id << " address = " << std::to_string(data.address) << ")";

        auto walletDB = getWalletDB();
        auto addr = walletDB->getAddress(data.address);

        if (addr)
        {
            walletDB->deleteAddress(data.address);
            doResponse(id, DeleteAddress::Response{});
        }
        else
        {
            throw jsonrpc_exception(ApiError::InvalidAddress, "Provided address doesn't exist.");
        }
    }

    void WalletApi::onMessage(const JsonRpcId& id, const EditAddress& data)
    {
        LOG_DEBUG() << "EditAddress(id = " << id << " address = " << std::to_string(data.address) << ")";

        auto walletDB = getWalletDB();
        auto addr = walletDB->getAddress(data.address);

        if (addr)
        {
            if (addr->isOwn())
            {
                FillAddressData(data, *addr);
                walletDB->saveAddress(*addr);
                doResponse(id, EditAddress::Response{});
            }
            else
            {
                throw jsonrpc_exception(ApiError::InvalidAddress, "You can edit only own address.");
            }
        }
        else
        {
            throw jsonrpc_exception(ApiError::InvalidAddress, "Provided address doesn't exist.");
        }
    }

    void WalletApi::onMessage(const JsonRpcId& id, const AddrList& data)
    {
        LOG_DEBUG() << "AddrList(id = " << id << ")";
        auto walletDB = getWalletDB();
        doResponse(id, AddrList::Response{walletDB->getAddresses(data.own)});
    }

    void WalletApi::onMessage(const JsonRpcId& id, const ValidateAddress& data)
    {
        LOG_DEBUG() << "ValidateAddress( address = " << data.address << ")";

        auto p = ParseParameters(data.address);

        bool isValid = !!p;
        bool isMine = false;

        if (p)
        {
            if (auto v = p->GetParameter<WalletID>(TxParameterID::PeerID); v)
            {
                isValid &= v->IsValid();

                auto walletDB = getWalletDB();
                auto addr = walletDB->getAddress(*v);

                if (addr)
                {
                    isMine = addr->isOwn();
                    if (isMine)
                    {
                        isValid = isValid && !addr->isExpired();
                    }
                }
            }
        }

        doResponse(id, ValidateAddress::Response{ isValid, isMine });
    }

    void WalletApi::doTxAlreadyExistsError(const JsonRpcId& id)
    {
        throw jsonrpc_exception(ApiError::InvalidTxId, "Provided transaction ID already exists in the wallet.");
    }

    void WalletApi::onMessage(const JsonRpcId& id, const Send& data)
    {
        LOG_DEBUG() << "Send(id = " << id
                    << " asset_id = " << (data.assetId ? *data.assetId : 0)
                    << " amount = " << data.value << " fee = " << data.fee << " address = " << std::to_string(data.address) << ")";

        try
        {
            WalletID from(Zero);

            auto walletDB = getWalletDB();
            auto wallet = getWallet();

            if (data.from)
            {
                if (!data.from->IsValid())
                {
                    throw jsonrpc_exception(ApiError::InvalidAddress, "Invalid sender address.");
                }

                auto addr = walletDB->getAddress(*data.from);
                if (!addr || !addr->isOwn())
                {
                    throw jsonrpc_exception(ApiError::InvalidAddress, "It's not your own address.");
                }

                if (addr->isExpired())
                {
                    throw jsonrpc_exception(ApiError::InvalidAddress, "Sender address is expired.");
                }

                from = *data.from;
            }
            else
            {
                WalletAddress senderAddress;
                walletDB->createAddress(senderAddress);
                walletDB->saveAddress(senderAddress);

                from = senderAddress.m_walletID;
            }

            ByteBuffer message(data.comment.begin(), data.comment.end());
            CoinIDList coins;

            if (data.session)
            {
                coins = walletDB->getLockedCoins(*data.session);

                if (coins.empty())
                {
                    throw jsonrpc_exception(ApiError::InternalErrorJsonRpc, "Requested session is empty.");
                }
            }
            else
            {
                coins = data.coins ? *data.coins : CoinIDList();
            }

            if (data.txId && walletDB->getTx(*data.txId))
            {
                doTxAlreadyExistsError(id);
                return;
            }

            auto params = CreateSimpleTransactionParameters(data.txId);
            LoadReceiverParams(data.txParameters, params);

            if (auto token = data.txParameters.GetParameter<std::string>(beam::wallet::TxParameterID::OriginalToken); token)
            {
                params.SetParameter(beam::wallet::TxParameterID::OriginalToken, *token);
            }

            if(data.assetId)
            {
                params.SetParameter(TxParameterID::AssetID, *data.assetId);
            }

            params.SetParameter(TxParameterID::MyID, from)
                .SetParameter(TxParameterID::Amount, data.value)
                .SetParameter(TxParameterID::Fee, data.fee)
                .SetParameter(TxParameterID::PreselectedCoins, coins)
                .SetParameter(TxParameterID::Message, message);

            auto txId = wallet->StartTransaction(params);

            doResponse(id, Send::Response{ txId });
        }
        catch(const jsonrpc_exception&)
        {
            throw;
        }
        catch (...)
        {
            throw jsonrpc_exception(ApiError::InternalErrorJsonRpc, "Transaction could not be created. Please look at logs.");
        }
    }

    template<typename T>
    void WalletApi::setTxAssetParams(const JsonRpcId& id, TxParameters& params, const T& data)
    {
        auto walletDB = getWalletDB();

        if (data.assetMeta)
        {
            params.SetParameter(TxParameterID::AssetMetadata, *data.assetMeta);
        }
        else if (data.assetId)
        {
            if (const auto asset = walletDB->findAsset(*data.assetId))
            {
                std::string strmeta;
                if(!fromByteBuffer(asset->m_Metadata.m_Value, strmeta))
                {
                    throw jsonrpc_exception(ApiError::InternalErrorJsonRpc, "Failed to load asset metadata.");
                }

                params.SetParameter(TxParameterID::AssetMetadata, strmeta);
            }
            else
            {
                throw jsonrpc_exception(ApiError::InternalErrorJsonRpc, "Asset not found in a local database. Update asset info (tx_asset_info) or provide asset metdata.");
            }
        }

        assert(!"presence of params should be checked already");
        throw jsonrpc_exception(ApiError::InternalErrorJsonRpc, "asset_id or meta is required");
    }

    template void WalletApi::setTxAssetParams(const JsonRpcId& id, TxParameters& params, const Issue& data);
    template void WalletApi::setTxAssetParams(const JsonRpcId& id, TxParameters& params, const Consume& data);

    void WalletApi::onMessage(const JsonRpcId& id, const Issue& data)
    {
        onIssueConsumeMessage(true, id, data);
    }

    void WalletApi::onMessage(const JsonRpcId& id, const Consume& data)
    {
        onIssueConsumeMessage(false, id, data);
    }

    template<typename T>
    void WalletApi::onIssueConsumeMessage(bool issue, const JsonRpcId& id, const T& data)
    {
        LOG_DEBUG() << (issue ? " Issue" : " Consume") << "(id = " << id << " asset_id = "
                    << (data.assetId ? *data.assetId : 0)
                    << " asset_meta = " << (data.assetMeta ? *data.assetMeta : "\"\"")
                    << " amount = " << data.value << " fee = " << data.fee
                    << ")";
        try
        {
            CoinIDList coins;
            auto walletDB = getWalletDB();
            auto wallet = getWallet();

            if (data.session)
            {
                if ((coins = walletDB->getLockedCoins(*data.session)).empty())
                {
                    throw jsonrpc_exception(ApiError::InternalErrorJsonRpc, "Requested session is empty.");
                }
            } else
            {
                coins = data.coins ? *data.coins : CoinIDList();
            }

            if (data.txId && walletDB->getTx(*data.txId))
            {
                doTxAlreadyExistsError(id);
                return;
            }

            auto params = CreateTransactionParameters(issue ? TxType::AssetIssue : TxType::AssetConsume, data.txId)
                    .SetParameter(TxParameterID::Amount, data.value)
                    .SetParameter(TxParameterID::Fee, data.fee)
                    .SetParameter(TxParameterID::PreselectedCoins, coins);

            setTxAssetParams(id, params, data);
            const auto txId = wallet->StartTransaction(params);
            doResponse(id, Issue::Response{ txId });
        }
        catch(const jsonrpc_exception&)
        {
            throw;
        }
        catch (...)
        {
            throw jsonrpc_exception(ApiError::InternalErrorJsonRpc, "Transaction could not be created. Please look at logs.");
        }
    }

    template void WalletApi::onIssueConsumeMessage<Issue>(bool issue, const JsonRpcId& id, const Issue& data);
    template void WalletApi::onIssueConsumeMessage<Consume>(bool issue, const JsonRpcId& id, const Consume& data);

    void WalletApi::onMessage(const JsonRpcId& id, const GetAssetInfo& data)
    {
        LOG_DEBUG() << " GetAssetInfo" << "(id = " << id << " asset_id = "
                    << (data.assetId ? *data.assetId : 0)
                    << " asset_meta = " << (data.assetMeta ? *data.assetMeta : "\"\"")
                    << ")";

        auto walletDB = getWalletDB();
        boost::optional<WalletAsset> info;

        if (data.assetId)
        {
            info = walletDB->findAsset(*data.assetId);
        }
        else if (data.assetMeta)
        {
            const auto kdf = walletDB->get_MasterKdf();
            const auto ownerID = GetAssetOwnerID(kdf, *data.assetMeta);
            info = walletDB->findAsset(ownerID);
        }

        if(!info.is_initialized())
        {
            throw jsonrpc_exception(ApiError::InternalErrorJsonRpc, "Asset not found in a local database. Update asset info (tx_asset_info) and try again.");
        }

        GetAssetInfo::Response resp;
        resp.AssetInfo = *info;

        doResponse(id, resp);
    }

    void WalletApi::onMessage(const JsonRpcId& id, const SetConfirmationsCount& data)
    {
        auto walletDB = getWalletDB();
        walletDB->setCoinConfirmationsOffset(data.count);
        doResponse(id, GetConfirmationsCount::Response{ walletDB->getCoinConfirmationsOffset() });
    }

    void WalletApi::onMessage(const JsonRpcId& id, const GetConfirmationsCount& data)
    {
        auto walletDB = getWalletDB();
        doResponse(id, GetConfirmationsCount::Response{ walletDB->getCoinConfirmationsOffset() });
    }

    void WalletApi::onMessage(const JsonRpcId& id, const TxAssetInfo& data)
    {
        LOG_DEBUG() << " AssetInfo" << "(id = " << id << " asset_id = "
                    << (data.assetId ? *data.assetId : 0)
                    << " asset_meta = " << (data.assetMeta ? *data.assetMeta : "\"\"")
                    << ")";
        try
        {
            auto walletDB = getWalletDB();
            auto wallet = getWallet();

            if (data.txId && walletDB->getTx(*data.txId))
            {
                doTxAlreadyExistsError(id);
                return;
            }

            auto params = CreateTransactionParameters(TxType::AssetInfo, data.txId);
            if (data.assetMeta)
            {
                params.SetParameter(TxParameterID::AssetMetadata, *data.assetMeta);
            }
            else if (data.assetId)
            {
                params.SetParameter(TxParameterID::AssetID, *data.assetId);
            }
            else
            {
                throw jsonrpc_exception(ApiError::InternalErrorJsonRpc, "asset_id or meta is required");
            }

            const auto txId = wallet->StartTransaction(params);
            doResponse(id, Issue::Response{ txId });
        }
        catch(const jsonrpc_exception&)
        {
            throw;
        }
        catch (...)
        {
            throw jsonrpc_exception(ApiError::InternalErrorJsonRpc, "Transaction could not be created. Please look at logs.");
        }
    }

    void WalletApi::onMessage(const JsonRpcId& id, const Status& data)
    {
        LOG_DEBUG() << "Status(txId = " << to_hex(data.txId.data(), data.txId.size()) << ")";

        auto walletDB = getWalletDB();
        auto tx = walletDB->getTx(data.txId);

        if (tx)
        {
            Block::SystemState::ID stateID = {};
            walletDB->getSystemStateID(stateID);

            Status::Response result;
            result.tx            = *tx;
            result.systemHeight  = stateID.m_Height;
            result.confirmations = 0;
            result.txHeight      = storage::DeduceTxProofHeight(*walletDB, *tx);

            doResponse(id, result);
        }
        else
        {
            throw jsonrpc_exception(ApiError::InvalidParamsJsonRpc, "Unknown transaction ID.");
        }
    }

    void WalletApi::onMessage(const JsonRpcId& id, const Split& data)
    {
        LOG_DEBUG() << "Split(id = " << id
                    << " asset_id " << (data.assetId ? *data.assetId : 0)
                    << " coins = [";
        for (auto& coin : data.coins) LOG_DEBUG() << coin << ",";
        LOG_DEBUG() << "], fee = " << data.fee;

        try
        {
            auto walletDB = getWalletDB();
            auto wallet = getWallet();

            WalletAddress senderAddress;
            walletDB->createAddress(senderAddress);
            walletDB->saveAddress(senderAddress);

            if (data.txId && walletDB->getTx(*data.txId))
            {
                doTxAlreadyExistsError(id);
                return;
            }

            auto params = CreateSplitTransactionParameters(senderAddress.m_walletID, data.coins, data.txId)
                    .SetParameter(TxParameterID::Fee, data.fee);

            if (data.assetId)
            {
                params.SetParameter(TxParameterID::AssetID, *data.assetId);
            }

            auto txId = wallet->StartTransaction(params);
            doResponse(id, Send::Response{ txId });
        }
        catch(const jsonrpc_exception&)
        {
            throw;
        }
        catch (...)
        {
            throw jsonrpc_exception(ApiError::InternalErrorJsonRpc, "Transaction could not be created. Please look at logs.");
        }
    }

    void WalletApi::onMessage(const JsonRpcId& id, const TxCancel& data)
    {
        LOG_DEBUG() << "TxCancel(txId = " << to_hex(data.txId.data(), data.txId.size()) << ")";

        auto walletDB = getWalletDB();
        auto wallet = getWallet();
        auto tx = walletDB->getTx(data.txId);

        if (tx)
        {
            if (wallet->CanCancelTransaction(tx->m_txId))
            {
                wallet->CancelTransaction(tx->m_txId);
                TxCancel::Response result{ true };
                doResponse(id, result);
            }
            else
            {
                throw jsonrpc_exception(ApiError::InvalidTxStatus, "Transaction could not be cancelled. Invalid transaction status.");
            }
        }
        else
        {
            throw jsonrpc_exception(ApiError::InvalidParamsJsonRpc, "Unknown transaction ID.");
        }
    }

    void WalletApi::onMessage(const JsonRpcId& id, const TxDelete& data)
    {
        LOG_DEBUG() << "TxDelete(txId = " << to_hex(data.txId.data(), data.txId.size()) << ")";

        auto walletDB = getWalletDB();
        auto tx = walletDB->getTx(data.txId);

        if (tx)
        {
            if (tx->canDelete())
            {
                walletDB->deleteTx(data.txId);

                if (walletDB->getTx(data.txId))
                {
                    throw jsonrpc_exception(ApiError::InternalErrorJsonRpc, "Transaction not deleted.");
                }
                else
                {
                    doResponse(id, TxDelete::Response{ true });
                }
            }
            else
            {
                throw jsonrpc_exception(ApiError::InternalErrorJsonRpc, "Transaction can't be deleted.");
            }
        }
        else
        {
            throw jsonrpc_exception(ApiError::InvalidParamsJsonRpc, "Unknown transaction ID.");
        }
    }

    void WalletApi::onMessage(const JsonRpcId& id, const GetUtxo& data)
    {
        LOG_DEBUG() << "GetUtxo(id = " << id << " assets = " << data.withAssets
                    << " asset_id = " << (data.filter.assetId ? *data.filter.assetId : 0)
                    << ")";

        auto walletDB = getWalletDB();

        GetUtxo::Response response;
        response.confirmations_count = walletDB->getCoinConfirmationsOffset();
        walletDB->visitCoins([&response, &data](const Coin& c)->bool {
            if(!data.withAssets && c.isAsset())
            {
                return true;
            }
            if (data.filter.assetId && !c.isAsset(*data.filter.assetId))
            {
                return true;
            }
            response.utxos.push_back(c);
            return true;
        });

        if (data.sort.field != "default")
        {
            if (const auto& it = utxoSortMap.find(data.sort.field); it != utxoSortMap.end())
            {
                std::sort(response.utxos.begin(), response.utxos.end(),
                        data.sort.desc ? std::bind(it->second, _2, _1) : it->second);
            }
            else
            {
                throw jsonrpc_exception(ApiError::InvalidParamsJsonRpc, "Can't sort by \"" + data.sort.field + "\" field");
            }
        }
        else if (data.sort.desc)
        {
            std::reverse(response.utxos.begin(), response.utxos.end());
        }

        doPagination(data.skip, data.count, response.utxos);
        doResponse(id, response);
    }

    void WalletApi::onMessage(const JsonRpcId& id, const WalletStatusApi& data)
    {
        LOG_DEBUG() << "WalletStatus(id = " << id << ")";

        WalletStatusApi::Response response;
        auto walletDB = getWalletDB();

        {
            Block::SystemState::ID stateID = {};
            walletDB->getSystemStateID(stateID);

            response.currentHeight = stateID.m_Height;
            response.currentStateHash = stateID.m_Hash;
        }

        {
            Block::SystemState::Full state;
            walletDB->get_History().get_Tip(state);
            response.prevStateHash = state.m_Prev;
            response.difficulty = state.m_PoW.m_Difficulty.ToFloat();
        }

        storage::Totals allTotals(*walletDB);
        const auto& totals = allTotals.GetBeamTotals();

        response.available = AmountBig::get_Lo(totals.Avail);    response.available += AmountBig::get_Lo(totals.AvailShielded);
        response.receiving = AmountBig::get_Lo(totals.Incoming); response.receiving += AmountBig::get_Lo(totals.IncomingShielded);
        response.sending   = AmountBig::get_Lo(totals.Outgoing); response.sending   += AmountBig::get_Lo(totals.OutgoingShielded);
        response.maturing  = AmountBig::get_Lo(totals.Maturing); response.maturing  += AmountBig::get_Lo(totals.MaturingShielded);

        if (data.withAssets)
        {
            response.totals = allTotals;
        }

        doResponse(id, response);
    }

    void WalletApi::onMessage(const JsonRpcId& id, const GenerateTxId& data)
    {
        LOG_DEBUG() << "GenerateTxId(id = " << id << ")";

        doResponse(id, GenerateTxId::Response{ wallet::GenerateTxID() });
    }

    void WalletApi::onMessage(const JsonRpcId& id, const Lock& data)
    {
        LOG_DEBUG() << "Lock(id = " << id << ")";

        Lock::Response response = {};
        auto walletDB = getWalletDB();
        response.result = walletDB->lockCoins(data.coins, data.session);

        doResponse(id, response);
    }

    void WalletApi::onMessage(const JsonRpcId& id, const Unlock& data)
    {
        LOG_DEBUG() << "Unlock(id = " << id << " session = " << data.session << ")";

        Unlock::Response response = {};
        auto walletDB = getWalletDB();
        response.result = walletDB->unlockCoins(data.session);

        doResponse(id, response);
    }

    void WalletApi::onMessage(const JsonRpcId& id, const TxList& data)
    {
        LOG_DEBUG() << "List(filter.status = " << (data.filter.status ? std::to_string((uint32_t)*data.filter.status) : "nul") << ")";
        helpers::StopWatch sw;
        sw.start();
        TxList::Response res;

        {
            auto walletDB = getWalletDB();

            Block::SystemState::ID stateID = {};
            walletDB->getSystemStateID(stateID);

            res.resultList.reserve(data.count);
<<<<<<< HEAD
            uint32_t offset = 0;
            uint32_t counter = 0;
            walletDB->visitTx([&](TxType type, TxStatus status)

            {
                if (type != TxType::Simple
                    && type != TxType::Contract
                    && type != TxType::AssetIssue
                    && type != TxType::AssetConsume
                    && type != TxType::AssetInfo)
=======
            int offset = 0;
            int counter = 0;

            TxListFilter filter;
            filter.m_AssetID = data.filter.assetId;
            filter.m_Status = data.filter.status;
            if (data.withAssets)
            {
                filter.m_AssetConfirmedHeight = data.filter.height;
            }
            filter.m_KernelProofHeight = data.filter.height;
            walletDB->visitTx(
                [&](const TxDescription& tx)
            {
                // filter supported tx types
                // TODO: remove this in future, this condition was added to preserve existing behavior
                if (tx.m_txType != TxType::Simple
                    && tx.m_txType != TxType::PushTransaction
                    && tx.m_txType != TxType::AssetIssue
                    && tx.m_txType != TxType::AssetConsume
                    && tx.m_txType != TxType::AssetInfo)
>>>>>>> 66a0d9b2
                {
                    return true;
                }

                if (!data.withAssets && (tx.m_txType == TxType::AssetIssue
                    || tx.m_txType == TxType::AssetConsume
                    || tx.m_txType == TxType::AssetInfo
                    || tx.m_assetId != Asset::s_InvalidID))
                {
                    return true;
                }

                ++offset;
                if (offset <= data.skip)
                {
<<<<<<< HEAD
                    return false;
                }

                ++counter;
                return data.count == 0 || counter <= data.count;
            }, 
            [&](const auto& tx)
            {
                if (!data.withAssets && tx.m_assetId != Asset::s_InvalidID)
                {
                    return;
=======
                    return true;
>>>>>>> 66a0d9b2
                }
                const auto height = storage::DeduceTxProofHeight(*walletDB, tx);
                Status::Response& item = res.resultList.emplace_back();
                item.tx = tx;
                item.txHeight = height;
                item.systemHeight = stateID.m_Height;
                item.confirmations = 0;

                ++counter;
                return data.count == 0 || counter < data.count;
            }, filter);
            assert(data.count == 0 || (int)res.resultList.size() <= data.count);
        }
        
        doResponse(id, res);
        sw.stop();
        LOG_DEBUG() << "TxList  elapsed time: " << sw.milliseconds() << " ms\n";
    }

    void WalletApi::onMessage(const JsonRpcId& id, const ExportPaymentProof& data)
    {
        LOG_DEBUG() << "ExportPaymentProof(id = " << id << ")";

        auto walletDB = getWalletDB();
        auto tx = walletDB->getTx(data.txId);

        if (!tx)
        {
            throw jsonrpc_exception(ApiError::PaymentProofExportError, kErrorPpExportFailed);
        }
        else if (!tx->m_sender || tx->m_selfTx)
        {
            throw jsonrpc_exception(ApiError::PaymentProofExportError, kErrorPpCannotExportForReceiver);
        }
        else if (tx->m_status != TxStatus::Completed)
        {
            throw jsonrpc_exception(ApiError::PaymentProofExportError, kErrorPpExportFailedTxNotCompleted);
        }
        else
        {
            doResponse(id, ExportPaymentProof::Response{ wallet::storage::ExportPaymentProof(*walletDB, data.txId) });
        }
    }

    void WalletApi::onMessage(const JsonRpcId& id, const VerifyPaymentProof& data)
    {
        LOG_DEBUG() << "VerifyPaymentProof(id = " << id << ")";
        try
        {
            doResponse(id, VerifyPaymentProof::Response{ storage::PaymentInfo::FromByteBuffer(data.paymentProof) });
        }
        catch (...)
        {
            throw jsonrpc_exception(ApiError::InvalidPaymentProof, "Failed to parse");
        }
    }
<<<<<<< HEAD
}
=======

#ifdef BEAM_ATOMIC_SWAP_SUPPORT
    void WalletApiHandler::onMessage(const JsonRpcId& id, const OffersList& data)
    {
        std::vector<SwapOffer> publicOffers = _walletData.getAtomicSwapProvider().getSwapOffersBoard().getOffersList();
        auto walletDB = _walletData.getWalletDBPtr();
        if (!walletDB) {
            return doError(id, ApiError::NotOpenedError);
        }

        auto swapTxs = walletDB->getTxHistory(TxType::AtomicSwap);
        std::vector<SwapOffer> offers;

        offers.reserve(swapTxs.size());

        for (const auto& tx : swapTxs)
        {
            SwapOffer offer(tx);

            if ((data.filter.status && (*data.filter.status != offer.m_status)) ||
                (data.filter.swapCoin && (*data.filter.swapCoin != offer.m_coin)))
            {
                continue;
            }

            const auto it = std::find_if(publicOffers.begin(), publicOffers.end(),
                [&offer](const SwapOffer& offerFromBoard) {
                    return offer.m_txId == offerFromBoard.m_txId;
                });

            if (it != publicOffers.end())
            {
                offer = MirrorSwapTxParams(offer);
                offer.m_publisherId = it->m_publisherId;
            }
            offers.push_back(offer);
        }

        doResponse(
            id,
            OffersList::Response
            {
                walletDB->getAddresses(true),
                walletDB->getCurrentHeight(),
                offers,
            });
    }

    void WalletApiHandler::onMessage(const JsonRpcId& id, const OffersBoard& data)
    {
        std::vector<SwapOffer> offers = _walletData.getAtomicSwapProvider().getSwapOffersBoard().getOffersList();
        auto walletDB = _walletData.getWalletDBPtr();
        if (!walletDB) {
            return doError(id, ApiError::NotOpenedError);
        }

        if (data.filter.swapCoin)
        {
            std::vector<SwapOffer> filteredOffers;
            filteredOffers.reserve(offers.size());

            std::copy_if(offers.begin(), offers.end(), std::back_inserter(filteredOffers),
                [&data](const auto& offer) { return offer.m_coin == *data.filter.swapCoin; });

            offers.swap(filteredOffers);
        }

        doResponse(
            id,
            OffersBoard::Response
            {
                walletDB->getAddresses(true),
                walletDB->getCurrentHeight(),
                offers,
            });
    }

    void WalletApiHandler::onMessage(const JsonRpcId& id, const CreateOffer& data)
    {
        try
        {
            checkSwapConnection(_walletData.getAtomicSwapProvider(), data.swapCoin);

            auto walletDB = _walletData.getWalletDBPtr();
            auto wallet = _walletData.getWalletPtr();
            if (!walletDB || !wallet) {
                return doError(id, ApiError::NotOpenedError);
            }

            // TODO need to unite with AcceptOffer
            Amount recommendedFeeRate = _walletData.getAtomicSwapProvider().getRecommendedFeeRate(data.swapCoin);

            if (recommendedFeeRate > 0 && data.swapFeeRate < recommendedFeeRate)
            {
                doError(id, ApiError::InvalidJsonRpc, kSwapFeeToLowRecommenededError);
                return;
            }

            Amount minFeeRate = _walletData.getAtomicSwapProvider().getMinFeeRate(data.swapCoin);

            if (minFeeRate > 0 && data.swapFeeRate < minFeeRate)
            {
                std::stringstream msg;
                msg << kSwapFeeToLowError << minFeeRate;
                doError(id, ApiError::InvalidJsonRpc, msg.str());
                return;
            }

            Amount maxFeeRate = _walletData.getAtomicSwapProvider().getMaxFeeRate(data.swapCoin);

            if (maxFeeRate > 0 && data.swapFeeRate > maxFeeRate)
            {
                std::stringstream msg;
                msg << kSwapFeeToHighError << maxFeeRate;
                doError(id, ApiError::InvalidJsonRpc, msg.str());
                return;
            }

            if (data.beamAmount <= data.beamFee)
            {
                doError(id, ApiError::InvalidJsonRpc, kBeamAmountToLowError);
                return;
            }

            if (!IsLockTxAmountValid(data.swapCoin, data.swapAmount, data.swapFeeRate))
            {
                doError(id, ApiError::InvalidJsonRpc, kSwapAmountToLowError);
                return;
            }
            
            if (data.isBeamSide)
            {
                checkIsEnoughtBeamAmount(walletDB, data.beamAmount, data.beamFee);
            }
            else
            {
                bool isEnought = checkIsEnoughtSwapAmount(
                    _walletData.getAtomicSwapProvider(), data.swapCoin, data.swapAmount, data.swapFeeRate);
                if (!isEnought)
                {
                    doError(id, ApiError::InvalidJsonRpc, kSwapNotEnoughtSwapCoins);
                    return;
                }
            }

            auto txParameters = CreateSwapTransactionParameters();
            auto wid = createWID(walletDB.get(), data.comment);
            auto currentHeight = walletDB->getCurrentHeight();
            FillSwapTxParams(
                &txParameters,
                wid,
                currentHeight,
                data.beamAmount,
                data.beamFee,
                data.swapCoin,
                data.swapAmount,
                data.swapFeeRate,
                data.isBeamSide,
                data.offerLifetime);

            if (!data.comment.empty())
            {
                txParameters.SetParameter(TxParameterID::Message,
                    beam::ByteBuffer(data.comment.begin(), data.comment.end()));
            }

            auto txId = wallet->StartTransaction(txParameters);
            LOG_DEBUG() << "transaction created: " << txId;

            const auto& mirroredTxParams = MirrorSwapTxParams(txParameters);
            const auto& readyForTokenizeTxParams = PrepareSwapTxParamsForTokenization(mirroredTxParams);
            auto token = std::to_string(readyForTokenizeTxParams);

            doResponse(
                id,
                CreateOffer::Response
                {
                    walletDB->getAddresses(true),
                    currentHeight,
                    token,
                    txId
                });
        }
        catch (const NotEnoughtBeams & e)
        {
            doError(id, ApiError::SwapNotEnoughtBeams, e.what());
        }
        catch (const FailToConnectSwap & e)
        {
            doError(id, ApiError::SwapFailToConnect, e.what());
        }
        catch (...)
        {
            doError(id, ApiError::InternalErrorJsonRpc, "Transaction could not be created. Please look at logs.");
        }
    }

    void WalletApiHandler::onMessage(const JsonRpcId& id, const PublishOffer& data)
    {
        try
        {
            auto txParams = ParseParameters(data.token);
            if (!txParams)
                throw FailToParseToken();

            auto txId = txParams->GetTxID();
            if (!txId)
                throw FailToParseToken();

            auto walletDB = _walletData.getWalletDBPtr();
            if (!walletDB) {
                return doError(id, ApiError::NotOpenedError);
            }

            auto tx = walletDB->getTx(*txId);

            if (!tx)
            {
                doError(id, ApiError::InternalErrorJsonRpc, "Transaction not found.");
                return;
            }

            const auto& mirroredTxParams = MirrorSwapTxParams(*tx);
            const auto& readyForTokenizeTxParams = PrepareSwapTxParamsForTokenization(mirroredTxParams);
            SwapOffer offer(readyForTokenizeTxParams);

            if (offer.m_status == SwapOfferStatus::Pending)
            {
                offer.m_publisherId = *offer.GetParameter<WalletID>(TxParameterID::PeerID);
                _walletData.getAtomicSwapProvider().getSwapOffersBoard().publishOffer(offer);

                doResponse(id, PublishOffer::Response
                    {
                        walletDB->getAddresses(true),
                        walletDB->getCurrentHeight(),
                        offer
                    });
            }
        }
        catch (const FailToParseToken & e)
        {
            doError(id, ApiError::SwapFailToParseToken, e.what());
        }
        // handled: InvalidOfferException, ForeignOfferException, 
        //        OfferAlreadyPublishedException, ExpiredOfferException
        catch (const std::runtime_error & e)
        {
            std::stringstream ss;
            ss << "Failed to publish offer:" << e.what();

            doError(id, ApiError::InvalidJsonRpc, ss.str());
        }
    }

    void WalletApiHandler::onMessage(const JsonRpcId& id, const AcceptOffer& data)
    {
        try
        {
            auto txParams = ParseParameters(data.token);
            if (!txParams)
                throw FailToParseToken();

            ProcessLibraryVersion(*txParams);

            auto txId = txParams->GetTxID();
            if (!txId)
                throw FailToParseToken();

            auto publicOffer = getOfferFromBoardByTxId(
                _walletData.getAtomicSwapProvider().getSwapOffersBoard().getOffersList(), *txId);

            auto walletDB = _walletData.getWalletDBPtr();
            auto wallet = _walletData.getWalletPtr();
            if (!walletDB) {
                return doError(id, ApiError::NotOpenedError);
            }

            auto myAddresses = walletDB->getAddresses(true);

            if (publicOffer)
            {
                // compare public offer and token
                if (!checkPublicOffer(*txParams, *publicOffer))
                {
                    doError(id, ApiError::InvalidJsonRpc, "Wrong offer params.");
                }

                if (storage::isMyAddress(myAddresses, publicOffer->m_publisherId))
                    throw FailToAcceptOwnOffer();
            }
            else
            {
                auto peerId = txParams->GetParameter<WalletID>(TxParameterID::PeerID);

                if (!peerId)
                    throw FailToParseToken();

                if (storage::isMyAddress(myAddresses, *peerId))
                    throw FailToAcceptOwnOffer();
            }

            if (auto tx = walletDB->getTx(*txId); tx)
            {
                doError(id, ApiError::InvalidJsonRpc, "Offer already accepted.");
                return;
            }

            auto beamAmount = txParams->GetParameter<Amount>(TxParameterID::Amount);
            auto swapAmount = txParams->GetParameter<Amount>(TxParameterID::AtomicSwapAmount);
            auto swapCoin = txParams->GetParameter<AtomicSwapCoin>(TxParameterID::AtomicSwapCoin);
            auto isBeamSide = txParams->GetParameter<bool>(TxParameterID::AtomicSwapIsBeamSide);
            if (!beamAmount || !swapAmount || !swapCoin || !isBeamSide)
            {
                throw FailToParseToken();
            }

            Amount recommendedFeeRate = _walletData.getAtomicSwapProvider().getRecommendedFeeRate(*swapCoin);

            if (recommendedFeeRate > 0 && data.swapFeeRate < recommendedFeeRate)
            {
                doError(id, ApiError::InvalidJsonRpc, kSwapFeeToLowRecommenededError);
                return;
            }

            Amount minFeeRate = _walletData.getAtomicSwapProvider().getMinFeeRate(*swapCoin);

            if (minFeeRate > 0 && data.swapFeeRate < minFeeRate)
            {
                std::stringstream msg;
                msg << kSwapFeeToLowError << minFeeRate;
                doError(id, ApiError::InvalidJsonRpc, msg.str());
                return;
            }

            Amount maxFeeRate = _walletData.getAtomicSwapProvider().getMaxFeeRate(*swapCoin);

            if (maxFeeRate > 0 && data.swapFeeRate > maxFeeRate)
            {
                std::stringstream msg;
                msg << kSwapFeeToHighError << maxFeeRate;
                doError(id, ApiError::InvalidJsonRpc, msg.str());
                return;
            }

            if (*beamAmount <= data.beamFee)
            {
                doError(id, ApiError::InvalidJsonRpc, kBeamAmountToLowError);
                return;
            }

            if (!IsLockTxAmountValid(*swapCoin, *swapAmount, data.swapFeeRate))
            {
                doError(id, ApiError::InvalidJsonRpc, kSwapAmountToLowError);
                return;
            }

            checkSwapConnection(_walletData.getAtomicSwapProvider(), *swapCoin);

            if (*isBeamSide)
            {
                checkIsEnoughtBeamAmount(walletDB, *beamAmount, data.beamFee);
            }
            else
            {
                bool isEnought = checkIsEnoughtSwapAmount(
                    _walletData.getAtomicSwapProvider(), *swapCoin, *swapAmount, data.swapFeeRate);
                if (!isEnought)
                {
                    doError(id, InvalidJsonRpc, kSwapNotEnoughtSwapCoins);
                    return;
                }
            }

            auto wid = createWID(walletDB.get(), data.comment);
            SwapOffer offer = SwapOffer(*txParams);
            offer.SetParameter(TxParameterID::MyID, wid);
            if (!data.comment.empty())
            {
                offer.SetParameter(TxParameterID::Message,
                    beam::ByteBuffer(data.comment.begin(),
                        data.comment.end()));
            }

            FillSwapFee(&offer, data.beamFee, data.swapFeeRate, *isBeamSide);

            wallet->StartTransaction(offer);
            offer.m_status = SwapOfferStatus::InProgress;
            if (!publicOffer)
                offer.DeleteParameter(TxParameterID::MyID);

            doResponse(
                id,
                AcceptOffer::Response
                {
                    myAddresses,
                    walletDB->getCurrentHeight(),
                    offer
                });
        }
        catch (const FailToParseToken & e)
        {
            doError(id, ApiError::SwapFailToParseToken, e.what());
        }
        catch (const FailToAcceptOwnOffer & e)
        {
            doError(id, ApiError::SwapFailToAcceptOwnOffer, e.what());
        }
        catch (const NotEnoughtBeams & e)
        {
            doError(id, ApiError::SwapNotEnoughtBeams, e.what());
        }
        catch (const FailToConnectSwap & e)
        {
            doError(id, ApiError::SwapFailToConnect, e.what());
        }
        catch (const std::runtime_error & e)
        {
            doError(id, ApiError::InvalidJsonRpc, e.what());
        }
    }

    void WalletApiHandler::onMessage(const JsonRpcId& id, const OfferStatus& data)
    {
        auto walletDB = _walletData.getWalletDBPtr();
        if (!walletDB) {
            return doError(id, ApiError::NotOpenedError);
        }

        auto publicOffer = getOfferFromBoardByTxId(
            _walletData.getAtomicSwapProvider().getSwapOffersBoard().getOffersList(), data.txId);
        SwapOffer offer;
        if (auto tx = walletDB->getTx(data.txId); tx)
        {
            offer = SwapOffer(*tx);
        }
        else if (publicOffer)
        {
            offer = *publicOffer;
        }
        else
        {
            doError(id, ApiError::InvalidJsonRpc, "It is not my offer.");
            return;
        }

        doResponse(id, OfferStatus::Response{ walletDB->getCurrentHeight(), offer });
    }

    void WalletApiHandler::onMessage(const JsonRpcId& id, const DecodeToken& data)
    {
        try
        {
            auto txParams = ParseParameters(data.token);
            if (!txParams)
                throw FailToParseToken();

            auto txId = txParams->GetTxID();
            if (!txId)
                throw FailToParseToken();

            auto walletDB = _walletData.getWalletDBPtr();
            if (!walletDB) {
                return doError(id, ApiError::NotOpenedError);
            }

            auto peerId = txParams->GetParameter<WalletID>(TxParameterID::PeerID);
            if (!peerId)
                throw FailToParseToken();

            SwapOffer offer;
            bool isMyOffer = false;
            auto myAddresses = walletDB->getAddresses(true);
            if (!storage::isMyAddress(myAddresses, *peerId))
            {
                offer = SwapOffer(*txParams);
            }
            else
            {
                isMyOffer = true;
                // TODO roman.strilets: maybe it is superfluous
                auto mirroredTxParams = MirrorSwapTxParams(*txParams, false);
                offer = SwapOffer(mirroredTxParams);
            }

            auto publicOffer = getOfferFromBoardByTxId(
                _walletData.getAtomicSwapProvider().getSwapOffersBoard().getOffersList(), *txId);

            bool isPublic = !!publicOffer;

            doResponse(
                id,
                DecodeToken::Response
                {
                    offer,
                    isMyOffer,
                    isPublic
                });
        }
        catch (const FailToParseToken & e)
        {
            doError(id, ApiError::SwapFailToParseToken, e.what());
        }
    }

    void WalletApiHandler::onMessage(const JsonRpcId& id, const GetBalance& data)
    {
        try
        {
            checkSwapConnection(_walletData.getAtomicSwapProvider(), data.coin);

            Amount available = _walletData.getAtomicSwapProvider().getCoinAvailable(data.coin);

            doResponse(id, GetBalance::Response{ available });
        }
        catch (const FailToConnectSwap & e)
        {
            doError(id, ApiError::SwapFailToConnect, e.what());
        }
    }

    void WalletApiHandler::onMessage(const JsonRpcId& id, const RecommendedFeeRate& data)
    {
        try
        {
            checkSwapConnection(_walletData.getAtomicSwapProvider(), data.coin);

            Amount feeRate = _walletData.getAtomicSwapProvider().getRecommendedFeeRate(data.coin);

            doResponse(id, RecommendedFeeRate::Response{ feeRate });
        }
        catch (const FailToConnectSwap& e)
        {
            doError(id, ApiError::SwapFailToConnect, e.what());
        }
    }
#endif  // BEAM_ATOMIC_SWAP_SUPPORT

} // namespace beam::wallet
>>>>>>> 66a0d9b2
<|MERGE_RESOLUTION|>--- conflicted
+++ resolved
@@ -16,17 +16,8 @@
 #include "wallet/core/strings_resources.h"
 #include "wallet/core/assets_utils.h"
 #include "utility/logger.h"
-<<<<<<< HEAD
 #include "wallet_api.h"
-=======
 #include "utility/test_helpers.h"
-
-#ifdef BEAM_ATOMIC_SWAP_SUPPORT
-#include "wallet/transactions/swaps/utils.h"
-#include <regex>
-#include "wallet/client/extensions/offers_board/swap_offers_board.h"
-#endif  // BEAM_ATOMIC_SWAP_SUPPORT
->>>>>>> 66a0d9b2
 
 using namespace beam;
 using namespace std::placeholders;
@@ -34,125 +25,6 @@
 namespace
 {
     using namespace beam::wallet;
-<<<<<<< HEAD
-=======
-#ifdef BEAM_ATOMIC_SWAP_SUPPORT
-
-    const char kSwapAmountToLowError[] = "The swap amount must be greater than the redemption fee.";
-    const char kBeamAmountToLowError[] = "\'beam_amount\' must be greater than \"beam_fee\".";
-    const char kSwapNotEnoughtSwapCoins[] = "There is not enough funds to complete the transaction.";
-    const char kSwapFeeToLowRecommenededError[] = "\'fee_rate\' must be greater or equal than recommended fee rate.";
-    const char kSwapFeeToLowError[] = "\'fee_rate\' must be greater or equal than ";
-    const char kSwapFeeToHighError[] = "\'fee_rate\' must be less or equal than ";
-
-    void checkIsEnoughtBeamAmount(IWalletDB::Ptr walletDB, Amount beamAmount, Amount beamFee)
-    {
-        storage::Totals allTotals(*walletDB);
-        const auto& totals = allTotals.GetBeamTotals();
-        const auto available = AmountBig::get_Lo(totals.Avail) + AmountBig::get_Lo(totals.AvailShielded);
-        if (beamAmount + beamFee > available)
-        {
-            throw NotEnoughtBeams();
-        }
-    }
-
-    bool checkIsEnoughtSwapAmount(
-        const IAtomicSwapProvider& swapProvider, AtomicSwapCoin swapCoin,
-        Amount swapAmount, Amount swapFeeRate)
-    {
-        beam::Amount total = swapAmount + swapFeeRate;
-        return swapProvider.getCoinAvailable(swapCoin) > total;
-    }
-
-    void checkSwapConnection(const IAtomicSwapProvider& swapProvider, AtomicSwapCoin swapCoin)
-    {
-        if (!swapProvider.isCoinClientConnected(swapCoin))
-        {
-            throw FailToConnectSwap(std::to_string(swapCoin));
-        }
-    }
-
-    boost::optional<SwapOffer> getOfferFromBoardByTxId(
-        const std::vector<SwapOffer>& board, const TxID& txId)
-    {
-        auto it = std::find_if(
-            board.begin(), board.end(),
-            [txId](const SwapOffer& publicOffer)
-            {
-                auto publicTxId = publicOffer.GetTxID();
-                if (publicTxId)
-                    return txId == *publicTxId;
-                return false;
-            });
-        if (it != board.end())
-            return *it;
-
-        return boost::optional<SwapOffer>();
-    }
-
-    WalletID createWID(IWalletDB* walletDb, const std::string& comment)
-    {
-        WalletAddress address;
-        walletDb->createAddress(address);
-        if (!comment.empty())
-            address.m_label = comment;
-        address.m_duration = WalletAddress::AddressExpiration24h;
-        walletDb->saveAddress(address);
-
-        return address.m_walletID;
-    }
-
-    bool checkAcceptableTxParams(const TxParameters& params, const OfferInput& data)
-    {
-        auto beamAmount = params.GetParameter<Amount>(TxParameterID::Amount);
-        if (!beamAmount || *beamAmount != data.beamAmount)
-            return false;
-
-        auto swapAmount = params.GetParameter<Amount>(
-            TxParameterID::AtomicSwapAmount);
-        if (!swapAmount || *swapAmount != data.swapAmount)
-            return false;
-
-        auto swapCoin = params.GetParameter<AtomicSwapCoin>(
-            TxParameterID::AtomicSwapCoin);
-        if (!swapCoin || *swapCoin != data.swapCoin)
-            return false;
-
-        auto isBeamSide = params.GetParameter<bool>(
-            TxParameterID::AtomicSwapIsBeamSide);
-        if (!isBeamSide || *isBeamSide != data.isBeamSide)
-            return false;
-
-        return true;
-    }
-
-    // TODO roman.strilets: it's duplicate of checkAcceptableTxParams. should be refactored
-    bool checkPublicOffer(const TxParameters& params, const SwapOffer& publicOffer)
-    {
-        auto beamAmount = params.GetParameter<Amount>(TxParameterID::Amount);
-        if (!beamAmount || *beamAmount != publicOffer.amountBeam())
-            return false;
-
-        auto swapAmount = params.GetParameter<Amount>(
-            TxParameterID::AtomicSwapAmount);
-        if (!swapAmount || *swapAmount != publicOffer.amountSwapCoin())
-            return false;
-
-        auto swapCoin = params.GetParameter<AtomicSwapCoin>(
-            TxParameterID::AtomicSwapCoin);
-        if (!swapCoin || *swapCoin != publicOffer.swapCoinType())
-            return false;
-
-        auto isBeamSide = params.GetParameter<bool>(
-            TxParameterID::AtomicSwapIsBeamSide);
-        if (!isBeamSide || *isBeamSide != publicOffer.isBeamSide())
-            return false;
-
-        return true;
-    }
-
-#endif  // BEAM_ATOMIC_SWAP_SUPPORT
->>>>>>> 66a0d9b2
 
     std::map<std::string, std::function<bool(const Coin& a, const Coin& b)>> utxoSortMap = 
     {
@@ -226,26 +98,15 @@
     {
         LOG_DEBUG() << "CreateAddress(id = " << id << ")";
 
-<<<<<<< HEAD
-        auto walletDB = getWalletDB();
-
-        WalletAddress address;
-        walletDB->createAddress(address);
-        FillAddressData(data, address);
-=======
-        if (!_walletData.getWalletPtr()->IsConnectedToOwnNode() 
+        if (!getWallet()->IsConnectedToOwnNode() 
            && (data.type == TxAddressType::MaxPrivacy
             || data.type == TxAddressType::PublicOffline
             || data.type == TxAddressType::Offline))
         {
-            return doError(id, ApiError::NotSupported);
-        }
-
-        auto walletDB = _walletData.getWalletDBPtr();
-        if (!walletDB)
-        {
-            return doError(id, ApiError::NotOpenedError);
-        }
+            throw jsonrpc_exception(ApiError::NotSupported);
+        }
+
+        auto walletDB = getWalletDB();
 
         std::string newAddress = GenerateAddress(walletDB
             , data.type
@@ -254,7 +115,6 @@
             , data.expiration ? MapExpirationStatus(*data.expiration) : WalletAddress::ExpirationStatus::OneDay
             , ""
             , data.offlinePayments);
->>>>>>> 66a0d9b2
 
         doResponse(id, CreateAddress::Response{ newAddress });
     }
@@ -884,22 +744,9 @@
 
             Block::SystemState::ID stateID = {};
             walletDB->getSystemStateID(stateID);
-
             res.resultList.reserve(data.count);
-<<<<<<< HEAD
             uint32_t offset = 0;
             uint32_t counter = 0;
-            walletDB->visitTx([&](TxType type, TxStatus status)
-
-            {
-                if (type != TxType::Simple
-                    && type != TxType::Contract
-                    && type != TxType::AssetIssue
-                    && type != TxType::AssetConsume
-                    && type != TxType::AssetInfo)
-=======
-            int offset = 0;
-            int counter = 0;
 
             TxListFilter filter;
             filter.m_AssetID = data.filter.assetId;
@@ -919,7 +766,6 @@
                     && tx.m_txType != TxType::AssetIssue
                     && tx.m_txType != TxType::AssetConsume
                     && tx.m_txType != TxType::AssetInfo)
->>>>>>> 66a0d9b2
                 {
                     return true;
                 }
@@ -935,21 +781,7 @@
                 ++offset;
                 if (offset <= data.skip)
                 {
-<<<<<<< HEAD
-                    return false;
-                }
-
-                ++counter;
-                return data.count == 0 || counter <= data.count;
-            }, 
-            [&](const auto& tx)
-            {
-                if (!data.withAssets && tx.m_assetId != Asset::s_InvalidID)
-                {
-                    return;
-=======
                     return true;
->>>>>>> 66a0d9b2
                 }
                 const auto height = storage::DeduceTxProofHeight(*walletDB, tx);
                 Status::Response& item = res.resultList.emplace_back();
@@ -1006,545 +838,4 @@
             throw jsonrpc_exception(ApiError::InvalidPaymentProof, "Failed to parse");
         }
     }
-<<<<<<< HEAD
-}
-=======
-
-#ifdef BEAM_ATOMIC_SWAP_SUPPORT
-    void WalletApiHandler::onMessage(const JsonRpcId& id, const OffersList& data)
-    {
-        std::vector<SwapOffer> publicOffers = _walletData.getAtomicSwapProvider().getSwapOffersBoard().getOffersList();
-        auto walletDB = _walletData.getWalletDBPtr();
-        if (!walletDB) {
-            return doError(id, ApiError::NotOpenedError);
-        }
-
-        auto swapTxs = walletDB->getTxHistory(TxType::AtomicSwap);
-        std::vector<SwapOffer> offers;
-
-        offers.reserve(swapTxs.size());
-
-        for (const auto& tx : swapTxs)
-        {
-            SwapOffer offer(tx);
-
-            if ((data.filter.status && (*data.filter.status != offer.m_status)) ||
-                (data.filter.swapCoin && (*data.filter.swapCoin != offer.m_coin)))
-            {
-                continue;
-            }
-
-            const auto it = std::find_if(publicOffers.begin(), publicOffers.end(),
-                [&offer](const SwapOffer& offerFromBoard) {
-                    return offer.m_txId == offerFromBoard.m_txId;
-                });
-
-            if (it != publicOffers.end())
-            {
-                offer = MirrorSwapTxParams(offer);
-                offer.m_publisherId = it->m_publisherId;
-            }
-            offers.push_back(offer);
-        }
-
-        doResponse(
-            id,
-            OffersList::Response
-            {
-                walletDB->getAddresses(true),
-                walletDB->getCurrentHeight(),
-                offers,
-            });
-    }
-
-    void WalletApiHandler::onMessage(const JsonRpcId& id, const OffersBoard& data)
-    {
-        std::vector<SwapOffer> offers = _walletData.getAtomicSwapProvider().getSwapOffersBoard().getOffersList();
-        auto walletDB = _walletData.getWalletDBPtr();
-        if (!walletDB) {
-            return doError(id, ApiError::NotOpenedError);
-        }
-
-        if (data.filter.swapCoin)
-        {
-            std::vector<SwapOffer> filteredOffers;
-            filteredOffers.reserve(offers.size());
-
-            std::copy_if(offers.begin(), offers.end(), std::back_inserter(filteredOffers),
-                [&data](const auto& offer) { return offer.m_coin == *data.filter.swapCoin; });
-
-            offers.swap(filteredOffers);
-        }
-
-        doResponse(
-            id,
-            OffersBoard::Response
-            {
-                walletDB->getAddresses(true),
-                walletDB->getCurrentHeight(),
-                offers,
-            });
-    }
-
-    void WalletApiHandler::onMessage(const JsonRpcId& id, const CreateOffer& data)
-    {
-        try
-        {
-            checkSwapConnection(_walletData.getAtomicSwapProvider(), data.swapCoin);
-
-            auto walletDB = _walletData.getWalletDBPtr();
-            auto wallet = _walletData.getWalletPtr();
-            if (!walletDB || !wallet) {
-                return doError(id, ApiError::NotOpenedError);
-            }
-
-            // TODO need to unite with AcceptOffer
-            Amount recommendedFeeRate = _walletData.getAtomicSwapProvider().getRecommendedFeeRate(data.swapCoin);
-
-            if (recommendedFeeRate > 0 && data.swapFeeRate < recommendedFeeRate)
-            {
-                doError(id, ApiError::InvalidJsonRpc, kSwapFeeToLowRecommenededError);
-                return;
-            }
-
-            Amount minFeeRate = _walletData.getAtomicSwapProvider().getMinFeeRate(data.swapCoin);
-
-            if (minFeeRate > 0 && data.swapFeeRate < minFeeRate)
-            {
-                std::stringstream msg;
-                msg << kSwapFeeToLowError << minFeeRate;
-                doError(id, ApiError::InvalidJsonRpc, msg.str());
-                return;
-            }
-
-            Amount maxFeeRate = _walletData.getAtomicSwapProvider().getMaxFeeRate(data.swapCoin);
-
-            if (maxFeeRate > 0 && data.swapFeeRate > maxFeeRate)
-            {
-                std::stringstream msg;
-                msg << kSwapFeeToHighError << maxFeeRate;
-                doError(id, ApiError::InvalidJsonRpc, msg.str());
-                return;
-            }
-
-            if (data.beamAmount <= data.beamFee)
-            {
-                doError(id, ApiError::InvalidJsonRpc, kBeamAmountToLowError);
-                return;
-            }
-
-            if (!IsLockTxAmountValid(data.swapCoin, data.swapAmount, data.swapFeeRate))
-            {
-                doError(id, ApiError::InvalidJsonRpc, kSwapAmountToLowError);
-                return;
-            }
-            
-            if (data.isBeamSide)
-            {
-                checkIsEnoughtBeamAmount(walletDB, data.beamAmount, data.beamFee);
-            }
-            else
-            {
-                bool isEnought = checkIsEnoughtSwapAmount(
-                    _walletData.getAtomicSwapProvider(), data.swapCoin, data.swapAmount, data.swapFeeRate);
-                if (!isEnought)
-                {
-                    doError(id, ApiError::InvalidJsonRpc, kSwapNotEnoughtSwapCoins);
-                    return;
-                }
-            }
-
-            auto txParameters = CreateSwapTransactionParameters();
-            auto wid = createWID(walletDB.get(), data.comment);
-            auto currentHeight = walletDB->getCurrentHeight();
-            FillSwapTxParams(
-                &txParameters,
-                wid,
-                currentHeight,
-                data.beamAmount,
-                data.beamFee,
-                data.swapCoin,
-                data.swapAmount,
-                data.swapFeeRate,
-                data.isBeamSide,
-                data.offerLifetime);
-
-            if (!data.comment.empty())
-            {
-                txParameters.SetParameter(TxParameterID::Message,
-                    beam::ByteBuffer(data.comment.begin(), data.comment.end()));
-            }
-
-            auto txId = wallet->StartTransaction(txParameters);
-            LOG_DEBUG() << "transaction created: " << txId;
-
-            const auto& mirroredTxParams = MirrorSwapTxParams(txParameters);
-            const auto& readyForTokenizeTxParams = PrepareSwapTxParamsForTokenization(mirroredTxParams);
-            auto token = std::to_string(readyForTokenizeTxParams);
-
-            doResponse(
-                id,
-                CreateOffer::Response
-                {
-                    walletDB->getAddresses(true),
-                    currentHeight,
-                    token,
-                    txId
-                });
-        }
-        catch (const NotEnoughtBeams & e)
-        {
-            doError(id, ApiError::SwapNotEnoughtBeams, e.what());
-        }
-        catch (const FailToConnectSwap & e)
-        {
-            doError(id, ApiError::SwapFailToConnect, e.what());
-        }
-        catch (...)
-        {
-            doError(id, ApiError::InternalErrorJsonRpc, "Transaction could not be created. Please look at logs.");
-        }
-    }
-
-    void WalletApiHandler::onMessage(const JsonRpcId& id, const PublishOffer& data)
-    {
-        try
-        {
-            auto txParams = ParseParameters(data.token);
-            if (!txParams)
-                throw FailToParseToken();
-
-            auto txId = txParams->GetTxID();
-            if (!txId)
-                throw FailToParseToken();
-
-            auto walletDB = _walletData.getWalletDBPtr();
-            if (!walletDB) {
-                return doError(id, ApiError::NotOpenedError);
-            }
-
-            auto tx = walletDB->getTx(*txId);
-
-            if (!tx)
-            {
-                doError(id, ApiError::InternalErrorJsonRpc, "Transaction not found.");
-                return;
-            }
-
-            const auto& mirroredTxParams = MirrorSwapTxParams(*tx);
-            const auto& readyForTokenizeTxParams = PrepareSwapTxParamsForTokenization(mirroredTxParams);
-            SwapOffer offer(readyForTokenizeTxParams);
-
-            if (offer.m_status == SwapOfferStatus::Pending)
-            {
-                offer.m_publisherId = *offer.GetParameter<WalletID>(TxParameterID::PeerID);
-                _walletData.getAtomicSwapProvider().getSwapOffersBoard().publishOffer(offer);
-
-                doResponse(id, PublishOffer::Response
-                    {
-                        walletDB->getAddresses(true),
-                        walletDB->getCurrentHeight(),
-                        offer
-                    });
-            }
-        }
-        catch (const FailToParseToken & e)
-        {
-            doError(id, ApiError::SwapFailToParseToken, e.what());
-        }
-        // handled: InvalidOfferException, ForeignOfferException, 
-        //        OfferAlreadyPublishedException, ExpiredOfferException
-        catch (const std::runtime_error & e)
-        {
-            std::stringstream ss;
-            ss << "Failed to publish offer:" << e.what();
-
-            doError(id, ApiError::InvalidJsonRpc, ss.str());
-        }
-    }
-
-    void WalletApiHandler::onMessage(const JsonRpcId& id, const AcceptOffer& data)
-    {
-        try
-        {
-            auto txParams = ParseParameters(data.token);
-            if (!txParams)
-                throw FailToParseToken();
-
-            ProcessLibraryVersion(*txParams);
-
-            auto txId = txParams->GetTxID();
-            if (!txId)
-                throw FailToParseToken();
-
-            auto publicOffer = getOfferFromBoardByTxId(
-                _walletData.getAtomicSwapProvider().getSwapOffersBoard().getOffersList(), *txId);
-
-            auto walletDB = _walletData.getWalletDBPtr();
-            auto wallet = _walletData.getWalletPtr();
-            if (!walletDB) {
-                return doError(id, ApiError::NotOpenedError);
-            }
-
-            auto myAddresses = walletDB->getAddresses(true);
-
-            if (publicOffer)
-            {
-                // compare public offer and token
-                if (!checkPublicOffer(*txParams, *publicOffer))
-                {
-                    doError(id, ApiError::InvalidJsonRpc, "Wrong offer params.");
-                }
-
-                if (storage::isMyAddress(myAddresses, publicOffer->m_publisherId))
-                    throw FailToAcceptOwnOffer();
-            }
-            else
-            {
-                auto peerId = txParams->GetParameter<WalletID>(TxParameterID::PeerID);
-
-                if (!peerId)
-                    throw FailToParseToken();
-
-                if (storage::isMyAddress(myAddresses, *peerId))
-                    throw FailToAcceptOwnOffer();
-            }
-
-            if (auto tx = walletDB->getTx(*txId); tx)
-            {
-                doError(id, ApiError::InvalidJsonRpc, "Offer already accepted.");
-                return;
-            }
-
-            auto beamAmount = txParams->GetParameter<Amount>(TxParameterID::Amount);
-            auto swapAmount = txParams->GetParameter<Amount>(TxParameterID::AtomicSwapAmount);
-            auto swapCoin = txParams->GetParameter<AtomicSwapCoin>(TxParameterID::AtomicSwapCoin);
-            auto isBeamSide = txParams->GetParameter<bool>(TxParameterID::AtomicSwapIsBeamSide);
-            if (!beamAmount || !swapAmount || !swapCoin || !isBeamSide)
-            {
-                throw FailToParseToken();
-            }
-
-            Amount recommendedFeeRate = _walletData.getAtomicSwapProvider().getRecommendedFeeRate(*swapCoin);
-
-            if (recommendedFeeRate > 0 && data.swapFeeRate < recommendedFeeRate)
-            {
-                doError(id, ApiError::InvalidJsonRpc, kSwapFeeToLowRecommenededError);
-                return;
-            }
-
-            Amount minFeeRate = _walletData.getAtomicSwapProvider().getMinFeeRate(*swapCoin);
-
-            if (minFeeRate > 0 && data.swapFeeRate < minFeeRate)
-            {
-                std::stringstream msg;
-                msg << kSwapFeeToLowError << minFeeRate;
-                doError(id, ApiError::InvalidJsonRpc, msg.str());
-                return;
-            }
-
-            Amount maxFeeRate = _walletData.getAtomicSwapProvider().getMaxFeeRate(*swapCoin);
-
-            if (maxFeeRate > 0 && data.swapFeeRate > maxFeeRate)
-            {
-                std::stringstream msg;
-                msg << kSwapFeeToHighError << maxFeeRate;
-                doError(id, ApiError::InvalidJsonRpc, msg.str());
-                return;
-            }
-
-            if (*beamAmount <= data.beamFee)
-            {
-                doError(id, ApiError::InvalidJsonRpc, kBeamAmountToLowError);
-                return;
-            }
-
-            if (!IsLockTxAmountValid(*swapCoin, *swapAmount, data.swapFeeRate))
-            {
-                doError(id, ApiError::InvalidJsonRpc, kSwapAmountToLowError);
-                return;
-            }
-
-            checkSwapConnection(_walletData.getAtomicSwapProvider(), *swapCoin);
-
-            if (*isBeamSide)
-            {
-                checkIsEnoughtBeamAmount(walletDB, *beamAmount, data.beamFee);
-            }
-            else
-            {
-                bool isEnought = checkIsEnoughtSwapAmount(
-                    _walletData.getAtomicSwapProvider(), *swapCoin, *swapAmount, data.swapFeeRate);
-                if (!isEnought)
-                {
-                    doError(id, InvalidJsonRpc, kSwapNotEnoughtSwapCoins);
-                    return;
-                }
-            }
-
-            auto wid = createWID(walletDB.get(), data.comment);
-            SwapOffer offer = SwapOffer(*txParams);
-            offer.SetParameter(TxParameterID::MyID, wid);
-            if (!data.comment.empty())
-            {
-                offer.SetParameter(TxParameterID::Message,
-                    beam::ByteBuffer(data.comment.begin(),
-                        data.comment.end()));
-            }
-
-            FillSwapFee(&offer, data.beamFee, data.swapFeeRate, *isBeamSide);
-
-            wallet->StartTransaction(offer);
-            offer.m_status = SwapOfferStatus::InProgress;
-            if (!publicOffer)
-                offer.DeleteParameter(TxParameterID::MyID);
-
-            doResponse(
-                id,
-                AcceptOffer::Response
-                {
-                    myAddresses,
-                    walletDB->getCurrentHeight(),
-                    offer
-                });
-        }
-        catch (const FailToParseToken & e)
-        {
-            doError(id, ApiError::SwapFailToParseToken, e.what());
-        }
-        catch (const FailToAcceptOwnOffer & e)
-        {
-            doError(id, ApiError::SwapFailToAcceptOwnOffer, e.what());
-        }
-        catch (const NotEnoughtBeams & e)
-        {
-            doError(id, ApiError::SwapNotEnoughtBeams, e.what());
-        }
-        catch (const FailToConnectSwap & e)
-        {
-            doError(id, ApiError::SwapFailToConnect, e.what());
-        }
-        catch (const std::runtime_error & e)
-        {
-            doError(id, ApiError::InvalidJsonRpc, e.what());
-        }
-    }
-
-    void WalletApiHandler::onMessage(const JsonRpcId& id, const OfferStatus& data)
-    {
-        auto walletDB = _walletData.getWalletDBPtr();
-        if (!walletDB) {
-            return doError(id, ApiError::NotOpenedError);
-        }
-
-        auto publicOffer = getOfferFromBoardByTxId(
-            _walletData.getAtomicSwapProvider().getSwapOffersBoard().getOffersList(), data.txId);
-        SwapOffer offer;
-        if (auto tx = walletDB->getTx(data.txId); tx)
-        {
-            offer = SwapOffer(*tx);
-        }
-        else if (publicOffer)
-        {
-            offer = *publicOffer;
-        }
-        else
-        {
-            doError(id, ApiError::InvalidJsonRpc, "It is not my offer.");
-            return;
-        }
-
-        doResponse(id, OfferStatus::Response{ walletDB->getCurrentHeight(), offer });
-    }
-
-    void WalletApiHandler::onMessage(const JsonRpcId& id, const DecodeToken& data)
-    {
-        try
-        {
-            auto txParams = ParseParameters(data.token);
-            if (!txParams)
-                throw FailToParseToken();
-
-            auto txId = txParams->GetTxID();
-            if (!txId)
-                throw FailToParseToken();
-
-            auto walletDB = _walletData.getWalletDBPtr();
-            if (!walletDB) {
-                return doError(id, ApiError::NotOpenedError);
-            }
-
-            auto peerId = txParams->GetParameter<WalletID>(TxParameterID::PeerID);
-            if (!peerId)
-                throw FailToParseToken();
-
-            SwapOffer offer;
-            bool isMyOffer = false;
-            auto myAddresses = walletDB->getAddresses(true);
-            if (!storage::isMyAddress(myAddresses, *peerId))
-            {
-                offer = SwapOffer(*txParams);
-            }
-            else
-            {
-                isMyOffer = true;
-                // TODO roman.strilets: maybe it is superfluous
-                auto mirroredTxParams = MirrorSwapTxParams(*txParams, false);
-                offer = SwapOffer(mirroredTxParams);
-            }
-
-            auto publicOffer = getOfferFromBoardByTxId(
-                _walletData.getAtomicSwapProvider().getSwapOffersBoard().getOffersList(), *txId);
-
-            bool isPublic = !!publicOffer;
-
-            doResponse(
-                id,
-                DecodeToken::Response
-                {
-                    offer,
-                    isMyOffer,
-                    isPublic
-                });
-        }
-        catch (const FailToParseToken & e)
-        {
-            doError(id, ApiError::SwapFailToParseToken, e.what());
-        }
-    }
-
-    void WalletApiHandler::onMessage(const JsonRpcId& id, const GetBalance& data)
-    {
-        try
-        {
-            checkSwapConnection(_walletData.getAtomicSwapProvider(), data.coin);
-
-            Amount available = _walletData.getAtomicSwapProvider().getCoinAvailable(data.coin);
-
-            doResponse(id, GetBalance::Response{ available });
-        }
-        catch (const FailToConnectSwap & e)
-        {
-            doError(id, ApiError::SwapFailToConnect, e.what());
-        }
-    }
-
-    void WalletApiHandler::onMessage(const JsonRpcId& id, const RecommendedFeeRate& data)
-    {
-        try
-        {
-            checkSwapConnection(_walletData.getAtomicSwapProvider(), data.coin);
-
-            Amount feeRate = _walletData.getAtomicSwapProvider().getRecommendedFeeRate(data.coin);
-
-            doResponse(id, RecommendedFeeRate::Response{ feeRate });
-        }
-        catch (const FailToConnectSwap& e)
-        {
-            doError(id, ApiError::SwapFailToConnect, e.what());
-        }
-    }
-#endif  // BEAM_ATOMIC_SWAP_SUPPORT
-
-} // namespace beam::wallet
->>>>>>> 66a0d9b2
+}