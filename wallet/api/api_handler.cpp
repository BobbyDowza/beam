--- conflicted
+++ resolved
@@ -966,7 +966,7 @@
         doResponse(id, response);
     }
 
-    void WalletApiHandler::onMessage(const JsonRpcId& id, const TxList& data)
+        void WalletApiHandler::onMessage(const JsonRpcId& id, const TxList& data)
     {
         LOG_DEBUG() << "List(filter.status = " << (data.filter.status ? std::to_string((uint32_t)*data.filter.status) : "nul") << ")";
         helpers::StopWatch sw;
@@ -984,15 +984,11 @@
             res.resultList.reserve(data.count);
             int offset = 0;
             int counter = 0;
-<<<<<<< HEAD
-            walletDB->visitTx([&](TxType type, TxStatus status, Asset::ID assetID, Height height)
-=======
 
             TxListFilter filter;
             filter.m_AssetID = data.filter.assetId;
             filter.m_Status = data.filter.status;
             if (data.withAssets)
->>>>>>> c59b4d43
             {
                 filter.m_AssetConfirmedHeight = data.filter.height;
             }
@@ -1011,45 +1007,19 @@
                     return true;
                 }
 
-<<<<<<< HEAD
-                if (!data.withAssets && (assetID != Asset::s_InvalidID || type != TxType::Simple))
-=======
                 if (!data.withAssets && (tx.m_txType == TxType::AssetIssue
                     || tx.m_txType == TxType::AssetConsume
                     || tx.m_txType == TxType::AssetInfo
                     || tx.m_assetId != Asset::s_InvalidID))
->>>>>>> c59b4d43
                 {
                     return true;
                 }
 
-                if (data.filter.assetId && assetID != *data.filter.assetId)
-                {
-                    return true;
-                }
-<<<<<<< HEAD
-
-                if (data.filter.status && status != *data.filter.status)
-                {
-                    return false;
-                }
-
-                if (data.filter.height && height != *data.filter.height)
-                {
-                    return false;
-                }
-
-                return data.count == 0 || counter < data.count;
-            }, 
-            [&](const auto& tx)
-            {
                 ++offset;
                 if (offset <= data.skip)
                 {
-                    return;
-                }
-=======
->>>>>>> c59b4d43
+                    return true;
+                }
                 const auto height = storage::DeduceTxProofHeight(*walletDB, tx);
                 Status::Response& item = res.resultList.emplace_back();
                 item.tx = tx;
@@ -1058,18 +1028,9 @@
                 item.confirmations = 0;
 
                 ++counter;
-<<<<<<< HEAD
-            });
-            assert(data.count == 0 || res.resultList.size() <= data.count);
-            std::sort(res.resultList.begin(), res.resultList.end(), [](const auto& a, const auto& b)
-            {
-                return a.tx.m_minHeight > b.tx.m_minHeight;
-            });
-=======
                 return data.count == 0 || counter < data.count;
             }, filter);
             assert(data.count == 0 || (int)res.resultList.size() <= data.count);
->>>>>>> c59b4d43
         }
         
         doResponse(id, res);
