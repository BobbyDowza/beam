// Copyright 2018 The Beam Team
//
// Licensed under the Apache License, Version 2.0 (the "License");
// you may not use this file except in compliance with the License.
// You may obtain a copy of the License at
//
//    http://www.apache.org/licenses/LICENSE-2.0
//
// Unless required by applicable law or agreed to in writing, software
// distributed under the License is distributed on an "AS IS" BASIS,
// WITHOUT WARRANTIES OR CONDITIONS OF ANY KIND, either express or implied.
// See the License for the specific language governing permissions and
// limitations under the License.
#include <string_view>
#include <locale>
#include "v6_api.h"
#include "wallet/core/common_utils.h"
#include "utility/fsutils.h"
#include "bvm/ManagerStd.h"
#ifdef BEAM_ATOMIC_SWAP_SUPPORT
#include "wallet/transactions/swaps/swap_tx_description.h"
#endif // BEAM_ATOMIC_SWAP_SUPPORT

namespace beam::wallet
{
    CoinIDList readCoinsParameter(const JsonRpcId& id, const json& params)
    {
        CoinIDList coins;

        if (!params["coins"].is_array() || params["coins"].empty())
        {
            throw jsonrpc_exception(ApiError::InvalidParamsJsonRpc, "Coins parameter must be an array of strings (coin IDs).");
        }

        for (const auto& cid : params["coins"])
        {
            if (!cid.is_string())
            {
                throw jsonrpc_exception(ApiError::InvalidParamsJsonRpc, "Coin ID in the coins array must be a string.");
            }

            std::string sCid = cid;
            auto coinId = Coin::FromString(sCid);
            if (!coinId)
            {
                const auto errmsg = std::string("Invalid 'coin ID' parameter: ") + std::string(sCid);
                throw jsonrpc_exception(ApiError::InvalidParamsJsonRpc, errmsg);
            }

            coins.push_back(*coinId);
        }

        return coins;
    }

    boost::optional<Asset::ID> readOptionalAssetID(V6Api& api, const json& params)
    {
        auto aid = V6Api::getOptionalParam<uint32_t>(params, "asset_id");
        if (aid && *aid != Asset::s_InvalidID)
        {
            api.checkCAEnabled();
        }
        return aid;
    }

    Asset::ID readMandatoryNonBeamAssetID(V6Api& api, const json& params)
    {
        Asset::ID aid = V6Api::getMandatoryParam<PositiveUint32>(params, "asset_id");
        api.checkCAEnabled();
        return aid;
    }

#ifdef BEAM_ATOMIC_SWAP_SUPPORT
    void AddSwapTxDetailsToJson(const TxDescription& tx, json& msg)
    {
        SwapTxDescription swapTx(tx);

        msg["is_beam_side"] = swapTx.isBeamSide();
        msg["swap_value"] = swapTx.getSwapAmount();

        auto fee = swapTx.getFee();
        if (fee)
        {
            msg["fee"] = *fee;
        }
        auto feeRate = swapTx.getSwapCoinFeeRate();
        if (feeRate)
        {
            msg["swap_fee_rate"] = *feeRate;
        }

        auto beamLockTxKernelID = swapTx.getBeamTxKernelId<SubTxIndex::BEAM_LOCK_TX>();
        if (beamLockTxKernelID)
        {
            msg["beam_lock_kernel_id"] = *beamLockTxKernelID;
        }

        std::string coinName = std::to_string(swapTx.getSwapCoin());
        std::locale loc;
        std::transform(coinName.begin(),
                       coinName.end(),
                       coinName.begin(),
                       [&loc](char c) -> char { return std::tolower(c, loc); });
        if (!coinName.empty())
        {
            msg["swap_coin"] = coinName;
            coinName.push_back('_');
        }

        auto swapCoinLockTxID = swapTx.getSwapCoinTxId<SubTxIndex::LOCK_TX>();
        if (swapCoinLockTxID)
        {
            std::string lockTxIdStr = "lock_tx_id";
            msg[coinName + lockTxIdStr] = *swapCoinLockTxID;
        }
        auto swapCoinLockTxConfirmations = swapTx.getSwapCoinTxConfirmations<SubTxIndex::LOCK_TX>();
        if (swapCoinLockTxConfirmations && swapTx.isBeamSide())
        {
            std::string lockTxConfirmationsStr = "lock_tx_confirmations";
            msg[coinName + lockTxConfirmationsStr] = *swapCoinLockTxConfirmations;
        }

        auto swapCoinRedeemTxID = swapTx.getSwapCoinTxId<SubTxIndex::REDEEM_TX>();
        if (swapCoinRedeemTxID && swapTx.isBeamSide() && swapTx.isLockTxProofReceived())
        {
            std::string redeemTxIdStr = "redeem_tx_id";
            msg[coinName + redeemTxIdStr] = *swapCoinRedeemTxID;
        }
        auto swapCoinRedeemTxConfirmations = swapTx.getSwapCoinTxConfirmations<SubTxIndex::REDEEM_TX>();
        if (swapCoinRedeemTxConfirmations && swapTx.isBeamSide() && swapTx.isLockTxProofReceived())
        {
            std::string redeemTxConfirmationsStr = "redeem_tx_confirmations";
            msg[coinName + redeemTxConfirmationsStr] = *swapCoinRedeemTxConfirmations;
        }

        auto failureReason = swapTx.getFailureReason();
        if (failureReason)
        {
            msg["failure_reason"] = GetFailureMessage(*failureReason);
        }
    }
#endif // BEAM_ATOMIC_SWAP_SUPPORT

    void GetStatusResponseJson(const TxDescription& tx,
        json& msg,
        Height txHeight,
        Height systemHeight,
        bool showIdentities = false)
    {
        std::unique_ptr<TxStatusInterpreter> statusInterpreter = nullptr;
        if (tx.m_txType == TxType::Simple)
        {
            struct ApiTxStatusInterpreter : public TxStatusInterpreter
            {
                explicit ApiTxStatusInterpreter(const TxParameters& txParams) : TxStatusInterpreter(txParams) {};
                ~ApiTxStatusInterpreter() override = default;

                [[nodiscard]] std::string getStatus() const override
                {
                    if (m_status == TxStatus::Registering)
                        return m_selfTx ? "self sending" : (m_sender ? "sending" : "receiving");
                    return TxStatusInterpreter::getStatus();
                }
            };

            statusInterpreter = std::make_unique<ApiTxStatusInterpreter>(tx);
        }
        else if (tx.m_txType >= TxType::AssetIssue && tx.m_txType <= TxType::AssetInfo)
        {
            struct ApiAssetTxStatusInterpreter : public AssetTxStatusInterpreter
            {
                explicit ApiAssetTxStatusInterpreter(const TxParameters& txParams) : AssetTxStatusInterpreter(txParams) {};
                [[nodiscard]] std::string getStatus() const override
                {
                    if (m_status == TxStatus::Registering)
                        return m_selfTx ? "self sending" : (m_sender ? "sending" : "receiving");
                    return AssetTxStatusInterpreter::getStatus();
                }
            };
            statusInterpreter = std::make_unique<AssetTxStatusInterpreter>(tx);
        }
        else if (tx.m_txType == TxType::PushTransaction)
        {
            statusInterpreter = std::make_unique<MaxPrivacyTxStatusInterpreter>(tx);
        }
        else if (tx.m_txType == TxType::AtomicSwap)
        {
#ifdef BEAM_ATOMIC_SWAP_SUPPORT
            statusInterpreter = std::make_unique<SwapTxStatusInterpreter>(tx);
#endif // BEAM_ATOMIC_SWAP_SUPPORT
        }
        else if (tx.m_txType == TxType::Contract)
        {
            statusInterpreter = std::make_unique<ContractTxStatusInterpreter>(tx);
        }
        msg = json
        {
            {"txId", std::to_string(tx.m_txId)},
            {"status", tx.m_status},
            {"status_string", statusInterpreter ? statusInterpreter->getStatus() : "unknown"},
            {"sender", tx.getAddressFrom()},
            {"receiver", tx.getAddressTo()},
            {"value", tx.m_amount},
            {"comment", std::string{ tx.m_message.begin(), tx.m_message.end() }},
            {"create_time", tx.m_createTime},
            {"asset_id", tx.m_assetId},
            {"tx_type", tx.m_txType},
            {"tx_type_string", tx.getTxTypeString()}
        };

        if (tx.m_txType != TxType::AtomicSwap)
        {
            msg["fee"] = tx.m_fee;
            msg["income"] = !tx.m_sender;
        }

        if (tx.m_txType == TxType::AssetIssue || tx.m_txType == TxType::AssetConsume || tx.m_txType == TxType::AssetInfo)
        {
            msg["asset_meta"] = tx.m_assetMeta;
        }

        if (tx.m_txType == TxType::Contract)
        {
            beam::bvm2::ContractInvokeData vData;
            if (tx.GetParameter(TxParameterID::ContractDataPacked, vData))
            {
                for (const auto& data : vData)
                {
                    auto ivdata = json {
                       {"contract_id", data.m_Cid.str()}
                    };
                    msg["invoke_data"].push_back(ivdata);
                }
            }
        }

        if (txHeight > 0)
        {
            msg["height"] = txHeight;

            if (systemHeight >= txHeight)
            {
                msg["confirmations"] = systemHeight - txHeight;
            }
        }

        if (tx.m_status == TxStatus::Failed)
        {
            if (tx.m_txType != TxType::AtomicSwap)
            {
                msg["failure_reason"] = GetFailureMessage(tx.m_failureReason);
            }
        }
        else if (tx.m_status != TxStatus::Canceled)
        {
            if (tx.m_txType != TxType::AssetInfo && tx.m_txType != TxType::AtomicSwap)
            {
                msg["kernel"] = std::to_string(tx.m_kernelID);
            }
        }

        if (showIdentities)
        {
            auto senderIdentity = tx.getSenderIdentity();
            auto receiverIdentity = tx.getReceiverIdentity();
            if (!senderIdentity.empty() && !receiverIdentity.empty())
            {
                msg["sender_identity"] = senderIdentity;
                msg["receiver_identity"] = receiverIdentity;
            }
        }

#ifdef BEAM_ATOMIC_SWAP_SUPPORT
        if (tx.m_txType == TxType::AtomicSwap)
        {
            AddSwapTxDetailsToJson(tx, msg);
        }
#endif // BEAM_ATOMIC_SWAP_SUPPORT
    }

    Amount V6Api::getBeamFeeParam(const json& params, const std::string& name) const
    {
        auto &fs = Transaction::FeeSettings::get(get_TipHeight());
        return getBeamFeeParam(params, name, fs.get_DefaultStd());
    }

    Amount V6Api::getBeamFeeParam(const json& params, const std::string& name, Amount feeMin) const
    {
        auto ofee = getOptionalParam<PositiveUint64>(params, name);
        if (!ofee)
            return feeMin;

        if (*ofee < feeMin)
        {
            std::stringstream ss;
            ss << "Failed to initiate the operation. The minimum fee is " << feeMin << " GROTH.";
            throw jsonrpc_exception(ApiError::InvalidParamsJsonRpc, ss.str());
        }
        return *ofee;
    }

    static void FillAddressData(const JsonRpcId& id, const json& params, AddressData& data)
    {
        using namespace beam::wallet;

        if (auto comment = V6Api::getOptionalParam<std::string>(params, "comment"))
        {
            data.comment = *comment;
        }

        if (auto expiration = V6Api::getOptionalParam<NonEmptyString>(params, "expiration"))
        {
            static std::map<std::string, WalletAddress::ExpirationStatus> Items =
            {
                {"expired", WalletAddress::ExpirationStatus::Expired},
                {"24h",     WalletAddress::ExpirationStatus::OneDay},
                {"auto",    WalletAddress::ExpirationStatus::Auto},
                {"never",   WalletAddress::ExpirationStatus::Never},
            };

            if(Items.count(*expiration) == 0)
            {
                throw jsonrpc_exception(ApiError::InvalidJsonRpc, "Unknown value for the 'expiration' parameter.");
            }

            data.expiration = Items[*expiration];
        }
    }

    std::pair<CalcChange, IWalletApi::MethodInfo> V6Api::onParseCalcChange(const JsonRpcId& id, const nlohmann::json& params)
    {
        CalcChange message{ getMandatoryParam<PositiveAmount>(params, "amount") };
        message.assetId = readOptionalAssetID(*this, params);

        if (auto f = getOptionalParam<PositiveUint64>(params, "fee"))
        {
            message.explicitFee = *f;
        }

        if (auto isPush = getOptionalParam<bool>(params, "is_push_transaction"))
        {
            message.isPushTransaction = *isPush;
        }

        return std::make_pair(message, MethodInfo());
    }

    std::pair<ChangePassword, IWalletApi::MethodInfo> V6Api::onParseChangePassword(const JsonRpcId& id, const nlohmann::json& params)
    {
        if (!hasParam(params, "new_pass"))
        {
            throw jsonrpc_exception(ApiError::InvalidJsonRpc, "New password parameter must be specified.");
        }

        ChangePassword message;
        message.newPassword = params["new_pass"].get<std::string>();

        return std::make_pair(message, MethodInfo());
    }

    std::pair<CreateAddress, IWalletApi::MethodInfo> V6Api::onParseCreateAddress(const JsonRpcId& id, const json& params)
    {
        CreateAddress createAddress;
        MethodInfo info;

        beam::wallet::FillAddressData(id, params, createAddress);
        info.comment = createAddress.comment ? *createAddress.comment : std::string();

        const auto otype = getOptionalParam<NonEmptyString>(params, "type");
        if (otype)
        {
            const std::string stype = *otype;
            auto t = std::find_if(_ttypesMap.begin(), _ttypesMap.end(), [&](const auto& p) {
                return p.second == stype;
            });

            if (t != _ttypesMap.end())
            {
                createAddress.type = t->first;
            }
        }

        if (createAddress.type == TokenType::RegularOldStyle)
        {
            if (auto ns = getOptionalParam<bool>(params, "new_style_regular"); ns && *ns)
            {
                createAddress.type = TokenType::RegularNewStyle;
            }
        }

        if (auto opcnt = getOptionalParam<PositiveUint32>(params, "offline_payments"))
        {
            createAddress.offlinePayments = *opcnt;
        }

        return std::make_pair(createAddress, info);
    }

    std::pair<DeleteAddress, IWalletApi::MethodInfo> V6Api::onParseDeleteAddress(const JsonRpcId& id, const json& params)
    {
        DeleteAddress deleteAddress;
        deleteAddress.token = getMandatoryParam<NonEmptyString>(params, "address");

        MethodInfo info;
        info.token = deleteAddress.token;

        return std::make_pair(deleteAddress, info);
    }

    std::pair<EditAddress, IWalletApi::MethodInfo> V6Api::onParseEditAddress(const JsonRpcId& id, const json& params)
    {
        EditAddress editAddress;
        editAddress.token = getMandatoryParam<NonEmptyString>(params, "address");

        if (!hasParam(params, "comment") && !hasParam(params, "expiration"))
        {
            throw jsonrpc_exception(ApiError::InvalidJsonRpc, "Comment or Expiration parameter must be specified.");
        }

        MethodInfo info;
        info.token = editAddress.token;

        beam::wallet::FillAddressData(id, params, editAddress);
        return std::make_pair(editAddress, info);
    }

    std::pair<AddrList, IWalletApi::MethodInfo> V6Api::onParseAddrList(const JsonRpcId& id, const json& params)
    {
        const auto own = getOptionalParam<bool>(params, "own");

        AddrList addrList;
        addrList.own = own && *own;

        return std::pair(addrList, MethodInfo());
    }

    std::pair<ValidateAddress, IWalletApi::MethodInfo> V6Api::onParseValidateAddress(const JsonRpcId& id, const json& params)
    {
        const auto address = getMandatoryParam<NonEmptyString>(params, "address");

        ValidateAddress validateAddress;
        validateAddress.token = address;

        return std::make_pair(validateAddress, MethodInfo());
    }

    std::pair<Send, IWalletApi::MethodInfo> V6Api::onParseSend(const JsonRpcId& id, const json& params)
    {
        MethodInfo info;
        Send send;

        send.tokenTo = getMandatoryParam<NonEmptyString>(params, "address");
        if(auto txParams = ParseParameters(send.tokenTo))
        {
            send.txParameters = std::move(*txParams);
            send.txParameters.SetParameter(beam::wallet::TxParameterID::OriginalToken, send.tokenTo);
            info.token = send.tokenTo;
        }
        else
        {
            throw jsonrpc_exception(ApiError::InvalidAddress , "Invalid receiver address or token.");
        }

        send.addressType = GetAddressType(send.tokenTo);
        if(send.addressType == TxAddressType::Offline)
        {
            // Since v6.0 offline address by default trigger the regular online transaction
            // To trigger an offline tx flag should be provided
            if (auto offline = getOptionalParam<bool>(params, "offline"); !offline || !(*offline))
            {
                send.addressType  = TxAddressType::Regular;
                info.spendOffline = true;
            }
        }
        else if (send.addressType == TxAddressType::PublicOffline)
        {
            info.spendOffline = true;
        }
        else if (send.addressType == TxAddressType::MaxPrivacy)
        {
            info.spendOffline = true;
        }

        send.value = getMandatoryParam<PositiveAmount>(params, "value");
        send.assetId = readOptionalAssetID(*this, params);
        info.appendSpend(send.assetId ? *send.assetId : beam::Asset::s_BeamID, send.value);

        if (hasParam(params, "coins"))
        {
            // TODO: may be no check and optional read
            send.coins = readCoinsParameter(id, params);
        }

        if (auto fromParam = getOptionalParam<NonEmptyString>(params, "from"))
        {
            if(GetAddressType(*fromParam) == TxAddressType::Unknown)
            {
                throw jsonrpc_exception(ApiError::InvalidAddress, "Invalid sender address.");
            }
            send.tokenFrom = fromParam;
        }

        send.fee = getBeamFeeParam(params, "fee");
        info.fee = send.fee;

        if (auto comment = getOptionalParam<std::string>(params, "comment"))
        {
            send.comment = *comment;
            info.comment = *comment;
        }

        info.confirm_title = getOptionalParam<NonEmptyString>(params, "confirm_title");
        info.confirm_comment = getOptionalParam<std::string>(params, "confirm_comment");
        send.txId  = getOptionalParam<ValidTxID>(params, "txId");

        return std::make_pair(send, info);
    }

    std::pair<Status, IWalletApi::MethodInfo> V6Api::onParseStatus(const JsonRpcId& id, const json& params)
    {
        Status status = {};
        status.txId = getMandatoryParam<ValidTxID>(params, "txId");
        return std::make_pair(status, MethodInfo());
    }

    std::pair<Split, IWalletApi::MethodInfo> V6Api::onParseSplit(const JsonRpcId& id, const json& params)
    {
        MethodInfo info;

        Split split;
        split.assetId = readOptionalAssetID(*this, params);

        const json coins = getMandatoryParam<NonEmptyJsonArray>(params, "coins");
        beam::AmountBig::Type splitAmount = 0UL;

        for (const auto& amount: coins)
        {
            if(!amount.is_number_unsigned())
            {
                throw jsonrpc_exception(ApiError::InvalidParamsJsonRpc,"Coin amount must be a 64bit unsigned integer.");
            }

            const auto uamount = amount.get<uint64_t>();
            if (uamount == 0)
            {
                throw jsonrpc_exception(ApiError::InvalidParamsJsonRpc,"Coin amount must be a non-zero 64bit unsigned integer.");
            }

            split.coins.push_back(uamount);
            splitAmount += beam::AmountBig::Type(uamount);
        }

        auto& fs = Transaction::FeeSettings::get(get_TipHeight());

        auto outsCnt = split.coins.size() + 1; // for split result cons + beam change coin (if any)
        if (split.assetId.is_initialized() && *split.assetId != beam::Asset::s_BeamID)
        {
            // asset change coin (if any);
            outsCnt++;
        }

        Amount minimumFee = std::max(fs.m_Kernel + fs.m_Output * outsCnt, fs.get_DefaultStd());

        split.fee = getBeamFeeParam(params, "fee", minimumFee);
        split.txId = getOptionalParam<ValidTxID>(params, "txId");

        auto assetId = split.assetId ? *split.assetId : beam::Asset::s_BeamID;
        info.appendSpend(assetId, splitAmount);
        info.appendSpend(assetId, splitAmount);
        info.fee = split.fee;

        return std::make_pair(split, info);
    }

    std::pair<TxCancel, IWalletApi::MethodInfo> V6Api::onParseTxCancel(const JsonRpcId& id, const json& params)
    {
        TxCancel txCancel = {};
        txCancel.txId = getMandatoryParam<ValidTxID>(params, "txId");
        return std::make_pair(txCancel, MethodInfo());
    }

    std::pair<TxDelete, IWalletApi::MethodInfo> V6Api::onParseTxDelete(const JsonRpcId& id, const json& params)
    {
        TxDelete txDelete = {};
        txDelete.txId = getMandatoryParam<ValidTxID>(params, "txId");
        return std::make_pair(txDelete, MethodInfo());
    }

    std::pair<Issue, IWalletApi::MethodInfo> V6Api::onParseIssue(const JsonRpcId& id, const json& params)
    {
        return onParseIssueConsume<Issue>(true, id, params);
    }

    std::pair<Consume, IWalletApi::MethodInfo> V6Api::onParseConsume(const JsonRpcId& id, const json& params)
    {
        return onParseIssueConsume<Consume>(true, id, params);
    }

    template<typename T>
    std::pair<T, IWalletApi::MethodInfo> V6Api::onParseIssueConsume(bool issue, const JsonRpcId& id, const json& params)
    {
<<<<<<< HEAD
        T data{};
=======
        static_assert(std::is_same<Issue, T>::value || std::is_same<Consume, T>::value);

        T data = {0, 0, 0, {}, {}};
>>>>>>> db246f1f
        data.value = getMandatoryParam<PositiveUint64>(params, "value");
        data.assetId = readMandatoryNonBeamAssetID(*this, params);

        if (hasParam(params, "coins"))
        {
            data.coins = readCoinsParameter(id, params);
        }

        data.fee = getBeamFeeParam(params, "fee");
        data.txId = getOptionalParam<ValidTxID>(params, "txId");

        MethodInfo info;
        info.fee = data.fee;

        if (issue)
        {
            info.appendReceive(data.assetId, data.value);
        }
        else
        {
            info.appendSpend(data.assetId, data.value);
        }

        return std::make_pair(data, info);
    }

    template std::pair<Issue, IWalletApi::MethodInfo> V6Api::onParseIssueConsume<Issue>(bool issue, const JsonRpcId& id, const json& params);
    template std::pair<Consume, IWalletApi::MethodInfo> V6Api::onParseIssueConsume<Consume>(bool issue, const JsonRpcId& id, const json& params);

    std::pair<GetAssetInfo, IWalletApi::MethodInfo> V6Api::onParseGetAssetInfo(const JsonRpcId& id, const json& params)
    {
        GetAssetInfo data = {0};
        data.assetId = readMandatoryNonBeamAssetID(*this, params);
        return std::make_pair(data, MethodInfo());
    }

    std::pair<SetConfirmationsCount, IWalletApi::MethodInfo> V6Api::onParseSetConfirmationsCount(const JsonRpcId& id, const json& params)
    {
        SetConfirmationsCount data;
        data.count = getMandatoryParam<uint32_t>(params, "count");
        return std::make_pair(data, MethodInfo());
    }

    std::pair<GetConfirmationsCount, IWalletApi::MethodInfo> V6Api::onParseGetConfirmationsCount(const JsonRpcId& id, const json& params)
    {
        GetConfirmationsCount data;
        return std::make_pair(data, MethodInfo());
    }

    std::pair<TxAssetInfo, IWalletApi::MethodInfo> V6Api::onParseTxAssetInfo(const JsonRpcId& id, const json& params)
    {
        TxAssetInfo data = {0};

        data.assetId = readMandatoryNonBeamAssetID(*this, params);
        data.txId = getOptionalParam<ValidTxID>(params, "txId");

        return std::make_pair(data, MethodInfo());
    }

    std::pair<GetUtxo, IWalletApi::MethodInfo> V6Api::onParseGetUtxo(const JsonRpcId& id, const json& params)
    {
        GetUtxo getUtxo;

        if (auto count = getOptionalParam<PositiveUint32>(params, "count"))
        {
            getUtxo.count = *count;
        }

        if (hasParam(params, "filter"))
        {
            getUtxo.filter.assetId = readOptionalAssetID(*this, params["filter"]);
        }

        if (auto skip = getOptionalParam<uint32_t>(params, "skip"))
        {
            getUtxo.skip = *skip;
        }

        if (hasParam(params, "sort"))
        {
            if (hasParam(params["sort"], "field") && params["sort"]["field"].is_string())
            {
                getUtxo.sort.field = params["sort"]["field"].get<std::string>();
            }

            if (hasParam(params["sort"], "direction") && params["sort"]["direction"].is_string())
            {
                auto direction = params["sort"]["direction"].get<std::string>();
                if (direction != "desc" && direction != "asc")
                {
                    throw jsonrpc_exception(ApiError::InvalidJsonRpc, "Invalid 'direction' parameter. Use 'desc' or 'asc'.");
                }
                getUtxo.sort.desc = direction == "desc";
            }
        }

        return std::make_pair(getUtxo, MethodInfo());
    }

    std::pair<TxList, IWalletApi::MethodInfo> V6Api::onParseTxList(const JsonRpcId& id, const json& params)
    {
        TxList txList;

        if (hasParam(params, "filter"))
        {
            if (hasParam(params["filter"], "status") && params["filter"]["status"].is_number_unsigned())
            {
                txList.filter.status = (TxStatus)params["filter"]["status"];
            }

            if (hasParam(params["filter"], "height") && params["filter"]["height"].is_number_unsigned())
            {
                txList.filter.height = (Height)params["filter"]["height"];
            }

            txList.filter.assetId = readOptionalAssetID(*this, params["filter"]);
        }

        if (auto count = getOptionalParam<PositiveUint32>(params, "count"))
        {
            txList.count = *count;
        }

        if (auto skip = getOptionalParam<uint32_t>(params, "skip"))
        {
            txList.skip = *skip;
        }

        return std::make_pair(txList, MethodInfo());
    }

    std::pair<WalletStatusApi, IWalletApi::MethodInfo> V6Api::onParseWalletStatusApi(const JsonRpcId& id, const json& params)
    {
        WalletStatusApi walletStatus;
        return std::make_pair(walletStatus, MethodInfo());
    }

    std::pair<GenerateTxId, IWalletApi::MethodInfo> V6Api::onParseGenerateTxId(const JsonRpcId& id, const json& params)
    {
        GenerateTxId generateTxId;
        return std::make_pair(generateTxId, MethodInfo());
    }

    std::pair<ExportPaymentProof, IWalletApi::MethodInfo> V6Api::onParseExportPaymentProof(const JsonRpcId& id, const json& params)
    {
        ExportPaymentProof data = {};
        data.txId = getMandatoryParam<ValidTxID>(params, "txId");
        return std::make_pair(data, MethodInfo());
    }

    std::pair<VerifyPaymentProof, IWalletApi::MethodInfo> V6Api::onParseVerifyPaymentProof(const JsonRpcId& id, const json& params)
    {
        VerifyPaymentProof data;

        const auto proof = getMandatoryParam<NonEmptyString>(params, "payment_proof");
        data.paymentProof = from_hex(proof);

        return std::make_pair(data, MethodInfo());
    }

    std::pair<InvokeContract, IWalletApi::MethodInfo> V6Api::onParseInvokeContract(const JsonRpcId &id, const json &params)
    {
        InvokeContract message;

        if(const auto contract = getOptionalParam<NonEmptyJsonArray>(params, "contract"))
        {
            const json& bytes = *contract;
            message.contract = bytes.get<std::vector<uint8_t>>();
        }
        else if(const auto fname = getOptionalParam<NonEmptyString>(params, "contract_file"))
        {
            fsutils::fread(*fname).swap(message.contract);
        }

        if (const auto args = getOptionalParam<NonEmptyString>(params, "args"))
        {
            message.args = *args;
        }

        if (const auto createTx = getOptionalParam<bool>(params, "create_tx"))
        {
            message.createTx = *createTx;
        }

        if (isApp() && message.createTx)
        {
            throw jsonrpc_exception(ApiError::NotAllowedError, "Applications must set create_tx to false and use process_contract_data");
        }

        return std::make_pair(message, MethodInfo());
    }

    std::pair<ProcessInvokeData, IWalletApi::MethodInfo> V6Api::onParseProcessInvokeData(const JsonRpcId &id, const json& params)
    {
        ProcessInvokeData message;

        const json bytes = getMandatoryParam<NonEmptyJsonArray>(params, "data");
        message.invokeData = bytes.get<std::vector<uint8_t>>();

        beam::bvm2::ContractInvokeData realData;

        try
        {
            if (!beam::wallet::fromByteBuffer(message.invokeData, realData))
            {
                throw std::runtime_error("");
            }
        }
        catch(std::runtime_error&)
        {
            throw jsonrpc_exception(ApiError::InvalidParamsJsonRpc, "Failed to parse invoke data");
        }

        LOG_INFO() << "onParseProcessInvokeData";
        for (const auto& entry: realData)
        {
            LOG_INFO() << "\tCid: "     << entry.m_Cid;
            LOG_INFO() << "\tMethod: "  << entry.m_iMethod;
            LOG_INFO() << "\tCharge: " << entry.m_Charge;
            LOG_INFO() << "\tComment: " << entry.m_sComment;

            for (const auto& spend: entry.m_Spend)
            {
                LOG_INFO() << "\t (aid, amount): (" << spend.first << ", " << spend.second << ")";
            }
        }

        MethodInfo info;
        info.spendOffline = false;
        info.comment = beam::bvm2::getFullComment(realData);
        info.fee = beam::bvm2::getFullFee(realData, getWallet()->get_TipHeight());
        info.confirm_title = getOptionalParam<NonEmptyString>(params, "confirm_title");
        info.confirm_comment = getOptionalParam<std::string>(params, "confirm_comment");

        const auto fullSpend = beam::bvm2::getFullSpend(realData);
        for (const auto& spend: fullSpend)
        {
            if (spend.second < 0)
            {
                Amount amount = std::abs(spend.second);
                info.appendReceive(spend.first, beam::AmountBig::Type(amount));
            }
            else
            {
                Amount amount = spend.second;
                info.appendSpend(spend.first, beam::AmountBig::Type(amount));
            }
        }

        return std::make_pair(message, info);
    }

    std::pair<BlockDetails, IWalletApi::MethodInfo> V6Api::onParseBlockDetails(const JsonRpcId& id, const json& params)
    {
        BlockDetails message = {0};

        const auto height = getMandatoryParam<Height>(params, "height");
        message.blockHeight = height;

        return std::make_pair(message, MethodInfo());
    }

    void V6Api::getResponse(const JsonRpcId& id, const CalcChange::Response& res, json& msg)
    {
        msg = json
        {
            {JsonRpcHeader, JsonRpcVersion},
            {"id", id},
            {"result",
                {
                    {"change", res.change},
                    {"change_str", std::to_string(res.change)}, // string representation
                    {"asset_change", res.assetChange},
                    {"asset_change_str", std::to_string(res.assetChange)}, // string representation
                    {"explicit_fee", res.explicitFee},
                    {"explicit_fee_str", std::to_string(res.explicitFee)} // string representation
                }
            }
        };
    }

    void V6Api::getResponse(const JsonRpcId& id, const ChangePassword::Response& res, json& msg)
    {
        msg = json
        {
            {JsonRpcHeader, JsonRpcVersion},
            {"id", id},
            {"result", "done"}
        };
    }

    void V6Api::getResponse(const JsonRpcId& id, const CreateAddress::Response& res, json& msg)
    {
        msg = json
        {
            {JsonRpcHeader, JsonRpcVersion},
            {"id", id},
            {"result", res.token}
        };
    }

    void V6Api::getResponse(const JsonRpcId& id, const DeleteAddress::Response& res, json& msg)
    {
        msg = json
        {
            {JsonRpcHeader, JsonRpcVersion},
            {"id", id},
            {"result", "done"}
        };
    }

    void V6Api::getResponse(const JsonRpcId& id, const ProcessInvokeData::Response& res, json& msg)
    {
        msg = nlohmann::json
        {
            {JsonRpcHeader, JsonRpcVersion},
            {"id", id},
            {"result",
                {
                    {"txid", std::to_string(res.txid)}
                }
            }
        };
    }

    void V6Api::getResponse(const JsonRpcId& id, const InvokeContract::Response& res, json& msg)
    {
        msg = nlohmann::json
        {
            {JsonRpcHeader, JsonRpcVersion},
            {"id", id},
            {"result",
                {
                    {"output", res.output ? *res.output : std::string("")}
                }
            }
        };

        if (res.txid)
        {
            msg["result"]["txid"] = std::to_string(*res.txid);
        }

        if (res.invokeData)
        {
            msg["result"]["raw_data"] = *res.invokeData;
        }
    }

    void V6Api::getResponse(const JsonRpcId& id, const BlockDetails::Response& res, json& msg)
    {
        msg = nlohmann::json
        {
            {JsonRpcHeader, JsonRpcVersion},
            {"id", id},
            {"result",
                {
                    {"height", res.height},
                    {"block_hash", res.blockHash},
                    {"previous_block", res.previousBlock},
                    {"chainwork", res.chainwork},
                    {"kernels", res.kernels},
                    {"definition", res.definition},
                    {"timestamp", res.timestamp},
                    {"pow", res.pow},
                    {"difficulty", res.difficulty},
                    {"packed_difficulty", res.packedDifficulty},
                    {"rules_hash", res.rulesHash}
                }
            }
        };
    }

    void V6Api::getResponse(const JsonRpcId& id, const EditAddress::Response& res, json& msg)
    {
        msg = json
        {
            {JsonRpcHeader, JsonRpcVersion},
            {"id", id},
            {"result", "done"}
        };
    }

    void V6Api::fillAddresses(json& parent, const std::vector<WalletAddress>& items)
    {
        for (auto& addr : items)
        {
            auto type = GetTokenType(addr.m_Address);
            json obj = {
                {"address",     addr.m_Address},
                {"comment",     addr.m_label},
                {"category",    addr.m_category},
                {"create_time", addr.getCreateTime()},
                {"duration",    addr.m_duration},
                {"expired",     addr.isExpired()},
                {"own",         addr.isOwn()},
                {"own_id",      addr.m_OwnID},
                {"own_id_str",  std::to_string(addr.m_OwnID)},
                {"wallet_id",   std::to_string(addr.m_walletID)},
                {"type",        getTokenType(type)}
            };

            if (addr.m_Identity != Zero)
            {
                obj["identity"] = std::to_string(addr.m_Identity);
            }

            parent.push_back(obj);
        }
    }

    void V6Api::getResponse(const JsonRpcId& id, const AddrList::Response& res, json& msg)
    {
        msg = json
        {
            {JsonRpcHeader, JsonRpcVersion},
            {"id", id},
            {"result", json::array()}
        };

        fillAddresses(msg["result"], res.list);
    }

    void V6Api::getResponse(const JsonRpcId& id, const ValidateAddress::Response& res, json& msg)
    {
        msg = json
        {
            {JsonRpcHeader, JsonRpcVersion},
            {"id", id},
            {"result",
                {
                    {"is_valid",  res.isValid},
                    {"is_mine",   res.isMine},
                    {"type",      getTokenType(res.type)}
                }
            }
        };
        if (res.payments)
        {
            msg["result"]["payments"] = *res.payments;
        }
    }

    void V6Api::fillCoins(json& arr, const std::vector<ApiCoin>& coins)
    {
        for (auto& c : coins)
        {
            #define MACRO(name, type) {#name, c.name},
            arr.push_back({
                BEAM_GET_UTXO_RESPONSE_FIELDS(MACRO)
            });
            #undef MACRO
        }
    }

    void V6Api::getResponse(const JsonRpcId& id, const GetUtxo::Response& res, json& msg)
    {
        msg = json
        {
            {JsonRpcHeader, JsonRpcVersion},
            {"id", id},
            {"result", json::array()}
        };

        fillCoins(msg["result"], res.coins);
    }

    void V6Api::getResponse(const JsonRpcId& id, const Send::Response& res, json& msg)
    {
        msg = json
        {
            {JsonRpcHeader, JsonRpcVersion},
            {"id", id},
            {"result",
                {
                    {"txId", std::to_string(res.txId)}
                }
            }
        };
    }

    void V6Api::getResponse(const JsonRpcId& id, const Issue::Response& res, json& msg)
    {
        msg = json
        {
            {JsonRpcHeader, JsonRpcVersion},
            {"id", id},
            {"result",
                {
                    {"txId", std::to_string(res.txId)}
                }
            }
        };
    }

    void V6Api::getResponse(const JsonRpcId& id, const TxAssetInfo::Response& res, json& msg)
    {
        msg = json
        {
            {JsonRpcHeader, JsonRpcVersion},
            {"id", id},
            {"result",
                {
                    {"txId", std::to_string(res.txId)}
                }
            }
        };
    }

    void V6Api::fillAssetInfo(json& res, const WalletAsset& info)
    {
        std::string strMeta;
        info.m_Metadata.get_String(strMeta);

        res["asset_id"]      = info.m_ID;
        res["lockHeight"]    = info.m_LockHeight;
        res["refreshHeight"] = info.m_RefreshHeight;
        res["ownerId"]       = info.m_Owner.str();
        res["isOwned"]       = info.m_IsOwned;
        res["metadata"]      = strMeta;
        res["emission_str"]  = std::to_string(info.m_Value);

        if(info.m_Value <= kMaxAllowedInt)
        {
            res["emission"] = AmountBig::get_Lo(info.m_Value);
        }
    }

    void V6Api::getResponse(const JsonRpcId &id, const GetAssetInfo::Response &res, json &msg)
    {
        std::string strMeta;
        res.AssetInfo.m_Metadata.get_String(strMeta);

        msg = json
        {
            {JsonRpcHeader, JsonRpcVersion},
            {"id", id},
            {"result", json::object()}
        };

        fillAssetInfo(msg["result"], res.AssetInfo);
    }

    void V6Api::getResponse(const JsonRpcId &id, const SetConfirmationsCount::Response &res, json &msg)
    {
        msg = json
        {
            {JsonRpcHeader, JsonRpcVersion},
            {"id", id},
            {"result",
                {
                    {"count", res.count}
                }
            }
        };
    }

    void V6Api::getResponse(const JsonRpcId &id, const GetConfirmationsCount::Response &res, json &msg)
    {
        msg = json
        {
            {JsonRpcHeader, JsonRpcVersion},
            {"id", id},
            {"result",
                {
                    {"count", res.count}
                }
            }
        };
    }

    void V6Api::getResponse(const JsonRpcId& id, const Consume::Response& res, json& msg)
    {
        msg = json
        {
            {JsonRpcHeader, JsonRpcVersion},
            {"id", id},
            {"result",
                {
                    {"txId", std::to_string(res.txId)}
                }
            }
        };
    }

    void V6Api::getResponse(const JsonRpcId& id, const Status::Response& res, json& msg)
    {
        msg = json
        {
            {JsonRpcHeader, JsonRpcVersion},
            {"id", id},
            {"result", {}}
        };

        GetStatusResponseJson(res.tx, msg["result"], res.txHeight, res.systemHeight, true);
    }

    void V6Api::getResponse(const JsonRpcId& id, const Split::Response& res, json& msg)
    {
        msg = json
        {
            {JsonRpcHeader, JsonRpcVersion},
            {"id", id},
            {"result",
                {
                    {"txId", std::to_string(res.txId)}
                }
            }
        };
    }

    void V6Api::getResponse(const JsonRpcId& id, const TxCancel::Response& res, json& msg)
    {
        msg = json
        {
            {JsonRpcHeader, JsonRpcVersion},
            {"id", id},
            {"result", res.result}
        };
    }

    void V6Api::getResponse(const JsonRpcId& id, const TxDelete::Response& res, json& msg)
    {
        msg = json
        {
            {JsonRpcHeader, JsonRpcVersion},
            {"id", id},
            {"result", res.result}
        };
    }

    void V6Api::fillTransactions(json& arr, const std::vector<Status::Response> txs)
    {
        for (const auto& resItem : txs)
        {
            json item = {};
            GetStatusResponseJson(
                resItem.tx,
                item,
                resItem.txHeight,
                resItem.systemHeight,
                true);
            arr.push_back(item);
        }
    }

    void V6Api::getResponse(const JsonRpcId& id, const TxList::Response& res, json& msg)
    {
        msg = json
        {
            {JsonRpcHeader, JsonRpcVersion},
            {"id", id},
            {"result", json::array()}
        };

        fillTransactions(msg["result"], res.resultList);
    }

    void V6Api::getResponse(const JsonRpcId& id, const WalletStatusApi::Response& res, json& msg)
    {
        msg = json
        {
            {JsonRpcHeader, JsonRpcVersion},
            {"id", id},
            {"result",
                {
                    {"current_height", res.currentHeight},
                    {"current_state_hash", to_hex(res.currentStateHash.m_pData, res.currentStateHash.nBytes)},
                    {"prev_state_hash", to_hex(res.prevStateHash.m_pData, res.prevStateHash.nBytes)},
                    {"available",  res.available},
                    {"receiving",  res.receiving},
                    {"sending",    res.sending},
                    {"maturing",   res.maturing},
                    {"difficulty", res.difficulty}
                }
            }
        };

        if (res.totals)
        {
            for(const auto& it: res.totals->GetAllTotals())
            {
                const auto& totals = it.second;
                json jtotals;

                jtotals["asset_id"] = totals.AssetId;

                auto avail = totals.Avail; avail += totals.AvailShielded;
                jtotals["available_str"] = std::to_string(avail);

                if (avail <= kMaxAllowedInt)
                {
                    jtotals["available"] = AmountBig::get_Lo(avail);
                }

                auto incoming = totals.Incoming; incoming += totals.IncomingShielded;
                jtotals["receiving_str"] = std::to_string(incoming);

                if (totals.Incoming <= kMaxAllowedInt)
                {
                    jtotals["receiving"] = AmountBig::get_Lo(incoming);
                }

                auto outgoing = totals.Outgoing; outgoing += totals.OutgoingShielded;
                jtotals["sending_str"] = std::to_string(outgoing);

                if (totals.Outgoing <= kMaxAllowedInt)
                {
                    jtotals["sending"] = AmountBig::get_Lo(outgoing);
                }

                auto maturing = totals.Maturing; maturing += totals.MaturingShielded;
                jtotals["maturing_str"] = std::to_string(maturing);

                if (totals.Maturing <= kMaxAllowedInt)
                {
                    jtotals["maturing"] = AmountBig::get_Lo(maturing);
                }

                msg["result"]["totals"].push_back(jtotals);
            }
        }
    }

    void V6Api::getResponse(const JsonRpcId& id, const GenerateTxId::Response& res, json& msg)
    {
        msg = json
        {
            {JsonRpcHeader, JsonRpcVersion},
            {"id", id},
            {"result", std::to_string(res.txId)}
        };
    }

    void V6Api::getResponse(const JsonRpcId& id, const ExportPaymentProof::Response& res, json& msg)
    {
        msg = json
        {
            {JsonRpcHeader, JsonRpcVersion},
            {"id", id},
            {"result",
                {
                    {"payment_proof", to_hex(res.paymentProof.data(), res.paymentProof.size())}
                }
            }
        };
    }

    void V6Api::getResponse(const JsonRpcId& id, const VerifyPaymentProof::Response& res, json& msg)
    {
        auto f = [&id](auto& pi)
        {
            return json
            {
                {JsonRpcHeader, JsonRpcVersion},
                {"id", id},
                {"result",
                    {
                        {"is_valid", pi.IsValid()},

                        {"sender", std::to_string(pi.m_Sender)},
                        {"receiver", std::to_string(pi.m_Receiver)},
                        {"amount", pi.m_Amount},
                        {"kernel", std::to_string(pi.m_KernelID)},
                        {"asset_id", pi.m_AssetID}
                        //{"signature", std::to_string(res.paymentInfo.m_Signature)}
                    }
                }
            };
        };
        if (res.paymentInfo)
        {
            msg = f(*res.paymentInfo);
        }
        else if (res.shieldedPaymentInfo)
        {
            msg = f(*res.shieldedPaymentInfo);
        }
    }
}<|MERGE_RESOLUTION|>--- conflicted
+++ resolved
@@ -599,13 +599,10 @@
     template<typename T>
     std::pair<T, IWalletApi::MethodInfo> V6Api::onParseIssueConsume(bool issue, const JsonRpcId& id, const json& params)
     {
-<<<<<<< HEAD
+        static_assert(std::is_same<Issue, T>::value || std::is_same<Consume, T>::value);
+
+        T data = {0, 0, 0, {}, {}};
         T data{};
-=======
-        static_assert(std::is_same<Issue, T>::value || std::is_same<Consume, T>::value);
-
-        T data = {0, 0, 0, {}, {}};
->>>>>>> db246f1f
         data.value = getMandatoryParam<PositiveUint64>(params, "value");
         data.assetId = readMandatoryNonBeamAssetID(*this, params);
 
