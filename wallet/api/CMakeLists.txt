--- conflicted
+++ resolved
@@ -11,28 +11,21 @@
         utility
 )
 
-<<<<<<< HEAD
-add_library(wallet_api STATIC
+set(API_SRC
     api_handler.cpp
     wallet_api.cpp
-    wallet_api_swap.cpp
-    api_handler.cpp
-)
-=======
-set(API_SRC
-    api_handler.cpp
 )
 
 if(BEAM_ATOMIC_SWAP_SUPPORT)
     set(API_SRC
         ${API_SRC}
+        wallet_api_swap.cpp
         swap_client.cpp
         swap_eth_client.cpp
     )
 endif()
 
 add_library(wallet_api STATIC ${API_SRC})
->>>>>>> 66a0d9b2
 
 target_link_libraries(wallet_api
     PUBLIC 
