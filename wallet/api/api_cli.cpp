// Copyright 2018 The Beam Team
//
// Licensed under the Apache License, Version 2.0 (the "License");
// you may not use this file except in compliance with the License.
// You may obtain a copy of the License at
//
//    http://www.apache.org/licenses/LICENSE-2.0
//
// Unless required by applicable law or agreed to in writing, software
// distributed under the License is distributed on an "AS IS" BASIS,
// WITHOUT WARRANTIES OR CONDITIONS OF ANY KIND, either express or implied.
// See the License for the specific language governing permissions and
// limitations under the License.

#define LOG_VERBOSE_ENABLED 1
#include "utility/logger.h"

#include "wallet/api/api.h"
#include "wallet/api/api_handler.h"

#include <boost/program_options.hpp>
#include <boost/filesystem.hpp>
#include <boost/algorithm/string/trim.hpp>
#include <map>
#include <core/block_crypt.h>

#include "utility/cli/options.h"
#include "utility/helpers.h"
#include "utility/io/timer.h"
#include "utility/io/tcpserver.h"
#include "utility/io/sslserver.h"
#include "utility/io/json_serializer.h"
#include "utility/string_helpers.h"
#include "utility/log_rotation.h"

#include "http/http_connection.h"
#include "http/http_msg_creator.h"

#include "p2p/line_protocol.h"

#include "wallet/core/wallet_db.h"
#include "wallet/core/wallet_network.h"
#include "wallet/core/simple_transaction.h"
#include "keykeeper/local_private_key_keeper.h"
#include "wallet/transactions/assets/assets_reg_creators.h"

#if defined(BEAM_ATOMIC_SWAP_SUPPORT)
#include "wallet/api/i_atomic_swap_provider.h"
#include "wallet/transactions/swaps/utils.h"
#include "wallet/client/extensions/broadcast_gateway/broadcast_router.h"
#include "wallet/transactions/swaps/bridges/bitcoin/client.h"
#include "wallet/transactions/swaps/bridges/bitcoin/bridge_holder.h"
#include "wallet/transactions/swaps/bridges/bitcoin/bitcoin.h"
#include "wallet/transactions/swaps/bridges/litecoin/litecoin.h"
#include "wallet/transactions/swaps/bridges/qtum/qtum.h"
#include "wallet/transactions/swaps/bridges/dogecoin/dogecoin.h"
#include "wallet/transactions/swaps/bridges/bitcoin_cash/bitcoin_cash.h"
#include "wallet/transactions/swaps/bridges/bitcoin_sv/bitcoin_sv.h"
#include "wallet/transactions/swaps/bridges/dash/dash.h"
#endif  // BEAM_ATOMIC_SWAP_SUPPORT

#include "nlohmann/json.hpp"
#include "version.h"

using json = nlohmann::json;

static const unsigned LOG_ROTATION_PERIOD = 3 * 60 * 60 * 1000; // 3 hours
static const size_t PACKER_FRAGMENTS_SIZE = 4096;

using namespace beam;
using namespace beam::wallet;

namespace
{
struct TlsOptions
{
    bool use;
    std::string certPath;
    std::string keyPath;
    bool requestCertificate;
    bool rejectUnauthorized;
};

WalletApi::ACL loadACL(const std::string& path)
{
    std::ifstream file(path);
    std::string line;
    WalletApi::ACL::value_type keys;
    int curLine = 1;

    while (std::getline(file, line)) 
    {
        boost::algorithm::trim(line);

        auto key = string_helpers::split(line, ':');
        bool parsed = false;

        static const char* READ_ACCESS = "read";
        static const char* WRITE_ACCESS = "write";

        if (key.size() == 2)
        {
            boost::algorithm::trim(key[0]);
            boost::algorithm::trim(key[1]);

            parsed = !key[0].empty() && (key[1] == READ_ACCESS || key[1] == WRITE_ACCESS);
        }

        if (!parsed)
        {
            LOG_ERROR() << "ACL parsing error, line " << curLine;
            return boost::none;
        }

        keys.insert({ key[0], key[1] == WRITE_ACCESS });
        curLine++;
    }

    if (keys.empty())
    {
        LOG_WARNING() << "ACL file is empty";
    }
    else
    {
        LOG_INFO() << "ACL file successfully loaded";
    }

    return WalletApi::ACL(keys);
}

#ifdef BEAM_ATOMIC_SWAP_SUPPORT
using BaseSwapClient = beam::bitcoin::Client;
class SwapClient : public BaseSwapClient
{
public:
    using Ptr = std::shared_ptr<SwapClient>;
    SwapClient(
        beam::bitcoin::IBridgeHolder::Ptr bridgeHolder,
        std::unique_ptr<beam::bitcoin::SettingsProvider> settingsProvider,
        io::Reactor& reactor)
        : BaseSwapClient(bridgeHolder,
                         std::move(settingsProvider),
                         reactor)
        , _timer(beam::io::Timer::create(reactor))
        , _feeTimer(beam::io::Timer::create(reactor))
        , _status(Status::Unknown)
    {
        requestBalance();
        requestRecommendedFeeRate();
        _timer->start(1000, true, [this] ()
        {
            requestBalance();
        });

        // TODO need name for the parameter
        _feeTimer->start(60 * 1000, true, [this]()
        {
            requestRecommendedFeeRate();
        });
    }

    Amount GetAvailable() const
    {
        return _balance.m_available;
    }

    Amount GetRecommendedFeeRate() const
    {
        return _recommendedFeeRate;
    }

    bool IsConnected() const
    {
        return _status == Status::Connected;
    }

private:
    beam::io::Timer::Ptr _timer;
    beam::io::Timer::Ptr _feeTimer;
    Balance _balance;
    Amount _recommendedFeeRate = 0;
    Status _status;
    void requestBalance()
    {
        if (GetSettings().IsActivated())
        {
            // update balance
            GetAsync()->GetBalance();
        }
    }
    void requestRecommendedFeeRate()
    {
        if (GetSettings().IsActivated())
        {
            // update recommended fee rate
            GetAsync()->EstimateFeeRate();
        }
    }
    void OnStatus(Status status) override
    {
        _status = status;
    }
    void OnBalance(const Balance& balance) override
    {
        _balance = balance;
    }
    void OnEstimatedFeeRate(Amount feeRate) override
    {
        _recommendedFeeRate = feeRate;
    }
    void OnCanModifySettingsChanged(bool canModify) override {}
    void OnChangedSettings() override {}
    void OnConnectionError(beam::bitcoin::IBridge::ErrorType error) override {}
};
#endif // BEAM_ATOMIC_SWAP_SUPPORT

class IWalletApiServer
{
public:
    virtual void closeConnection(uint64_t id) = 0;
};

class WalletApiServer 
    : public IWalletApiServer
#ifdef BEAM_ATOMIC_SWAP_SUPPORT
    , public IAtomicSwapProvider
    , ISwapOffersObserver
#endif // BEAM_ATOMIC_SWAP_SUPPORT
{
public:
    WalletApiServer(IWalletDB::Ptr walletDB, Wallet::Ptr wallet, io::Reactor& reactor,
        io::Address listenTo, bool useHttp, WalletApi::ACL acl, const TlsOptions& tlsOptions, const std::vector<uint32_t>& whitelist)
        : _reactor(reactor)
        , _bindAddress(listenTo)
        , _useHttp(useHttp)
        , _tlsOptions(tlsOptions)
        , _walletDB(walletDB)
        , _wallet(wallet)
        , _acl(acl)
        , _whitelist(whitelist)
    {
        start();
    }

    ~WalletApiServer()
    {
        stop();
    }

#if defined(BEAM_ATOMIC_SWAP_SUPPORT)
<<<<<<< HEAD
    Amount getCoinAvailable(AtomicSwapCoin swapCoin) const override
    {
        switch (swapCoin)
        {
            case AtomicSwapCoin::Bitcoin:
            {
                return _bitcoinClient ? _bitcoinClient->GetAvailable() : 0;
            }
            case AtomicSwapCoin::Litecoin:
            {
                return _litecoinClient ? _litecoinClient->GetAvailable() : 0;
            }
            case AtomicSwapCoin::Qtum:
            {
                return _qtumClient ? _qtumClient->GetAvailable() : 0;
            }
            case AtomicSwapCoin::Dogecoin:
            {
                return _dogeClient ? _dogeClient->GetAvailable() : 0;
            }
            case AtomicSwapCoin::Bitcoin_Cash:
            {
                return _bchClient ? _bchClient->GetAvailable() : 0;
            }
            case AtomicSwapCoin::Bitcoin_SV:
            {
                return _bsvClient ? _bsvClient->GetAvailable() : 0;
            }
            case AtomicSwapCoin::Dash:
            {
                return _dashClient ? _dashClient->GetAvailable() : 0;
            }
            default:
            {
                assert(false && "Process new coin");
                return 0;
            }
=======
    Amount getBalance(AtomicSwapCoin swapCoin) const override
    {
        switch (swapCoin)
        {
        case AtomicSwapCoin::Bitcoin:
        {
            return _bitcoinClient ? _bitcoinClient->GetAvailable() : 0;
        }
        case AtomicSwapCoin::Litecoin:
        {
            return _litecoinClient ? _litecoinClient->GetAvailable() : 0;
        }
        case AtomicSwapCoin::Qtum:
        {
            return _qtumClient ? _qtumClient->GetAvailable() : 0;
        }
        default:
        {
            assert(false && "process new coin");
            return 0;
        }
        }
    }

    Amount getRecommendedFeeRate(AtomicSwapCoin swapCoin) const override
    {
        switch (swapCoin)
        {
        case AtomicSwapCoin::Bitcoin:
        {
            return _bitcoinClient ? _bitcoinClient->GetRecommendedFeeRate() : 0;
        }
        case AtomicSwapCoin::Litecoin:
        {
            return _litecoinClient ? _litecoinClient->GetRecommendedFeeRate() : 0;
        }
        case AtomicSwapCoin::Qtum:
        {
            return _qtumClient ? _qtumClient->GetRecommendedFeeRate() : 0;
        }
        default:
        {
            assert(false && "process new coin");
            return 0;
        }
        }
    }

    Amount getMinFeeRate(AtomicSwapCoin swapCoin) const override
    {
        switch (swapCoin)
        {
        case AtomicSwapCoin::Bitcoin:
        {
            return _bitcoinClient ? _bitcoinClient->GetSettings().GetMinFeeRate() : 0;
        }
        case AtomicSwapCoin::Litecoin:
        {
            return _litecoinClient ? _litecoinClient->GetSettings().GetMinFeeRate() : 0;
        }
        case AtomicSwapCoin::Qtum:
        {
            return _qtumClient ? _qtumClient->GetSettings().GetMinFeeRate() : 0;
        }
        default:
        {
            assert(false && "process new coin");
            return 0;
        }
>>>>>>> 65abf03e
        }
    }

    const SwapOffersBoard& getSwapOffersBoard() const override
    {
        return *_offersBulletinBoard;
    }

<<<<<<< HEAD
    bool isCoinClientConnected(AtomicSwapCoin swapCoin) const override
    {
        switch (swapCoin)
        {
            case AtomicSwapCoin::Bitcoin:
            {
                return _bitcoinClient && _bitcoinClient->IsConnected();
            }
            case AtomicSwapCoin::Litecoin:
            {
                return _litecoinClient && _litecoinClient->IsConnected();
            }
            case AtomicSwapCoin::Qtum:
            {
                return _qtumClient && _qtumClient->IsConnected();
            }
            case AtomicSwapCoin::Dogecoin:
            {
                return _dogeClient && _dogeClient->IsConnected();
            }
            case AtomicSwapCoin::Bitcoin_Cash:
            {
                return _bchClient && _bchClient->IsConnected();
            }
            case AtomicSwapCoin::Bitcoin_SV:
            {
                return _bsvClient && _bsvClient->IsConnected();
            }
            case AtomicSwapCoin::Dash:
            {
                return _dashClient && _dashClient->IsConnected();
            }
            default:
            {
                assert(false && "Process new coin");
                return false;
            }
=======
    bool isConnected(AtomicSwapCoin swapCoin) const override
    {
        switch (swapCoin)
        {
        case AtomicSwapCoin::Bitcoin:
        {
            return _bitcoinClient && _bitcoinClient->IsConnected();
        }
        case AtomicSwapCoin::Litecoin:
        {
            return _litecoinClient && _litecoinClient->IsConnected();
        }
        case AtomicSwapCoin::Qtum:
        {
            return _qtumClient && _qtumClient->IsConnected();
        }
        default:
        {
            assert(false && "process new coin");
            return 0;
        }
>>>>>>> 65abf03e
        }
    }

    using WalletDbSubscriber =
        ScopedSubscriber<wallet::IWalletDbObserver, wallet::IWalletDB>;
    using SwapOffersBoardSubscriber =
        ScopedSubscriber<wallet::ISwapOffersObserver, wallet::SwapOffersBoard>;
    void initSwapFeature(
        proto::FlyClient::INetwork& nnet, IWalletMessageEndpoint& wnet)
    {
        _broadcastRouter = std::make_shared<BroadcastRouter>(nnet, wnet);
        _offerBoardProtocolHandler =
            std::make_shared<OfferBoardProtocolHandler>(_walletDB->get_SbbsKdf());
        _offersBulletinBoard = std::make_shared<SwapOffersBoard>(
            *_broadcastRouter, *_offerBoardProtocolHandler, _walletDB);
        _walletDbSubscriber = std::make_unique<WalletDbSubscriber>(
            static_cast<IWalletDbObserver*>(
                _offersBulletinBoard.get()), _walletDB);
        _swapOffersBoardSubscriber =
            std::make_unique<SwapOffersBoardSubscriber>(
                static_cast<ISwapOffersObserver*>(this), _offersBulletinBoard);

        _btcBridgeHolder = std::make_shared<bitcoin::BridgeHolder<bitcoin::Electrum, bitcoin::BitcoinCore017>>();
        auto bitcoinSettingsProvider = std::make_unique<bitcoin::SettingsProvider>(_walletDB);
        bitcoinSettingsProvider->Initialize();
        _bitcoinClient = std::make_shared<SwapClient>(_btcBridgeHolder, std::move(bitcoinSettingsProvider), io::Reactor::get_Current());

        _ltcBridgeHolder = std::make_shared<bitcoin::BridgeHolder<litecoin::Electrum, litecoin::LitecoinCore017>>();
        auto litecoinSettingsProvider = std::make_unique<litecoin::SettingsProvider>(_walletDB);
        litecoinSettingsProvider->Initialize();
        _litecoinClient = std::make_shared<SwapClient>(_ltcBridgeHolder, std::move(litecoinSettingsProvider), io::Reactor::get_Current());

        _qtumBridgeHolder = std::make_shared<bitcoin::BridgeHolder<qtum::Electrum, qtum::QtumCore017>>();
        auto qtumSettingsProvider = std::make_unique<qtum::SettingsProvider>(_walletDB);
        qtumSettingsProvider->Initialize();
        _qtumClient = std::make_shared<SwapClient>(_qtumBridgeHolder, std::move(qtumSettingsProvider), io::Reactor::get_Current());

        _dogeBridgeHolder = std::make_shared<bitcoin::BridgeHolder<dogecoin::Electrum, dogecoin::DogecoinCore014>>();
        auto dogeSettingsProvider = std::make_unique<dogecoin::SettingsProvider>(_walletDB);
        dogeSettingsProvider->Initialize();
        _dogeClient = std::make_shared<SwapClient>(_dogeBridgeHolder, std::move(dogeSettingsProvider), io::Reactor::get_Current());

        _bchBridgeHolder = std::make_shared<bitcoin::BridgeHolder<bitcoin_cash::Electrum, bitcoin_cash::BitcoinCashCore>>();
        auto bchSettingsProvider = std::make_unique<bitcoin_cash::SettingsProvider>(_walletDB);
        bchSettingsProvider->Initialize();
        _bchClient = std::make_shared<SwapClient>(_bchBridgeHolder, std::move(bchSettingsProvider), io::Reactor::get_Current());

        _bsvBridgeHolder = std::make_shared<bitcoin::BridgeHolder<bitcoin_sv::Electrum, bitcoin_sv::BitcoinSVCore>>();
        auto bsvSettingsProvider = std::make_unique<bitcoin_sv::SettingsProvider>(_walletDB);
        bsvSettingsProvider->Initialize();
        _bsvClient = std::make_shared<SwapClient>(_bsvBridgeHolder, std::move(bsvSettingsProvider), io::Reactor::get_Current());

        _dashBridgeHolder = std::make_shared<bitcoin::BridgeHolder<dash::Electrum, dash::DashCore014>>();
        auto dashSettingsProvider = std::make_unique<dash::SettingsProvider>(_walletDB);
        dashSettingsProvider->Initialize();
        _dashClient = std::make_shared<SwapClient>(_dashBridgeHolder, std::move(dashSettingsProvider), io::Reactor::get_Current());
    }

    void onSwapOffersChanged(
        ChangeAction action, const std::vector<SwapOffer>& offers) override
    {

    }
private:
    std::shared_ptr<BroadcastRouter> _broadcastRouter;
    std::shared_ptr<OfferBoardProtocolHandler> _offerBoardProtocolHandler;
    SwapOffersBoard::Ptr _offersBulletinBoard;
    std::unique_ptr<WalletDbSubscriber> _walletDbSubscriber;
    std::unique_ptr<SwapOffersBoardSubscriber> _swapOffersBoardSubscriber;

    beam::bitcoin::IBridgeHolder::Ptr _btcBridgeHolder;
    beam::bitcoin::IBridgeHolder::Ptr _ltcBridgeHolder;
    beam::bitcoin::IBridgeHolder::Ptr _qtumBridgeHolder;
    beam::bitcoin::IBridgeHolder::Ptr _dogeBridgeHolder;
    beam::bitcoin::IBridgeHolder::Ptr _bchBridgeHolder;
    beam::bitcoin::IBridgeHolder::Ptr _bsvBridgeHolder;
    beam::bitcoin::IBridgeHolder::Ptr _dashBridgeHolder;

    SwapClient::Ptr _bitcoinClient;
    SwapClient::Ptr _litecoinClient;
    SwapClient::Ptr _qtumClient;
    SwapClient::Ptr _dogeClient;
    SwapClient::Ptr _bchClient;
    SwapClient::Ptr _bsvClient;
    SwapClient::Ptr _dashClient;
#endif // BEAM_ATOMIC_SWAP_SUPPORT

protected:

    void start()
    {
        LOG_INFO() << "Start server on " << _bindAddress;

        try
        {
            _server = _tlsOptions.use
                ? io::SslServer::create(_reactor, _bindAddress, BIND_THIS_MEMFN(on_stream_accepted)
                    , _tlsOptions.certPath.c_str(), _tlsOptions.keyPath.c_str(), _tlsOptions.requestCertificate, _tlsOptions.rejectUnauthorized)
                : io::TcpServer::create(_reactor, _bindAddress, BIND_THIS_MEMFN(on_stream_accepted));

        }
        catch (const std::exception& e)
        {
            LOG_ERROR() << "cannot start server: " << e.what();
        }
    }

    void stop()
    {

    }

    void closeConnection(uint64_t id) override
    {
        _pendingToClose.push_back(id);
    }

private:

    void checkConnections()
    {
        // clean closed connections
        {
            for (auto id : _pendingToClose)
            {
                _connections.erase(id);
            }

            _pendingToClose.clear();
        }
    }

        struct WalletData : WalletApiHandler::IWalletData
        {
            #ifdef BEAM_ATOMIC_SWAP_SUPPORT
            WalletData(IWalletDB::Ptr walletDB, Wallet::Ptr wallet, IAtomicSwapProvider& atomicSwapProvider)
                : m_atomicSwapProvider(atomicSwapProvider)
                , m_walletDB(walletDB)
                , m_wallet(wallet)
            {
            }
            #else
            WalletData(IWalletDB::Ptr walletDB, Wallet::Ptr wallet)
                : m_walletDB(walletDB)
                , m_wallet(wallet)
            {
            }
            #endif  // BEAM_ATOMIC_SWAP_SUPPORT

            virtual ~WalletData() {}

            IWalletDB::Ptr getWalletDBPtr() override
            {
                return m_walletDB;
            }

            Wallet::Ptr getWalletPtr() override
            {
                return m_wallet;
            }

            #ifdef BEAM_ATOMIC_SWAP_SUPPORT
            const IAtomicSwapProvider& getAtomicSwapProvider() const override
            {
                return m_atomicSwapProvider;
            }
            IAtomicSwapProvider& m_atomicSwapProvider;
            #endif  // BEAM_ATOMIC_SWAP_SUPPORT

            IWalletDB::Ptr m_walletDB;
            Wallet::Ptr m_wallet;
        };

    template<typename T>
    std::shared_ptr<WalletApiHandler> createConnection(io::TcpStream::Ptr&& newStream)
    {
        if (!_walletData)
        {
            #ifdef BEAM_ATOMIC_SWAP_SUPPORT
            _walletData = std::make_unique<WalletData>(_walletDB, _wallet, *this);
            #else
            _walletData = std::make_unique<WalletData>(_walletDB, _wallet);
            #endif
        }

        return std::static_pointer_cast<WalletApiHandler>(
            std::make_shared<T>(*this
                                , std::move(newStream)
                                , *_walletData
                                , _acl));
    }

    void on_stream_accepted(io::TcpStream::Ptr&& newStream, io::ErrorCode errorCode)
    {
        if (errorCode == 0) 
        {          
            auto peer = newStream->peer_address();

            if (!_whitelist.empty())
            {
                if (std::find(_whitelist.begin(), _whitelist.end(), peer.ip()) == _whitelist.end())
                {
                    LOG_WARNING() << peer.str() << " not in IP whitelist, closing";
                    return;
                }
            }

            LOG_DEBUG() << "+peer " << peer;

            checkConnections();

            _connections[peer.u64()] = _useHttp
                ? createConnection<HttpApiConnection>(std::move(newStream))
                : createConnection<TcpApiConnection>(std::move(newStream));
        }

        LOG_DEBUG() << "on_stream_accepted";
    }

private:
    class TcpApiConnection : public WalletApiHandler
    {
    public:
    TcpApiConnection(IWalletApiServer& server
                    , io::TcpStream::Ptr&& newStream
                    , IWalletData& walletData
                    , WalletApi::ACL acl
        )
        : WalletApiHandler(walletData , acl)
        , _server(server)
        , _stream(std::move(newStream))
        , _lineProtocol(BIND_THIS_MEMFN(on_raw_message), BIND_THIS_MEMFN(on_write))
        {
            _stream->enable_keepalive(2);
            _stream->enable_read(BIND_THIS_MEMFN(on_stream_data));
        }

        virtual ~TcpApiConnection()
        {

        }

        void serializeMsg(const json& msg) override
        {
            serialize_json_msg(_lineProtocol, msg);
        }

        void on_write(io::SharedBuffer&& msg)
        {
            _stream->write(msg);
        }

        bool on_raw_message(void* data, size_t size)
        {
            return _api.parse(static_cast<const char*>(data), size);
        }

        bool on_stream_data(io::ErrorCode errorCode, void* data, size_t size)
        {
            if (errorCode != 0)
            {
                LOG_INFO() << "peer disconnected, code=" << io::error_str(errorCode);
                _server.closeConnection(_stream->peer_address().u64());
                return false;
            }

            if (!_lineProtocol.new_data_from_stream(data, size))
            {
                LOG_INFO() << "stream corrupted";
                _server.closeConnection(_stream->peer_address().u64());
                return false;
            }

            return true;
        }

    private:
        IWalletApiServer& _server;
        io::TcpStream::Ptr _stream;
        LineProtocol _lineProtocol;
    };

    class HttpApiConnection : public WalletApiHandler
    {
    public:
        HttpApiConnection(IWalletApiServer& server
                        , io::TcpStream::Ptr&& newStream
                        , IWalletData& walletData
                        , WalletApi::ACL acl
            )
            : WalletApiHandler(
                  walletData
                , acl)
            , _server(server)
            , _keepalive(false)
            , _msgCreator(2000)
            , _packer(PACKER_FRAGMENTS_SIZE)
        {
            newStream->enable_keepalive(1);
            auto peer = newStream->peer_address();

            _connection = std::make_unique<HttpConnection>(
                peer.u64(),
                BaseConnection::inbound,
                BIND_THIS_MEMFN(on_request),
                1024 * 1024,
                1024,
                std::move(newStream)
                );
        }

        virtual ~HttpApiConnection() {}

        void serializeMsg(const json& msg) override
        {
            serialize_json_msg(_body, _packer, msg);                
            _keepalive = send(_connection, 200, "OK");
        }

    private:

        bool on_request(uint64_t id, const HttpMsgReader::Message& msg)
        {
            if ((msg.what != HttpMsgReader::http_message || !msg.msg) && msg.what != HttpMsgReader::message_too_long)
            {
                LOG_DEBUG() << "-peer " << io::Address::from_u64(id) << " : " << msg.error_str();
                _connection->shutdown();
                _server.closeConnection(id);
                return false;
            }

            if (msg.what == HttpMsgReader::message_too_long)
            {
                _keepalive = send(_connection, 413, "Payload Too Large");
            }
            else if (msg.msg->get_path() != "/api/wallet")
            {
                _keepalive = send(_connection, 404, "Not Found");
            }
            else
            {
                _body.clear();

                size_t size = 0;
                auto data = msg.msg->get_body(size);

                _api.parse((char*)data, size);
            }

            if (!_keepalive)
            {
                _connection->shutdown();
                _server.closeConnection(id);
            }

            return _keepalive;
        }

        bool send(const HttpConnection::Ptr& conn, int code, const char* message)
        {
            assert(conn);

            size_t bodySize = 0;
            for (const auto& f : _body) { bodySize += f.size; }

            bool ok = _msgCreator.create_response(
                _headers,
                code,
                message,
                0,
                0,
                1,
                "application/json",
                bodySize
            );

            if (ok) {
                auto result = conn->write_msg(_headers);
                if (result && bodySize > 0) {
                    result = conn->write_msg(_body);
                }
                if (!result) ok = false;
            }
            else {
                LOG_ERROR() << "cannot create response";
            }

            _headers.clear();
            _body.clear();
            return (ok && code == 200);
        }

        HttpConnection::Ptr _connection;
        IWalletApiServer& _server;
        bool _keepalive;

        HttpMsgCreator _msgCreator;
        HttpMsgCreator _packer;
        io::SerializedMsg _headers;
        io::SerializedMsg _body;
    };

    io::Reactor& _reactor;
    io::TcpServer::Ptr _server;
    io::Address _bindAddress;
    bool _useHttp;
    TlsOptions _tlsOptions;

    std::unordered_map<uint64_t, std::shared_ptr<WalletApiHandler>> _connections;

    IWalletDB::Ptr _walletDB;
    Wallet::Ptr _wallet;

    std::unique_ptr<WalletData> _walletData;
    std::vector<uint64_t> _pendingToClose;
    WalletApi::ACL _acl;
    std::vector<uint32_t> _whitelist;
};
}  // namespace

int main(int argc, char* argv[])
{
    using namespace beam;
    namespace po = boost::program_options;

    const auto path = boost::filesystem::system_complete("./logs");
    auto logger = beam::Logger::create(LOG_LEVEL_DEBUG, LOG_LEVEL_DEBUG, LOG_LEVEL_DEBUG, "api_", path.string());

    try
    {
        struct
        {
            uint16_t port;
            std::string walletPath;
            std::string nodeURI;
            bool useHttp;
            Nonnegative<uint32_t> pollPeriod_ms;

            bool useAcl;
            std::string aclPath;
            std::string whitelist;

            uint32_t logCleanupPeriod;

        } options;

        TlsOptions tlsOptions;

        io::Address node_addr;
        IWalletDB::Ptr walletDB;
        io::Reactor::Ptr reactor = io::Reactor::create();
        WalletApi::ACL acl;
        std::vector<uint32_t> whitelist;

        {
            po::options_description desc("Wallet API general options");
            desc.add_options()
                (cli::HELP_FULL, "list of all options")
                (cli::PORT_FULL, po::value(&options.port)->default_value(10000), "port to start server on")
                (cli::NODE_ADDR_FULL, po::value<std::string>(&options.nodeURI), "address of node")
                (cli::WALLET_STORAGE, po::value<std::string>(&options.walletPath)->default_value("wallet.db"), "path to wallet file")
                (cli::PASS, po::value<std::string>(), "password for the wallet")
                (cli::API_USE_HTTP, po::value<bool>(&options.useHttp)->default_value(false), "use JSON RPC over HTTP")
                (cli::IP_WHITELIST, po::value<std::string>(&options.whitelist)->default_value(""), "IP whitelist")
                (cli::LOG_CLEANUP_DAYS, po::value<uint32_t>(&options.logCleanupPeriod)->default_value(5), "old logfiles cleanup period(days)")
                (cli::NODE_POLL_PERIOD, po::value<Nonnegative<uint32_t>>(&options.pollPeriod_ms)->default_value(Nonnegative<uint32_t>(0)), "Node poll period in milliseconds. Set to 0 to keep connection. Anyway poll period would be no less than the expected rate of blocks if it is less then it will be rounded up to block rate value.")
                (cli::WITH_ASSETS,    po::bool_switch()->default_value(false), "enable confidential assets transactions");
            ;

            po::options_description authDesc("User authorization options");
            authDesc.add_options()
                (cli::API_USE_ACL, po::value<bool>(&options.useAcl)->default_value(false), "use Access Control List (ACL)")
                (cli::API_ACL_PATH, po::value<std::string>(&options.aclPath)->default_value("wallet_api.acl"), "path to ACL file")
            ;

            po::options_description tlsDesc("TLS protocol options");
            tlsDesc.add_options()
                (cli::API_USE_TLS, po::value<bool>(&tlsOptions.use)->default_value(false), "use TLS protocol")
                (cli::API_TLS_CERT, po::value<std::string>(&tlsOptions.certPath)->default_value("wallet_api.crt"), "path to TLS certificate")
                (cli::API_TLS_KEY, po::value<std::string>(&tlsOptions.keyPath)->default_value("wallet_api.key"), "path to TLS private key")
                (cli::API_TLS_REQUEST_CERTIFICATE, po::value<bool>(&tlsOptions.requestCertificate)->default_value("false"), "request client's certificate for verification")
                (cli::API_TLS_REJECT_UNAUTHORIZED, po::value<bool>(&tlsOptions.rejectUnauthorized)->default_value("true"), "server will reject any connection which is not authorized with the list of supplied CAs.")
            ;

            desc.add(authDesc);
            desc.add(tlsDesc);
            desc.add(createRulesOptionsDescription());

            po::variables_map vm;

            po::store(po::command_line_parser(argc, argv)
                .options(desc)
                .style(po::command_line_style::default_style ^ po::command_line_style::allow_guessing)
                .run(), vm);

            if (vm.count(cli::HELP))
            {
                std::cout << desc << std::endl;
                return 0;
            }

            ReadCfgFromFileCommon(vm, desc);
            ReadCfgFromFile(vm, desc, "wallet-api.cfg");

            vm.notify();

            getRulesOptions(vm);

            Rules::get().UpdateChecksum();
            LOG_INFO() << "Beam Wallet API " << PROJECT_VERSION << " (" << BRANCH_NAME << ")";
            LOG_INFO() << "Rules signature: " << Rules::get().get_SignatureStr();
            
            if (options.useAcl)
            {
                if (!(boost::filesystem::exists(options.aclPath) && (acl = loadACL(options.aclPath))))
                {
                    LOG_ERROR() << "ACL file not loaded, path is: " << options.aclPath;
                    return -1;
                }
            }

            if (tlsOptions.use)
            {
                if (tlsOptions.certPath.empty() || !boost::filesystem::exists(tlsOptions.certPath))
                {
                    LOG_ERROR() << "TLS certificate not found, path is: " << tlsOptions.certPath;
                    return -1;
                }

                if (tlsOptions.keyPath.empty() || !boost::filesystem::exists(tlsOptions.keyPath))
                {
                    LOG_ERROR() << "TLS private key not found, path is: " << tlsOptions.keyPath;
                    return -1;
                }
            }

            if (!options.whitelist.empty())
            {
                const auto& items = string_helpers::split(options.whitelist, ',');

                for (const auto& item : items)
                {
                    io::Address addr;

                    if (addr.resolve(item.c_str()))
                    {
                        whitelist.push_back(addr.ip());
                    }
                    else
                    {
                        LOG_ERROR() << "IP address not added to whitelist: " << item;
                        return -1;
                    }
                }
            }

            if (vm.count(cli::NODE_ADDR) == 0)
            {
                LOG_ERROR() << "node address should be specified";
                return -1;
            }

            if (!node_addr.resolve(options.nodeURI.c_str()))
            {
                LOG_ERROR() << "unable to resolve node address: " << options.nodeURI;
                return -1;
            }

            if (!WalletDB::isInitialized(options.walletPath))
            {
                LOG_ERROR() << "Wallet not found, path is: " << options.walletPath;
                return -1;
            }

            SecString pass;
            if (!beam::read_wallet_pass(pass, vm))
            {
                LOG_ERROR() << "Please, provide password for the wallet.";
                return -1;
            }

            walletDB = WalletDB::open(options.walletPath, pass);
            LOG_INFO() << "wallet sucessfully opened...";

            // this should be exactly CLI flag value to print correct error messages
            // Rules::CA.Enabled would be checked as well but later
            wallet::g_AssetsEnabled = vm[cli::WITH_ASSETS].as<bool>();
        }

        io::Address listenTo = io::Address().port(options.port);
        io::Reactor::Scope scope(*reactor);
        io::Reactor::GracefulIntHandler gih(*reactor);

        LogRotation logRotation(*reactor, LOG_ROTATION_PERIOD, options.logCleanupPeriod);
        auto wallet = std::make_shared<Wallet>(walletDB);

        auto nnet = std::make_shared<proto::FlyClient::NetworkStd>(*wallet);
        nnet->m_Cfg.m_PollPeriod_ms = options.pollPeriod_ms.value;
        
        if (nnet->m_Cfg.m_PollPeriod_ms)
        {
            LOG_INFO() << "Node poll period = " << nnet->m_Cfg.m_PollPeriod_ms << " ms";
            uint32_t timeout_ms = std::max(Rules::get().DA.Target_s * 1000, nnet->m_Cfg.m_PollPeriod_ms);
            if (timeout_ms != nnet->m_Cfg.m_PollPeriod_ms)
            {
                LOG_INFO() << "Node poll period has been automatically rounded up to block rate: " << timeout_ms << " ms";
            }
        }
        uint32_t responceTime_s = Rules::get().DA.Target_s * wallet::kDefaultTxResponseTime;
        if (nnet->m_Cfg.m_PollPeriod_ms >= responceTime_s * 1000)
        {
            LOG_WARNING() << "The \"--node_poll_period\" parameter set to more than " << uint32_t(responceTime_s / 3600) << " hours may cause transaction problems.";
        }
        nnet->m_Cfg.m_vNodes.push_back(node_addr);
        nnet->Connect();

        auto wnet = std::make_shared<WalletNetworkViaBbs>(*wallet, nnet, walletDB);
		wallet->AddMessageEndpoint(wnet);
        wallet->SetNodeEndpoint(nnet);

        WalletApiServer server(walletDB, wallet, *reactor, 
            listenTo, options.useHttp, acl, tlsOptions, whitelist);

#if defined(BEAM_ATOMIC_SWAP_SUPPORT)
        RegisterSwapTxCreators(wallet, walletDB);
        server.initSwapFeature(*nnet, *wnet);
#endif  // BEAM_ATOMIC_SWAP_SUPPORT

        if (Rules::get().CA.Enabled && wallet::g_AssetsEnabled)
        {
            RegisterAssetCreators(*wallet);
        }

        // All TxCreators must be registered by this point
        wallet->ResumeAllTransactions();

        io::Reactor::get_Current().run();

        LOG_INFO() << "Done";
    }
    catch (const DatabaseException&)
    {
        LOG_ERROR() << "Wallet not opened.";
        return -1;
    }
    catch (const std::exception& e)
    {
        LOG_ERROR() << "EXCEPTION: " << e.what();
    }
    catch (...)
    {
        LOG_ERROR() << "NON_STD EXCEPTION";
    }

    return 0;
}<|MERGE_RESOLUTION|>--- conflicted
+++ resolved
@@ -248,7 +248,6 @@
     }
 
 #if defined(BEAM_ATOMIC_SWAP_SUPPORT)
-<<<<<<< HEAD
     Amount getCoinAvailable(AtomicSwapCoin swapCoin) const override
     {
         switch (swapCoin)
@@ -286,22 +285,24 @@
                 assert(false && "Process new coin");
                 return 0;
             }
-=======
-    Amount getBalance(AtomicSwapCoin swapCoin) const override
+        }
+    }
+
+    Amount getRecommendedFeeRate(AtomicSwapCoin swapCoin) const override
     {
         switch (swapCoin)
         {
         case AtomicSwapCoin::Bitcoin:
         {
-            return _bitcoinClient ? _bitcoinClient->GetAvailable() : 0;
+            return _bitcoinClient ? _bitcoinClient->GetRecommendedFeeRate() : 0;
         }
         case AtomicSwapCoin::Litecoin:
         {
-            return _litecoinClient ? _litecoinClient->GetAvailable() : 0;
+            return _litecoinClient ? _litecoinClient->GetRecommendedFeeRate() : 0;
         }
         case AtomicSwapCoin::Qtum:
         {
-            return _qtumClient ? _qtumClient->GetAvailable() : 0;
+            return _qtumClient ? _qtumClient->GetRecommendedFeeRate() : 0;
         }
         default:
         {
@@ -311,21 +312,21 @@
         }
     }
 
-    Amount getRecommendedFeeRate(AtomicSwapCoin swapCoin) const override
+    Amount getMinFeeRate(AtomicSwapCoin swapCoin) const override
     {
         switch (swapCoin)
         {
         case AtomicSwapCoin::Bitcoin:
         {
-            return _bitcoinClient ? _bitcoinClient->GetRecommendedFeeRate() : 0;
+            return _bitcoinClient ? _bitcoinClient->GetSettings().GetMinFeeRate() : 0;
         }
         case AtomicSwapCoin::Litecoin:
         {
-            return _litecoinClient ? _litecoinClient->GetRecommendedFeeRate() : 0;
+            return _litecoinClient ? _litecoinClient->GetSettings().GetMinFeeRate() : 0;
         }
         case AtomicSwapCoin::Qtum:
         {
-            return _qtumClient ? _qtumClient->GetRecommendedFeeRate() : 0;
+            return _qtumClient ? _qtumClient->GetSettings().GetMinFeeRate() : 0;
         }
         default:
         {
@@ -335,37 +336,11 @@
         }
     }
 
-    Amount getMinFeeRate(AtomicSwapCoin swapCoin) const override
-    {
-        switch (swapCoin)
-        {
-        case AtomicSwapCoin::Bitcoin:
-        {
-            return _bitcoinClient ? _bitcoinClient->GetSettings().GetMinFeeRate() : 0;
-        }
-        case AtomicSwapCoin::Litecoin:
-        {
-            return _litecoinClient ? _litecoinClient->GetSettings().GetMinFeeRate() : 0;
-        }
-        case AtomicSwapCoin::Qtum:
-        {
-            return _qtumClient ? _qtumClient->GetSettings().GetMinFeeRate() : 0;
-        }
-        default:
-        {
-            assert(false && "process new coin");
-            return 0;
-        }
->>>>>>> 65abf03e
-        }
-    }
-
     const SwapOffersBoard& getSwapOffersBoard() const override
     {
         return *_offersBulletinBoard;
     }
 
-<<<<<<< HEAD
     bool isCoinClientConnected(AtomicSwapCoin swapCoin) const override
     {
         switch (swapCoin)
@@ -403,29 +378,6 @@
                 assert(false && "Process new coin");
                 return false;
             }
-=======
-    bool isConnected(AtomicSwapCoin swapCoin) const override
-    {
-        switch (swapCoin)
-        {
-        case AtomicSwapCoin::Bitcoin:
-        {
-            return _bitcoinClient && _bitcoinClient->IsConnected();
-        }
-        case AtomicSwapCoin::Litecoin:
-        {
-            return _litecoinClient && _litecoinClient->IsConnected();
-        }
-        case AtomicSwapCoin::Qtum:
-        {
-            return _qtumClient && _qtumClient->IsConnected();
-        }
-        default:
-        {
-            assert(false && "process new coin");
-            return 0;
-        }
->>>>>>> 65abf03e
         }
     }
 
