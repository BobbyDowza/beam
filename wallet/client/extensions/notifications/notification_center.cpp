--- conflicted
+++ resolved
@@ -69,16 +69,10 @@
     }
 
     size_t NotificationCenter::getUnreadCount(
-<<<<<<< HEAD
-        std::function<size_t(Cache::const_iterator, Cache::const_iterator)> counter) const
-    {
-        return counter(m_cache.begin(), m_cache.end());
-=======
         std::function<size_t(std::vector<Notification>::const_iterator, std::vector<Notification>::const_iterator)> counter)
     {
         const auto& notifications = getNotifications();
         return counter(notifications.begin(), notifications.end());
->>>>>>> 338edb01
     }
 
     void NotificationCenter::createNotification(const Notification& notification)
