--- conflicted
+++ resolved
@@ -76,22 +76,6 @@
     {
         if (!address.isOwn()) continue;
 
-<<<<<<< HEAD
-/**
- *  Offers should not have lifetime longer than
- *  underlaying BBS transport message lifetime.
- *  Otherwise they will not exist in network for all lifetime.
- */ 
-bool SwapOffersBoard::isOfferLifetimeTooLong(const SwapOffer& offer) const
-{
-    auto peerResponseTime = offer.GetParameter<Height>(TxParameterID::PeerResponseTime);
-    auto minHeight = offer.GetParameter<Height>(TxParameterID::MinHeight);
-    if (peerResponseTime && minHeight)
-    {
-        auto expiresHeight = *minHeight + *peerResponseTime;
-        Height messageLifetime = m_broadcastGateway.m_bbsTimeWindow / 60; // minutes ~ blocks
-        return m_currentHeight + messageLifetime < expiresHeight;
-=======
         switch (action)
         {
         case ChangeAction::Reset:
@@ -106,7 +90,6 @@
         default:
             break;
         }
->>>>>>> 57d324e9
     }
 }
 
@@ -310,7 +293,7 @@
     {
         auto expiresHeight = *minHeight + *peerResponseTime;
         Height messageLifetime = m_broadcastGateway.m_bbsTimeWindow / 60; // minutes ~ blocks
-        return m_currentHeight + messageLifetime <= expiresHeight;
+        return m_currentHeight + messageLifetime < expiresHeight;
     }
     else return true;
 }
