// Copyright 2018 The Beam Team
//
// Licensed under the Apache License, Version 2.0 (the "License");
// you may not use this file except in compliance with the License.
// You may obtain a copy of the License at
//
//    http://www.apache.org/licenses/LICENSE-2.0
//
// Unless required by applicable law or agreed to in writing, software
// distributed under the License is distributed on an "AS IS" BASIS,
// WITHOUT WARRANTIES OR CONDITIONS OF ANY KIND, either express or implied.
// See the License for the specific language governing permissions and
// limitations under the License.

#include "wallet_client.h"
#include "wallet/core/simple_transaction.h"
#include "utility/log_rotation.h"
#include "core/block_rw.h"
#include "wallet/core/common_utils.h"
#include "extensions/broadcast_gateway/broadcast_router.h"
#include "extensions/news_channels/wallet_updates_provider.h"
#include "extensions/news_channels/exchange_rate_provider.h"

#ifdef BEAM_LELANTUS_SUPPORT
#include "wallet/transactions/lelantus/push_transaction.h"
#endif // BEAM_LELANTUS_SUPPORT

using namespace std;

namespace
{
using namespace beam;
using namespace beam::wallet;

const size_t kCollectorBufferSize = 50;

using WalletSubscriber = ScopedSubscriber<wallet::IWalletObserver, wallet::Wallet>;

struct WalletModelBridge : public Bridge<IWalletModelAsync>
{
    BRIDGE_INIT(WalletModelBridge);

    void sendMoney(const wallet::WalletID& receiverID, const std::string& comment, Amount amount, Amount fee) override
    {
        typedef void(IWalletModelAsync::*SendMoneyType)(const wallet::WalletID&, const std::string&, Amount, Amount);
        call_async((SendMoneyType)&IWalletModelAsync::sendMoney, receiverID, comment, amount, fee);
    }

    void sendMoney(const wallet::WalletID& senderID, const wallet::WalletID& receiverID, const std::string& comment, Amount amount, Amount fee) override
    {
        typedef void(IWalletModelAsync::*SendMoneyType)(const wallet::WalletID &, const wallet::WalletID &, const std::string &, Amount, Amount);
        call_async((SendMoneyType)&IWalletModelAsync::sendMoney, senderID, receiverID, comment, amount, fee);
    }

    void startTransaction(TxParameters&& parameters) override
    {
        call_async(&IWalletModelAsync::startTransaction, move(parameters));
    }

    void syncWithNode() override
    {
        call_async(&IWalletModelAsync::syncWithNode);
    }

    void calcChange(Amount amount, Amount fee, Asset::ID assetId) override
    {
        call_async(&IWalletModelAsync::calcChange, amount, fee, assetId);
    }

    void calcShieldedCoinSelectionInfo(Amount amount, Amount beforehandMinFee, Asset::ID assetId, bool isShielded /* = false */) override
    {
        call_async(&IWalletModelAsync::calcShieldedCoinSelectionInfo, amount, beforehandMinFee, assetId, isShielded);
    }

    void getWalletStatus() override
    {
        call_async(&IWalletModelAsync::getWalletStatus);
    }

    void getTransactions() override
    {
        call_async(&IWalletModelAsync::getTransactions);
    }

    void getUtxosStatus() override
    {
        call_async(&IWalletModelAsync::getUtxosStatus);
    }

    void getAddresses(bool own) override
    {
        call_async(&IWalletModelAsync::getAddresses, own);
    }
    
#ifdef BEAM_ATOMIC_SWAP_SUPPORT    
    void getSwapOffers() override
    {
		call_async(&IWalletModelAsync::getSwapOffers);
    }

    void publishSwapOffer(const wallet::SwapOffer& offer) override
    {
		call_async(&IWalletModelAsync::publishSwapOffer, offer);
    }

    void loadSwapParams() override
    {
        call_async(&IWalletModelAsync::loadSwapParams);
    }

    void storeSwapParams(const beam::ByteBuffer& params) override
    {
        call_async(&IWalletModelAsync::storeSwapParams, params);
    }
#endif
    void cancelTx(const wallet::TxID& id) override
    {
        call_async(&IWalletModelAsync::cancelTx, id);
    }

    void deleteTx(const wallet::TxID& id) override
    {
        call_async(&IWalletModelAsync::deleteTx, id);
    }

    void getCoinsByTx(const wallet::TxID& id) override
    {
        call_async(&IWalletModelAsync::getCoinsByTx, id);
    }

    void saveAddress(const wallet::WalletAddress& address, bool bOwn) override
    {
        call_async(&IWalletModelAsync::saveAddress, address, bOwn);
    }

    void generateNewAddress() override
    {
        typedef void(IWalletModelAsync::* MethodType)();
        call_async((MethodType)&IWalletModelAsync::generateNewAddress);
    }

    void generateNewAddress(AsyncCallback<const WalletAddress&>&& callback) override
    {
        typedef void(IWalletModelAsync::* MethodType)(AsyncCallback<const WalletAddress&>&&);
        call_async((MethodType)&IWalletModelAsync::generateNewAddress, std::move(callback));
    }

    void deleteAddress(const wallet::WalletID& id) override
    {
        typedef void(IWalletModelAsync::* MethodType)(const wallet::WalletID&);
        call_async((MethodType)&IWalletModelAsync::deleteAddress, id);
    }

    void deleteAddress(const std::string& addr) override
    {
        typedef void(IWalletModelAsync::* MethodType)(const std::string&);
        call_async((MethodType)&IWalletModelAsync::deleteAddress, addr);
    }

    void updateAddress(const wallet::WalletID& id, const std::string& name, WalletAddress::ExpirationStatus status) override
    {
        call_async(&IWalletModelAsync::updateAddress, id, name, status);
    }

    void activateAddress(const wallet::WalletID& id) override
    {
        call_async(&IWalletModelAsync::activateAddress, id);
    }

    void getAddress(const WalletID& id) override
    {
        typedef void(IWalletModelAsync::* MethodType)(const WalletID&);
        call_async((MethodType)&IWalletModelAsync::getAddress, id);
    }

    void getAddress(const WalletID& id, AsyncCallback <const boost::optional<WalletAddress>&, size_t> && callback) override
    {
        typedef void(IWalletModelAsync::* MethodType)(const WalletID&, AsyncCallback<const boost::optional<WalletAddress>&, size_t>&&);
        call_async((MethodType)&IWalletModelAsync::getAddress, id, std::move(callback));
    }

    void getAddress(const std::string& addr, AsyncCallback <const boost::optional<WalletAddress>&, size_t>&& callback) override
    {
        typedef void(IWalletModelAsync::* MethodType)(const std::string&, AsyncCallback<const boost::optional<WalletAddress>&, size_t>&&);
        call_async((MethodType)&IWalletModelAsync::getAddress, addr, std::move(callback));
    }

    void saveVouchers(const ShieldedVoucherList& v, const WalletID& walletID) override
    {
        call_async(&IWalletModelAsync::saveVouchers, v, walletID);
    }

    void setNodeAddress(const std::string& addr) override
    {
        call_async(&IWalletModelAsync::setNodeAddress, addr);
    }

    void changeWalletPassword(const SecString& pass) override
    {
        // TODO: should be investigated, don't know how to "move" SecString into lambda
        std::string passStr(pass.data(), pass.size());

        call_async(&IWalletModelAsync::changeWalletPassword, passStr);
    }

    void getNetworkStatus() override
    {
        call_async(&IWalletModelAsync::getNetworkStatus);
    }

    void rescan() override
    {
        call_async(&IWalletModelAsync::rescan);
    }

    void exportPaymentProof(const wallet::TxID& id) override
    {
        call_async(&IWalletModelAsync::exportPaymentProof, id);
    }

    void checkAddress(const std::string& addr) override
    {
        call_async(&IWalletModelAsync::checkAddress, addr);
    }

    void importRecovery(const std::string& path) override
    {
        call_async(&IWalletModelAsync::importRecovery, path);
    }

    void importDataFromJson(const std::string& data) override
    {
        call_async(&IWalletModelAsync::importDataFromJson, data);
    }

    void exportDataToJson() override
    {
        call_async(&IWalletModelAsync::exportDataToJson);
    }

    void exportTxHistoryToCsv() override
    {
        call_async(&IWalletModelAsync::exportTxHistoryToCsv);
    }

    void switchOnOffExchangeRates(bool isActive) override
    {
        call_async(&IWalletModelAsync::switchOnOffExchangeRates, isActive);
    }

    void switchOnOffNotifications(Notification::Type type, bool isActive) override
    {
        call_async(&IWalletModelAsync::switchOnOffNotifications, type, isActive);
    }
        
    void getNotifications() override
    {
        call_async(&IWalletModelAsync::getNotifications);
    }

    void markNotificationAsRead(const ECC::uintBig& id) override
    {
        call_async(&IWalletModelAsync::markNotificationAsRead, id);
    }

    void deleteNotification(const ECC::uintBig& id) override
    {
        call_async(&IWalletModelAsync::deleteNotification, id);
    }

    void getExchangeRates() override
    {
        call_async(&IWalletModelAsync::getExchangeRates);
    }

    void getPublicAddress() override
    {
        call_async(&IWalletModelAsync::getPublicAddress);
    }

    void generateVouchers(uint64_t ownID, size_t count, AsyncCallback<ShieldedVoucherList>&& callback) override
    {
        call_async(&IWalletModelAsync::generateVouchers, ownID, count, std::move(callback));
    }

    void getAssetInfo(Asset::ID assetId) override
    {
        call_async(&IWalletModelAsync::getAssetInfo, assetId);
    }

    void makeIWTCall(std::function<boost::any()>&& function, AsyncCallback<boost::any>&& resultCallback) override
    {
        call_async(&IWalletModelAsync::makeIWTCall, std::move(function), std::move(resultCallback));
    }
};
}

namespace beam::wallet
{
    bool WalletStatus::HasStatus(Asset::ID assetId) const
    {
        return all.find(assetId) != all.end();
    }

    WalletStatus::AssetStatus WalletStatus::GetStatus(Asset::ID assetId) const
    {
        if(all.find(assetId) == all.end())
        {
            AssetStatus result;
            return result;
        }
        return all[assetId];
    }

    WalletStatus::AssetStatus WalletStatus::GetBeamStatus() const
    {
        return GetStatus(Asset::s_BeamID);
    }

    WalletClient::WalletClient(IWalletDB::Ptr walletDB, const std::string& nodeAddr, io::Reactor::Ptr reactor)
        : m_walletDB(walletDB)
        , m_reactor{ reactor ? reactor : io::Reactor::create() }
        , m_async{ make_shared<WalletModelBridge>(*(static_cast<IWalletModelAsync*>(this)), *m_reactor) }
        , m_connectedNodesCount(0)
        , m_trustedConnectionCount(0)
        , m_initialNodeAddrStr(nodeAddr)
        , m_CoinChangesCollector(kCollectorBufferSize, m_reactor, [this](auto action, const auto& items) { onAllUtxoChanged(action, items); })
        , m_ShieldedCoinChangesCollector(kCollectorBufferSize, m_reactor, [this](auto action, const auto& items) { onShieldedCoinChanged(action, items); })
        , m_AddressChangesCollector(kCollectorBufferSize, m_reactor, [this](auto action, const auto& items) { onAddressesChanged(action, items); })
        , m_TransactionChangesCollector(kCollectorBufferSize, m_reactor, [this](auto action, const auto& items) { onTxStatus(action, items); })
    {
        m_ainfoDelayed = io::Timer::create(*m_reactor);
    }

    WalletClient::~WalletClient()
    {
        // reactor should be already stopped here, but just in case
        // this call is unsafe and may result in crash if reactor is not stopped
        assert(!m_thread && !m_reactor);
        stopReactor();
    }

    void WalletClient::stopReactor()
    {
        try
        {
            if (m_reactor)
            {
                if (m_thread)
                {
                    m_reactor->stop();
                    m_thread->join();
                    m_thread.reset();
                }
                m_reactor.reset();
            }
        }
        catch (const std::exception& e)
        {
            LOG_UNHANDLED_EXCEPTION() << "what = " << e.what();
        }
        catch (...) {
            LOG_UNHANDLED_EXCEPTION();
        }
    }

    void WalletClient::postFunctionToClientContext(MessageFunction&& func)
    {
        onPostFunctionToClientContext(move(func));
    }

    Version WalletClient::getLibVersion() const
    {
        // TODO: replace with current wallet library version
        return beam::Version
        {
            0,
            0,
            0
        };
    }

    uint32_t WalletClient::getClientRevision() const
    {
        return 0;
    }

    void WalletClient::start( std::map<Notification::Type,bool> activeNotifications,
                              bool withExchangeRates,
                              std::shared_ptr<std::unordered_map<TxType, BaseTransaction::Creator::Ptr>> txCreators)
    {
        m_thread = std::make_shared<std::thread>([this, withExchangeRates, txCreators, activeNotifications]()
        {
            try
            {
                io::Reactor::Scope scope(*m_reactor);
                io::Reactor::GracefulIntHandler gih(*m_reactor);

                static const unsigned LOG_ROTATION_PERIOD_SEC = 3 * 3600; // 3 hours
                static const unsigned LOG_CLEANUP_PERIOD_SEC = 120 * 3600; // 5 days
                LogRotation logRotation(*m_reactor, LOG_ROTATION_PERIOD_SEC, LOG_CLEANUP_PERIOD_SEC);

                auto wallet = make_shared<Wallet>(m_walletDB);
                m_wallet = wallet;

                if (txCreators)
                {
                    for (auto&[txType, creator] : *txCreators)
                    {
                        wallet->RegisterTransactionType(txType, creator);
                    }
                }

                wallet->ResumeAllTransactions();

                updateClientState();
                std::vector<io::Address> fallbackAddresses;
                storage::getBlobVar(*m_walletDB, FallbackPeers, fallbackAddresses);
                auto nodeNetwork = make_shared<NodeNetwork>(*wallet, m_initialNodeAddrStr, std::move(fallbackAddresses));
                m_nodeNetwork = nodeNetwork;

                using NodeNetworkSubscriber = ScopedSubscriber<INodeConnectionObserver, NodeNetwork>;
                auto nodeNetworkSubscriber =
                    std::make_unique<NodeNetworkSubscriber>(static_cast<INodeConnectionObserver*>(this), nodeNetwork);

                auto walletNetwork = make_shared<WalletNetworkViaBbs>(*wallet, nodeNetwork, m_walletDB);
                m_walletNetwork = walletNetwork;
                wallet->SetNodeEndpoint(nodeNetwork);
                wallet->AddMessageEndpoint(walletNetwork);

                auto wallet_subscriber = make_unique<WalletSubscriber>(static_cast<IWalletObserver*>(this), wallet);

                // Notification center initialization
                m_notificationCenter =
                    make_shared<NotificationCenter>(*m_walletDB, activeNotifications, m_reactor->shared_from_this());
                using NotificationsSubscriber = ScopedSubscriber<INotificationsObserver, NotificationCenter>;

                struct MyNotificationsObserver : INotificationsObserver
                {
                    WalletClient& m_client;
                    explicit MyNotificationsObserver(WalletClient& client) : m_client(client) {}
                    void onNotificationsChanged(ChangeAction action, const std::vector<Notification>& items) override
                    {
                        m_client.updateNotifications();
                        static_cast<INotificationsObserver&>(m_client).onNotificationsChanged(action, items);
                    }
                } notificationObserver(*this);

                auto notificationsSubscriber =
                    make_unique<NotificationsSubscriber>(&notificationObserver, m_notificationCenter);
                updateNotifications();
                // Broadcast router and broadcast message consumers initialization
                auto broadcastRouter = make_shared<BroadcastRouter>(*nodeNetwork, *walletNetwork);
                m_broadcastRouter = broadcastRouter;


                using WalletDbSubscriber = ScopedSubscriber<IWalletDbObserver, IWalletDB>;
                // Swap offer board uses broadcasting messages
#ifdef BEAM_ATOMIC_SWAP_SUPPORT
                OfferBoardProtocolHandler protocolHandler(m_walletDB->get_SbbsKdf());

                auto offersBulletinBoard = make_shared<SwapOffersBoard>(*broadcastRouter, protocolHandler, m_walletDB);
                m_offersBulletinBoard = offersBulletinBoard;

                using SwapOffersBoardSubscriber = ScopedSubscriber<ISwapOffersObserver, SwapOffersBoard>;

                auto walletDbSubscriber = make_unique<WalletDbSubscriber>(
                    static_cast<IWalletDbObserver*>(offersBulletinBoard.get()), m_walletDB);
                auto swapOffersBoardSubscriber = make_unique<SwapOffersBoardSubscriber>(
                    static_cast<ISwapOffersObserver*>(this), offersBulletinBoard);
#endif
                // Broadcast validator initialization. It verifies messages signatures.
                auto broadcastValidator = make_shared<BroadcastMsgValidator>();
                {
                    PeerID key;
                    if (BroadcastMsgValidator::stringToPublicKey(kBroadcastValidatorPublicKey, key))
                    {
                        broadcastValidator->setPublisherKeys( { key } );
                    }
                }

                // Other content providers using broadcast messages
                auto walletUpdatesProvider = make_shared<WalletUpdatesProvider>(*broadcastRouter, *broadcastValidator);
                auto exchangeRateProvider = make_shared<ExchangeRateProvider>(*broadcastRouter, *broadcastValidator, *m_walletDB, withExchangeRates);
                m_exchangeRateProvider = exchangeRateProvider;
                m_walletUpdatesProvider = walletUpdatesProvider;
                using WalletUpdatesSubscriber = ScopedSubscriber<INewsObserver, WalletUpdatesProvider>;
                using ExchangeRatesSubscriber = ScopedSubscriber<IExchangeRateObserver, ExchangeRateProvider>;
                auto walletUpdatesSubscriber = make_unique<WalletUpdatesSubscriber>(static_cast<INewsObserver*>(
                    m_notificationCenter.get()), walletUpdatesProvider);
                auto ratesSubscriber = make_unique<ExchangeRatesSubscriber>(
                    static_cast<IExchangeRateObserver*>(this), exchangeRateProvider);
                auto notificationsDbSubscriber = make_unique<WalletDbSubscriber>(
                    static_cast<IWalletDbObserver*>(m_notificationCenter.get()), m_walletDB);

                nodeNetwork->tryToConnect();
                m_reactor->run_ex([&wallet, &nodeNetwork](){
                    wallet->CleanupNetwork();
                    nodeNetwork->Disconnect();
                });

                assert(walletNetwork.use_count() == 1);
                walletNetwork.reset();

                nodeNetworkSubscriber.reset();
                assert(nodeNetwork.use_count() == 1);
                nodeNetwork.reset();

                m_DeferredBalanceUpdate.cancel(); // for more safety, while we see the same reactor
                m_ainfoDelayed->cancel();
            }
            catch (const runtime_error& ex)
            {
                LOG_ERROR() << ex.what();
                FailedToStartWallet();
            }
            catch (const std::exception& ex)
            {
                LOG_UNHANDLED_EXCEPTION() << "what = " << ex.what();
            }
            catch (...) {
                LOG_UNHANDLED_EXCEPTION();
            }
        });
    }

    IWalletModelAsync::Ptr WalletClient::getAsync()
    {
        return m_async;
    }

    Wallet::Ptr WalletClient::getWallet()
    {
        auto sp = m_wallet.lock();
        return sp;
    }

    std::string WalletClient::getNodeAddress() const
    {
        if (auto s = m_nodeNetwork.lock())
        {
            return s->getNodeAddress();
        }
        else
        {
            return m_initialNodeAddrStr;
        }
    }

    std::string WalletClient::exportOwnerKey(const beam::SecString& pass) const
    {
        Key::IPKdf::Ptr pOwner = m_walletDB->get_OwnerKdf();

        KeyString ks;
        ks.SetPassword(Blob(pass.data(), static_cast<uint32_t>(pass.size())));
        ks.m_sMeta = std::to_string(0);

        ks.ExportP(*pOwner);

        return ks.m_sRes;
    }

    bool WalletClient::isRunning() const
    {
        return m_thread && m_thread->joinable();
    }

    bool WalletClient::isFork1() const
    {
        return m_currentHeight >= Rules::get().pForks[1].m_Height;
    }

    size_t WalletClient::getUnsafeActiveTransactionsCount() const
    {
        return m_unsafeActiveTxCount;
    }

    size_t WalletClient::getUnreadNotificationsCount() const
    {
        return m_unreadNotificationsCount;
    }

    bool WalletClient::isConnectionTrusted() const
    {
        return m_isConnectionTrusted;
    }

    ByteBuffer WalletClient::generateVouchers(uint64_t ownID, size_t count) const
    {
        auto vouchers = GenerateVoucherList(m_walletDB->get_KeyKeeper(), ownID, count);
        if (vouchers.empty())
            return {};

        return toByteBuffer(vouchers);
    }

    void WalletClient::setCoinConfirmationsOffset(uint32_t offset)
    {
        m_walletDB->setCoinConfirmationsOffset(offset);
    }

    uint32_t WalletClient::getCoinConfirmationsOffset() const
    {
        return m_walletDB->getCoinConfirmationsOffset();
    }

    void WalletClient::onCoinsChanged(ChangeAction action, const std::vector<Coin>& items)
    {
        LOG_INFO () << "!!!!! ON_COINS_CHANGED";
        m_CoinChangesCollector.CollectItems(action, items);
        m_DeferredBalanceUpdate.start();
    }

    void WalletClient::DeferredBalanceUpdate::OnSchedule()
    {
        cancel();
        get_ParentObj().onStatus(get_ParentObj().getStatus());
    }

    void WalletClient::onTransactionChanged(ChangeAction action, const std::vector<TxDescription>& items)
    {
        if (action == ChangeAction::Added)
        {
            for (const auto& tx : items)
            {
                if (!memis0(&tx.m_txId.front(), tx.m_txId.size())) // not special transaction
                {
                    assert(!m_exchangeRateProvider.expired());
                    if (auto p = m_exchangeRateProvider.lock())
                    {
                        m_walletDB->setTxParameter(tx.m_txId,
                            kDefaultSubTxID,
                            TxParameterID::ExchangeRates,
                            toByteBuffer(p->getRates()),
                            false);
                    }
                }
            }
        }
        m_TransactionChangesCollector.CollectItems(action, items);
        updateClientTxState();
    }

    void WalletClient::onSystemStateChanged(const Block::SystemState::ID& stateID)
    {
        onStatus(getStatus());
        updateClientState();
    }

    void WalletClient::onAddressChanged(ChangeAction action, const std::vector<WalletAddress>& items)
    {
        m_AddressChangesCollector.CollectItems(action, items);
    }

    void WalletClient::onShieldedCoinsChanged(ChangeAction action, const std::vector<ShieldedCoin>& coins)
    {
        // add virtual transaction for receiver
#ifdef BEAM_LELANTUS_SUPPORT

        m_ShieldedCoinChangesCollector.CollectItems(action, coins);
        m_DeferredBalanceUpdate.start();
#endif // BEAM_LELANTUS_SUPPORT
    }

    void WalletClient::onSyncProgress(int done, int total)
    {
        onSyncProgressUpdated(done, total);
    }

    void WalletClient::onOwnedNode(const PeerID& id, bool connected)
    {
        updateConnectionTrust(connected);
        onNodeConnectionChanged(isConnected());
    }

    void WalletClient::sendMoney(const WalletID& receiver, const std::string& comment, Amount amount, Amount fee)
    {
        try
        {
            assert(!m_wallet.expired());
            auto s = m_wallet.lock();
            if (s)
            {
                WalletAddress senderAddress;
                m_walletDB->createAddress(senderAddress);
                saveAddress(senderAddress, true); // should update the wallet_network
                ByteBuffer message(comment.begin(), comment.end());

                TxParameters txParameters = CreateSimpleTransactionParameters()
                    .SetParameter(TxParameterID::MyID, senderAddress.m_walletID)
                    .SetParameter(TxParameterID::PeerID, receiver)
                    .SetParameter(TxParameterID::Amount, amount)
                    .SetParameter(TxParameterID::Fee, fee)
                    .SetParameter(TxParameterID::Message, message);

                s->StartTransaction(txParameters);
            }

            onSendMoneyVerified();
        }
        catch (const CannotGenerateSecretException&)
        {
            onNewAddressFailed();
            return;
        }
        catch (const ReceiverAddressExpiredException&)
        {
            onCantSendToExpired();
            return;
        }
        catch (const std::exception& e)
        {
            LOG_UNHANDLED_EXCEPTION() << "what = " << e.what();
        }
        catch (...) {
            LOG_UNHANDLED_EXCEPTION();
        }
    }

    void WalletClient::sendMoney(const WalletID& sender, const WalletID& receiver, const std::string& comment, Amount amount, Amount fee)
    {
        try
        {
            assert(!m_wallet.expired());
            auto s = m_wallet.lock();
            if (s)
            {
                ByteBuffer message(comment.begin(), comment.end());
                TxParameters txParameters = CreateSimpleTransactionParameters()
                    .SetParameter(TxParameterID::MyID, sender)
                    .SetParameter(TxParameterID::PeerID, receiver)
                    .SetParameter(TxParameterID::Amount, amount)
                    .SetParameter(TxParameterID::Fee, fee)
                    .SetParameter(TxParameterID::Message, message);
                
                s->StartTransaction(txParameters);
            }

            onSendMoneyVerified();
        }
        catch (const CannotGenerateSecretException&)
        {
            onNewAddressFailed();
            return;
        }
        catch (const ReceiverAddressExpiredException&)
        {
            onCantSendToExpired();
            return;
        }
        catch (const std::exception& e)
        {
            LOG_UNHANDLED_EXCEPTION() << "what = " << e.what();
        }
        catch (...) {
            LOG_UNHANDLED_EXCEPTION();
        }
    }

    void WalletClient::startTransaction(TxParameters&& parameters)
    {
        try
        {
            assert(!m_wallet.expired());
            auto s = m_wallet.lock();
            if (s)
            {
                auto myID = parameters.GetParameter<WalletID>(TxParameterID::MyID);
                if (!myID)
                {
                    WalletAddress senderAddress;
                    m_walletDB->createAddress(senderAddress);
                    saveAddress(senderAddress, true); // should update the wallet_network
                
                    parameters.SetParameter(TxParameterID::MyID, senderAddress.m_walletID);
                }

                s->StartTransaction(parameters);
            }

            onSendMoneyVerified();
        }
        catch (const CannotGenerateSecretException&)
        {
            onNewAddressFailed();
            return;
        }
        catch (const ReceiverAddressExpiredException&)
        {
            onCantSendToExpired();
            return;
        }
        catch (const std::exception& e)
        {
            LOG_UNHANDLED_EXCEPTION() << "what = " << e.what();
        }
        catch (...) {
            LOG_UNHANDLED_EXCEPTION();
        }
    }

    void WalletClient::syncWithNode()
    {
        assert(!m_nodeNetwork.expired());
        if (auto s = m_nodeNetwork.lock())
        {
            s->Connect();
    }
    }

    void WalletClient::calcChange(Amount amount, Amount fee, Asset::ID assetId)
    {
        const auto change = CalcChange(m_walletDB, amount, fee, assetId);
        onChangeCalculated(change.changeAsset, change.changeBeam, assetId);
    }

    void WalletClient::calcShieldedCoinSelectionInfo(Amount requested, Amount beforehandMinFee, Asset::ID assetId, bool isShielded /* = false */)
    {
        _shieldedCoinsSelectionResult = CalcShieldedCoinSelectionInfo(m_walletDB, requested, beforehandMinFee, assetId, isShielded);
        onNeedExtractShieldedCoins(!!_shieldedCoinsSelectionResult.shieldedInputsFee);
        onShieldedCoinsSelectionCalculated(_shieldedCoinsSelectionResult);
    }

    void WalletClient::getWalletStatus()
    {
        onStatus(getStatus());
    }

    void WalletClient::getTransactions()
    {
        onTransactionChanged(ChangeAction::Reset, m_walletDB->getTxHistory(wallet::TxType::ALL));
    }

    void WalletClient::getUtxosStatus()
    {
        onAllUtxoChanged(ChangeAction::Reset, getUtxos());
        onShieldedCoinChanged(ChangeAction::Reset, m_walletDB->getShieldedCoins(0));
    }

    void WalletClient::getAddresses(bool own)
    {
        onAddresses(own, m_walletDB->getAddresses(own));
    }

#ifdef BEAM_ATOMIC_SWAP_SUPPORT
    void WalletClient::getSwapOffers()
    {
        if (auto p = m_offersBulletinBoard.lock())
        {
            onSwapOffersChanged(ChangeAction::Reset, p->getOffersList());
        }
    }

    void WalletClient::publishSwapOffer(const SwapOffer& offer)
    {
        if (auto p = m_offersBulletinBoard.lock())
        {
            try
            {
                p->publishOffer(offer);
            }
            catch (const std::runtime_error& e)
            {
                LOG_ERROR() << offer.m_txId << e.what();
            }
        }
    }

    namespace {
        const char* SWAP_PARAMS_NAME = "LastSwapParams";
    }

    void WalletClient::loadSwapParams()
    {
        ByteBuffer params;
        m_walletDB->getBlob(SWAP_PARAMS_NAME, params);
        onSwapParamsLoaded(params);
    }

    void WalletClient::storeSwapParams(const ByteBuffer& params)
    {
        m_walletDB->setVarRaw(SWAP_PARAMS_NAME, params.data(), params.size());
    }
#endif  // BEAM_ATOMIC_SWAP_SUPPORT

    void WalletClient::cancelTx(const TxID& id)
    {
        auto w = m_wallet.lock();
        if (w)
        {
            w->CancelTransaction(id);
        }
    }

    void WalletClient::deleteTx(const TxID& id)
    {
        auto w = m_wallet.lock();
        if (w)
        {
            w->DeleteTransaction(id);
        }
    }

    void WalletClient::getCoinsByTx(const TxID& id)
    {
        onCoinsByTx(m_walletDB->getCoinsByTx(id));
    }

    void WalletClient::saveAddress(const WalletAddress& address, bool bOwn)
    {
        m_walletDB->saveAddress(address);
    }

    void WalletClient::generateNewAddress()
    {
        try
        {
            WalletAddress address;
            m_walletDB->createAddress(address);

            onGeneratedNewAddress(address);
        }
        catch (const CannotGenerateSecretException&)
        {
            onNewAddressFailed();
        }
        catch (const std::exception& e)
        {
            LOG_UNHANDLED_EXCEPTION() << "what = " << e.what();
        }
        catch (...) {
            LOG_UNHANDLED_EXCEPTION();
        }
    }

    void WalletClient::generateNewAddress(AsyncCallback<const WalletAddress&>&& callback)
    {
        try
        {
            WalletAddress address;
            m_walletDB->createAddress(address);

            postFunctionToClientContext([address, cb = std::move(callback)]()
            {
                cb(address);
            });
        }
        catch (const CannotGenerateSecretException&)
        {
            onNewAddressFailed();
        }
        catch (const std::exception& e)
        {
            LOG_UNHANDLED_EXCEPTION() << "what = " << e.what();
        }
        catch (...) {
            LOG_UNHANDLED_EXCEPTION();
        }
    }

    void WalletClient::deleteAddress(const WalletID& id)
    {
        try
        {
            auto pVal = m_walletDB->getAddress(id);
            if (pVal)
            {
                m_walletDB->deleteAddress(id);
            }
        }
        catch (const std::exception& e)
        {
            LOG_UNHANDLED_EXCEPTION() << "what = " << e.what();
        }
        catch (...) {
            LOG_UNHANDLED_EXCEPTION();
        }
    }

    void WalletClient::deleteAddress(const std::string& addr)
    {
        try
        {
            m_walletDB->deleteAddress(addr);
        }
        catch (const std::exception& e)
        {
            LOG_UNHANDLED_EXCEPTION() << "what = " << e.what();
        }
        catch (...) {
            LOG_UNHANDLED_EXCEPTION();
        }
    }

    void WalletClient::updateAddress(const WalletID& id, const std::string& name, WalletAddress::ExpirationStatus status)
    {
        try
        {
            auto addr = m_walletDB->getAddress(id);

            if (addr)
            {
                if (addr->isOwn() &&
                    status != WalletAddress::ExpirationStatus::AsIs)
                {
                    addr->setExpiration(status);
                }
                addr->setLabel(name);
                m_walletDB->saveAddress(*addr);
            }
            else
            {
                LOG_ERROR() << "Address " << to_string(id) << " is absent.";
            }
        }
        catch (const std::exception& e)
        {
            LOG_UNHANDLED_EXCEPTION() << "what = " << e.what();
        }
        catch (...) {
            LOG_UNHANDLED_EXCEPTION();
        }
    }

    void WalletClient::activateAddress(const WalletID& id)
    {
        try
        {
            auto addr = m_walletDB->getAddress(id);
            if (addr)
            {
                if (addr->isOwn())
                {
                    addr->setExpiration(WalletAddress::ExpirationStatus::OneDay);
                }
                m_walletDB->saveAddress(*addr);
            }
            else
            {
                LOG_ERROR() << "Address " << to_string(id) << " is absent.";
            }
        }
        catch (const std::exception& e)
        {
            LOG_UNHANDLED_EXCEPTION() << "what = " << e.what();
        }
        catch (...) {
            LOG_UNHANDLED_EXCEPTION();
        }
    }

    void WalletClient::getAddress(const WalletID& id) 
    {
        try
        {
            onGetAddress(id, m_walletDB->getAddress(id), m_walletDB->getVoucherCount(id));
        }
        catch (const std::exception& e)
        {
            LOG_UNHANDLED_EXCEPTION() << "what = " << e.what();
        }
        catch (...) {
            LOG_UNHANDLED_EXCEPTION();
        }
    }

    void WalletClient::getAddress(const WalletID& id, AsyncCallback<const boost::optional<WalletAddress>&, size_t>&& callback)
    {
        try
        {
            auto addr = m_walletDB->getAddress(id);
            size_t vouchersCount = m_walletDB->getVoucherCount(id);

            postFunctionToClientContext([addr, vouchersCount, cb = std::move(callback)]() 
            {
                cb(addr, vouchersCount);
            });
        }
        catch (const std::exception& e)
        {
            LOG_UNHANDLED_EXCEPTION() << "what = " << e.what();
        }
        catch (...) {
            LOG_UNHANDLED_EXCEPTION();
        }
    }

    void WalletClient::getAddress(const std::string& addrStr, AsyncCallback<const boost::optional<WalletAddress>&, size_t>&& callback)
    {
        try
        {
            auto addr = m_walletDB->getAddress(addrStr);
            size_t vouchersCount = 0;
            if (addr && addr->m_walletID != Zero)
            {
                vouchersCount = m_walletDB->getVoucherCount(addr->m_walletID);
            }

            postFunctionToClientContext([addr, vouchersCount, cb = std::move(callback)]()
            {
                cb(addr, vouchersCount);
            });
        }
        catch (const std::exception& e)
        {
            LOG_UNHANDLED_EXCEPTION() << "what = " << e.what();
        }
        catch (...) {
            LOG_UNHANDLED_EXCEPTION();
        }
    }

    void WalletClient::saveVouchers(const ShieldedVoucherList& vouchers, const WalletID& walletID)
    {
        try
        {
            if (m_walletDB->getVoucherCount(walletID) > 0)
            {
                // don't save vouchers if we already have to avoid zombie vouchers
                return;
            }
            storage::SaveVouchers(*m_walletDB, vouchers, walletID);
            
            // notify client about voucher count changes
            onGetAddress(walletID, m_walletDB->getAddress(walletID), m_walletDB->getVoucherCount(walletID));
        }
        catch (const std::exception& e)
        {
            LOG_UNHANDLED_EXCEPTION() << "what = " << e.what();
        }
        catch (...) 
        {
            LOG_UNHANDLED_EXCEPTION();
        }
    }

    void WalletClient::setNodeAddress(const std::string& addr)
    {
        if (auto s = m_nodeNetwork.lock())
        {
            if (!(s->setNodeAddress(addr)))
            {
                LOG_ERROR() << "Unable to resolve node address: " << addr;
                onWalletError(ErrorType::HostResolvedError);
            }
        }
        else
        {
            io::Address address;
            if (address.resolve(addr.c_str()))
            {
                m_initialNodeAddrStr = addr;
            }
            else
            {
                LOG_ERROR() << "Unable to resolve node address: " << addr;
                onWalletError(ErrorType::HostResolvedError);
            }
        }
    }

    void WalletClient::changeWalletPassword(const SecString& pass)
    {
        m_walletDB->changePassword(pass);
    }

    void WalletClient::getNetworkStatus()
    {
        if (m_walletError.is_initialized() && !isConnected())
        {
            onWalletError(*m_walletError);
            return;
        }

        onNodeConnectionChanged(isConnected());
    }

    void WalletClient::rescan()
    {
        try
        {
            assert(!m_wallet.expired());
            auto s = m_wallet.lock();
            if (s)
            {
                s->Rescan();
            }
        }
        catch (const std::exception& e)
        {
            LOG_UNHANDLED_EXCEPTION() << "what = " << e.what();
        }
        catch (...)
        {
            LOG_UNHANDLED_EXCEPTION();
        }
    }

    void WalletClient::exportPaymentProof(const TxID& id)
    {
        onPaymentProofExported(id, storage::ExportPaymentProof(*m_walletDB, id));
    }

    void WalletClient::checkAddress(const std::string& addr)
    {
        io::Address nodeAddr;

        onAddressChecked(addr, nodeAddr.resolve(addr.c_str()));
    }

    void WalletClient::importRecovery(const std::string& path)
    {
        try
        {
            m_walletDB->ImportRecovery(path, *this);
            return;
        }
        catch (const std::exception& e)
        {
            LOG_UNHANDLED_EXCEPTION() << "what = " << e.what();
        }
        catch (...) 
        {
            LOG_UNHANDLED_EXCEPTION();
        }
        onWalletError(ErrorType::ImportRecoveryError);
    }

    void WalletClient::importDataFromJson(const std::string& data)
    {
        auto isOk = storage::ImportDataFromJson(*m_walletDB, data.data(), data.size());

        onImportDataFromJson(isOk);
    }

    void WalletClient::exportDataToJson()
    {
        auto data = storage::ExportDataToJson(*m_walletDB);

        onExportDataToJson(data);
    }

    void WalletClient::exportTxHistoryToCsv()
    {
        auto data = storage::ExportTxHistoryToCsv(*m_walletDB);
        onExportTxHistoryToCsv(data);   
    }

    void WalletClient::switchOnOffExchangeRates(bool isActive)
    {
        assert(!m_exchangeRateProvider.expired());
        if (auto s = m_exchangeRateProvider.lock())
        {
            s->setOnOff(isActive);
        }
    }

    void WalletClient::switchOnOffNotifications(Notification::Type type, bool isActive)
    {
        m_notificationCenter->switchOnOffNotifications(type, isActive);
    }
    
    void WalletClient::getNotifications()
    {
        onNotificationsChanged(ChangeAction::Reset, m_notificationCenter->getNotifications());
    }

    void WalletClient::markNotificationAsRead(const ECC::uintBig& id)
    {
        m_notificationCenter->markNotificationAsRead(id);
    }

    void WalletClient::deleteNotification(const ECC::uintBig& id)
    {
        m_notificationCenter->deleteNotification(id);
    }

    void WalletClient::getExchangeRates()
    {
        assert(!m_exchangeRateProvider.expired());
        if (auto s = m_exchangeRateProvider.lock())
        {
            onExchangeRates(s->getRates());
        }
        else
        {
            onExchangeRates({});
        }
    }

    void WalletClient::getPublicAddress()
    {
        onPublicAddress(GeneratePublicOfflineAddress(*m_walletDB));
    }

    void WalletClient::generateVouchers(uint64_t ownID, size_t count, AsyncCallback<ShieldedVoucherList>&& callback)
    {
        auto vouchers = GenerateVoucherList(m_walletDB->get_KeyKeeper(), ownID, count);
        postFunctionToClientContext([res = std::move(vouchers), cb = std::move(callback)]() 
        {
            cb(std::move(res));
        });
    }

    bool WalletClient::OnProgress(uint64_t done, uint64_t total)
    {
        onImportRecoveryProgress(done, total);
        return true;
    }

<<<<<<< HEAD
=======
    WalletStatus WalletClient::getStatus() const
    {
        WalletStatus status;
        storage::Totals allTotals(*m_walletDB);

        for(const auto& totalsPair: allTotals.allTotals) {
            const auto& info = totalsPair.second;
            WalletStatus::AssetStatus assetStatus;

            assetStatus.available         = AmountBig::get_Lo(info.Avail);
            assetStatus.receivingIncoming = AmountBig::get_Lo(info.ReceivingIncoming);
            assetStatus.receivingChange   = AmountBig::get_Lo(info.ReceivingChange);
            assetStatus.receiving         = AmountBig::get_Lo(info.Incoming);
            assetStatus.sending           = AmountBig::get_Lo(info.Outgoing) + AmountBig::get_Lo(info.OutgoingShielded);
            assetStatus.maturing          = AmountBig::get_Lo(info.Maturing);
            assetStatus.maturingMP        = AmountBig::get_Lo(info.MaturingShielded);
            assetStatus.shielded          = AmountBig::get_Lo(info.AvailShielded);

            status.all[totalsPair.first] = assetStatus;
        }

        ZeroObject(status.stateID);
        m_walletDB->getSystemStateID(status.stateID);
        status.update.lastTime = m_walletDB->getLastUpdateTime();

        return status;
    }

>>>>>>> 59a55810
    vector<Coin> WalletClient::getUtxos() const
    {
        vector<Coin> utxos;
        m_walletDB->visitCoins([&utxos](const Coin& c)->bool
            {
                utxos.push_back(c);
                return true;
            });
        return utxos;
    }

    WalletStatus WalletClient::getStatus() const
    {
        WalletStatus status;
        storage::Totals allTotals(*m_walletDB);

        for(const auto& totalsPair: allTotals.allTotals) {
            const auto& info = totalsPair.second;
            WalletStatus::AssetStatus assetStatus;

            assetStatus.available         = AmountBig::get_Lo(info.Avail);
            assetStatus.receivingIncoming = AmountBig::get_Lo(info.ReceivingIncoming);
            assetStatus.receivingChange   = AmountBig::get_Lo(info.ReceivingChange);
            assetStatus.receiving         = AmountBig::get_Lo(info.Incoming);
            assetStatus.sending           = AmountBig::get_Lo(info.Outgoing) + AmountBig::get_Lo(info.OutgoingShielded);
            assetStatus.maturing          = AmountBig::get_Lo(info.Maturing);
            assetStatus.maturingMP        = AmountBig::get_Lo(info.MaturingShielded);
            assetStatus.shielded          = AmountBig::get_Lo(info.AvailShielded);

            status.all[totalsPair.first] = assetStatus;
        }

        ZeroObject(status.stateID);
        m_walletDB->getSystemStateID(status.stateID);
        status.update.lastTime = m_walletDB->getLastUpdateTime();

        return status;
    }

    void WalletClient::onNodeConnectionFailed(const proto::NodeConnection::DisconnectReason& reason)
    {
        // reason -> ErrorType
        if (proto::NodeConnection::DisconnectReason::ProcessingExc == reason.m_Type)
        {
            m_walletError = getWalletError(reason.m_ExceptionDetails.m_ExceptionType);
            onWalletError(*m_walletError);
            return;
        }

        if (proto::NodeConnection::DisconnectReason::Io == reason.m_Type)
        {
            m_walletError = getWalletError(reason.m_IoError);
            onWalletError(*m_walletError);
            return;
        }

        LOG_ERROR() << "Unprocessed error: " << reason;
    }

    void WalletClient::onNodeConnectedStatusChanged(bool isNodeConnected)
    {
        if (isNodeConnected)
        {
            ++m_connectedNodesCount;
        }
        else if (m_connectedNodesCount)
        {
            --m_connectedNodesCount;
        }

        onNodeConnectionChanged(isConnected());
    }

    void WalletClient::updateClientState()
    {
        if (auto w = m_wallet.lock(); w)
        {
            postFunctionToClientContext([this, currentHeight = m_walletDB->getCurrentHeight(), count = w->GetUnsafeActiveTransactionsCount()]()
            {
                m_currentHeight = currentHeight;
                m_unsafeActiveTxCount = count;
            });
        }
    }
    void WalletClient::updateClientTxState()
    {
        if (auto w = m_wallet.lock(); w)
        {
            postFunctionToClientContext([this, count = w->GetUnsafeActiveTransactionsCount()]()
            {
                m_unsafeActiveTxCount = count;
            });
        }
    }

    void WalletClient::updateNotifications()
    {
        size_t count = m_notificationCenter->getUnreadCount(
            [this] (std::vector<Notification>::const_iterator first, std::vector<Notification>::const_iterator last)
            {
                auto currentLibVersion = getLibVersion();
                auto currentClientRevision = getClientRevision();
                return std::count_if(first, last,
                    [&currentLibVersion, &currentClientRevision](const auto& p)
                    {
                        if (p.m_state == Notification::State::Unread)
                        {
                            if (p.m_type == Notification::Type::WalletImplUpdateAvailable)
                            {
                                WalletImplVerInfo info;
                                if (fromByteBuffer(p.m_content, info) &&
                                    VersionInfo::Application::DesktopWallet == info.m_application &&
                                    (currentLibVersion < info.m_version ||
                                    (currentLibVersion == info.m_version && currentClientRevision < info.m_UIrevision)))
                                {
                                    return true;
                                }
                            }
                            if (p.m_type == Notification::Type::TransactionFailed)
                            {
                                return true;
                            }
                        }
                        return false;
                    });
            });
        postFunctionToClientContext([this, count]()
        {
            m_unreadNotificationsCount = count;
        });
    }

    void WalletClient::updateConnectionTrust(bool trustedConnected)
    {
        if (trustedConnected)
        {
            ++m_trustedConnectionCount;
        }
        else if (m_trustedConnectionCount)
        {
            --m_trustedConnectionCount;
        }

        postFunctionToClientContext([this, isTrusted = m_trustedConnectionCount > 0 && m_trustedConnectionCount == m_connectedNodesCount]()
        {
            m_isConnectionTrusted = isTrusted;
        });
    }

    bool WalletClient::isConnected() const
    {
        return m_connectedNodesCount > 0;
    }

    void WalletClient::getAssetInfo(const Asset::ID assetId)
    {
        m_ainfoRequests.insert(assetId);
        m_ainfoDelayed->start(0, false, [this] () {
            processAInfo();
        });
    }

    void WalletClient::processAInfo ()
    {
        if (m_ainfoRequests.empty()) {
            return;
        }

        auto reqs = m_ainfoRequests;
        m_ainfoRequests.clear();

        for(auto assetId: reqs)
        {
            if(const auto oasset = m_walletDB->findAsset(assetId))
            {
                onAssetInfo(assetId, *oasset);
            }
        }
    }

    void WalletClient::makeIWTCall(std::function<boost::any()>&& function, AsyncCallback<boost::any>&& resultCallback)
    {
        auto result = function();
        postFunctionToClientContext([result, cb = std::move(resultCallback)]()
        {
            cb(result);
        });
    }
}<|MERGE_RESOLUTION|>--- conflicted
+++ resolved
@@ -1308,37 +1308,6 @@
         return true;
     }
 
-<<<<<<< HEAD
-=======
-    WalletStatus WalletClient::getStatus() const
-    {
-        WalletStatus status;
-        storage::Totals allTotals(*m_walletDB);
-
-        for(const auto& totalsPair: allTotals.allTotals) {
-            const auto& info = totalsPair.second;
-            WalletStatus::AssetStatus assetStatus;
-
-            assetStatus.available         = AmountBig::get_Lo(info.Avail);
-            assetStatus.receivingIncoming = AmountBig::get_Lo(info.ReceivingIncoming);
-            assetStatus.receivingChange   = AmountBig::get_Lo(info.ReceivingChange);
-            assetStatus.receiving         = AmountBig::get_Lo(info.Incoming);
-            assetStatus.sending           = AmountBig::get_Lo(info.Outgoing) + AmountBig::get_Lo(info.OutgoingShielded);
-            assetStatus.maturing          = AmountBig::get_Lo(info.Maturing);
-            assetStatus.maturingMP        = AmountBig::get_Lo(info.MaturingShielded);
-            assetStatus.shielded          = AmountBig::get_Lo(info.AvailShielded);
-
-            status.all[totalsPair.first] = assetStatus;
-        }
-
-        ZeroObject(status.stateID);
-        m_walletDB->getSystemStateID(status.stateID);
-        status.update.lastTime = m_walletDB->getLastUpdateTime();
-
-        return status;
-    }
-
->>>>>>> 59a55810
     vector<Coin> WalletClient::getUtxos() const
     {
         vector<Coin> utxos;
