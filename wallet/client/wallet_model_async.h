--- conflicted
+++ resolved
@@ -86,10 +86,13 @@
         virtual void getPublicAddress() = 0;
 
         virtual void generateVouchers(uint64_t ownID, size_t count, AsyncCallback<ShieldedVoucherList>&& callback) = 0;
-<<<<<<< HEAD
         virtual void getAssetInfo(Asset::ID) = 0;
         virtual void makeIWTCall(std::function<boost::any()>&& function, AsyncCallback<boost::any>&& resultCallback) = 0;
-=======
+
+        // error (if any), shader output (if any), txid (if any)
+        typedef AsyncCallback<const std::string&, const std::string&, const TxID&> ShaderCallback;
+        virtual void callShader(const std::vector<uint8_t>& shader, const std::string& args, ShaderCallback&& cback) = 0;
+
         virtual void getShieldedCountAt(Height h, AsyncCallback<Height, TxoID>&& callback) = 0;
 
         virtual void setMaxPrivacyLockTimeLimitHours(uint8_t limit) = 0;
@@ -97,11 +100,6 @@
 
         virtual void getCoins(Asset::ID assetId, AsyncCallback<std::vector<Coin>>&& callback) = 0;
         virtual void getShieldedCoins(Asset::ID assetId, AsyncCallback<std::vector<ShieldedCoin>>&& callback) = 0;
->>>>>>> df57e382
-
-        // error (if any), shader output (if any), txid (if any)
-        typedef AsyncCallback<const std::string&, const std::string&, const TxID&> ShaderCallback;
-        virtual void callShader(const std::vector<uint8_t>& shader, const std::string& args, ShaderCallback&& cback) = 0;
 
         virtual ~IWalletModelAsync() {}
     };
