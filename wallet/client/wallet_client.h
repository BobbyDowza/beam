--- conflicted
+++ resolved
@@ -41,7 +41,6 @@
 {
     struct WalletStatus
     {
-<<<<<<< HEAD
         struct AssetStatus
         {
             Amount available = 0;
@@ -50,22 +49,13 @@
             Amount receivingChange = 0;
             Amount sending = 0;
             Amount maturing = 0;
+            Amount maturingMP = 0;
             Amount shielded = 0;
         };
 
         bool HasStatus(Asset::ID assetId) const;
         AssetStatus GetStatus(Asset::ID assetId) const; // If doesn't have status for the assetId returns an empty one
         AssetStatus GetBeamStatus() const;
-=======
-        Amount available = 0;
-        Amount receiving = 0;
-        Amount receivingIncoming = 0;
-        Amount receivingChange = 0;
-        Amount sending = 0;
-        Amount maturing = 0;
-        Amount maturingMP = 0;
-        Amount shielded = 0;
->>>>>>> 9393ff58
 
         struct
         {
