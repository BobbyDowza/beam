// Copyright 2019 The Beam Team
//
// Licensed under the Apache License, Version 2.0 (the "License");
// you may not use this file except in compliance with the License.
// You may obtain a copy of the License at
//
//    http://www.apache.org/licenses/LICENSE-2.0
//
// Unless required by applicable law or agreed to in writing, software
// distributed under the License is distributed on an "AS IS" BASIS,
// WITHOUT WARRANTIES OR CONDITIONS OF ANY KIND, either express or implied.
// See the License for the specific language governing permissions and
// limitations under the License.

#pragma once

#include "../bitcoin/settings.h"
#include "common.h"

namespace beam::dogecoin
{
    using DogecoinCoreSettings = bitcoin::BitcoinCoreSettings;
    using ElectrumSettings = bitcoin::ElectrumSettings;

    class Settings : public bitcoin::Settings
    {
    public:
        Settings()
            : bitcoin::Settings()
        {
            constexpr double kDogeBlocksPerHour = 60;
            constexpr uint32_t kDogeDefaultLockTimeInBlocks = 12 * 60;
<<<<<<< HEAD
            constexpr Amount kDogeMinFeeRate = 300'000'000;
=======
            // TODO roman.strilets need investigate
            constexpr Amount kDogeMinFeeRate = 100'000'000;
>>>>>>> e987f97b

            SetLockTimeInBlocks(kDogeDefaultLockTimeInBlocks);
            SetMinFeeRate(kDogeMinFeeRate);
            SetBlocksPerHour(kDogeBlocksPerHour);
            SetAddressVersion(getAddressVersion());
            SetGenesisBlockHashes(getGenesisBlockHashes());
            DisableElectrum();
        }
    };
} //namespace beam::dogecoin<|MERGE_RESOLUTION|>--- conflicted
+++ resolved
@@ -29,16 +29,11 @@
             : bitcoin::Settings()
         {
             constexpr double kDogeBlocksPerHour = 60;
-            constexpr uint32_t kDogeDefaultLockTimeInBlocks = 12 * 60;
-<<<<<<< HEAD
-            constexpr Amount kDogeMinFeeRate = 300'000'000;
-=======
-            // TODO roman.strilets need investigate
-            constexpr Amount kDogeMinFeeRate = 100'000'000;
->>>>>>> e987f97b
-
-            SetLockTimeInBlocks(kDogeDefaultLockTimeInBlocks);
-            SetMinFeeRate(kDogeMinFeeRate);
+            constexpr uint32_t kDogeDefaultLockTimeInBlocks = 12 * 60;
+            constexpr Amount kDogeMinFeeRate = 100'000'000;
+
+            SetLockTimeInBlocks(kDogeDefaultLockTimeInBlocks);
+            SetMinFeeRate(kDogeMinFeeRate);
             SetBlocksPerHour(kDogeBlocksPerHour);
             SetAddressVersion(getAddressVersion());
             SetGenesisBlockHashes(getGenesisBlockHashes());
