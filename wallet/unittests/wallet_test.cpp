// Copyright 2018 The Beam Team
//
// Licensed under the Apache License, Version 2.0 (the "License");
// you may not use this file except in compliance with the License.
// You may obtain a copy of the License at
//
//    http://www.apache.org/licenses/LICENSE-2.0
//
// Unless required by applicable law or agreed to in writing, software
// distributed under the License is distributed on an "AS IS" BASIS,
// WITHOUT WARRANTIES OR CONDITIONS OF ANY KIND, either express or implied.
// See the License for the specific language governing permissions and
// limitations under the License.

#ifndef LOG_VERBOSE_ENABLED
    #define LOG_VERBOSE_ENABLED 0
#endif

#include "wallet/core/common.h"
#include "wallet/core/common_utils.h"
#include "wallet/core/wallet_network.h"
#include "wallet/core/wallet.h"
#include "wallet/core/secstring.h"
#include "wallet/core/base58.h"
#include "wallet/client/wallet_client.h"
#include "utility/test_helpers.h"
#include "core/radixtree.h"
#include "core/unittest/mini_blockchain.h"
#include "core/negotiator.h"
#include "node/node.h"
#include "wallet/core/private_key_keeper.h"
#include "keykeeper/local_private_key_keeper.h"
#include "utility/hex.h"

#include "test_helpers.h"

#include <string_view>
#include <assert.h>
#include <iostream>
#include <thread>
#include <mutex>
#include <atomic>
#include <condition_variable>

#include "core/proto.h"
#include <boost/intrusive/list.hpp>

#if defined(BEAM_HW_WALLET)
#include "keykeeper/hw_wallet.h"
#endif

using namespace beam;
using namespace std;
using namespace ECC;

WALLET_TEST_INIT

#include "wallet_test_environment.cpp"
#include "wallet/api/api_handler.h"

namespace
{
    struct AtomicSwapProvider : IAtomicSwapProvider
    {
    public:
        Amount getCoinAvailable(AtomicSwapCoin swapCoin) const override { throw std::runtime_error("not impl"); }
        Amount getRecommendedFeeRate(AtomicSwapCoin swapCoin) const override { throw std::runtime_error("not impl"); }
        Amount getMinFeeRate(AtomicSwapCoin swapCoin) const override { throw std::runtime_error("not impl"); }
        const SwapOffersBoard& getSwapOffersBoard() const override { throw std::runtime_error("not impl"); }
        bool isCoinClientConnected(AtomicSwapCoin swapCoin) const override { throw std::runtime_error("not impl"); }
    };

    struct WalletData : WalletApiHandler::IWalletData
    {
        WalletData(IWalletDB::Ptr walletDB, Wallet& wallet, IAtomicSwapProvider& atomicSwapProvider)
            : m_walletDB(walletDB)
            , m_wallet(wallet)
            , m_atomicSwapProvider(atomicSwapProvider)
        {}

        virtual ~WalletData() {}

        IWalletDB::Ptr getWalletDBPtr() override
        {
            return m_walletDB;
        }

        Wallet::Ptr getWalletPtr() override
        {
            throw std::runtime_error("not impl");
        }

#ifdef BEAM_ATOMIC_SWAP_SUPPORT
        const IAtomicSwapProvider& getAtomicSwapProvider() const override
        {
            return m_atomicSwapProvider;
        }
#endif  // BEAM_ATOMIC_SWAP_SUPPORT

        IWalletDB::Ptr m_walletDB;
        Wallet& m_wallet;
        IAtomicSwapProvider& m_atomicSwapProvider;
    };

    struct ApiHandler : beam::wallet::WalletApiHandler
    {
        using beam::wallet::WalletApiHandler::WalletApiHandler;
        
        std::vector<json> m_Messages;
        void serializeMsg(const json& msg) override
        {
            m_Messages.push_back(msg);
        }
<<<<<<< HEAD

        void TestTxListResSize(size_t s)
        {
            WALLET_CHECK(m_Messages.size() == 1);
            WALLET_CHECK(m_Messages[0]["result"].size() == s);
        }

        void TestTxListResHeight(Height h)
        {
            WALLET_CHECK(m_Messages.size() == 1);
            WALLET_CHECK(m_Messages[0]["result"][0]["height"] == h);
        }

=======

        void TestTxListResSize(size_t s)
        {
            WALLET_CHECK(m_Messages.size() == 1);
            WALLET_CHECK(m_Messages[0]["result"].size() == s);
        }

        void TestTxListResHeight(Height h)
        {
            WALLET_CHECK(m_Messages.size() == 1);
            WALLET_CHECK(m_Messages[0]["result"][0]["height"] == h);
        }

>>>>>>> 35044672
    };

    

    void TestTxList()
    {
        cout << "\nTesting Tx list...\n";

        {
            std::vector<int> v = { 1, 2, 3, 4 };
            WalletApiHandler::doPagination(0, 0, v);
            WALLET_CHECK(v.empty()); 
        }
        {
            std::vector<int> v = { 1, 2, 3, 4 };
            WalletApiHandler::doPagination(0, 3, v);
            WALLET_CHECK(v == std::vector<int>({1,2,3}));
        }
        {
            std::vector<int> v = { 1, 2, 3, 4 };
            WalletApiHandler::doPagination(1, 3, v);
            WALLET_CHECK(v == std::vector<int>({ 2,3,4 }));
        }
        {
            std::vector<int> v = { 1, 2, 3, 4 };
            WalletApiHandler::doPagination(2, 3, v);
            WALLET_CHECK(v == std::vector<int>({ 3,4 }));
        }
        {
            std::vector<int> v = { 1, 2, 3, 4 };
            WalletApiHandler::doPagination(1, 2, v);
            WALLET_CHECK(v == std::vector<int>({ 2,3 }));
        }
        {
            std::vector<int> v = { 1, 2, 3, 4 };
            WalletApiHandler::doPagination(4, 3, v);
            WALLET_CHECK(v.empty());
        }
        io::Reactor::Ptr mainReactor{ io::Reactor::create() };
        io::Reactor::Scope scope(*mainReactor);
        constexpr int Count = 64;
        int completedCount = 2 * Count;
        auto f = [&](auto)
        {
            --completedCount;
            if (completedCount == 0)
            {
                mainReactor->stop();
                completedCount = 2 * Count;
            }
        };

        TestNode node;
        TestWalletRig sender(createSenderWalletDB(Count, 5), f, TestWalletRig::Type::Regular, false, 0);
        TestWalletRig receiver(createReceiverWalletDB(), f);

        helpers::StopWatch sw;
        sw.start();

        Timestamp createTime = getTimestamp();
        for (int i = 0; i < Count; ++i)
        {
            sender.m_Wallet.StartTransaction(CreateSimpleTransactionParameters()
                .SetParameter(TxParameterID::MyID, sender.m_WalletID)
                .SetParameter(TxParameterID::PeerID, receiver.m_WalletID)
                .SetParameter(TxParameterID::Amount, Amount(1))
                .SetParameter(TxParameterID::Fee, Amount(2))
                .SetParameter(TxParameterID::Lifetime, Height(200))
                .SetParameter(TxParameterID::CreateTime, createTime));
            createTime += 1000;
        }

        mainReactor->run();
        sw.stop();


        // check coins
        vector<Coin> newSenderCoins = sender.GetCoins();
        vector<Coin> newReceiverCoins = receiver.GetCoins();

        //WALLET_CHECK(newSenderCoins.size() == Count);
        WALLET_CHECK(newReceiverCoins.size() == Count);

        // Tx history check
        auto sh = sender.m_WalletDB->getTxHistory();
        WALLET_CHECK(sh.size() == Count);
        auto rh = receiver.m_WalletDB->getTxHistory();
        WALLET_CHECK(rh.size() == Count);

        AtomicSwapProvider asp;
        WalletData wd(sender.m_WalletDB, sender.m_Wallet, asp);
        WalletApi::ACL acl;
        ApiHandler handler(wd, acl);
        TxList message;
        message.count = 10;
        message.skip = 30;
        message.filter.status = wallet::TxStatus::Completed;
        message.withAssets = false;
        sw.start();
        for (int i = 0; i < 100; ++i)
        {
            handler.onMessage(1, message);
            handler.TestTxListResSize(10);
            handler.m_Messages.clear();
        }
        sw.stop();
        cout << "TxList  elapsed time: " << sw.milliseconds() << " ms\n";

        message.count = 10;
        message.skip = 0;
        handler.onMessage(1, message);
        handler.TestTxListResSize(10);
        handler.m_Messages.clear();

        message.count = 100;
        message.skip = 0;
        handler.onMessage(1, message);
        handler.TestTxListResSize(64);
        handler.m_Messages.clear();

        message.count = 100;
        message.skip = 10;
        handler.onMessage(1, message);
        handler.TestTxListResSize(54);
        handler.m_Messages.clear();

        message.count = 10;
        message.skip = 10;
        handler.onMessage(1, message);
        handler.TestTxListResSize(10);
        handler.m_Messages.clear();

        message.count = 10;
        message.skip = 63;
        handler.onMessage(1, message);
        handler.TestTxListResSize(1);
        handler.m_Messages.clear();

        message.count = 10;
        message.skip = 64;
        handler.onMessage(1, message);
        handler.TestTxListResSize(0);
        handler.m_Messages.clear();

        message.count = 10;
        message.skip = 65;
        handler.onMessage(1, message);
        handler.TestTxListResSize(0); 
        handler.m_Messages.clear();

        Timestamp t = std::numeric_limits<Timestamp>::max();
        int count = 0;

        std::map<TxID, Height> storedTx;
<<<<<<< HEAD
        sender.m_WalletDB->visitTx([](auto t, auto s, auto assetID, auto h)
        {
            return true;
        }, [&](const auto& tx)
=======
        sender.m_WalletDB->visitTx([&](const auto& tx)
>>>>>>> 35044672
        {
            const auto height = storage::DeduceTxProofHeight(*sender.m_WalletDB, tx);
            storedTx.emplace(tx.m_txId, height);
            WALLET_CHECK(tx.m_createTime > 0);
            WALLET_CHECK(tx.m_createTime < t);
            t = tx.m_createTime;
            ++count;
            return true;
<<<<<<< HEAD
        });
=======
        }, {});
>>>>>>> 35044672
        WALLET_CHECK(count == Count);
        WALLET_CHECK(count == (int)storedTx.size());
        for (auto p : storedTx)
        {

            TxList message2;
            message2.count = 0;
            message2.skip = 0;
            message2.filter.status = wallet::TxStatus::Completed;
            message2.withAssets = false;
            message2.filter.height = p.second;

            handler.onMessage(1, message2);
            handler.TestTxListResSize(1);
            handler.TestTxListResHeight(p.second);

            handler.m_Messages.clear();
        }
    }

    void TestEventTypeSerialization()
    {
        std::string serializedStr;
        {
            proto::Event::Type::Enum event = proto::Event::Type::Shielded;

            Serializer ser;
            ser& event;

            ByteBuffer buf;
            ser.swap_buf(buf);

            serializedStr = beam::to_hex(&buf[0], buf.size());
            LOG_DEBUG() << "serialized proto::Event::Type::Shielded = 0x" << serializedStr;
        }
        
        auto f = [](const std::string& s, bool shouldThrow)
        {
            ByteBuffer buf2 = from_hex(s);

            Deserializer der;
            der.reset(buf2.data(), buf2.size());

            proto::Event::Type::Enum event;
            if (shouldThrow)
            {
                WALLET_CHECK_THROW(der & event);
            }
            else
            {
                WALLET_CHECK_NO_THROW(der & event);
                WALLET_CHECK(proto::Event::Type::Shielded == event);
            }

            der.reset(buf2.data(), buf2.size());
            proto::Event::Type::Enum event2 = proto::Event::Type::Utxo0;
            WALLET_CHECK_NO_THROW(event2 = proto::Event::Type::Load(der));
            WALLET_CHECK(event2 == proto::Event::Type::Shielded);
        };

        // legacy case
        f("42", true);
        // Normal case
        f("82", false);
    }

    void TestWalletNegotiation(IWalletDB::Ptr senderWalletDB, IWalletDB::Ptr receiverWalletDB)
    {
        cout << "\nTesting wallets negotiation...\n";

        io::Reactor::Ptr mainReactor{ io::Reactor::create() };
        io::Reactor::Scope scope(*mainReactor);

        WalletAddress wa;
        receiverWalletDB->createAddress(wa);
        receiverWalletDB->saveAddress(wa);
        WalletID receiver_id = wa.m_walletID;

        senderWalletDB->createAddress(wa);
        senderWalletDB->saveAddress(wa);
        WalletID sender_id = wa.m_walletID;

        int count = 0;
        auto f = [&count](const auto& /*id*/)
        {
            if (++count >= 2)
                io::Reactor::get_Current().stop();
        };

        TestNodeNetwork::Shared tnns;

        Wallet sender(senderWalletDB, f);
        Wallet receiver(receiverWalletDB, f);

        auto twn = make_shared<TestWalletNetwork>();
        auto netNodeS = make_shared<TestNodeNetwork>(tnns, sender);
        auto netNodeR = make_shared<TestNodeNetwork>(tnns, receiver);

        sender.AddMessageEndpoint(twn);
        sender.SetNodeEndpoint(netNodeS);

        receiver.AddMessageEndpoint(twn);
        receiver.SetNodeEndpoint(netNodeR);

        twn->m_Map[sender_id].m_pSink = &sender;
        twn->m_Map[receiver_id].m_pSink = &receiver;

        tnns.AddBlock();

        sender.StartTransaction(CreateSimpleTransactionParameters()
            .SetParameter(TxParameterID::MyID, sender_id)
            .SetParameter(TxParameterID::PeerID, receiver_id)
            .SetParameter(TxParameterID::Amount, Amount(6))
            .SetParameter(TxParameterID::Fee, Amount(1))
            .SetParameter(TxParameterID::Lifetime, Height(200)));
        mainReactor->run();

        WALLET_CHECK(count == 2);
    }

    void TestTxToHimself()
    {
        cout << "\nTesting Tx to himself...\n";

        io::Reactor::Ptr mainReactor{ io::Reactor::create() };
        io::Reactor::Scope scope(*mainReactor);

        auto senderWalletDB = createSqliteWalletDB("sender_wallet.db", false, false);

        // add coin with keyType - Coinbase
        beam::Amount coin_amount = 40;
        Coin coin = CreateAvailCoin(coin_amount, 0);
        coin.m_ID.m_Type = Key::Type::Coinbase;
        senderWalletDB->storeCoin(coin);

        auto coins = senderWalletDB->selectCoins(24, Zero);
        WALLET_CHECK(coins.size() == 1);
        WALLET_CHECK(coins[0].m_ID.m_Type == Key::Type::Coinbase);
        WALLET_CHECK(coins[0].m_status == Coin::Available);
        WALLET_CHECK(senderWalletDB->getTxHistory().empty());

        TestNode node;
        TestWalletRig sender(senderWalletDB, [](auto) { io::Reactor::get_Current().stop(); });
        helpers::StopWatch sw;

        sw.start();

        auto txId = sender.m_Wallet.StartTransaction(CreateSimpleTransactionParameters()
                    .SetParameter(TxParameterID::MyID, sender.m_WalletID)
                    .SetParameter(TxParameterID::PeerID, sender.m_WalletID)
                    .SetParameter(TxParameterID::Amount, Amount(24))
                    .SetParameter(TxParameterID::Fee, Amount(2))
                    .SetParameter(TxParameterID::Lifetime, Height(200)));

        mainReactor->run();
        sw.stop();

        cout << "Transfer elapsed time: " << sw.milliseconds() << " ms\n";

        // check Tx
        auto txHistory = senderWalletDB->getTxHistory();
        WALLET_CHECK(txHistory.size() == 1);
        WALLET_CHECK(txHistory[0].m_txId == txId);
        WALLET_CHECK(txHistory[0].m_amount == 24);
        WALLET_CHECK(txHistory[0].m_fee == 2);
        WALLET_CHECK(txHistory[0].m_status == wallet::TxStatus::Completed);

        // check coins
        vector<Coin> newSenderCoins;
        senderWalletDB->visitCoins([&newSenderCoins](const Coin& c)->bool
        {
            newSenderCoins.push_back(c);
            return true;
        });

        WALLET_CHECK(newSenderCoins.size() == 3);

        WALLET_CHECK(newSenderCoins[0].m_ID.m_Type == Key::Type::Coinbase);
        WALLET_CHECK(newSenderCoins[0].m_status == Coin::Spent);
        WALLET_CHECK(newSenderCoins[0].m_ID.m_Value == 40);

        WALLET_CHECK(newSenderCoins[1].m_ID.m_Type == Key::Type::Regular);
        WALLET_CHECK(newSenderCoins[1].m_status == Coin::Available);
        WALLET_CHECK(newSenderCoins[1].m_ID.m_Value == 24);

        WALLET_CHECK(newSenderCoins[2].m_ID.m_Type == Key::Type::Change);
        WALLET_CHECK(newSenderCoins[2].m_status == Coin::Available);
        WALLET_CHECK(newSenderCoins[2].m_ID.m_Value == 14);

        cout << "\nFinish of testing Tx to himself...\n";
    }

    void TestP2PWalletNegotiationST()
    {
        cout << "\nTesting p2p wallets negotiation single thread...\n";

        io::Reactor::Ptr mainReactor{ io::Reactor::create() };
        io::Reactor::Scope scope(*mainReactor);

        int completedCount = 2;
        auto f = [&completedCount, mainReactor](auto)
        {
            --completedCount;
            if (completedCount == 0)
            {
                mainReactor->stop();
                completedCount = 2;
            }
        };

        TestNode node;
        TestWalletRig sender(createSenderWalletDB(), f, TestWalletRig::Type::Regular, false, 0);
        TestWalletRig receiver(createReceiverWalletDB(), f);

        WALLET_CHECK(sender.m_WalletDB->selectCoins(6, Zero).size() == 2);
        WALLET_CHECK(sender.m_WalletDB->getTxHistory().empty());
        WALLET_CHECK(receiver.m_WalletDB->getTxHistory().empty());

        helpers::StopWatch sw;
        sw.start();

        auto txId = sender.m_Wallet.StartTransaction(CreateSimpleTransactionParameters()
            .SetParameter(TxParameterID::MyID, sender.m_WalletID)
            .SetParameter(TxParameterID::PeerID, receiver.m_WalletID)
            .SetParameter(TxParameterID::Amount, Amount(4))
            .SetParameter(TxParameterID::Fee, Amount(2))
            .SetParameter(TxParameterID::Lifetime, Height(200))
            .SetParameter(TxParameterID::PeerResponseTime, Height(20)));

        mainReactor->run();
        sw.stop();
        cout << "First transfer elapsed time: " << sw.milliseconds() << " ms\n";

        // check coins
        vector<Coin> newSenderCoins = sender.GetCoins();
        vector<Coin> newReceiverCoins = receiver.GetCoins();

        WALLET_CHECK(newSenderCoins.size() == 4);
        WALLET_CHECK(newReceiverCoins.size() == 1);
        WALLET_CHECK(newReceiverCoins[0].m_ID.m_Value == 4);
        WALLET_CHECK(newReceiverCoins[0].m_status == Coin::Available);
        WALLET_CHECK(newReceiverCoins[0].m_ID.m_Type == Key::Type::Regular);

        WALLET_CHECK(newSenderCoins[0].m_ID.m_Value == 5);
        WALLET_CHECK(newSenderCoins[0].m_status == Coin::Spent);
        WALLET_CHECK(newSenderCoins[0].m_ID.m_Type == Key::Type::Regular);

        WALLET_CHECK(newSenderCoins[1].m_ID.m_Value == 2);
        WALLET_CHECK(newSenderCoins[1].m_status == Coin::Available);
        WALLET_CHECK(newSenderCoins[1].m_ID.m_Type == Key::Type::Regular);

        WALLET_CHECK(newSenderCoins[2].m_ID.m_Value == 1);
        WALLET_CHECK(newSenderCoins[2].m_status == Coin::Spent);
        WALLET_CHECK(newSenderCoins[2].m_ID.m_Type == Key::Type::Regular);

        WALLET_CHECK(newSenderCoins[3].m_ID.m_Value == 9);
        WALLET_CHECK(newSenderCoins[3].m_status == Coin::Available);
        WALLET_CHECK(newSenderCoins[3].m_ID.m_Type == Key::Type::Regular);

        // Tx history check
        auto sh = sender.m_WalletDB->getTxHistory();
        WALLET_CHECK(sh.size() == 1);
        auto rh = receiver.m_WalletDB->getTxHistory();
        WALLET_CHECK(rh.size() == 1);
        auto stx = sender.m_WalletDB->getTx(txId);
        WALLET_CHECK(stx.is_initialized());
        auto rtx = receiver.m_WalletDB->getTx(txId);
        WALLET_CHECK(rtx.is_initialized());

        WALLET_CHECK(stx->m_txId == rtx->m_txId);
        WALLET_CHECK(stx->m_amount == rtx->m_amount);
        WALLET_CHECK(stx->m_status == wallet::TxStatus::Completed);
        WALLET_CHECK(stx->m_fee == rtx->m_fee);
        WALLET_CHECK(stx->m_message == rtx->m_message);
        WALLET_CHECK(stx->m_createTime <= rtx->m_createTime);
        WALLET_CHECK(stx->m_status == rtx->m_status);
        WALLET_CHECK(stx->m_sender == true);
        WALLET_CHECK(rtx->m_sender == false);

        // rollback test
        {

            Block::SystemState::Full sTip;
            receiver.m_WalletDB->get_History().get_Tip(sTip);

            receiver.m_WalletDB->get_History().DeleteFrom(sTip.m_Height); // delete latest block

            proto::FlyClient& flyClient = receiver.m_Wallet;
            //imitate rollback
            flyClient.OnRolledBack();
            receiver.m_WalletDB->get_History().AddStates(&sTip, 1);
            flyClient.OnNewTip();
            completedCount = 1; // sender's transaction is completed
            mainReactor->run();

            newReceiverCoins = receiver.GetCoins();

            WALLET_CHECK(newReceiverCoins[0].m_ID.m_Value == 4);
            WALLET_CHECK(newReceiverCoins[0].m_status == Coin::Available);
            WALLET_CHECK(newReceiverCoins[0].m_ID.m_Type == Key::Type::Regular);

            // Tx history check
            rh = receiver.m_WalletDB->getTxHistory();
            WALLET_CHECK(rh.size() == 1);
            rtx = receiver.m_WalletDB->getTx(txId);
            WALLET_CHECK(rtx.is_initialized());

            WALLET_CHECK(rtx->m_status == wallet::TxStatus::Completed);
            WALLET_CHECK(rtx->m_sender == false);
        }

        // second transfer
        auto preselectedCoins = sender.m_WalletDB->selectCoins(6, Zero);
        CoinIDList preselectedIDs;
        for (const auto& c : preselectedCoins)
        {
            preselectedIDs.push_back(c.m_ID);
        }
        

        cout << "An attempt to send from invalid address\n";
        WALLET_CHECK_THROW(txId = sender.m_Wallet.StartTransaction(CreateSimpleTransactionParameters()
            .SetParameter(TxParameterID::MyID, receiver.m_WalletID)
            .SetParameter(TxParameterID::PeerID, receiver.m_WalletID)
            .SetParameter(TxParameterID::Amount, Amount(6))
            .SetParameter(TxParameterID::Fee, Amount(0))
            .SetParameter(TxParameterID::Lifetime, Height(200))
            .SetParameter(TxParameterID::PreselectedCoins, preselectedIDs)));

        sw.start();

        txId = sender.m_Wallet.StartTransaction(CreateSimpleTransactionParameters()
            .SetParameter(TxParameterID::MyID, sender.m_WalletID)
            .SetParameter(TxParameterID::PeerID, receiver.m_WalletID)
            .SetParameter(TxParameterID::Amount, Amount(6))
            .SetParameter(TxParameterID::Fee, Amount(0))
            .SetParameter(TxParameterID::Lifetime, Height(200))
            .SetParameter(TxParameterID::PreselectedCoins, preselectedIDs));

        mainReactor->run();
        sw.stop();
        cout << "Second transfer elapsed time: " << sw.milliseconds() << " ms\n";

        // check coins
        newSenderCoins = sender.GetCoins();
        newReceiverCoins = receiver.GetCoins();

        WALLET_CHECK(newSenderCoins.size() == 5);
        WALLET_CHECK(newReceiverCoins.size() == 2);

        WALLET_CHECK(newReceiverCoins[0].m_ID.m_Value == 4);
        WALLET_CHECK(newReceiverCoins[0].m_status == Coin::Available);
        WALLET_CHECK(newReceiverCoins[0].m_ID.m_Type == Key::Type::Regular);

        WALLET_CHECK(newReceiverCoins[1].m_ID.m_Value == 6);
        WALLET_CHECK(newReceiverCoins[1].m_status == Coin::Available);
        WALLET_CHECK(newReceiverCoins[1].m_ID.m_Type == Key::Type::Regular);


        WALLET_CHECK(newSenderCoins[0].m_ID.m_Value == 5);
        WALLET_CHECK(newSenderCoins[0].m_status == Coin::Spent);
        WALLET_CHECK(newSenderCoins[0].m_ID.m_Type == Key::Type::Regular);

        WALLET_CHECK(newSenderCoins[1].m_ID.m_Value == 2);
        WALLET_CHECK(newSenderCoins[1].m_status == Coin::Available);
        WALLET_CHECK(newSenderCoins[1].m_ID.m_Type == Key::Type::Regular);

        WALLET_CHECK(newSenderCoins[2].m_ID.m_Value == 1);
        WALLET_CHECK(newSenderCoins[2].m_status == Coin::Spent);
        WALLET_CHECK(newSenderCoins[2].m_ID.m_Type == Key::Type::Regular);

        WALLET_CHECK(newSenderCoins[3].m_ID.m_Value == 9);
        WALLET_CHECK(newSenderCoins[3].m_status == Coin::Spent);
        WALLET_CHECK(newSenderCoins[3].m_ID.m_Type == Key::Type::Regular);

        WALLET_CHECK(newSenderCoins[4].m_ID.m_Value == 3);
        WALLET_CHECK(newSenderCoins[4].m_status == Coin::Available);
        WALLET_CHECK(newSenderCoins[4].m_ID.m_Type == Key::Type::Change);

        // Tx history check
        sh = sender.m_WalletDB->getTxHistory();
        WALLET_CHECK(sh.size() == 2);
        rh = receiver.m_WalletDB->getTxHistory();
        WALLET_CHECK(rh.size() == 2);
        stx = sender.m_WalletDB->getTx(txId);
        WALLET_CHECK(stx.is_initialized());
        rtx = receiver.m_WalletDB->getTx(txId);
        WALLET_CHECK(rtx.is_initialized());

        WALLET_CHECK(stx->m_txId == rtx->m_txId);
        WALLET_CHECK(stx->m_amount == rtx->m_amount);
        WALLET_CHECK(stx->m_status == wallet::TxStatus::Completed);
        WALLET_CHECK(stx->m_message == rtx->m_message);
        WALLET_CHECK(stx->m_createTime <= rtx->m_createTime);
        WALLET_CHECK(stx->m_status == rtx->m_status);
        WALLET_CHECK(stx->m_sender == true);
        WALLET_CHECK(rtx->m_sender == false);


        // third transfer. no enough money should appear
        sw.start();
        completedCount = 1;// only one wallet takes part in tx

        txId = sender.m_Wallet.StartTransaction(CreateSimpleTransactionParameters()
            .SetParameter(TxParameterID::MyID, sender.m_WalletID)
            .SetParameter(TxParameterID::PeerID, receiver.m_WalletID)
            .SetParameter(TxParameterID::Amount, Amount(6))
            .SetParameter(TxParameterID::Fee, Amount(0))
            .SetParameter(TxParameterID::Lifetime, Height(200)));

        mainReactor->run();
        sw.stop();
        cout << "Third transfer elapsed time: " << sw.milliseconds() << " ms\n";
    
        // check coins
        newSenderCoins = sender.GetCoins();
        newReceiverCoins = receiver.GetCoins();

        // no coins 
        WALLET_CHECK(newSenderCoins.size() == 5);
        WALLET_CHECK(newReceiverCoins.size() == 2);

        // Tx history check. New failed tx should be added to sender
        sh = sender.m_WalletDB->getTxHistory();
        WALLET_CHECK(sh.size() == 3);
        rh = receiver.m_WalletDB->getTxHistory();
        WALLET_CHECK(rh.size() == 2);
        stx = sender.m_WalletDB->getTx(txId);
        WALLET_CHECK(stx.is_initialized());
        rtx = receiver.m_WalletDB->getTx(txId);
        WALLET_CHECK(!rtx.is_initialized());

        WALLET_CHECK(stx->m_amount == 6);
        WALLET_CHECK(stx->m_status == wallet::TxStatus::Failed);
        WALLET_CHECK(stx->m_sender == true);
        WALLET_CHECK(stx->m_failureReason == TxFailureReason::NoInputs);
    }

    void TestTxRollback()
    {
        cout << "\nTesting transaction restore on tip rollback...\n";

        io::Reactor::Ptr mainReactor{ io::Reactor::create() };
        io::Reactor::Scope scope(*mainReactor);

        int completedCount = 2;
        auto f = [&completedCount, mainReactor](auto)
        {
            --completedCount;
            if (completedCount == 0)
            {
                mainReactor->stop();
                completedCount = 2;
            }
        };


        auto senderDB = createSenderWalletDB();
        TestNode node;
        {
            TestWalletRig sender(senderDB, f, TestWalletRig::Type::Regular, false, 0);
            TestWalletRig receiver(createReceiverWalletDB(), f);

            sender.m_Wallet.StartTransaction(CreateSimpleTransactionParameters()
                .SetParameter(TxParameterID::MyID, sender.m_WalletID)
                .SetParameter(TxParameterID::PeerID, receiver.m_WalletID)
                .SetParameter(TxParameterID::Amount, Amount(4))
                .SetParameter(TxParameterID::Fee, Amount(2))
                .SetParameter(TxParameterID::Lifetime, Height(200))
                .SetParameter(TxParameterID::PeerResponseTime, Height(20)));

            mainReactor->run();

            Block::SystemState::Full tip;
            sender.m_WalletDB->get_History().get_Tip(tip);
            sender.m_WalletDB->get_History().DeleteFrom(tip.m_Height);

            proto::FlyClient& client = sender.m_Wallet;
            client.OnRolledBack();
            // emulating what FlyClient does on rollback
            sender.m_WalletDB->get_History().AddStates(&tip, 1);
            node.AddBlock();
            sender.m_WalletDB->get_History().AddStates(&node.m_Blockchain.m_mcm.m_vStates.back().m_Hdr, 1);
            client.OnNewTip();
        }

       // disconnect wallet from the blockchain for a while
       for (int i = 0; i < 1; ++i)
       {
           node.AddBlock();
       }

        completedCount = 1;
        TestWalletRig sender(senderDB, f, TestWalletRig::Type::Regular, false, 0);
        mainReactor->run();

       // check coins
       vector<Coin> newSenderCoins = sender.GetCoins();
       
        WALLET_CHECK(newSenderCoins[0].m_ID.m_Value == 5);
        WALLET_CHECK(newSenderCoins[0].m_status == Coin::Spent);
        WALLET_CHECK(newSenderCoins[0].m_ID.m_Type == Key::Type::Regular);

        WALLET_CHECK(newSenderCoins[1].m_ID.m_Value == 2);
        WALLET_CHECK(newSenderCoins[1].m_status == Coin::Available);
        WALLET_CHECK(newSenderCoins[1].m_ID.m_Type == Key::Type::Regular);

        WALLET_CHECK(newSenderCoins[2].m_ID.m_Value == 1);
        WALLET_CHECK(newSenderCoins[2].m_status == Coin::Spent);
        WALLET_CHECK(newSenderCoins[2].m_ID.m_Type == Key::Type::Regular);

        WALLET_CHECK(newSenderCoins[3].m_ID.m_Value == 9);
        WALLET_CHECK(newSenderCoins[3].m_status == Coin::Available);
        WALLET_CHECK(newSenderCoins[3].m_ID.m_Type == Key::Type::Regular);
    }

    void TestBbsDecrypt()
    {
        constexpr size_t AddressNum = 10000;
        constexpr size_t MessageSize = 1024;
        constexpr size_t ChannelsNum = 1;
        constexpr size_t MessageNum = 10;
        struct Address
        {
            ECC::Scalar::Native m_sk;
            PeerID m_pk;
        };

        std::vector<Address> addresses;
        addresses.reserve(AddressNum);

        ECC::Key::IKdf::Ptr kdf, senderKdf;
        ECC::HKdf::Create(kdf, unsigned(123));
        ECC::HKdf::Create(senderKdf, unsigned(3256));

        for (size_t i = 1; i < AddressNum +1; ++i)
        {
            ECC::Hash::Value v;
            ECC::Hash::Processor() << i >> v;
            auto& address = addresses.emplace_back();
            kdf->DeriveKey(address.m_sk, v);
            address.m_pk.FromSk(address.m_sk);
        }

        ByteBuffer message;
        message.reserve(MessageSize);
        std::generate_n(std::back_inserter(message), MessageSize, []() { return static_cast<uint8_t>(std::rand() % 255); });

        {
            cout << "Good messages...\n";
            std::vector<ByteBuffer> messages;
            messages.reserve(MessageNum);

            for (const auto& addr : addresses)
            {
                ECC::NoLeak<ECC::Hash::Value> hvRandom;
                ECC::GenRandom(hvRandom.V);

                ECC::Scalar::Native nonce;
                senderKdf->DeriveKey(nonce, hvRandom.V);

                ByteBuffer& encryptedMessage = messages.emplace_back();
                WALLET_CHECK(proto::Bbs::Encrypt(encryptedMessage, addr.m_pk, nonce, &message[0], static_cast<uint32_t>(message.size())));
            }
 
            cout << "starting...\n";
            helpers::StopWatch sw;
            sw.start();
            for (size_t m = 0; m < MessageNum; ++m)
            {
                for (size_t c = 0; c < ChannelsNum; ++c)
                {
                    //bool decrypted = false;
                    for (const auto& addr : addresses)
                    {
                        ByteBuffer buf = messages[m]; // duplicate
                        uint8_t* pMsg = &buf.front();
                        uint32_t nSize = static_cast<uint32_t>(buf.size());
                        if (proto::Bbs::Decrypt(pMsg, nSize, addr.m_sk))
                        {
                         //   decrypted = true;
                            break;
                        }
                    }
                    //WALLET_CHECK(decrypted);
                }
            }
            sw.stop();

            cout << "SBBS elapsed time: " << sw.milliseconds() 
                 << " ms\nAddress num: " << AddressNum 
                 << "\nMessage count: " << MessageNum
                 << "\nMessage size: " << MessageSize 
                 << " bytes\nChannels num: " << ChannelsNum << '\n';
        }

        {
            cout << "Bad messages...\n";

            ECC::Hash::Value v;
            ECC::Hash::Processor() << unsigned(2) << unsigned(63) >> v;
            Address otherAddress;
            kdf->DeriveKey(otherAddress.m_sk, v);
            otherAddress.m_pk.FromSk(otherAddress.m_sk);

            std::vector<ByteBuffer> messages;
            messages.reserve(MessageNum);

            for (size_t m = 0; m < MessageNum; ++m)
            {
                ECC::NoLeak<ECC::Hash::Value> hvRandom;
                ECC::GenRandom(hvRandom.V);

                ECC::Scalar::Native nonce;
                senderKdf->DeriveKey(nonce, hvRandom.V);

                ByteBuffer& encryptedMessage = messages.emplace_back();
                WALLET_CHECK(proto::Bbs::Encrypt(encryptedMessage, otherAddress.m_pk, nonce, &message[0], static_cast<uint32_t>(message.size())));
            }

            helpers::StopWatch sw;
            sw.start();
            for (size_t m = 0; m < MessageNum; ++m)
            {
                for (size_t c = 0; c < ChannelsNum; ++c)
                {
                    for (const auto& addr : addresses)
                    {
                        ByteBuffer buf = messages[m]; // duplicate
                        uint8_t* pMsg = &buf.front();
                        uint32_t nSize = static_cast<uint32_t>(buf.size());
                        WALLET_CHECK(!proto::Bbs::Decrypt(pMsg, nSize, addr.m_sk));
                    }
                }
            }
            sw.stop();

            cout << "SBBS elapsed time: " << sw.milliseconds()
                 << " ms\nAddress num: " << AddressNum
                 << "\nMessage count: " << MessageNum
                 << "\nMessage size: " << MessageSize
                 << " bytes\nChannels num: " << ChannelsNum << '\n';
        }
    }

    void TestSplitTransaction()
    {
        cout << "\nTesting split Tx...\n";

        io::Reactor::Ptr mainReactor{ io::Reactor::create() };
        io::Reactor::Scope scope(*mainReactor);

        auto senderWalletDB = createSqliteWalletDB("sender_wallet.db", false, false);

        // add coin with keyType - Coinbase
        beam::Amount coin_amount = 40;
        Coin coin = CreateAvailCoin(coin_amount, 0);
        coin.m_ID.m_Type = Key::Type::Coinbase;
        senderWalletDB->storeCoin(coin);

        auto coins = senderWalletDB->selectCoins(24, Zero);
        WALLET_CHECK(coins.size() == 1);
        WALLET_CHECK(coins[0].m_ID.m_Type == Key::Type::Coinbase);
        WALLET_CHECK(coins[0].m_status == Coin::Available);
        WALLET_CHECK(senderWalletDB->getTxHistory().empty());

        TestNode node;
        TestWalletRig sender(senderWalletDB, [](auto) { io::Reactor::get_Current().stop(); });
        helpers::StopWatch sw;

        sw.start();

        auto txId = sender.m_Wallet.StartTransaction(CreateSplitTransactionParameters(sender.m_WalletID, AmountList{ 11, 12, 13 })
            .SetParameter(TxParameterID::Fee, Amount(2))
            .SetParameter(TxParameterID::Lifetime, Height(200)));

        mainReactor->run();
        sw.stop();

        cout << "Transfer elapsed time: " << sw.milliseconds() << " ms\n";

        // check Tx
        auto txHistory = senderWalletDB->getTxHistory();
        WALLET_CHECK(txHistory.size() == 1);
        WALLET_CHECK(txHistory[0].m_txId == txId);
        WALLET_CHECK(txHistory[0].m_amount == 36);
        WALLET_CHECK(txHistory[0].m_fee == 2);
        WALLET_CHECK(txHistory[0].m_status == wallet::TxStatus::Completed);

        // check coins
        vector<Coin> newSenderCoins;
        senderWalletDB->visitCoins([&newSenderCoins](const Coin& c)->bool
        {
            newSenderCoins.push_back(c);
            return true;
        });

        WALLET_CHECK(newSenderCoins.size() == 5);
        WALLET_CHECK(newSenderCoins[0].m_ID.m_Type == Key::Type::Coinbase);
        WALLET_CHECK(newSenderCoins[0].m_status == Coin::Spent);
        WALLET_CHECK(newSenderCoins[0].m_ID.m_Value == 40);

        WALLET_CHECK(newSenderCoins[1].m_ID.m_Type == Key::Type::Regular);
        WALLET_CHECK(newSenderCoins[1].m_status == Coin::Available);
        WALLET_CHECK(newSenderCoins[1].m_ID.m_Value == 11);

        WALLET_CHECK(newSenderCoins[2].m_ID.m_Type == Key::Type::Regular);
        WALLET_CHECK(newSenderCoins[2].m_status == Coin::Available);
        WALLET_CHECK(newSenderCoins[2].m_ID.m_Value == 12);

        WALLET_CHECK(newSenderCoins[3].m_ID.m_Type == Key::Type::Regular);
        WALLET_CHECK(newSenderCoins[3].m_status == Coin::Available);
        WALLET_CHECK(newSenderCoins[3].m_ID.m_Value == 13);

        WALLET_CHECK(newSenderCoins[4].m_ID.m_Type == Key::Type::Change);
        WALLET_CHECK(newSenderCoins[4].m_status == Coin::Available);
        WALLET_CHECK(newSenderCoins[4].m_ID.m_Value == 2);

        cout << "\nFinish of testing split Tx...\n";
    }

    void TestMinimalFeeTransaction()
    {
        struct ForkHolder
        {
            ForkHolder(Height h)
                : m_PrevValue{ Rules::get().pForks[1].m_Height }
            {
                Rules::get().pForks[1].m_Height = h;
                Rules::get().UpdateChecksum();
            }

            ~ForkHolder()
            {
                Rules::get().pForks[1].m_Height = m_PrevValue;
                Rules::get().UpdateChecksum();
            }

            Height m_PrevValue;
        };

        ForkHolder holder(140); // set fork height

        cout << "\nTesting minimal Tx...\n";

        io::Reactor::Ptr mainReactor{ io::Reactor::create() };
        io::Reactor::Scope scope(*mainReactor);

        auto senderWalletDB = createSqliteWalletDB("sender_wallet.db", false, false);

        // add coin with keyType - Coinbase
        Coin coin = CreateAvailCoin(100, 0);
        coin.m_ID.m_Type = Key::Type::Coinbase;
        senderWalletDB->storeCoin(coin);

        auto coins = senderWalletDB->selectCoins(24, Zero);
        WALLET_CHECK(coins.size() == 1);
        WALLET_CHECK(coins[0].m_ID.m_Type == Key::Type::Coinbase);
        WALLET_CHECK(coins[0].m_status == Coin::Available);
        WALLET_CHECK(senderWalletDB->getTxHistory().empty());

        TestNode node;
        TestWalletRig sender(senderWalletDB, [](auto) { io::Reactor::get_Current().stop(); });


        auto txId = sender.m_Wallet.StartTransaction(CreateSplitTransactionParameters(sender.m_WalletID, AmountList{ 11, 12, 13 })
           .SetParameter(TxParameterID::Fee, Amount(2))
           .SetParameter(TxParameterID::Lifetime, Height(200)));

        mainReactor->run();

        // check Tx
        {
            auto txHistory = senderWalletDB->getTxHistory();
            WALLET_CHECK(txHistory.size() == 1);
            WALLET_CHECK(txHistory[0].m_txId == txId);
            WALLET_CHECK(txHistory[0].m_amount == 36);
            WALLET_CHECK(txHistory[0].m_fee == 2);
            WALLET_CHECK(txHistory[0].m_status == wallet::TxStatus::Failed);
        }
        

        txId = sender.m_Wallet.StartTransaction(CreateSplitTransactionParameters(sender.m_WalletID, AmountList{ 11, 12, 13 })
            .SetParameter(TxParameterID::Fee, Amount(42))
            .SetParameter(TxParameterID::Lifetime, Height(200)));
        mainReactor->run();

        // check Tx
        {
            auto txHistory = senderWalletDB->getTxHistory();
            WALLET_CHECK(txHistory.size() == 2);
            auto tx = *senderWalletDB->getTx(txId);
            WALLET_CHECK(tx.m_txId == txId);
            WALLET_CHECK(tx.m_amount == 36);
            WALLET_CHECK(tx.m_fee == 42);
            WALLET_CHECK(tx.m_status == wallet::TxStatus::Failed);
        }

        // another attempt
        txId = sender.m_Wallet.StartTransaction(CreateSplitTransactionParameters(sender.m_WalletID, AmountList{ 11, 12, 13 })
            .SetParameter(TxParameterID::Fee, Amount(50))
            .SetParameter(TxParameterID::Lifetime, Height(200)));
        mainReactor->run();

        // check Tx
        {
            auto tx = senderWalletDB->getTx(txId);
            WALLET_CHECK(tx);
            WALLET_CHECK(tx->m_txId == txId);
            WALLET_CHECK(tx->m_amount == 36);
            WALLET_CHECK(tx->m_fee == 50);
            WALLET_CHECK(tx->m_status == wallet::TxStatus::Completed);
        }

        // check coins
        vector<Coin> newSenderCoins = sender.GetCoins();

        WALLET_CHECK(newSenderCoins.size() == 5);
        WALLET_CHECK(newSenderCoins[0].m_ID.m_Type == Key::Type::Coinbase);
        WALLET_CHECK(newSenderCoins[0].m_status == Coin::Spent);
        WALLET_CHECK(newSenderCoins[0].m_ID.m_Value == 100);

        WALLET_CHECK(newSenderCoins[1].m_ID.m_Type == Key::Type::Regular);
        WALLET_CHECK(newSenderCoins[1].m_status == Coin::Available);
        WALLET_CHECK(newSenderCoins[1].m_ID.m_Value == 11);

        WALLET_CHECK(newSenderCoins[2].m_ID.m_Type == Key::Type::Regular);
        WALLET_CHECK(newSenderCoins[2].m_status == Coin::Available);
        WALLET_CHECK(newSenderCoins[2].m_ID.m_Value == 12);

        WALLET_CHECK(newSenderCoins[3].m_ID.m_Type == Key::Type::Regular);
        WALLET_CHECK(newSenderCoins[3].m_status == Coin::Available);
        WALLET_CHECK(newSenderCoins[3].m_ID.m_Value == 13);

        WALLET_CHECK(newSenderCoins[4].m_ID.m_Type == Key::Type::Change);
        WALLET_CHECK(newSenderCoins[4].m_status == Coin::Available);
        WALLET_CHECK(newSenderCoins[4].m_ID.m_Value == 14);
    }

    void TestExpiredTransaction()
    {
        cout << "\nTesting expired Tx...\n";

        io::Reactor::Ptr mainReactor{ io::Reactor::create() };
        io::Reactor::Scope scope(*mainReactor);

        int completedCount = 2;
        auto f = [&completedCount, mainReactor](auto)
        {
            --completedCount;
            if (completedCount == 0)
            {
                mainReactor->stop();
                completedCount = 2;
            }
        };

        TestWalletRig sender(createSenderWalletDB(), f);
        TestWalletRig receiver(createReceiverWalletDB(), f, TestWalletRig::Type::Offline);

        auto newBlockFunc = [&receiver](Height height)
        {
            if (height == 200)
            {
                auto nodeEndpoint = make_shared<proto::FlyClient::NetworkStd>(receiver.m_Wallet);
                nodeEndpoint->m_Cfg.m_vNodes.push_back(io::Address::localhost().port(32125));
                nodeEndpoint->Connect();
                receiver.m_Wallet.AddMessageEndpoint(make_shared<WalletNetworkViaBbs>(receiver.m_Wallet, nodeEndpoint, receiver.m_WalletDB));
                receiver.m_Wallet.SetNodeEndpoint(nodeEndpoint);
            }
        };

        TestNode node(newBlockFunc);
        io::Timer::Ptr timer = io::Timer::create(*mainReactor);
        timer->start(1000, true, [&node]() {node.AddBlock(); });

        WALLET_CHECK(sender.m_WalletDB->selectCoins(6, Zero).size() == 2);
        WALLET_CHECK(sender.m_WalletDB->getTxHistory().empty());
        WALLET_CHECK(receiver.m_WalletDB->getTxHistory().empty());

        auto txId = sender.m_Wallet.StartTransaction(CreateSimpleTransactionParameters()
            .SetParameter(TxParameterID::MyID, sender.m_WalletID)
            .SetParameter(TxParameterID::PeerID, receiver.m_WalletID)
            .SetParameter(TxParameterID::Amount, Amount(4))
            .SetParameter(TxParameterID::Fee, Amount(2))
            .SetParameter(TxParameterID::Lifetime, Height(0))
            .SetParameter(TxParameterID::PeerResponseTime, Height(10)));

        mainReactor->run();

        // first tx with height == 0
        {
            vector<Coin> newSenderCoins = sender.GetCoins();
            vector<Coin> newReceiverCoins = receiver.GetCoins();

            WALLET_CHECK(newSenderCoins.size() == 4);
            WALLET_CHECK(newReceiverCoins.size() == 0);

            auto sh = sender.m_WalletDB->getTxHistory();
            WALLET_CHECK(sh.size() == 1);
            WALLET_CHECK(sh[0].m_status == wallet::TxStatus::Failed);
            WALLET_CHECK(sh[0].m_failureReason == TxFailureReason::TransactionExpired);
            auto rh = receiver.m_WalletDB->getTxHistory();
            WALLET_CHECK(rh.size() == 1);
            WALLET_CHECK(rh[0].m_status == wallet::TxStatus::Failed);
            WALLET_CHECK(rh[0].m_failureReason == TxFailureReason::TransactionExpired);
        }

        txId = sender.m_Wallet.StartTransaction(CreateSimpleTransactionParameters()
            .SetParameter(TxParameterID::MyID, sender.m_WalletID)
            .SetParameter(TxParameterID::PeerID, receiver.m_WalletID)
            .SetParameter(TxParameterID::Amount, Amount(4))
            .SetParameter(TxParameterID::Fee, Amount(2)));

        mainReactor->run();

        {
            vector<Coin> newSenderCoins = sender.GetCoins();
            vector<Coin> newReceiverCoins = receiver.GetCoins();

            WALLET_CHECK(newSenderCoins.size() == 4);
            WALLET_CHECK(newReceiverCoins.size() == 1);

            auto sh = sender.m_WalletDB->getTxHistory();
            WALLET_CHECK(sh.size() == 2);
            auto sit = find_if(sh.begin(), sh.end(), [&txId](const auto& t) {return t.m_txId == txId; });
            WALLET_CHECK(sit->m_status == wallet::TxStatus::Completed);
            auto rh = receiver.m_WalletDB->getTxHistory();
            WALLET_CHECK(rh.size() == 2);
            auto rit = find_if(rh.begin(), rh.end(), [&txId](const auto& t) {return t.m_txId == txId; });
            WALLET_CHECK(rit->m_status == wallet::TxStatus::Completed);
        }
    }

    void TestNoResponse()
    {
        cout << "\nTesting no peer response...\n";

        io::Reactor::Ptr mainReactor{ io::Reactor::create() };
        io::Reactor::Scope scope(*mainReactor);

        int completedCount = 1;
        auto f = [&completedCount, mainReactor](auto)
        {
            --completedCount;
            if (completedCount == 0)
            {
                mainReactor->stop();
                completedCount = 1;
            }
        };
        TestWalletRig receiver(createReceiverWalletDB(), f, TestWalletRig::Type::Offline);
        auto senderDB = createSenderWalletDB();
        
        auto newBlockFunc = [](Height height)
        {
            if (height == 150)
            {
                io::Reactor::get_Current().stop();
            }
            if (height == 158)
            {
                WALLET_CHECK(!"Something went wrong");
                io::Reactor::get_Current().stop();
            }
        };

        TestNode node(newBlockFunc);
        io::Timer::Ptr timer = io::Timer::create(*mainReactor);
        timer->start(1000, true, [&node]() {node.AddBlock(); });
        {
            TestWalletRig sender(senderDB, f);
            WALLET_CHECK(sender.m_WalletDB->selectCoins(6, Zero).size() == 2);
            WALLET_CHECK(sender.m_WalletDB->getTxHistory().empty());

            sender.m_Wallet.StartTransaction(CreateSimpleTransactionParameters()
                .SetParameter(TxParameterID::MyID, sender.m_WalletID)
                .SetParameter(TxParameterID::PeerID, receiver.m_WalletID)
                .SetParameter(TxParameterID::Amount, Amount(4))
                .SetParameter(TxParameterID::Fee, Amount(2))
                .SetParameter(TxParameterID::Lifetime, Height(0))
                .SetParameter(TxParameterID::PeerResponseTime, Height(10)));

            mainReactor->run();

            {
                vector<Coin> newSenderCoins = sender.GetCoins();
                vector<Coin> newReceiverCoins = receiver.GetCoins();

                WALLET_CHECK(newSenderCoins.size() == 4);
                WALLET_CHECK(newReceiverCoins.size() == 0);

                auto sh = sender.m_WalletDB->getTxHistory();
                WALLET_CHECK(sh.size() == 1);
                WALLET_CHECK(sh[0].m_status == wallet::TxStatus::InProgress);
                auto rh = receiver.m_WalletDB->getTxHistory();
                WALLET_CHECK(rh.size() == 0);
            }
        }
        {
            // Recreate wallet
            TestWalletRig sender(senderDB, f);
            mainReactor->run();
            vector<Coin> newSenderCoins = sender.GetCoins();
            vector<Coin> newReceiverCoins = receiver.GetCoins();

            WALLET_CHECK(newSenderCoins.size() == 4);
            WALLET_CHECK(newReceiverCoins.size() == 0);

            auto sh = sender.m_WalletDB->getTxHistory();
            WALLET_CHECK(sh.size() == 1);
            WALLET_CHECK(sh[0].m_status == wallet::TxStatus::Failed);
            WALLET_CHECK(sh[0].m_failureReason == TxFailureReason::TransactionExpired);
            auto rh = receiver.m_WalletDB->getTxHistory();
            WALLET_CHECK(rh.size() == 0);
        }
    }

    void TestTransactionUpdate()
    {
        cout << "\nTesting transaction update ...\n";

        io::Reactor::Ptr mainReactor{ io::Reactor::create() };
        io::Reactor::Scope scope(*mainReactor);
        EmptyTestGateway gateway;
        TestWalletRig sender(createSenderWalletDB());
        TestWalletRig receiver(createReceiverWalletDB());

        TxID txID = wallet::GenerateTxID();
        SimpleTransaction::Creator simpleCreator(sender.m_WalletDB);
        BaseTransaction::Creator& creator = simpleCreator;
        auto tx = creator.Create(BaseTransaction::TxContext(gateway, sender.m_WalletDB, txID));

        Height currentHeight = sender.m_WalletDB->getCurrentHeight();

        tx->SetParameter(wallet::TxParameterID::TransactionType, wallet::TxType::Simple, false);
        tx->SetParameter(wallet::TxParameterID::MaxHeight, currentHeight + 2, false); // transaction is valid +lifetime blocks from currentHeight
        tx->SetParameter(wallet::TxParameterID::IsInitiator, true, false);
        //tx->SetParameter(wallet::TxParameterID::AmountList, {1U}, false);
      //  tx->SetParameter(wallet::TxParameterID::PreselectedCoins, {}, false);

        TxDescription txDescription(txID);

        txDescription.m_txId = txID;
        txDescription.m_amount = 1;
        txDescription.m_fee = 2;
        txDescription.m_minHeight = currentHeight;
        txDescription.m_peerId = receiver.m_WalletID;
        txDescription.m_myId = sender.m_WalletID;
        txDescription.m_message = {};
        txDescription.m_createTime = getTimestamp();
        txDescription.m_sender = true;
        txDescription.m_status = wallet::TxStatus::Pending;
        txDescription.m_selfTx = false;
        sender.m_WalletDB->saveTx(txDescription);
        
        const int UpdateCount = 100000;
        helpers::StopWatch sw;
        sw.start();
        for (int i = 0; i < UpdateCount; ++i)
        {
            tx->Update();
        }
        sw.stop();

        cout << UpdateCount << " updates: " << sw.milliseconds() << " ms\n";

    }

    void TestTxExceptionHandling()
    {
        cout << "\nTesting exception processing by transaction ...\n";

        io::Reactor::Ptr mainReactor{ io::Reactor::create() };
        io::Reactor::Scope scope(*mainReactor);

        TestWalletRig sender(createSenderWalletDB());
        TestWalletRig receiver(createReceiverWalletDB());
        Height currentHeight = sender.m_WalletDB->getCurrentHeight();

        SimpleTransaction::Creator simpleTxCreator(sender.m_WalletDB);
        BaseTransaction::Creator& txCreator = simpleTxCreator;
        // process TransactionFailedException
        {
            struct TestGateway : EmptyTestGateway
            {
                bool get_tip(Block::SystemState::Full& state) const override
                {
                    throw wallet::TransactionFailedException(true, TxFailureReason::FailedToGetParameter);
                }
            } gateway;

            TxID txID = wallet::GenerateTxID();
            auto tx = txCreator.Create(BaseTransaction::TxContext(gateway, sender.m_WalletDB, txID));

            tx->SetParameter(wallet::TxParameterID::TransactionType, wallet::TxType::Simple, false);
            tx->SetParameter(wallet::TxParameterID::MaxHeight, currentHeight + 2, false); // transaction is valid +lifetime blocks from currentHeight
            tx->SetParameter(wallet::TxParameterID::IsInitiator, true, false);

            TxDescription txDescription(txID);

            txDescription.m_txId = txID;
            txDescription.m_amount = 1;
            txDescription.m_fee = 2;
            txDescription.m_minHeight = currentHeight;
            txDescription.m_peerId = receiver.m_WalletID;
            txDescription.m_myId = sender.m_WalletID;
            txDescription.m_message = {};
            txDescription.m_createTime = getTimestamp();
            txDescription.m_sender = true;
            txDescription.m_status = wallet::TxStatus::Pending;
            txDescription.m_selfTx = false;
            sender.m_WalletDB->saveTx(txDescription);

            tx->Update();

            auto result = sender.m_WalletDB->getTx(txID);

            WALLET_CHECK(result->m_status == wallet::TxStatus::Failed);
        }

        // process unknown exception
        {
            struct TestGateway : EmptyTestGateway
            {
                bool get_tip(Block::SystemState::Full& state) const override
                {
                    throw exception();
                }
            } gateway;

            TxID txID = wallet::GenerateTxID();
            auto tx = txCreator.Create(BaseTransaction::TxContext(gateway, sender.m_WalletDB, txID));

            tx->SetParameter(wallet::TxParameterID::TransactionType, wallet::TxType::Simple, false);
            tx->SetParameter(wallet::TxParameterID::MaxHeight, currentHeight + 2, false); // transaction is valid +lifetime blocks from currentHeight
            tx->SetParameter(wallet::TxParameterID::IsInitiator, true, false);

            TxDescription txDescription(txID);

            txDescription.m_txId = txID;
            txDescription.m_amount = 1;
            txDescription.m_fee = 2;
            txDescription.m_minHeight = currentHeight;
            txDescription.m_peerId = receiver.m_WalletID;
            txDescription.m_myId = sender.m_WalletID;
            txDescription.m_message = {};
            txDescription.m_createTime = getTimestamp();
            txDescription.m_sender = true;
            txDescription.m_status = wallet::TxStatus::Pending;
            txDescription.m_selfTx = false;
            sender.m_WalletDB->saveTx(txDescription);

            tx->Update();

            auto result = sender.m_WalletDB->getTx(txID);

            WALLET_CHECK(result->m_status == wallet::TxStatus::Failed);
        }
    }

    void TestTxPerformance()
    {
        cout << "\nTesting tx performance...\n";

        const int MaxTxCount = 100;// 00;
        vector<PerformanceRig> tests;

        for (int i = 10; i <= MaxTxCount; i *= 10)
        {
            /*for (int j = 1; j <= 5; ++j)
            {
                tests.emplace_back(i, j);
            }*/
            tests.emplace_back(i, 1);
            tests.emplace_back(i, i);
        }

        for (auto& t : tests)
        {
            t.Run();
        }

        for (auto& t : tests)
        {
            cout << "Transferring of " << t.GetTxCount() << " by " << t.GetTxPerCall() << " transactions per call took: " << t.GetTotalTime() << " ms Max api latency: " << t.GetMaxLatency() << endl;
        }
    }

    void TestTxNonces()
    {
        cout << "\nTesting tx nonce...\n";

        PerformanceRig t2(200);
        t2.Run();
        t2.Run();

    }

    uintBig GetRandomSeed()
    {
        uintBig seed;
        std::generate_n(&seed.m_pData[0], seed.nBytes, []() {return uint8_t(std::rand() % 256); });
        return seed;
    }

    void TestBbsMessages()
    {
        printf("Testing bbs ...\n");
        io::Reactor::Ptr mainReactor(io::Reactor::create());
        io::Reactor::Scope scope(*mainReactor);
        const int Count = 500;
        string nodePath = "node.db";
        if (boost::filesystem::exists(nodePath))
        {
            boost::filesystem::remove(nodePath);
        }

        struct MyFlyClient : public proto::FlyClient
            , public IWalletMessageConsumer
        {
            MyFlyClient(IWalletDB::Ptr db, const WalletID& receiverID)
                : m_Nnet(make_shared<proto::FlyClient::NetworkStd>(*this))
                , m_Bbs(*this, m_Nnet, db)
                , m_ReceiverID(receiverID)
            {
                WalletAddress wa;
                db->createAddress(wa);
                db->saveAddress(wa);
                m_WalletID = wa.m_walletID;
            }

            void Connect(io::Address address)
            {
                m_Nnet->m_Cfg.m_vNodes.push_back(address);
                m_Nnet->Connect();
            }

            Block::SystemState::IHistory& get_History() override
            {
                return m_Headers;
            }

            void OnWalletMessage(const WalletID& peerID, const SetTxParameter& p) override
            {
            }

            void SendMessage()
            {
                IWalletMessageEndpoint& endpoint = m_Bbs;
                ByteBuffer message;
                std::generate_n(std::back_inserter(message), 10000, []() { return uint8_t(std::rand() % 256); });
                //endpoint.SendRawMessage(m_ReceiverID, message);
                SetTxParameter params;
                params.m_From = m_WalletID;
                params.m_Type = TxType::Simple;
                params.m_TxID = wallet::GenerateTxID();
                params.AddParameter(TxParameterID::Inputs, message);

                endpoint.Send(m_ReceiverID, params);
            }

            Block::SystemState::HistoryMap m_Headers;
            std::shared_ptr<proto::FlyClient::NetworkStd> m_Nnet;
            WalletNetworkViaBbs m_Bbs;
            WalletID m_ReceiverID;
            WalletID m_WalletID;
        };

        struct SenderFlyClient : public MyFlyClient
        {
            SenderFlyClient(IWalletDB::Ptr db, const WalletID& receiverID)
                : MyFlyClient(db, receiverID)
                , m_Timer(io::Timer::create(io::Reactor::get_Current()))
            {
            }

            void OnNewTip() override
            {
                if (!m_Sent)
                {
                    m_Sent = true;
                    
                    for (int i = 0; i < Count; ++i)
                    {
                        SendMessage();
                    }
                }
            }

            void OnWalletMessage(const WalletID& peerID, const SetTxParameter& p) override
            {
                ++m_ReceivedCount;
                cout << "Response message received[" << m_ReceivedCount << "] : " << p.m_TxID << '\n';

                m_Timer->start(60000, false, [this]() {OnTimer(); });
                if (m_ReceivedCount == Count)
                {
                    m_Timer->cancel();
                    io::Reactor::get_Current().stop();
                }
            }

            void OnTimer()
            {
                io::Reactor::get_Current().stop();
                WALLET_CHECK(m_ReceivedCount == Count);
            }

            bool m_Sent = false;
            
            io::Timer::Ptr m_Timer;
            int m_ReceivedCount = 0;
        };


        struct ReceiverFlyClient : public MyFlyClient
        {
            ReceiverFlyClient(IWalletDB::Ptr db, const WalletID& receiverID)
                : MyFlyClient(db, receiverID)
            {
                
            }

            void OnWalletMessage(const WalletID& peerID, const SetTxParameter& p) override
            {
                ++m_ReceivedCount;
                cout << "Message received[" << m_ReceivedCount<< "] : " << p.m_TxID << '\n';
                
                SendMessage();
            }

            int m_ReceivedCount = 0;
        };


        auto db = createSqliteWalletDB(SenderWalletDB, false, false);
        auto treasury = createTreasury(db);

        auto nodeCreator = [](Node& node, const ByteBuffer& treasury, uint16_t port, const std::string& path, const std::vector<io::Address>& peers = {})->io::Address
        {
            InitNodeToTest(node, treasury, nullptr, port, 10000, path, peers);
            io::Address address;
            address.resolve("127.0.0.1");
            address.port(port);
            return address;
        };

        Node senderNode;
        auto senderNodeAddress= nodeCreator(senderNode, treasury, 32125, "sender_node.db");
        Node receiverNode;
        auto receiverNodeAddress = nodeCreator(receiverNode, treasury, 32126, "receiver_node.db", {senderNodeAddress});

        TestWalletRig receiver(createReceiverWalletDB(), [](auto) {});

        SenderFlyClient flyClient(db, receiver.m_WalletID);
        flyClient.Connect(senderNodeAddress);

        ReceiverFlyClient flyClinet2(receiver.m_WalletDB, flyClient.m_WalletID);
        flyClinet2.Connect(receiverNodeAddress);

        mainReactor->run();
    }

    void TestBbsMessages2()
    {
        printf("Testing bbs with wallets2 ...\n");
        io::Reactor::Ptr mainReactor(io::Reactor::create());
        io::Reactor::Scope scope(*mainReactor);
        const int Count = 1000;
        string nodePath = "node.db";
        if (boost::filesystem::exists(nodePath))
        {
            boost::filesystem::remove(nodePath);
        }

        int completedCount = 1;

        auto timer = io::Timer::create(io::Reactor::get_Current());
        auto f = [&completedCount, mainReactor](auto txID)
        {
            --completedCount;
            if (completedCount == 0)
            {
              //  timer->cancel();
                mainReactor->stop();
            }
        };

        auto db = createSqliteWalletDB(SenderWalletDB, false, false);
        auto treasury = createTreasury(db, AmountList{Amount(5*Count)});

        auto nodeCreator = [](Node& node, const ByteBuffer& treasury, uint16_t port, const std::string& path, const std::vector<io::Address>& peers = {}, bool miningNode = true)->io::Address
        {
            InitNodeToTest(node, treasury, nullptr, port, 10000, path, peers, miningNode);
            io::Address address;
            address.resolve("127.0.0.1");
            address.port(port);
            return address;
        };


        Node senderNode;
        auto senderNodeAddress = nodeCreator(senderNode, treasury, 32125, "sender_node.db");
        Node receiverNode;
        auto receiverNodeAddress = nodeCreator(receiverNode, treasury, 32126, "receiver_node.db", { senderNodeAddress }, false);

        TestWalletRig sender(db, f, TestWalletRig::Type::Regular, false, 0, senderNodeAddress);
        TestWalletRig receiver(createReceiverWalletDB(), f, TestWalletRig::Type::Regular, false, 0, receiverNodeAddress);

        sender.m_Wallet.StartTransaction(CreateSplitTransactionParameters(sender.m_WalletID, AmountList(Count, Amount(5)))
            .SetParameter(TxParameterID::Fee, Amount(0))
            .SetParameter(TxParameterID::Lifetime, Height(200)));

        mainReactor->run();

        sender.m_Wallet.SetBufferSize(10);

        completedCount = 2 * Count;

        for (int i = 0; i < Count; ++i)
        {
            sender.m_Wallet.StartTransaction(CreateSimpleTransactionParameters()
                .SetParameter(TxParameterID::MyID, sender.m_WalletID)
                .SetParameter(TxParameterID::PeerID, receiver.m_WalletID)
                .SetParameter(TxParameterID::Amount, Amount(4))
                .SetParameter(TxParameterID::Fee, Amount(1))
                .SetParameter(TxParameterID::Lifetime, Height(50))
                .SetParameter(TxParameterID::PeerResponseTime, Height(100)));
        }
        
        mainReactor->run();

        //
        //for (const auto& p : txMap)
        //{
        //    if (p.second != 2)
        //    {
        //        cout << p.first << '\n';
        //    }
        //}

        auto transactions = sender.m_WalletDB->getTxHistory();
        WALLET_CHECK(transactions.size() == Count + 1);
        for (const auto& t : transactions)
        {
            WALLET_CHECK(t.m_status == wallet::TxStatus::Completed);
        }
    }

    struct MyZeroInit {
        static void Do(std::string&) {}
        static void Do(beam::ShieldedTxo::PublicGen&) {}
        template <typename T> static void Do(std::vector<T>&) {}
        template <typename T> static void Do(T& x) { ZeroObject(x);  }
    };

    void TestTxParameters()
    {
        std::cout << "Testing tx parameters and token...\n";

        {

            WalletID myID(Zero);
            WALLET_CHECK(myID.FromHex("7a3b9afd0f6bba147a4e044329b135424ca3a57ab9982fe68747010a71e0cac3f3"));
            {
                WalletID peerID(Zero);
                WALLET_CHECK(peerID.FromHex("6fb39884a3281bc0761f97817782a8bc51fdb1336882a2c7efebdb400d00d4"));
                // WALLET_CHECK(peerID.IsValid());
            }

            WalletID peerID(Zero);
            WALLET_CHECK(peerID.FromHex("1b516fb39884a3281bc0761f97817782a8bc51fdb1336882a2c7efebdb400d00d4"));
            auto params = CreateSimpleTransactionParameters()
                .SetParameter(TxParameterID::MyID, myID)
                .SetParameter(TxParameterID::PeerID, peerID)
                .SetParameter(TxParameterID::Lifetime, Height(200));


            string token = to_string(params);

            auto restoredParams = wallet::ParseParameters(token);

            WALLET_CHECK(restoredParams && *restoredParams == params);

            string address = to_string(myID);
            auto addrParams = wallet::ParseParameters(address);
            WALLET_CHECK(addrParams && *addrParams->GetParameter<WalletID>(TxParameterID::PeerID) == myID);

            const string addresses[] =
            {
                "7a3b9afd0f6bba147a4e044329b135424ca3a57ab9982fe68747010a71e0cac3f3",
                "9f03ab404a243fd09f827e8941e419e523a5b21e17c70563bfbc211dbe0e87ca95",
                "0103ab404a243fd09f827e8941e419e523a5b21e17c70563bfbc211dbe0e87ca95",
            };
            for (const auto& a : addresses)
            {
                WalletID id(Zero);
                WALLET_CHECK(id.FromHex(a));
                boost::optional<TxParameters> p;
                WALLET_CHECK_NO_THROW(p = wallet::ParseParameters(a));
                WALLET_CHECK(p && *p->GetParameter<WalletID>(TxParameterID::PeerID) == id);
            }


            {
                auto jsParams = CreateSimpleTransactionParameters()
                    .SetParameter(TxParameterID::MyID, myID)
                    .SetParameter(TxParameterID::PeerID, peerID)
                    .SetParameter(TxParameterID::Lifetime, Height(200))
                    .SetParameter(TxParameterID::Amount, Amount(234))
                    .SetParameter(TxParameterID::AmountList, AmountList{Amount(2), Amount(34)})
                    .SetParameter(TxParameterID::Fee, Amount(32));

                auto token1 = std::to_string(jsParams);
                auto jsonParams = ConvertTokenToJson(token1);
                auto token2 = ConvertJsonToToken(jsonParams);
                auto jsonParams2 = ConvertTokenToJson(token2);
                WALLET_CHECK(jsonParams == jsonParams2);
                WALLET_CHECK(token1 == token2);
            }

            {
                // don't save uninitialized variables
                TxParameters allParams;
#define MACRO(name, index, type) { \
                    type var; \
                    MyZeroInit::Do(var); \
                    allParams.SetParameter(TxParameterID::name, var); \
                }

                BEAM_TX_PUBLIC_PARAMETERS_MAP(MACRO)
#undef MACRO

                allParams.DeleteParameter(TxParameterID::SubTxIndex);
                auto token1 = std::to_string(allParams);

                auto jsonParams = ConvertTokenToJson(token1);
                auto token2 = ConvertJsonToToken(jsonParams);
                auto jsonParams2 = ConvertTokenToJson(token2);
                WALLET_CHECK(jsonParams == jsonParams2);
                //WALLET_CHECK(token1 == token2);
            }
        }
        {
            std::string s = "3ab404a243fd09f827e8941e419e523a5b21e17c70563bfbc211dbe0e87ca95";
            auto identity = GetPeerIDFromHex(s);
            WALLET_CHECK(identity.is_initialized());
            auto r = std::to_string(*identity);
            WALLET_CHECK(r == s);
        }

        {

            std::string amount = to_base64(Amount(0));
            WALLET_CHECK(from_base64<beam::Amount>(amount) == 0);
            WALLET_CHECK(from_base64<beam::Amount>(to_base64(Amount(100))) == 100);
        }

        {
            std::string sbbsAddressStr = "7a3b9afd0f6bba147a4e044329b135424ca3a57ab9982fe68747010a71e0cac3f3";
            std::string identityStr = "3ab404a243fd09f827e8941e419e523a5b21e17c70563bfbc211dbe0e87ca95";
            auto token = GetSendToken(sbbsAddressStr, identityStr, Amount(11));
            auto p = wallet::ParseParameters(token);
            WALLET_CHECK(p.is_initialized());
            const TxParameters& p2 = *p;
            WalletID address;
            WALLET_CHECK(address.FromHex(sbbsAddressStr));
            WALLET_CHECK(*p2.GetParameter<WalletID>(TxParameterID::PeerID) == address);
            auto  identity = GetPeerIDFromHex(identityStr);
            WALLET_CHECK(identity.is_initialized());
            WALLET_CHECK(*identity == *p2.GetParameter<PeerID>(TxParameterID::PeerWalletIdentity));
            WALLET_CHECK(*p2.GetParameter<Amount>(TxParameterID::Amount) == Amount(11));
        }
        { // invalid channel
            std::string sbbsAddressStr = "b0ca7b4afd7f0000fe6d24e8fd052ef04ff4bb2a230a81c8eeeb0dd0e55af766a91c6513e377fb39";
            WALLET_CHECK(beam::wallet::CheckReceiverAddress(sbbsAddressStr) == false);
        }
        {
            WALLET_CHECK(!CheckReceiverAddress("6dFBAa1SQ6gtPdZGimrFpxr6ByuQSg3XyzXAjXb5xTrj7x1izcFv29ropCqXs5opBUCN9uS4fCJpR2HEUYhmfpRvTijFcVsP"));
        }

        {
            WalletID invalidWalletID;
            WALLET_CHECK(invalidWalletID.FromHex("1b516fb37884a3281bc07610000008bc51fdb1336882a2c7efebdb400d00d4"));
            WALLET_CHECK(!invalidWalletID.IsValid());
            TxParameters p;
            p.SetParameter(TxParameterID::PeerID, invalidWalletID);
            TxToken invalidToken(p);
            WALLET_CHECK(!invalidToken.IsValid());
            WALLET_CHECK(!CheckReceiverAddress(std::to_string(p)));
            WALLET_CHECK(!CheckReceiverAddress("6dFBAa1SQ6gtPdZGimrFpxr6ByuQSg3XyzXAjXb5xTrj7x1izcFv29ropCqXs5opBUCN9uS4fCJpR2HEUYhmfpRvTijFcVsP"));
        }
        {
            WalletID validWalletID;
            WALLET_CHECK(validWalletID.FromHex("7a3b9afd0f6bba147a4e044329b135424ca3a57ab9982fe68747010a71e0cac3f3"));
            WALLET_CHECK(validWalletID.IsValid());
            TxParameters p;
            p.SetParameter(TxParameterID::PeerID, validWalletID);
            TxToken invalidToken(p);
            WALLET_CHECK(invalidToken.IsValid());
            WALLET_CHECK(CheckReceiverAddress(std::to_string(p)));
        }

        {
            WALLET_CHECK(GetAddressType("2d37efaaf8550a576d3dabb9bb2799dfe1b40b5bd29c6436ccd729744c806a7355e") == TxAddressType::Unknown);
            WALLET_CHECK(GetAddressType("VnodAMahC2nTGmLYDqLpuPzziGhg9veyJ1BC6W1CrCd5RRcwxduMUmLJpFAekC1uJYqrYDRrouT4wXNDVqH6QdHggAETr4HF6fAoubsV8YX92WvRZ4Ga6BftT4GfRaNmjk") == TxAddressType::Unknown);
            WALLET_CHECK(GetAddressType("2d37efaaf8e80a576d3dabb9bb2799dfe1b40b5bd29c6436ccd729744c806a7355e") == TxAddressType::Regular);
            WALLET_CHECK(GetAddressType("VnodAMahC2nTGmLYDqLpuPzziGhg9veyJ1BC6W1CrCd5RRcwxduMUmLJpFAe2YtZsUZ2BRyZQdNgfXkU6jNH6yAy7yMNnjiafvXnd5b142MqnEEEzkC1uJYqrYDRrouT4wXNDVqH6QdHggAETr4HF6fAoubsV8YX92WvRZ4Ga6BftT4GfRaNmjk") == TxAddressType::Regular);
            WALLET_CHECK(GetAddressType("PMaqLZQ3WZK2RUkyoYmasoXFcQo6T3WmoF1qAhQDQSJaQMpft6RjHSesbWKrc885CgM7DoJemPAm9vYHkNhQx82mZqwKJF5ELiB5JHaCvqLwbHGRzkak8RC4ia99ZPZ4Q9gkSDh5oumUoQ41kk79HDRoF8PAcdwxR1L1XsBShNYTZE12RZZ5R7LsVTZder8GchoFPRqZk895pFazLjyzk4ps9dYn5FcG43mVd6A5grbjMoMCT2M4j1xti9Qzc2ni85h5f6mpsXQwxYpzu9jkDyzMY6ZuNobw34j1yMzygyrc8K9dguBvy491MWGDvY9g99XBJHkDUQcVPLWvNemMPEgcSFzYMi6nhJ4MZ8Dzhfr7JYz8jVTBkUsyKdvC3uyEPjEzkqDpSjTVqWsCkvBy3Tfafm9DoVpuXtFJacf7YvQwgSPfGB4EcqaSwD2ccLw8") == TxAddressType::MaxPrivacy);
            WALLET_CHECK(GetAddressType("51su6ZRjAm2AFwNSXJKyZJAeCwR12oRUoyTcAutF9wF7NUvvecdM7Abk73UsmhEPChLioPxE2AvFi1UqL47VWEAxvaBzwqpyCTemF3dFgzWQoUqxrtUR6yKXPGA17TeZTsrqWYYACBZi3RNSQeXyfbxGCiCjeEa5ozCFVaBXMKL4Uj7h6RJg7Y8g31k4JFNiE5aDEmGjr4sC9DMXLJm19S2zTdGVFGAA4SAXJzeddwEj2aoepJnToirdvsjVyKbrL8NyfGWAdk2xsLk5XQRcsF6aBsCkMcUnWXThZ5mmo5SHr56K9VXMw6E5jGtzdxB5jdbuRurgF1HzaquXzQ4TVUbWRxCd2NfLghtJSxCxcqnHyktYjFtv924cMX8ssrHFnmvsUKifV7C3q9b9iBcXh935V5kiJK5jXBGxLz96UVB1ppgKXTzUZ9Kke5RFXaprPuNmN2SsDQTvojKVjWQWjNAMeURxPjqxGzFnggM6JRPzGCgCEq3J6wa8rZwcVgTypGRxSBELpY9c8F1EtRsRyA4fhj5KBk5EHdNMEL6bjwMaEWfrPfhBxAbPrQr23zRg79FHCiWhcQJNVNW8YBF3iKZH5XQzFEsbxRMhK9aajgsu1eE8Sag6ke9zHqvoFMwuzzmXVJDW93UHbYLx9S6kBoM2xBg5zvdJhPNjhyhG14fjPcwaAaqBADGPRi1uU6oL8Fw64bQLyUi3iML11iKXF8H7igfELGtNLcFf9jq3GnWRH49Q8YACXXmpcXRAR6V8cBp1orGY1Hx1zHtnezu4duX7UhUz3XLc7RWESwtNyDupuJURVhB6F4v936VXPTjuh8e56y9dZghF2Nf2CUm9fvn8Gxi2tgnpEz4F4tT5g5S9yWznMKotqYs6kcJ1VURRDeNw5vqWxCPaRoiH7or5pzQ8dpMxsit9jGdQxftFyXhY2vFjyWHKy5fj6hd1eLDP7d5rxsFsJNmKt3aRW1nk3493GDLhcQLjbxBDCXE3s1Xy6iCsUMd4hK8bRyztgGszoN1n3MgKvbjy8jUKd4aP3xHUrMkVc9Lpm7KXtqqp7BwuhXThbU71wqr9LmBPpiDMQz242KQPGsgatpyvsWqepVg818NmAAb2v3a5n969QG9nmcB6Z9ZporQcD5sYrieQP7Lc634DfjLAKRXfSEVoFiPsigMrH6V99fkBeU1HEvK3BBkJuzaCqxJWTtasQWUF8dahaJSYtvLBfzTHFrojFQ9qzxoVbkd9nmS4co8HDAr5yAd9KZ2LLWChs1AeC5QKukD3j7GsqaT2Vgsm2H8grPYfCa7LGiqNrUxUb32Fmda5PQPtMUZcvwEnNoopy6HjB3XKsUzK4d4WFMqkru9Vc9W1wbWCRyEEiuYd5dZwADriDuQJmJweBTdMVNAL9bzin4AcJyyEQRxiibvW1ZK3Fihc3HPSNWBhLEFoJcPSUrJ8kXv1jKckyJY2aLL9zN5qq3HxP5Un4FJigLEu45RMZaog3nDG6apTjKh6MiQB3zzrMocRyaaRDRPFdDrYjxQmy92dgrwGiRmhf8ughkyenuNCCuXrnB1zcRi4AWf7hayWVtXSYadzFniz8iztrfcrNEnsKA8Zf2uc1YreA6YyuVNNEzHRhavqiTfhy8kzw7FzPrhYunrxcSnucJJnSR7CongADmLHrAMp9cG9CsA7xVSXosLhbzUdq2Q3cKzihNUm9EEmjJFJ2BsSXnnWCvx7zixpZtRK6crddr4bpayww83hY5uusHmjTQx1oEi19UQNceXCQnCQHxmTQ1kPJsA4GHMAYsaRFob4VfJRYiuKdVkGGHUJKfaL8vuieyEQj7Mw1rAssabkqgec4Mzbpf98ATXWRhcDrR1hQCS3qB7oNGfZ3zn1SjzUHid6AjwpGYL5fhfd5BibnC6S5erxuFULidDKqt75zKcHCtVzu8u2QfJVtr2beJYUgcz4WdaY5Z5r8SKt3md89J5BKep1QLEx38WSFFYibNVmZzqGMa3nGJQgHS5VsJLjQtDVKzP9pt1er5b2rvJvohKB2zAfTg5fjR5ohJ76Ey5m4WnMR8RL4mfZvUAkMQraWzo5xtE3QCrfb25hwocjKH88hhCzDF7fAGVmq38ZW3T6aqAEt55ZfJDgtiadniofLcboLazkEQYvXTc9HcWTc7S6ckoKmUxXH1ovqbEBvBq5VM7cb2vmi1BcycoDjwkNZvuxQDZj6GcYjQyrq7K21LL6HZvVe2y1j7prPJtUu1vb43F6A2Nxg3aV6FfUtbMZBYMt3myyYAfowyQoEdE8NiL8riGryaAEKcHR7EbshSg3RwHMuUbvMLtYiiMbW4K1FK8XJG5SHey88p9RGENqx6VxqccbBUoqZxHvoNTMX2SvkVrUATdyzXPJUxAo3qDf6D8rbzpMh7MgbXJ3TG47UiGwevDQWtikZTWsgkVDV69xSxu2dq5ANLddZxY8Dsm4JW7F8RrDMzUC6CbnuDc4StnLdknY4A3um7XBc7YQZRwjavjaVxotWboq5nrrjDjMTmZfxbcW4PS7J1W1uHprtdZxwnXq3pCE5EE4heCzcMCAfrhvnUxdGqmaeYnF4aEE1WooZnTtVhUAyWTQXMSREoLcdAoeJ2hFXibeFYqFrBf2QAW5DtH5oQmgA2vx3oCJbEqK9xVvTqoGwZqejcQrHQZtWCnXSbtZSVia2epV2L2ccszgTZhNEr8oZJ1CZCd14VH1Wu9JmtwQWMWsVkjUxzbUy9MHjnL5J6rEvnnEtLf8KM4LdJcEbbb6My76iyYv2qCZYh5rLYkzUWR8A7UQp5TZuZNBqTFXvhoy8cnyv9vtyTQS59YABHejixaZtJXvSrE2ZziuxLJiiG37KYaRvc6gQapyCG2MZXYvsdxZGyk8KcboEQwVS3agTab9AEW6kMxgVvzH4Ee2bJhswQHL9SWLsH6kZFCp59kZtA8RLE3esJx9k7PUp1dXSB3KzxeMCdmfmcAF6rJhwgT9jz7RxivhcGdqVKnEqTdWaSr23vHhj6YYggxkUUEjN1ZXT4FdvrZsMGtfsirb5wyS4q5KDTAkYF8rykrzTzUwHp7LBagKneFQM8Jh4U4EJqRMS5HAeViBwKHXj7cTTtGzL82iv8NeycHKJYExVWLg5JWCnzatekJUDwoDbTawa1ACXLYVwMxNUteQZ83Ybn3o1ZeeKtUn3ZwRjhRQDr8AjmUw1UNANXWbCgL8ibjLnD285nKKJ") == TxAddressType::Offline);
            WALLET_CHECK(GetAddressType("344t9xwfSpreKLKTJHG1PMiD9B3zgXu7hjnwo479wdqZGFVHvbLc1jsGcNZw6j6Xu8WsoMvDV1QpPtcoXqpPMgbmyYvxojihjrzYm566rEFKxzuW7tFYaQ4i8TajabgRfQS32QCAYCDWuAqNHXYYePT5CkvkwiVSUaBchqNkQh7zAmLuPJrRy1WjTDY3d6obefygYvm4yz8aBoZ8XFgqGuFn8omz6iD14adyBUkzEtL71VmS4HeYwHd1CDvwLGnz44wYo6A3TRRSEJAPTRo2YNjDodan4FAfKzBcMkzBQ") == TxAddressType::PublicOffline);
        }
    }

    void TestConvertions()
    {
        //{
        //    vector<uint8_t> input = { 2, 5, 6, 7 };
        //    auto r58 = Convert(input, 10, 58);
        //    WALLET_CHECK(r58 == vector<uint8_t>({44, 15}));
        //    auto r256 = Convert(input, 10, 256);
        //    WALLET_CHECK(r256 == vector<uint8_t>({ 10, 7 }));

        //    auto r58_10 = Convert(r58, 58, 10);
        //    WALLET_CHECK(r58_10 == input);
        //    auto r256_10 = Convert(r256, 256, 10);
        //    WALLET_CHECK(r256_10 == vector<uint8_t>({2, 5, 6, 7}));

        //    auto r11 = Convert(input, 10, 11);
        //    WALLET_CHECK(r11 == vector<uint8_t>({ 1, 10, 2, 4 }));

        //    auto r58_11 = Convert(r58, 58, 11);
        //    WALLET_CHECK(r58_11 == vector<uint8_t>({ 1, 10, 2, 4 }));
        //    auto r256_11 = Convert(r256, 256, 11);
        //    WALLET_CHECK(r256_11 == vector<uint8_t>({ 1, 10, 2, 4 }));
        //}
        {
            vector<uint8_t> input = { 1,43,54,7,8,9,7 };

            auto r58 = EncodeToBase58(input);
            WALLET_CHECK(r58 == "3ZzuVHW5C");

            auto r256 = DecodeBase58("3ZzuVHW5C");
            WALLET_CHECK(r256 == input);

            WALLET_CHECK(DecodeBase58("13ZzuVHW5C") == vector<uint8_t>({ 0, 1,43,54,7,8,9,7 }));
            WALLET_CHECK(DecodeBase58("C") == vector<uint8_t>{11});


            WALLET_CHECK(EncodeToBase58({}) == "");

            WALLET_CHECK(DecodeBase58("") == vector<uint8_t>{});

            WALLET_CHECK(DecodeBase58("3ZzuVHW5C==") == vector<uint8_t>{});

        }
        {
            vector<pair<string, string>> tests =
            {
                {"10c8511e", "Rt5zm"},
                {"00eb15231dfceb60925886b67d065299925915aeb172c06647", "1NS17iag9jJgTHD1VXjvLCEnZuQ3rJDE9L"},
                {"00000000000000000000", "1111111111"},
                {"", ""},
                {"61", "2g"},
                {"626262", "a3gV"},
                {"636363", "aPEr"},
                {"73696d706c792061206c6f6e6720737472696e67", "2cFupjhnEsSn59qHXstmK2ffpLv2"},
                {"516b6fcd0f", "ABnLTmg"},
                {"bf4f89001e670274dd", "3SEo3LWLoPntC"},
                {"572e4794", "3EFU7m"},
                {"ecac89cad93923c02321", "EJDM8drfXA6uyA"},
                {"000111d38e5fc9071ffcd20b4a763cc9ae4f252bb4e48fd66a835e252ada93ff480d6dd43dc62a641155a5", "123456789ABCDEFGHJKLMNPQRSTUVWXYZabcdefghijkmnopqrstuvwxyz"},
                {"000102030405060708090a0b0c0d0e0f101112131415161718191a1b1c1d1e1f202122232425262728292a2b2c2d2e2f303132333435363738393a3b3c3d3e3f404142434445464748494a4b4c4d4e4f505152535455565758595a5b5c5d5e5f606162636465666768696a6b6c6d6e6f707172737475767778797a7b7c7d7e7f808182838485868788898a8b8c8d8e8f909192939495969798999a9b9c9d9e9fa0a1a2a3a4a5a6a7a8a9aaabacadaeafb0b1b2b3b4b5b6b7b8b9babbbcbdbebfc0c1c2c3c4c5c6c7c8c9cacbcccdcecfd0d1d2d3d4d5d6d7d8d9dadbdcdddedfe0e1e2e3e4e5e6e7e8e9eaebecedeeeff0f1f2f3f4f5f6f7f8f9fafbfcfdfeff", "1cWB5HCBdLjAuqGGReWE3R3CguuwSjw6RHn39s2yuDRTS5NsBgNiFpWgAnEx6VQi8csexkgYw3mdYrMHr8x9i7aEwP8kZ7vccXWqKDvGv3u1GxFKPuAkn8JCPPGDMf3vMMnbzm6Nh9zh1gcNsMvH3ZNLmP5fSG6DGbbi2tuwMWPthr4boWwCxf7ewSgNQeacyozhKDDQQ1qL5fQFUW52QKUZDZ5fw3KXNQJMcNTcaB723LchjeKun7MuGW5qyCBZYzA1KjofN1gYBV3NqyhQJ3Ns746GNuf9N2pQPmHz4xpnSrrfCvy6TVVz5d4PdrjeshsWQwpZsZGzvbdAdN8MKV5QsBDY"}
            };

            for (const auto& test : tests)
            {
                ByteBuffer value = from_hex(test.first);
                auto to = EncodeToBase58(value);
                auto buf = DecodeBase58(test.second);
                auto from = EncodeToBase58(buf);
                WALLET_CHECK(to == test.second);
                WALLET_CHECK(to == from);
            }
        }
    }
  
    struct TestWalletClient : public WalletClient
    {
        TestWalletClient(IWalletDB::Ptr walletDB, const std::string& nodeAddr, io::Reactor::Ptr reactor)
            : WalletClient(walletDB, nodeAddr, reactor)
        {
        }

        virtual ~TestWalletClient()
        {
            stopReactor();
        }
    };

    void TestClient()
    {
        std::cout << "Testing wallet client...\n";
        io::Reactor::Ptr mainReactor(io::Reactor::create());
        io::Reactor::Scope scope(*mainReactor);
        auto db = createSenderWalletDB();
        std::string nodeAddr = "127.0.0.1:32546";
        TestWalletClient client(db, nodeAddr, io::Reactor::create());
        {
            std::map<Notification::Type,bool> activeNotifications {
                { Notification::Type::SoftwareUpdateAvailable, true },
                { Notification::Type::AddressStatusChanged, true },
                { Notification::Type::WalletImplUpdateAvailable, true },
                { Notification::Type::BeamNews, true },
                { Notification::Type::TransactionFailed, true },
                { Notification::Type::TransactionCompleted, true }
            };
            client.start(activeNotifications);
        }
        auto timer = io::Timer::create(*mainReactor);
        
        auto startEvent = io::AsyncEvent::create(*mainReactor, [&timer, mainReactor, &client, db]()
        {
            std::vector<WalletAddress> newAddresses;
            newAddresses.resize(50);
            for (auto& addr : newAddresses)
            {
                addr.m_label = "contact label";
                addr.m_category = "test category";
                addr.m_createTime = beam::getTimestamp();
                addr.m_duration = std::rand();
                addr.m_OwnID = std::rand();
                db->get_SbbsWalletID(addr.m_walletID, 32);
            }

            for (auto& addr : newAddresses)
            {
                client.getAsync()->saveAddress(addr, true);
            }
            timer->start(1500, false, [mainReactor]() { mainReactor->stop(); });
        });
        startEvent->post();

        mainReactor->run();
    }

    void TestSendingWithWalletID()
    {
        cout << "\nTesting sending with wallet ID...\n";

        io::Reactor::Ptr mainReactor{ io::Reactor::create() };
        io::Reactor::Scope scope(*mainReactor);

        int completedCount = 2;
        auto f = [&completedCount, mainReactor](auto)
        {
            --completedCount;
            if (completedCount == 0)
            {
                mainReactor->stop();
                completedCount = 2;
            }
        };

        TestNode node;
        TestWalletRig sender(createSenderWalletDB(), f, TestWalletRig::Type::Regular, false, 0);
        TestWalletRig receiver(createReceiverWalletDB(), f);

        WALLET_CHECK(sender.m_WalletDB->selectCoins(6, Zero).size() == 2);
        WALLET_CHECK(sender.m_WalletDB->getTxHistory().empty());
        WALLET_CHECK(receiver.m_WalletDB->getTxHistory().empty());

        //completedCount = 1;
        //auto txId1 = sender.m_Wallet.StartTransaction(CreateSimpleTransactionParameters()
        //    .SetParameter(TxParameterID::MyID, sender.m_WalletID)
        //    .SetParameter(TxParameterID::MyWalletIdentity, sender.m_SecureWalletID)
        //    .SetParameter(TxParameterID::PeerID, receiver.m_WalletID)
        //    .SetParameter(TxParameterID::PeerWalletIdentity, sender.m_SecureWalletID)
        //    .SetParameter(TxParameterID::Amount, Amount(4))
        //    .SetParameter(TxParameterID::Fee, Amount(2))
        //    .SetParameter(TxParameterID::Lifetime, Height(200))
        //    .SetParameter(TxParameterID::PeerResponseTime, Height(20)));
        //
        //mainReactor->run();
        //
        //// Tx history check
        //auto stx1 = sender.m_WalletDB->getTx(txId1);
        //WALLET_CHECK(stx1);
        //
        //WALLET_CHECK(stx1->m_status == wallet::TxStatus::Failed);

        auto txId = sender.m_Wallet.StartTransaction(CreateSimpleTransactionParameters()
            .SetParameter(TxParameterID::MyID, sender.m_WalletID)
            .SetParameter(TxParameterID::MyWalletIdentity, sender.m_SecureWalletID)
            .SetParameter(TxParameterID::PeerID, receiver.m_WalletID)
            .SetParameter(TxParameterID::PeerWalletIdentity, receiver.m_SecureWalletID)
            .SetParameter(TxParameterID::Amount, Amount(4))
            .SetParameter(TxParameterID::Fee, Amount(2))
            .SetParameter(TxParameterID::Lifetime, Height(200))
            .SetParameter(TxParameterID::PeerResponseTime, Height(20)));

        mainReactor->run();
         
        // check coins
        vector<Coin> newSenderCoins = sender.GetCoins();
        vector<Coin> newReceiverCoins = receiver.GetCoins();

        WALLET_CHECK(newSenderCoins.size() == 4);
        WALLET_CHECK(newReceiverCoins.size() == 1);
        WALLET_CHECK(newReceiverCoins[0].m_ID.m_Value == 4);
        WALLET_CHECK(newReceiverCoins[0].m_status == Coin::Available);
        WALLET_CHECK(newReceiverCoins[0].m_ID.m_Type == Key::Type::Regular);

        WALLET_CHECK(newSenderCoins[0].m_ID.m_Value == 5);
        WALLET_CHECK(newSenderCoins[0].m_status == Coin::Spent);
        WALLET_CHECK(newSenderCoins[0].m_ID.m_Type == Key::Type::Regular);

        WALLET_CHECK(newSenderCoins[1].m_ID.m_Value == 2);
        WALLET_CHECK(newSenderCoins[1].m_status == Coin::Available);
        WALLET_CHECK(newSenderCoins[1].m_ID.m_Type == Key::Type::Regular);

        WALLET_CHECK(newSenderCoins[2].m_ID.m_Value == 1);
        WALLET_CHECK(newSenderCoins[2].m_status == Coin::Spent);
        WALLET_CHECK(newSenderCoins[2].m_ID.m_Type == Key::Type::Regular);

        WALLET_CHECK(newSenderCoins[3].m_ID.m_Value == 9);
        WALLET_CHECK(newSenderCoins[3].m_status == Coin::Available);
        WALLET_CHECK(newSenderCoins[3].m_ID.m_Type == Key::Type::Regular);

        // Tx history check
        auto sh = sender.m_WalletDB->getTxHistory();
        WALLET_CHECK(sh.size() == 1);
        auto rh = receiver.m_WalletDB->getTxHistory();
        WALLET_CHECK(rh.size() == 1);
        auto stx = sender.m_WalletDB->getTx(txId);
        WALLET_CHECK(stx.is_initialized());
        auto rtx = receiver.m_WalletDB->getTx(txId);
        WALLET_CHECK(rtx.is_initialized());

        WALLET_CHECK(stx->m_txId == rtx->m_txId);
        WALLET_CHECK(stx->m_amount == rtx->m_amount);
        WALLET_CHECK(stx->m_status == wallet::TxStatus::Completed);
        WALLET_CHECK(stx->m_fee == rtx->m_fee);
        WALLET_CHECK(stx->m_message == rtx->m_message);
        WALLET_CHECK(stx->m_createTime <= rtx->m_createTime);
        WALLET_CHECK(stx->m_status == rtx->m_status);
        WALLET_CHECK(stx->m_sender == true);
        WALLET_CHECK(rtx->m_sender == false);
    }

    void StoreShieldedCoins(uint32_t nShieldedCoins, Amount nValNetto, const IWalletDB::Ptr walletDb, TestNode& node)
    {

        ECC::Point::Native ptN = ECC::Context::get().H * 1234U; // random point
        ECC::Point::Storage ptS;
        ptN.Export(ptS);

        node.m_vShieldedPool.resize(50, ptS);

        // calculate shielded element commitment

        Key::Index nShIdx = 0;
        ShieldedTxo::Viewer viewer;
        viewer.FromOwner(*walletDb->get_OwnerKdf(), nShIdx);

        for (uint32_t i = 0; i < nShieldedCoins; i++)
        {
            wallet::ShieldedCoin sc;

            ShieldedTxo::Ticket tkt;
            ShieldedTxo::DataParams sdp;
            sdp.m_Ticket.Generate(tkt, viewer, 12323U + i);
            sc.m_CoinID.m_Key.m_kSerG = sdp.m_Ticket.m_pK[0];

            sdp.m_Output.m_Value = sc.m_CoinID.m_Value;
            sdp.m_Output.m_AssetID = sc.m_CoinID.m_AssetID;
            sdp.m_Output.m_User = sc.m_CoinID.m_User;

            sdp.m_Output.Restore_kG(sdp.m_Ticket.m_SharedSecret);

            WALLET_CHECK(ptN.Import(tkt.m_SerialPub));

            ptN += ECC::Context::get().G * sdp.m_Output.m_k;
            CoinID::Generator(sdp.m_Output.m_AssetID).AddValue(ptN, sdp.m_Output.m_Value);

            ptN.Export(ptS);

            sc.m_CoinID.m_Key.m_IsCreatedByViewer = true;
            sc.m_CoinID.m_Key.m_nIdx = nShIdx;
            ZeroObject(sc.m_CoinID.m_User);
            sc.m_TxoID = 12 + i;
            sc.m_CoinID.m_Value = nValNetto;
            sc.m_confirmHeight = 0;

            node.m_vShieldedPool[sc.m_TxoID] = ptS;

            walletDb->saveShieldedCoin(sc);
        }
    }

    void TestSendingShielded()
    {
        cout << "\nTesting consuming shielded TXOs...\n";

        io::Reactor::Ptr mainReactor{ io::Reactor::create() };
        io::Reactor::Scope scope(*mainReactor);

        int completedCount = 2;
        auto f = [&completedCount, mainReactor](auto)
        {
            --completedCount;
            if (completedCount == 0)
            {
                mainReactor->stop();
                completedCount = 2;
            }
        };

        TestNode node;
        TestWalletRig sender(createSenderWalletDB(), f, TestWalletRig::Type::Regular, false, 0);
        TestWalletRig receiver(createReceiverWalletDB(), f);

        const uint32_t nShieldedCoins = 3;
        Amount nValNetto = 135;
        Transaction::FeeSettings fs;
        Amount nInpFee = fs.m_ShieldedInput + fs.m_Kernel;
        StoreShieldedCoins(nShieldedCoins, nValNetto + nInpFee + 1, sender.m_WalletDB, node);

        auto txId  = sender.m_Wallet.StartTransaction(CreateSimpleTransactionParameters()
            .SetParameter(TxParameterID::MyID, sender.m_WalletID)
            .SetParameter(TxParameterID::MyWalletIdentity, sender.m_SecureWalletID)
            .SetParameter(TxParameterID::PeerID, receiver.m_WalletID)
            .SetParameter(TxParameterID::PeerWalletIdentity, receiver.m_SecureWalletID)
            .SetParameter(TxParameterID::Amount, nValNetto * nShieldedCoins  - 15)
            .SetParameter(TxParameterID::Fee, Amount(30))
            .SetParameter(TxParameterID::Lifetime, Height(200))
            .SetParameter(TxParameterID::PeerResponseTime, Height(20)));

        mainReactor->run();

        // check Tx
        auto txHistory = sender.m_WalletDB->getTxHistory();
        WALLET_CHECK(txHistory.size() == 1);
        WALLET_CHECK(txHistory[0].m_txId == txId);
        WALLET_CHECK(txHistory[0].m_status == wallet::TxStatus::Completed);
    }

    void TestCalculateShieldedCoinsSelection()
    {
        cout << "\nTesting shielded coins selection...\n";

        io::Reactor::Ptr mainReactor{ io::Reactor::create() };
        io::Reactor::Scope scope(*mainReactor);

        int completedCount = 2;
        auto f = [&completedCount, mainReactor](auto)
        {
            --completedCount;
            if (completedCount == 0)
            {
                mainReactor->stop();
                completedCount = 2;
            }
        };

        TestNode node;
        AmountList lst;
        auto walletDB = createSenderWalletDB(false, lst);
        StoreShieldedCoins(3, 3000000, walletDB, node);
        Transaction::FeeSettings fs;
        Amount nInpFee = fs.m_ShieldedInput + fs.m_Kernel;
        Amount nOutFee = fs.m_ShieldedOutput + fs.m_Kernel + fs.m_Output;
        Amount beforehandFee = 1000100;

        auto selectionRes = wallet::CalcShieldedCoinSelectionInfo(walletDB, 6000000, beforehandFee, Asset::s_BeamID);
        WALLET_CHECK(6000000 > selectionRes.selectedSumBeam - selectionRes.selectedFee - selectionRes.changeBeam);
        WALLET_CHECK(selectionRes.shieldedInputsFee == 3 * nInpFee);
        WALLET_CHECK(selectionRes.shieldedOutputsFee == 0);
        WALLET_CHECK(selectionRes.minimalFee > beforehandFee);
        WALLET_CHECK(selectionRes.changeBeam == 0);

        selectionRes = wallet::CalcShieldedCoinSelectionInfo(walletDB, 4000000, beforehandFee, Asset::s_BeamID);
        WALLET_CHECK(4000000 == selectionRes.selectedSumBeam - selectionRes.selectedFee - selectionRes.changeBeam);
        WALLET_CHECK(selectionRes.shieldedInputsFee == 3 * nInpFee);
        WALLET_CHECK(selectionRes.shieldedOutputsFee == 0);
        WALLET_CHECK(selectionRes.minimalFee > beforehandFee);
        WALLET_CHECK(selectionRes.changeBeam != 0);

        selectionRes = wallet::CalcShieldedCoinSelectionInfo(walletDB, 4000000, 100, Asset::s_BeamID);
        WALLET_CHECK(4000000 == selectionRes.selectedSumBeam - selectionRes.selectedFee - selectionRes.changeBeam);
        WALLET_CHECK(selectionRes.shieldedInputsFee == 3 * nInpFee);
        WALLET_CHECK(selectionRes.shieldedOutputsFee == 0);
        WALLET_CHECK(selectionRes.minimalFee > 100);
        WALLET_CHECK(selectionRes.changeBeam != 0);

        selectionRes = wallet::CalcShieldedCoinSelectionInfo(walletDB, 500000, beforehandFee,  Asset::s_BeamID);
        WALLET_CHECK(500000 == selectionRes.selectedSumBeam - selectionRes.selectedFee - selectionRes.changeBeam);
        WALLET_CHECK(selectionRes.shieldedInputsFee == nInpFee);
        WALLET_CHECK(selectionRes.shieldedOutputsFee == 0);
        WALLET_CHECK(selectionRes.minimalFee <= beforehandFee);
        WALLET_CHECK(selectionRes.changeBeam != 0);

        selectionRes = wallet::CalcShieldedCoinSelectionInfo(walletDB, 3000000, beforehandFee, Asset::s_BeamID, true);
        WALLET_CHECK(3000000 == selectionRes.selectedSumBeam - selectionRes.selectedFee - selectionRes.changeBeam);
        WALLET_CHECK(selectionRes.shieldedInputsFee == nInpFee * 3);
        WALLET_CHECK(selectionRes.shieldedOutputsFee == nOutFee);
        WALLET_CHECK(selectionRes.minimalFee > beforehandFee);
        WALLET_CHECK(selectionRes.changeBeam != 0);

        cout << "\nShielded coins selection tested\n";
    }

    void TestMultiUserWallet()
    {
        cout << "\nTesting mulituser wallet...\n";

        io::Reactor::Ptr mainReactor{ io::Reactor::create() };
        io::Reactor::Scope scope(*mainReactor);
        const size_t UserCount = 10;

        size_t completedCount = UserCount * 2;
        auto f = [&completedCount, mainReactor](auto)
        {
            --completedCount;
            if (completedCount == 0)
            {
                mainReactor->stop();
                completedCount = 2;
            }
        };

        TestNode node;

        auto serviceDB = createSenderWalletDB();

        
        std::vector <std::unique_ptr<TestWalletRig>> wallets;

        wallets.reserve(UserCount);
        
        for (size_t i = 0; i < UserCount; ++i)
        {
            stringstream ss;
            ss << "sender_" << i << ".db";
            auto t = make_unique<TestWalletRig>(createSenderWalletDBWithSeed(ss.str(), true), f, TestWalletRig::Type::Regular, false, 0);
            wallets.push_back(move(t));
        }
        
        TestWalletRig receiver(createReceiverWalletDB(), f);

 //       WALLET_CHECK(sender.m_WalletDB->selectCoins(6, Zero).size() == 2);
 //       WALLET_CHECK(sender.m_WalletDB->getTxHistory().empty());
 //       WALLET_CHECK(receiver.m_WalletDB->getTxHistory().empty());

        for (auto& w : wallets)
        {
            auto& sender = *w;
            sender.m_Wallet.StartTransaction(CreateSimpleTransactionParameters()
                .SetParameter(TxParameterID::MyID, sender.m_WalletID)
                .SetParameter(TxParameterID::MyWalletIdentity, sender.m_SecureWalletID)
                .SetParameter(TxParameterID::PeerID, receiver.m_WalletID)
                .SetParameter(TxParameterID::PeerWalletIdentity, receiver.m_SecureWalletID)
                .SetParameter(TxParameterID::Amount, Amount(4))
                .SetParameter(TxParameterID::Fee, Amount(2))
                .SetParameter(TxParameterID::Lifetime, Height(200))
                .SetParameter(TxParameterID::PeerResponseTime, Height(20)));

        }
        
        mainReactor->run();

        vector<Coin> newReceiverCoins = receiver.GetCoins();

        WALLET_CHECK(newReceiverCoins.size() == UserCount);
        for (auto& coin : newReceiverCoins)
        {
            WALLET_CHECK(coin.m_ID.m_Value == 4);
            WALLET_CHECK(coin.m_status == Coin::Available);
            WALLET_CHECK(coin.m_ID.m_Type == Key::Type::Regular);
        }

        for (auto& w : wallets)
        {
            auto& sender = *w;
            // check coins
            vector<Coin> newSenderCoins = sender.GetCoins();

            WALLET_CHECK(newSenderCoins.size() == 4);

            WALLET_CHECK(newSenderCoins[0].m_ID.m_Value == 5);
            WALLET_CHECK(newSenderCoins[0].m_status == Coin::Spent);
            WALLET_CHECK(newSenderCoins[0].m_ID.m_Type == Key::Type::Regular);

            WALLET_CHECK(newSenderCoins[1].m_ID.m_Value == 2);
            WALLET_CHECK(newSenderCoins[1].m_status == Coin::Available);
            WALLET_CHECK(newSenderCoins[1].m_ID.m_Type == Key::Type::Regular);

            WALLET_CHECK(newSenderCoins[2].m_ID.m_Value == 1);
            WALLET_CHECK(newSenderCoins[2].m_status == Coin::Spent);
            WALLET_CHECK(newSenderCoins[2].m_ID.m_Type == Key::Type::Regular);

            WALLET_CHECK(newSenderCoins[3].m_ID.m_Value == 9);
            WALLET_CHECK(newSenderCoins[3].m_status == Coin::Available);
            WALLET_CHECK(newSenderCoins[3].m_ID.m_Type == Key::Type::Regular);
        }
    }
}

bool RunNegLoop(beam::Negotiator::IBase& a, beam::Negotiator::IBase& b, const char* szTask)
{
	using namespace Negotiator;

	const uint32_t nPeers = 2;

	IBase* pArr[nPeers];
	pArr[0] = &a;
	pArr[1] = &b;

	for (uint32_t i = 0; i < nPeers; i++)
	{
		IBase& v = *pArr[i];
		v.Set(i, Codes::Role);
		v.Set(Rules::get().pForks[1].m_Height, Codes::Scheme);
	}

	cout << "\nNegotiating: " << szTask << std::endl;

	bool pDone[nPeers] = { false };

	uint32_t nDone = 0;

	for (uint32_t i = 0; ; ++i %= nPeers)
	{
		if (pDone[i])
			continue;

		IBase& v = *pArr[i];

		Storage::Map gwOut;
		Gateway::Direct gw(gwOut);

		v.m_pGateway = &gw;

		uint32_t status = v.Update();

		char chThis = static_cast<char>('A' + i);

		if (!gwOut.empty())
		{
			char chOther = static_cast<char>('A' + !i);

			Gateway::Direct gwFin(*pArr[!i]->m_pStorage);

			size_t nSize = 0;
			for (Storage::Map::iterator it = gwOut.begin(); gwOut.end() != it; ++it)
			{
				ByteBuffer& buf = it->second;
				uint32_t code = it->first;
				nSize += sizeof(code) + sizeof(uint32_t) + buf.size();
				gwFin.Send(code, std::move(buf));
			}

			cout << "\t" << chThis << " -> " << chOther << ' ' << nSize << " bytes" << std::endl;


			for (Storage::Map::iterator it = gwOut.begin(); gwOut.end() != it; ++it)
			{
				uint32_t code = it->first;
				std::string sVar;
				v.QueryVar(sVar, code);

				if (sVar.empty())
					sVar = "?";
				cout << "\t     " << sVar << endl;
			}
		}

		if (!status)
			continue;

		if (Negotiator::Status::Success != status)
		{
			cout << "\t" << chThis << " Failed!" << std::endl;
			return false; // fail
		}

		pDone[i] = true;

		cout << "\t" << chThis << " done" << std::endl;
		if (++nDone == _countof(pArr))
			break;
	}

	return true;
}

Amount SetCids(beam::Negotiator::IBase& neg, const Amount* p, size_t n, uint32_t code, uint32_t i0 = 0)
{
	std::vector<CoinID> vec;
	vec.resize(n);
	Amount sum = 0;

	for (size_t i = 0; i < n; i++)
	{
		CoinID& cid = vec[i];
		cid = Zero;

		cid.m_Type = Key::Type::Regular;
		cid.m_Idx = i0 + static_cast<uint32_t>(i);

        cid.m_Value = p[i];
		sum += p[i];
	}

	neg.Set(vec, code);
	return sum;
}

void TestNegotiation()
{
	using namespace Negotiator;

	cout << "TestNegotiation" << std::endl;

	const Amount valMSig = 11;
	Height hLock = 1440;

	WithdrawTx::CommonParam cpWd;
	cpWd.m_Krn2.m_pLock = &hLock;

	Multisig pT1[2];
	Storage::Map pS1[2];

	for (size_t i = 0; i < _countof(pT1); i++)
	{
		IBase& v = pT1[i];

		uintBig seed;
		ECC::GenRandom(seed);
		HKdf::Create(v.m_pKdf, seed);

		v.m_pStorage = pS1 + i;

		CoinID cid(Zero);
		cid.m_Value = valMSig;
		cid.m_Idx = 500;
		cid.m_Type = FOURCC_FROM(msg2);
		v.Set(cid, Multisig::Codes::Cid);

		v.Set(uint32_t(1), Multisig::Codes::ShareResult);
	}

	WALLET_CHECK(RunNegLoop(pT1[0], pT1[1], "MuSig"));


	MultiTx pT2[2];
	Storage::Map pS2[2];

	for (size_t i = 0; i < _countof(pT2); i++)
	{
		IBase& v = pT2[i];
		v.m_pKdf = pT1[i].m_pKdf;
		v.m_pStorage = pS2 + i;
	}

	const Amount pIn0[] = { 30, 50, 45 };
	const Amount pOut0[] = { 11, 12 };

	const Amount pIn1[] = { 6 };
	const Amount pOut1[] = { 17, 55 };

	Amount fee = valMSig;

	fee += SetCids(pT2[0], pIn0, _countof(pIn0), MultiTx::Codes::InpCids);
	fee -= SetCids(pT2[0], pOut0, _countof(pOut0), MultiTx::Codes::OutpCids, 700);

	fee += SetCids(pT2[1], pIn1, _countof(pIn1), MultiTx::Codes::InpCids);
	fee -= SetCids(pT2[1], pOut1, _countof(pOut1), MultiTx::Codes::OutpCids, 500);

	for (size_t i = 0; i < _countof(pT2); i++)
	{
		IBase& v = pT2[i];
		v.Set(fee, MultiTx::Codes::KrnFee);

		CoinID cid(Zero);
		cid.m_Value = valMSig;
		cid.m_Idx = 500;
		cid.m_Type = FOURCC_FROM(msg2);
		v.Set(cid, MultiTx::Codes::InpMsCid);

		uint32_t idxTrg = MultiTx::Codes::InpMsCommitment;
		uint32_t idxSrc = Multisig::Codes::Commitment;

		pS2[i][idxTrg] = pS1[i][idxSrc];
	}

	WALLET_CHECK(RunNegLoop(pT2[0], pT2[1], "Transaction-with-MuSig"));

	WithdrawTx pT3[2];
	Storage::Map pS3[2];

	for (size_t i = 0; i < _countof(pT3); i++)
	{
		WithdrawTx& v = pT3[i];
		v.m_pKdf = pT1[i].m_pKdf;
		v.m_pStorage = pS3 + i;

		WithdrawTx::Worker wrk(v);

		// new multisig
		CoinID ms0(Zero);
		ms0.m_Value = valMSig;
		ms0.m_Idx = 500;
		ms0.m_Type = FOURCC_FROM(msg2);

		CoinID ms1 = ms0;
		ms1.m_Idx = 800;

		ECC::Point comm0;
		WALLET_CHECK(pT1[i].Get(comm0, Multisig::Codes::Commitment));


		std::vector<CoinID> vec;
		vec.resize(1, Zero);
		vec[0].m_Idx = 315;
		vec[0].m_Type = Key::Type::Regular;

		Amount half = valMSig / 2;
		vec[0].m_Value = i ? half : (valMSig - half);

		v.Setup(true, &ms1, &ms0, &comm0, &vec, cpWd);
	}

	WALLET_CHECK(RunNegLoop(pT3[0], pT3[1], "Withdraw-Tx ritual"));


	struct ChannelData
	{
		CoinID m_msMy;
        CoinID m_msPeer;
		ECC::Point m_CommPeer;
	};

	ChannelOpen pT4[2];
	Storage::Map pS4[2];
	ChannelData pCData[2];

	for (size_t i = 0; i < _countof(pT4); i++)
	{
		ChannelOpen& v = pT4[i];
		v.m_pKdf = pT1[i].m_pKdf;
		v.m_pStorage = pS4 + i;

		ChannelOpen::Worker wrk(v);

		Amount half = valMSig / 2;
		Amount nMyValue = i ? half : (valMSig - half);

		std::vector<CoinID> vIn, vOutWd;
		vIn.resize(1, Zero);
		vIn[0].m_Idx = 215;
		vIn[0].m_Type = Key::Type::Regular;
		vIn[0].m_Value = nMyValue;

		vOutWd.resize(1, Zero);
		vOutWd[0].m_Idx = 216;
		vOutWd[0].m_Type = Key::Type::Regular;
		vOutWd[0].m_Value = nMyValue;

		CoinID ms0(Zero);
		ms0.m_Value = valMSig;
		ms0.m_Type = FOURCC_FROM(msg2);
		ms0.m_Idx = 220;

		CoinID msA = ms0;
		msA.m_Idx++;
		CoinID msB = msA;
		msB.m_Idx++;

		v.Setup(true, &vIn, nullptr, &ms0, MultiTx::KernelParam(), &msA, &msB, &vOutWd, cpWd);

		ChannelData& cd = pCData[i];
		cd.m_msMy = i ? msB : msA;
		cd.m_msPeer = i ? msA : msB;
	}

	WALLET_CHECK(RunNegLoop(pT4[0], pT4[1], "Lightning channel open"));

	for (int i = 0; i < 2; i++)
	{
		ChannelOpen::Result r;
		ChannelOpen::Worker wrk(pT4[i]);
		pT4[i].get_Result(r);

		WALLET_CHECK(!r.m_tx1.m_vKernels.empty());
		WALLET_CHECK(!r.m_tx2.m_vKernels.empty());
		WALLET_CHECK(!r.m_txPeer2.m_vKernels.empty());

		pCData[i].m_CommPeer = r.m_CommPeer1;
	}


	ChannelUpdate pT5[2];
	Storage::Map pS5[2];


	for (size_t i = 0; i < _countof(pT5); i++)
	{
		ChannelUpdate& v = pT5[i];
		v.m_pKdf = pT1[i].m_pKdf;
		v.m_pStorage = pS5 + i;

		ChannelUpdate::Worker wrk(v);

		Amount nPart = valMSig / 3;
		Amount nMyValue = i ? nPart : (valMSig - nPart);

		CoinID ms0;
		ECC::Point comm0;
		{
			ChannelOpen::Worker wrk2(pT4[i]);
			pT4[i].m_MSig.Get(comm0, Multisig::Codes::Commitment);
			pT4[i].m_MSig.Get(ms0, Multisig::Codes::Cid);
		}

        CoinID msA = ms0;
		msA.m_Idx += 15;
		CoinID msB = msA;
		msB.m_Idx++;

		std::vector<CoinID> vOutWd;
		vOutWd.resize(1, Zero);
		vOutWd[0].m_Idx = 216;
		vOutWd[0].m_Type = Key::Type::Regular;
		vOutWd[0].m_Value = nMyValue;

		ChannelData& cd = pCData[i];

		v.Setup(true, &ms0, &comm0, &msA, &msB, &vOutWd, cpWd, &cd.m_msMy, &cd.m_msPeer, &cd.m_CommPeer);
	}

	WALLET_CHECK(RunNegLoop(pT5[0], pT5[1], "Lightning channel update"));

	for (int i = 0; i < 2; i++)
	{
		ChannelUpdate::Result r;
		ChannelUpdate::Worker wrk(pT5[i]);
		pT5[i].get_Result(r);

		WALLET_CHECK(!r.m_tx1.m_vKernels.empty());
		WALLET_CHECK(!r.m_tx2.m_vKernels.empty());
		WALLET_CHECK(!r.m_txPeer2.m_vKernels.empty());

		WALLET_CHECK(r.m_RevealedSelfKey && r.m_PeerKeyValid);
	}
}

void TestKeyKeeper(IPrivateKeyKeeper2::Ptr externalKeyKeeper = {}, size_t index = 3)
{
    struct Peer
    {
        IPrivateKeyKeeper2::Ptr m_pKk;
        WalletIDKey m_KeyID;
        PeerID m_ID;
    };

    struct MyKeeKeeper
        :public LocalPrivateKeyKeeperStd
    {
        using LocalPrivateKeyKeeperStd::LocalPrivateKeyKeeperStd;

        bool IsTrustless() override { return true; }
    };

    Peer pPeer[2];

    for (size_t i = 0; i < _countof(pPeer); i++)
    {
        Key::IKdf::Ptr pKdf;
        HKdf::Create(pKdf, 12345U + i); // random kdf

        Peer& p = pPeer[i];
        if (i != index)
        {
            p.m_pKk = std::make_shared<MyKeeKeeper>(pKdf);
            Cast::Up<MyKeeKeeper>(*p.m_pKk).m_State.m_hvLast = 334U + i;
        }
        else
        {
            p.m_pKk = externalKeyKeeper;
        }

        p.m_KeyID = 14 + i;

        // get ID
        IPrivateKeyKeeper2::Method::get_Kdf m;
        m.m_Root = true;
        WALLET_CHECK(IPrivateKeyKeeper2::Status::Success == p.m_pKk->InvokeSync(m));
        WALLET_CHECK(!m.m_pKdf); // we're testing in trustless mode
        WALLET_CHECK(m.m_pPKdf);

        Hash::Value hv;
        Key::ID(p.m_KeyID, Key::Type::WalletID).get_Hash(hv);

        Point::Native ptN;
        m.m_pPKdf->DerivePKeyG(ptN, hv);

        Point pt = ptN;
        p.m_ID = pt.m_X;
    }

    Peer& s = pPeer[0];
    Peer& r = pPeer[1];

    // 1st sender invocation
    IPrivateKeyKeeper2::Method::SignSender mS;
    ZeroObjectUnchecked(mS); // not so good coz it contains vectors. nevermind, it's a test
    mS.m_Peer = r.m_ID;
    mS.m_MyIDKey = s.m_KeyID;
    mS.m_Slot = 12;
    mS.m_pKernel.reset(new TxKernelStd);
    mS.m_pKernel->m_Fee = 315;
    mS.m_pKernel->m_Height.m_Min = Rules::get().pForks[1].m_Height + 19;
    mS.m_pKernel->m_Height.m_Max = mS.m_pKernel->m_Height.m_Min + 700;
    mS.m_vInputs.push_back(CoinID(515, 2342, Key::Type::Regular, 11));
    mS.m_vOutputs.push_back(CoinID(70, 2343, Key::Type::Change));

    WALLET_CHECK(IPrivateKeyKeeper2::Status::Success == s.m_pKk->InvokeSync(mS));

    // Receiver invocation
    IPrivateKeyKeeper2::Method::SignReceiver mR;
    ZeroObjectUnchecked(mR);
    mR.m_Peer = s.m_ID;
    mR.m_MyIDKey = r.m_KeyID;
    mR.m_pKernel = std::move(mS.m_pKernel);
    mR.m_vInputs.push_back(CoinID(3, 2344, Key::Type::Regular));
    mR.m_vOutputs.push_back(CoinID(125, 2345, Key::Type::Regular));
    mR.m_vOutputs.push_back(CoinID(8, 2346, Key::Type::Regular));

    // adjust kernel height a little
    mR.m_pKernel->m_Height.m_Min += 2;
    mR.m_pKernel->m_Height.m_Max += 3;

    WALLET_CHECK(IPrivateKeyKeeper2::Status::Success == r.m_pKk->InvokeSync(mR));

    // 2nd sender invocation
    mS.m_pKernel = std::move(mR.m_pKernel);
    mS.m_kOffset = mR.m_kOffset;
    mS.m_PaymentProofSignature = mR.m_PaymentProofSignature;

    WALLET_CHECK(IPrivateKeyKeeper2::Status::Success == s.m_pKk->InvokeSync(mS));

    TxKernelStd::Ptr pKrn = std::move(mS.m_pKernel);
    pKrn->UpdateID();

    Height hScheme = pKrn->m_Height.m_Min;
    Point::Native exc;
    WALLET_CHECK(pKrn->IsValid(hScheme, exc));

    // build the whole tx
    Transaction tx;

    for (size_t i = 0; i < _countof(pPeer); i++)
    {
        Peer& p = pPeer[i];

        const IPrivateKeyKeeper2::Method::InOuts& io = i ?
            Cast::Down<IPrivateKeyKeeper2::Method::InOuts>(mR) :
            Cast::Down<IPrivateKeyKeeper2::Method::InOuts>(mS);

        for (size_t j = 0; j < io.m_vInputs.size(); j++)
        {
            const CoinID& cid = io.m_vInputs[j];

            // build input commitment
            Point::Native comm;
            WALLET_CHECK(IPrivateKeyKeeper2::Status::Success == p.m_pKk->get_Commitment(comm, cid));

            tx.m_vInputs.emplace_back();
            tx.m_vInputs.back().reset(new Input);
            tx.m_vInputs.back()->m_Commitment = comm;
        }

        for (size_t j = 0; j < io.m_vOutputs.size(); j++)
        {
            IPrivateKeyKeeper2::Method::CreateOutput m;
            m.m_Cid = io.m_vOutputs[j];
            m.m_hScheme = hScheme;
            WALLET_CHECK(IPrivateKeyKeeper2::Status::Success == p.m_pKk->InvokeSync(m));

            tx.m_vOutputs.push_back(std::move(m.m_pResult));
        }
    }

    tx.m_vKernels.push_back(std::move(pKrn));
    tx.m_Offset = mS.m_kOffset;
    tx.Normalize();

    Transaction::Context::Params pars;
    Transaction::Context ctx(pars);
    ctx.m_Height.m_Min = hScheme;
    WALLET_CHECK(tx.IsValid(ctx));
}

void TestVouchers()
{
    cout << "\nTesting wallets vouchers exchange...\n";

    io::Reactor::Ptr mainReactor{ io::Reactor::create() };
    io::Reactor::Scope scope(*mainReactor);

    TestNodeNetwork::Shared tnns;

    struct MyWallet
        :public Wallet
    {
        std::vector<ShieldedTxo::Voucher> m_Vouchers;
        WalletAddress m_MyAddr;
        TestNodeNetwork::Ptr m_MyNetwork;

        MyWallet(IWalletDB::Ptr pDb, const std::shared_ptr<TestWalletNetwork>& pTwn, TestNodeNetwork::Shared& tnns)
            :Wallet(pDb)
        {
            pDb->createAddress(m_MyAddr);
            pDb->saveAddress(m_MyAddr);

            m_MyNetwork = make_shared<TestNodeNetwork>(tnns, *this);

            AddMessageEndpoint(pTwn);
            SetNodeEndpoint(m_MyNetwork);

            pTwn->m_Map[m_MyAddr.m_walletID].m_pSink = this;

            Cast::Down<FlyClient>(*this).OnOwnedNode(Zero, true); // hack, disable wallet's logic according to which it won't reply with voucher without owned node.
        }

        virtual void OnVouchersFrom(const WalletAddress&, const WalletID& myAddr, std::vector<ShieldedTxo::Voucher>&& res) override
        {
            m_Vouchers = std::move(res);
            io::Reactor::get_Current().stop();
        }
    };

    auto twn = make_shared<TestWalletNetwork>();

    IWalletDB::Ptr pDbSnd = createSenderWalletDB();
    MyWallet sender(pDbSnd, twn, tnns);
    MyWallet receiver(createReceiverWalletDB(), twn, tnns);

    WalletAddress addr = receiver.m_MyAddr;
    addr.m_OwnID = 0;
    pDbSnd->saveAddress(addr);

    sender.RequestVouchersFrom(receiver.m_MyAddr.m_walletID, sender.m_MyAddr.m_walletID, 15);

    io::Timer::Ptr timer = io::Timer::create(*mainReactor);
    timer->start(1000, true, []() { io::Reactor::get_Current().stop(); });

    mainReactor->run();

    WALLET_CHECK(!sender.m_Vouchers.empty());
}

void TestAddressGeneration()
{
    io::Reactor::Ptr mainReactor{ io::Reactor::create() };
    io::Reactor::Scope scope(*mainReactor);
    auto db = createSenderWalletDB();
    auto a1 = GenerateAddress(db, TxAddressType::Regular, false, "test", WalletAddress::ExpirationStatus::Never);
    WalletID w1;
    WALLET_CHECK(w1.FromHex(a1));
    auto wa1 = db->getAddress(a1);
    WALLET_CHECK(wa1);
    WALLET_CHECK(wa1->m_label == "test");
    WALLET_CHECK(wa1->isPermanent());
    WALLET_CHECK(GetAddressType(a1) == TxAddressType::Regular);
    
    auto a2 = GenerateAddress(db, TxAddressType::Regular, true, "test2", WalletAddress::ExpirationStatus::Never, a1);
    WALLET_CHECK(GetAddressType(a2) == TxAddressType::Regular);
    auto p2 = ParseParameters(a2);
    WALLET_CHECK(p2);
    auto peerID2= p2->GetParameter<WalletID>(TxParameterID::PeerID);
    WALLET_CHECK(peerID2);
    auto& ww1 = *peerID2;
    WALLET_CHECK(ww1.cmp(w1) == 0);


    auto a3 = GenerateAddress(db, TxAddressType::Offline, true, "test2", WalletAddress::ExpirationStatus::Never, "", 10);
    WALLET_CHECK(GetAddressType(a3) == TxAddressType::Offline);

    auto a4 = GenerateAddress(db, TxAddressType::MaxPrivacy);
    WALLET_CHECK(GetAddressType(a4) == TxAddressType::MaxPrivacy);

    auto a5 = GenerateAddress(db, TxAddressType::PublicOffline);
    WALLET_CHECK(GetAddressType(a5) == TxAddressType::PublicOffline);

}

#if defined(BEAM_HW_WALLET)

//IWalletDB::Ptr createSqliteWalletDB()
//{
//    const char* dbName = "wallet.db";
//    if (boost::filesystem::exists(dbName))
//    {
//        boost::filesystem::remove(dbName);
//    }
//    ECC::NoLeak<ECC::uintBig> seed;
//    seed.V = Zero;
//    auto walletDB = WalletDB::init(dbName, string("pass123"), seed, io::Reactor::get_Current().shared_from_this());
//    beam::Block::SystemState::ID id = { };
//    id.m_Height = 134;
//    walletDB->setSystemStateID(id);
//    return walletDB;
//}
//
//void TestHWTransaction(IPrivateKeyKeeper& pkk)
//{
//    io::Reactor::Ptr mainReactor{ io::Reactor::create() };
//    io::Reactor::Scope scope(*mainReactor);
//
//    Point::Native totalPublicExcess = Zero;
//
//    std::vector<Coin::ID> inputCoins =
//    {
//        {40, 0, Key::Type::Regular},
//    };
//
//    std::vector<Coin::ID> outputCoins =
//    {
//        {16, 0, Key::Type::Regular},
//        {24, 0, Key::Type::Regular},
//    };
//
//    beam::Amount fee = 0;
//    ECC::Scalar::Native offset = Zero;
//    offset.GenRandomNnz();
//
//    {
//
//        Point::Native publicAmount = Zero;
//        Amount amount = 0;
//        for (const auto& cid : inputCoins)
//        {
//            amount += cid.m_Value;
//        }
//        AmountBig::AddTo(publicAmount, amount);
//        amount = 0;
//        publicAmount = -publicAmount;
//        for (const auto& cid : outputCoins)
//        {
//            amount += cid.m_Value;
//        }
//        AmountBig::AddTo(publicAmount, amount);
//
//        Point::Native publicExcess = Context::get().G * offset;
//
//        {
//            Point::Native commitment;
//
//            for (const auto& output : outputCoins)
//            {
//                if (commitment.Import(pkk.GeneratePublicKeySync(output, Zero, true)))
//                {
//                    publicExcess += commitment;
//                }
//            }
//
//            publicExcess = -publicExcess;
//            for (const auto& input : inputCoins)
//            {
//                if (commitment.Import(pkk.GeneratePublicKeySync(input, Zero, true)))
//                {
//                    publicExcess += commitment;
//                }
//            }
//        }
//
//        publicExcess += publicAmount;
//
//        totalPublicExcess = publicExcess;
//    }
//
//    {
//        ECC::Point::Native peerPublicNonce = Zero;
//
//        TxKernel kernel;
//        kernel.m_Fee = fee;
//        kernel.m_Height = { 25000, 27500 };
//        kernel.m_Commitment = totalPublicExcess;
//
//        ECC::Hash::Value message;
//        kernel.get_Hash(message);
//
//        KernelParameters kernelParameters;
//        kernelParameters.fee = fee;
//
//        kernelParameters.height = { 25000, 27500 };
//        kernelParameters.commitment = totalPublicExcess;
//
//        Signature signature;
//
//        ECC::Point::Native publicNonce;
//        uint8_t nonceSlot = (uint8_t)pkk.AllocateNonceSlotSync();
//        publicNonce.Import(pkk.GenerateNonceSync(nonceSlot));
//
//
//        signature.m_NoncePub = publicNonce + peerPublicNonce;
//        signature.m_k = pkk.SignSync(inputCoins, outputCoins, offset, nonceSlot, kernelParameters, publicNonce + peerPublicNonce);
//
//        if (signature.IsValid(message, totalPublicExcess))
//        {
//            LOG_DEBUG() << "Ok, signature is valid :)";
//        }
//        else
//        {
//            LOG_ERROR() << "Error, invalid signature :(";
//        }
//    }
//}

#include "mnemonic/mnemonic.h"

void TestHWCommitment()
{
    cout << "Test HW commitment" << std::endl;

    io::Reactor::Ptr mainReactor{ io::Reactor::create() };
    io::Reactor::Scope scope(*mainReactor);

    const CoinID cid(100500, 15, Key::Type::Regular, 7);
    const Height hScheme = 100500;
    ECC::NoLeak<ECC::HKdfPub::Packed> owner1, owner2;
    Point comm1, comm2;
    auto extractOwner = [](Key::IPKdf::Ptr pubKdf, ECC::NoLeak<ECC::HKdfPub::Packed>& p)
    {
        assert(pubKdf->ExportP(nullptr) == sizeof(p));
        pubKdf->ExportP(&p);
        const uint8_t* pp = reinterpret_cast<const uint8_t*>(&p.V);
        cout << "Owner bin: " << to_hex(pp, sizeof(p.V)) << std::endl;  
    };
    {
        Scalar::Native secretKey;

        //beam::WordList generatedPhrases = {"budget", "focus", "surface", "plug", "dragon", "elephant", "token", "child", "kitchen", "coast", "lounge", "mean" };
        beam::WordList generatedPhrases = { "copy", "vendor", "shallow", "raven", "coffee", "appear", "book", "blast", "lock", "exchange", "farm", "glue" };
        //phrase that is used in beam-hw-crypto tests
        //beam::WordList generatedPhrases = {"edge", "video", "genuine", "moon", "vibrant", "hybrid", "forum", "climb", "history", "iron", "involve", "sausage"};

        auto buf = beam::decodeMnemonic(generatedPhrases);

        SecString secretSeed;
        secretSeed.assign(buf.data(), buf.size());

        Key::IKdf::Ptr kdf;
        ECC::HKdf::Create(kdf, secretSeed.hash().V);

        Key::IPKdf::Ptr pubKdf = kdf;
        LocalPrivateKeyKeeperStd keyKeeper(kdf);

        extractOwner(pubKdf, owner1);

        ECC::Point::Native pt2;
        WALLET_CHECK(keyKeeper.get_Commitment(pt2, cid) == IPrivateKeyKeeper2::Status::Success);

        comm1 = pt2;
        LOG_INFO() << "commitment is " << comm1;

        
        {
            ECC::Point::Native comm3;
            IPrivateKeyKeeper2::Method::CreateOutput m;
            m.m_Cid = cid;
            m.m_hScheme = hScheme;
            WALLET_CHECK(IPrivateKeyKeeper2::Status::Success == keyKeeper.InvokeSync(m));
            WALLET_CHECK(m.m_pResult && m.m_pResult->IsValid(hScheme, comm3));
            WALLET_CHECK(comm3 == pt2);
        }
    }

    {
        HWWallet hw;
        auto keyKeeper = hw.getKeyKeeper(hw.getDevices()[0]);

        {
            IPrivateKeyKeeper2::Method::get_Kdf m;
            m.m_Root = true;
            WALLET_CHECK(keyKeeper->InvokeSync(m) == IPrivateKeyKeeper2::Status::Success);
            extractOwner(m.m_pPKdf, owner2);
        }

        ECC::Point::Native pt2;
        WALLET_CHECK(keyKeeper->get_Commitment(pt2, cid) == IPrivateKeyKeeper2::Status::Success);
        comm2 = pt2;

        LOG_INFO() << "HW commitment is " << comm2;

        {
            ECC::Point::Native comm3;
            IPrivateKeyKeeper2::Method::CreateOutput m;
            m.m_Cid = cid;
            m.m_hScheme = hScheme;
            WALLET_CHECK(IPrivateKeyKeeper2::Status::Success == keyKeeper->InvokeSync(m));
            WALLET_CHECK(m.m_pResult && m.m_pResult->IsValid(hScheme, comm3));
            WALLET_CHECK(comm3 == pt2);
        }
    }

    WALLET_CHECK(comm1 == comm2);
}

void TestHWWallet()
{
    cout << "Test HW wallet" << std::endl;
    
    io::Reactor::Ptr mainReactor{ io::Reactor::create() };
    io::Reactor::Scope scope(*mainReactor);

    HWWallet hw;

    auto keyKeeper = hw.getKeyKeeper(hw.getDevices()[0]);

    TestKeyKeeper(keyKeeper, 1);
    TestKeyKeeper(keyKeeper, 0);
}
#endif

int main()
{
    int logLevel = LOG_LEVEL_WARNING; 
#if LOG_VERBOSE_ENABLED
    logLevel = LOG_LEVEL_VERBOSE;
#endif
    const auto path = boost::filesystem::system_complete("logs");
    auto logger = beam::Logger::create(logLevel, logLevel, logLevel, "wallet_test", path.string());


    Rules::get().FakePoW = true;
	Rules::get().pForks[1].m_Height = 100500; // needed for lightning network to work
    //Rules::get().DA.MaxAhead_s = 90;// 60 * 1;
    Rules::get().UpdateChecksum();

    wallet::g_AssetsEnabled = true;

    storage::HookErrors();
    TestTxList();
    TestKeyKeeper();

    TestVouchers();

    TestAddressGeneration();

    //TestBbsDecrypt();

    TestConvertions();
    TestTxParameters();
    
    TestClient();
    TestSendingWithWalletID();
    
    TestMultiUserWallet();
    
    TestNegotiation();
    
    TestP2PWalletNegotiationST();
    
    TestTxRollback();
    
    {
        io::Reactor::Ptr mainReactor{ io::Reactor::create() };
        io::Reactor::Scope scope(*mainReactor);
        //TestWalletNegotiation(CreateWalletDB<TestWalletDB>(), CreateWalletDB<TestWalletDB2>());
        TestWalletNegotiation(createSenderWalletDB(), createReceiverWalletDB());
    }
    
    TestSplitTransaction();
    
    TestMinimalFeeTransaction();
    
    TestTxToHimself();
    
    TestExpiredTransaction();
    TestNoResponse();
    TestTransactionUpdate();
    //TestTxPerformance();
  //TestTxNonces();
  
    TestTxExceptionHandling();
    
   
    // @nesbox: disabled tests, they work only if device connected
#if defined(BEAM_HW_WALLET)
    TestHWCommitment();
    TestHWWallet();
#endif

    //TestBbsMessages();
    //TestBbsMessages2();

    Rules::get().pForks[1].m_Height = 20;
    Rules::get().pForks[2].m_Height = 20;
    Rules::get().UpdateChecksum();

    TestSendingShielded();
    TestCalculateShieldedCoinsSelection();

    assert(g_failureCount == 0);
    return WALLET_CHECK_RESULT;
}<|MERGE_RESOLUTION|>--- conflicted
+++ resolved
@@ -111,7 +111,6 @@
         {
             m_Messages.push_back(msg);
         }
-<<<<<<< HEAD
 
         void TestTxListResSize(size_t s)
         {
@@ -125,21 +124,6 @@
             WALLET_CHECK(m_Messages[0]["result"][0]["height"] == h);
         }
 
-=======
-
-        void TestTxListResSize(size_t s)
-        {
-            WALLET_CHECK(m_Messages.size() == 1);
-            WALLET_CHECK(m_Messages[0]["result"].size() == s);
-        }
-
-        void TestTxListResHeight(Height h)
-        {
-            WALLET_CHECK(m_Messages.size() == 1);
-            WALLET_CHECK(m_Messages[0]["result"][0]["height"] == h);
-        }
-
->>>>>>> 35044672
     };
 
     
@@ -294,14 +278,7 @@
         int count = 0;
 
         std::map<TxID, Height> storedTx;
-<<<<<<< HEAD
-        sender.m_WalletDB->visitTx([](auto t, auto s, auto assetID, auto h)
-        {
-            return true;
-        }, [&](const auto& tx)
-=======
         sender.m_WalletDB->visitTx([&](const auto& tx)
->>>>>>> 35044672
         {
             const auto height = storage::DeduceTxProofHeight(*sender.m_WalletDB, tx);
             storedTx.emplace(tx.m_txId, height);
@@ -310,11 +287,7 @@
             t = tx.m_createTime;
             ++count;
             return true;
-<<<<<<< HEAD
-        });
-=======
         }, {});
->>>>>>> 35044672
         WALLET_CHECK(count == Count);
         WALLET_CHECK(count == (int)storedTx.size());
         for (auto p : storedTx)
