// Copyright 2018 The Beam Team
//
// Licensed under the Apache License, Version 2.0 (the "License");
// you may not use this file except in compliance with the License.
// You may obtain a copy of the License at
//
//    http://www.apache.org/licenses/LICENSE-2.0
//
// Unless required by applicable law or agreed to in writing, software
// distributed under the License is distributed on an "AS IS" BASIS,
// WITHOUT WARRANTIES OR CONDITIONS OF ANY KIND, either express or implied.
// See the License for the specific language governing permissions and
// limitations under the License.

#ifndef LOG_VERBOSE_ENABLED
    #define LOG_VERBOSE_ENABLED 0
#endif

#include "wallet/core/common.h"
#include "wallet/core/common_utils.h"
#include "wallet/core/wallet_network.h"
#include "wallet/core/wallet.h"
#include "wallet/core/secstring.h"
#include "wallet/core/base58.h"
#include "wallet/client/wallet_client.h"
#include "utility/test_helpers.h"
#include "core/radixtree.h"
#include "core/unittest/mini_blockchain.h"
#include "core/negotiator.h"
#include "node/node.h"
#include "wallet/core/private_key_keeper.h"
#include "keykeeper/local_private_key_keeper.h"
#include "utility/hex.h"

#include "test_helpers.h"

#include <string_view>
#include <assert.h>
#include <iostream>
#include <thread>
#include <mutex>
#include <atomic>
#include <condition_variable>

#include "core/proto.h"
#include <boost/intrusive/list.hpp>

#if defined(BEAM_HW_WALLET)
#include "keykeeper/hw_wallet.h"
#endif

using namespace beam;
using namespace std;
using namespace ECC;

WALLET_TEST_INIT

#include "wallet_test_environment.cpp"
#include "wallet/api/api_handler.h"

namespace
{
    struct AtomicSwapProvider : IAtomicSwapProvider
    {
    public:
        Amount getCoinAvailable(AtomicSwapCoin swapCoin) const override { throw std::runtime_error("not impl"); }
        Amount getRecommendedFeeRate(AtomicSwapCoin swapCoin) const override { throw std::runtime_error("not impl"); }
        Amount getMinFeeRate(AtomicSwapCoin swapCoin) const override { throw std::runtime_error("not impl"); }
        const SwapOffersBoard& getSwapOffersBoard() const override { throw std::runtime_error("not impl"); }
        bool isCoinClientConnected(AtomicSwapCoin swapCoin) const override { throw std::runtime_error("not impl"); }
    };

    struct WalletData : WalletApiHandler::IWalletData
    {
        WalletData(IWalletDB::Ptr walletDB, Wallet& wallet, IAtomicSwapProvider& atomicSwapProvider)
            : m_walletDB(walletDB)
            , m_wallet(wallet)
            , m_atomicSwapProvider(atomicSwapProvider)
        {}

        virtual ~WalletData() {}

        IWalletDB::Ptr getWalletDBPtr() override
        {
            return m_walletDB;
        }

        Wallet::Ptr getWalletPtr() override
        {
            throw std::runtime_error("not impl");
        }

#ifdef BEAM_ATOMIC_SWAP_SUPPORT
        const IAtomicSwapProvider& getAtomicSwapProvider() const override
        {
            return m_atomicSwapProvider;
        }
#endif  // BEAM_ATOMIC_SWAP_SUPPORT

        IWalletDB::Ptr m_walletDB;
        Wallet& m_wallet;
        IAtomicSwapProvider& m_atomicSwapProvider;
    };

    struct ApiHandler : beam::wallet::WalletApiHandler
    {
        using beam::wallet::WalletApiHandler::WalletApiHandler;
        
        std::vector<json> m_Messages;
        void serializeMsg(const json& msg) override
        {
            m_Messages.push_back(msg);
        }

        void TestTxListResSize(size_t s)
        {
            WALLET_CHECK(m_Messages.size() == 1);
            WALLET_CHECK(m_Messages[0]["result"].size() == s);
        }

        void TestTxListResHeight(Height h)
        {
            WALLET_CHECK(m_Messages.size() == 1);
            WALLET_CHECK(m_Messages[0]["result"][0]["height"] == h);
        }

    };

    

    void TestTxList()
    {
        cout << "\nTesting Tx list...\n";

        {
            std::vector<int> v = { 1, 2, 3, 4 };
            WalletApiHandler::doPagination(0, 0, v);
            WALLET_CHECK(v.empty()); 
        }
        {
            std::vector<int> v = { 1, 2, 3, 4 };
            WalletApiHandler::doPagination(0, 3, v);
            WALLET_CHECK(v == std::vector<int>({1,2,3}));
        }
        {
            std::vector<int> v = { 1, 2, 3, 4 };
            WalletApiHandler::doPagination(1, 3, v);
            WALLET_CHECK(v == std::vector<int>({ 2,3,4 }));
        }
        {
            std::vector<int> v = { 1, 2, 3, 4 };
            WalletApiHandler::doPagination(2, 3, v);
            WALLET_CHECK(v == std::vector<int>({ 3,4 }));
        }
        {
            std::vector<int> v = { 1, 2, 3, 4 };
            WalletApiHandler::doPagination(1, 2, v);
            WALLET_CHECK(v == std::vector<int>({ 2,3 }));
        }
        {
            std::vector<int> v = { 1, 2, 3, 4 };
            WalletApiHandler::doPagination(4, 3, v);
            WALLET_CHECK(v.empty());
        }
        io::Reactor::Ptr mainReactor{ io::Reactor::create() };
        io::Reactor::Scope scope(*mainReactor);
        constexpr int Count = 64;
        int completedCount = 2 * Count;
        auto f = [&](auto)
        {
            --completedCount;
            if (completedCount == 0)
            {
                mainReactor->stop();
                completedCount = 2 * Count;
            }
        };

        TestNode node;
        TestWalletRig sender(createSenderWalletDB(Count, 5), f, TestWalletRig::Type::Regular, false, 0);
        TestWalletRig receiver(createReceiverWalletDB(), f);

        helpers::StopWatch sw;
        sw.start();

        Timestamp createTime = getTimestamp();
        for (int i = 0; i < Count; ++i)
        {
            sender.m_Wallet.StartTransaction(CreateSimpleTransactionParameters()
                .SetParameter(TxParameterID::MyID, sender.m_WalletID)
                .SetParameter(TxParameterID::PeerID, receiver.m_WalletID)
                .SetParameter(TxParameterID::Amount, Amount(1))
                .SetParameter(TxParameterID::Fee, Amount(2))
                .SetParameter(TxParameterID::Lifetime, Height(200))
                .SetParameter(TxParameterID::CreateTime, createTime));
            createTime += 1000;
        }

        mainReactor->run();
        sw.stop();


        // check coins
        vector<Coin> newSenderCoins = sender.GetCoins();
        vector<Coin> newReceiverCoins = receiver.GetCoins();

        //WALLET_CHECK(newSenderCoins.size() == Count);
        WALLET_CHECK(newReceiverCoins.size() == Count);

        // Tx history check
        auto sh = sender.m_WalletDB->getTxHistory();
        WALLET_CHECK(sh.size() == Count);
        auto rh = receiver.m_WalletDB->getTxHistory();
        WALLET_CHECK(rh.size() == Count);

        AtomicSwapProvider asp;
        WalletData wd(sender.m_WalletDB, sender.m_Wallet, asp);
        WalletApi::ACL acl;
        ApiHandler handler(wd, acl);
        TxList message;
        message.count = 10;
        message.skip = 30;
        message.filter.status = wallet::TxStatus::Completed;
        message.withAssets = false;
        sw.start();
        for (int i = 0; i < 100; ++i)
        {
            handler.onMessage(1, message);
            handler.TestTxListResSize(10);
            handler.m_Messages.clear();
        }
        sw.stop();
        cout << "TxList  elapsed time: " << sw.milliseconds() << " ms\n";

        message.count = 10;
        message.skip = 0;
        handler.onMessage(1, message);
        handler.TestTxListResSize(10);
        handler.m_Messages.clear();

        message.count = 100;
        message.skip = 0;
        handler.onMessage(1, message);
        handler.TestTxListResSize(64);
        handler.m_Messages.clear();

        message.count = 100;
        message.skip = 10;
        handler.onMessage(1, message);
        handler.TestTxListResSize(54);
        handler.m_Messages.clear();

        message.count = 10;
        message.skip = 10;
        handler.onMessage(1, message);
        handler.TestTxListResSize(10);
        handler.m_Messages.clear();

        message.count = 10;
        message.skip = 63;
        handler.onMessage(1, message);
        handler.TestTxListResSize(1);
        handler.m_Messages.clear();

        message.count = 10;
        message.skip = 64;
        handler.onMessage(1, message);
        handler.TestTxListResSize(0);
        handler.m_Messages.clear();

        message.count = 10;
        message.skip = 65;
        handler.onMessage(1, message);
        handler.TestTxListResSize(0); 
        handler.m_Messages.clear();

        Timestamp t = std::numeric_limits<Timestamp>::max();
        int count = 0;

        std::map<TxID, Height> storedTx;
<<<<<<< HEAD
        sender.m_WalletDB->visitTx([](auto t, auto s, auto assetID, auto h)
        {
            return true;
        }, [&](const auto& tx)
=======
        sender.m_WalletDB->visitTx([&](const auto& tx)
>>>>>>> c59b4d43
        {
            const auto height = storage::DeduceTxProofHeight(*sender.m_WalletDB, tx);
            storedTx.emplace(tx.m_txId, height);
            WALLET_CHECK(tx.m_createTime > 0);
            WALLET_CHECK(tx.m_createTime < t);
            t = tx.m_createTime;
            ++count;
            return true;
<<<<<<< HEAD
        });
=======
        }, {});
>>>>>>> c59b4d43
        WALLET_CHECK(count == Count);
        WALLET_CHECK(count == (int)storedTx.size());
        for (auto p : storedTx)
        {

            TxList message2;
            message2.count = 0;
            message2.skip = 0;
            message2.filter.status = wallet::TxStatus::Completed;
            message2.withAssets = false;
            message2.filter.height = p.second;

            handler.onMessage(1, message2);
            handler.TestTxListResSize(1);
            handler.TestTxListResHeight(p.second);

            handler.m_Messages.clear();
        }
    }

    void TestEventTypeSerialization()
    {
        std::string serializedStr;
        {
            proto::Event::Type::Enum event = proto::Event::Type::Shielded;

            Serializer ser;
            ser& event;

            ByteBuffer buf;
            ser.swap_buf(buf);

            serializedStr = beam::to_hex(&buf[0], buf.size());
            LOG_DEBUG() << "serialized proto::Event::Type::Shielded = 0x" << serializedStr;
        }
        
        auto f = [](const std::string& s, bool shouldThrow)
        {
            ByteBuffer buf2 = from_hex(s);

            Deserializer der;
            der.reset(buf2.data(), buf2.size());

            proto::Event::Type::Enum event;
            if (shouldThrow)
            {
                WALLET_CHECK_THROW(der & event);
            }
            else
            {
                WALLET_CHECK_NO_THROW(der & event);
                WALLET_CHECK(proto::Event::Type::Shielded == event);
            }

            der.reset(buf2.data(), buf2.size());
            proto::Event::Type::Enum event2 = proto::Event::Type::Utxo0;
            WALLET_CHECK_NO_THROW(event2 = proto::Event::Type::Load(der));
            WALLET_CHECK(event2 == proto::Event::Type::Shielded);
        };

        // legacy case
        f("42", true);
        // Normal case
        f("82", false);
    }

    void TestWalletNegotiation(IWalletDB::Ptr senderWalletDB, IWalletDB::Ptr receiverWalletDB)
    {
        cout << "\nTesting wallets negotiation...\n";

        io::Reactor::Ptr mainReactor{ io::Reactor::create() };
        io::Reactor::Scope scope(*mainReactor);

        WalletAddress wa;
        receiverWalletDB->createAddress(wa);
        receiverWalletDB->saveAddress(wa);
        WalletID receiver_id = wa.m_walletID;

        senderWalletDB->createAddress(wa);
        senderWalletDB->saveAddress(wa);
        WalletID sender_id = wa.m_walletID;

        int count = 0;
        auto f = [&count](const auto& /*id*/)
        {
            if (++count >= 2)
                io::Reactor::get_Current().stop();
        };

        TestNodeNetwork::Shared tnns;

        Wallet sender(senderWalletDB, f);
        Wallet receiver(receiverWalletDB, f);

        auto twn = make_shared<TestWalletNetwork>();
        auto netNodeS = make_shared<TestNodeNetwork>(tnns, sender);
        auto netNodeR = make_shared<TestNodeNetwork>(tnns, receiver);

        sender.AddMessageEndpoint(twn);
        sender.SetNodeEndpoint(netNodeS);

        receiver.AddMessageEndpoint(twn);
        receiver.SetNodeEndpoint(netNodeR);

        twn->m_Map[sender_id].m_pSink = &sender;
        twn->m_Map[receiver_id].m_pSink = &receiver;

        tnns.AddBlock();

        sender.StartTransaction(CreateSimpleTransactionParameters()
            .SetParameter(TxParameterID::MyID, sender_id)
            .SetParameter(TxParameterID::PeerID, receiver_id)
            .SetParameter(TxParameterID::Amount, Amount(6))
            .SetParameter(TxParameterID::Fee, Amount(1))
            .SetParameter(TxParameterID::Lifetime, Height(200)));
        mainReactor->run();

        WALLET_CHECK(count == 2);
    }

    void TestTxToHimself()
    {
        cout << "\nTesting Tx to himself...\n";

        io::Reactor::Ptr mainReactor{ io::Reactor::create() };
        io::Reactor::Scope scope(*mainReactor);

        auto senderWalletDB = createSqliteWalletDB("sender_wallet.db", false, false);

        // add coin with keyType - Coinbase
        beam::Amount coin_amount = 40;
        Coin coin = CreateAvailCoin(coin_amount, 0);
        coin.m_ID.m_Type = Key::Type::Coinbase;
        senderWalletDB->storeCoin(coin);

        auto coins = senderWalletDB->selectCoins(24, Zero);
        WALLET_CHECK(coins.size() == 1);
        WALLET_CHECK(coins[0].m_ID.m_Type == Key::Type::Coinbase);
        WALLET_CHECK(coins[0].m_status == Coin::Available);
        WALLET_CHECK(senderWalletDB->getTxHistory().empty());

        TestNode node;
        TestWalletRig sender(senderWalletDB, [](auto) { io::Reactor::get_Current().stop(); });
        helpers::StopWatch sw;

        sw.start();

        auto txId = sender.m_Wallet.StartTransaction(CreateSimpleTransactionParameters()
                    .SetParameter(TxParameterID::MyID, sender.m_WalletID)
                    .SetParameter(TxParameterID::PeerID, sender.m_WalletID)
                    .SetParameter(TxParameterID::Amount, Amount(24))
                    .SetParameter(TxParameterID::Fee, Amount(2))
                    .SetParameter(TxParameterID::Lifetime, Height(200)));

        mainReactor->run();
        sw.stop();

        cout << "Transfer elapsed time: " << sw.milliseconds() << " ms\n";

        // check Tx
        auto txHistory = senderWalletDB->getTxHistory();
        WALLET_CHECK(txHistory.size() == 1);
        WALLET_CHECK(txHistory[0].m_txId == txId);
        WALLET_CHECK(txHistory[0].m_amount == 24);
        WALLET_CHECK(txHistory[0].m_fee == 2);
        WALLET_CHECK(txHistory[0].m_status == wallet::TxStatus::Completed);

        // check coins
        vector<Coin> newSenderCoins;
        senderWalletDB->visitCoins([&newSenderCoins](const Coin& c)->bool
        {
            newSenderCoins.push_back(c);
            return true;
        });

        WALLET_CHECK(newSenderCoins.size() == 3);

        WALLET_CHECK(newSenderCoins[0].m_ID.m_Type == Key::Type::Coinbase);
        WALLET_CHECK(newSenderCoins[0].m_status == Coin::Spent);
        WALLET_CHECK(newSenderCoins[0].m_ID.m_Value == 40);

        WALLET_CHECK(newSenderCoins[1].m_ID.m_Type == Key::Type::Regular);
        WALLET_CHECK(newSenderCoins[1].m_status == Coin::Available);
        WALLET_CHECK(newSenderCoins[1].m_ID.m_Value == 24);

        WALLET_CHECK(newSenderCoins[2].m_ID.m_Type == Key::Type::Change);
        WALLET_CHECK(newSenderCoins[2].m_status == Coin::Available);
        WALLET_CHECK(newSenderCoins[2].m_ID.m_Value == 14);

        cout << "\nFinish of testing Tx to himself...\n";
    }

    void TestP2PWalletNegotiationST()
    {
        cout << "\nTesting p2p wallets negotiation single thread...\n";

        io::Reactor::Ptr mainReactor{ io::Reactor::create() };
        io::Reactor::Scope scope(*mainReactor);

        int completedCount = 2;
        auto f = [&completedCount, mainReactor](auto)
        {
            --completedCount;
            if (completedCount == 0)
            {
                mainReactor->stop();
                completedCount = 2;
            }
        };

        TestNode node;
        TestWalletRig sender(createSenderWalletDB(), f, TestWalletRig::Type::Regular, false, 0);
        TestWalletRig receiver(createReceiverWalletDB(), f);

        WALLET_CHECK(sender.m_WalletDB->selectCoins(6, Zero).size() == 2);
        WALLET_CHECK(sender.m_WalletDB->getTxHistory().empty());
        WALLET_CHECK(receiver.m_WalletDB->getTxHistory().empty());

        helpers::StopWatch sw;
        sw.start();

        auto txId = sender.m_Wallet.StartTransaction(CreateSimpleTransactionParameters()
            .SetParameter(TxParameterID::MyID, sender.m_WalletID)
            .SetParameter(TxParameterID::PeerID, receiver.m_WalletID)
            .SetParameter(TxParameterID::Amount, Amount(4))
            .SetParameter(TxParameterID::Fee, Amount(2))
            .SetParameter(TxParameterID::Lifetime, Height(200))
            .SetParameter(TxParameterID::PeerResponseTime, Height(20)));

        mainReactor->run();
        sw.stop();
        cout << "First transfer elapsed time: " << sw.milliseconds() << " ms\n";

        // check coins
        vector<Coin> newSenderCoins = sender.GetCoins();
        vector<Coin> newReceiverCoins = receiver.GetCoins();

        WALLET_CHECK(newSenderCoins.size() == 4);
        WALLET_CHECK(newReceiverCoins.size() == 1);
        WALLET_CHECK(newReceiverCoins[0].m_ID.m_Value == 4);
        WALLET_CHECK(newReceiverCoins[0].m_status == Coin::Available);
        WALLET_CHECK(newReceiverCoins[0].m_ID.m_Type == Key::Type::Regular);

        WALLET_CHECK(newSenderCoins[0].m_ID.m_Value == 5);
        WALLET_CHECK(newSenderCoins[0].m_status == Coin::Spent);
        WALLET_CHECK(newSenderCoins[0].m_ID.m_Type == Key::Type::Regular);

        WALLET_CHECK(newSenderCoins[1].m_ID.m_Value == 2);
        WALLET_CHECK(newSenderCoins[1].m_status == Coin::Available);
        WALLET_CHECK(newSenderCoins[1].m_ID.m_Type == Key::Type::Regular);

        WALLET_CHECK(newSenderCoins[2].m_ID.m_Value == 1);
        WALLET_CHECK(newSenderCoins[2].m_status == Coin::Spent);
        WALLET_CHECK(newSenderCoins[2].m_ID.m_Type == Key::Type::Regular);

        WALLET_CHECK(newSenderCoins[3].m_ID.m_Value == 9);
        WALLET_CHECK(newSenderCoins[3].m_status == Coin::Available);
        WALLET_CHECK(newSenderCoins[3].m_ID.m_Type == Key::Type::Regular);

        // Tx history check
        auto sh = sender.m_WalletDB->getTxHistory();
        WALLET_CHECK(sh.size() == 1);
        auto rh = receiver.m_WalletDB->getTxHistory();
        WALLET_CHECK(rh.size() == 1);
        auto stx = sender.m_WalletDB->getTx(txId);
        WALLET_CHECK(stx.is_initialized());
        auto rtx = receiver.m_WalletDB->getTx(txId);
        WALLET_CHECK(rtx.is_initialized());

        WALLET_CHECK(stx->m_txId == rtx->m_txId);
        WALLET_CHECK(stx->m_amount == rtx->m_amount);
        WALLET_CHECK(stx->m_status == wallet::TxStatus::Completed);
        WALLET_CHECK(stx->m_fee == rtx->m_fee);
        WALLET_CHECK(stx->m_message == rtx->m_message);
        WALLET_CHECK(stx->m_createTime <= rtx->m_createTime);
        WALLET_CHECK(stx->m_status == rtx->m_status);
        WALLET_CHECK(stx->m_sender == true);
        WALLET_CHECK(rtx->m_sender == false);

        // rollback test
        {

            Block::SystemState::Full sTip;
            receiver.m_WalletDB->get_History().get_Tip(sTip);

            receiver.m_WalletDB->get_History().DeleteFrom(sTip.m_Height); // delete latest block

            proto::FlyClient& flyClient = receiver.m_Wallet;
            //imitate rollback
            flyClient.OnRolledBack();
            receiver.m_WalletDB->get_History().AddStates(&sTip, 1);
            flyClient.OnNewTip();
            completedCount = 1; // sender's transaction is completed
            mainReactor->run();

            newReceiverCoins = receiver.GetCoins();

            WALLET_CHECK(newReceiverCoins[0].m_ID.m_Value == 4);
            WALLET_CHECK(newReceiverCoins[0].m_status == Coin::Available);
            WALLET_CHECK(newReceiverCoins[0].m_ID.m_Type == Key::Type::Regular);

            // Tx history check
            rh = receiver.m_WalletDB->getTxHistory();
            WALLET_CHECK(rh.size() == 1);
            rtx = receiver.m_WalletDB->getTx(txId);
            WALLET_CHECK(rtx.is_initialized());

            WALLET_CHECK(rtx->m_status == wallet::TxStatus::Completed);
            WALLET_CHECK(rtx->m_sender == false);
        }

        // second transfer
        auto preselectedCoins = sender.m_WalletDB->selectCoins(6, Zero);
        CoinIDList preselectedIDs;
        for (const auto& c : preselectedCoins)
        {
            preselectedIDs.push_back(c.m_ID);
        }
        

        cout << "An attempt to send from invalid address\n";
        WALLET_CHECK_THROW(txId = sender.m_Wallet.StartTransaction(CreateSimpleTransactionParameters()
            .SetParameter(TxParameterID::MyID, receiver.m_WalletID)
            .SetParameter(TxParameterID::PeerID, receiver.m_WalletID)
            .SetParameter(TxParameterID::Amount, Amount(6))
            .SetParameter(TxParameterID::Fee, Amount(0))
            .SetParameter(TxParameterID::Lifetime, Height(200))
            .SetParameter(TxParameterID::PreselectedCoins, preselectedIDs)));

        sw.start();

        txId = sender.m_Wallet.StartTransaction(CreateSimpleTransactionParameters()
            .SetParameter(TxParameterID::MyID, sender.m_WalletID)
            .SetParameter(TxParameterID::PeerID, receiver.m_WalletID)
            .SetParameter(TxParameterID::Amount, Amount(6))
            .SetParameter(TxParameterID::Fee, Amount(0))
            .SetParameter(TxParameterID::Lifetime, Height(200))
            .SetParameter(TxParameterID::PreselectedCoins, preselectedIDs));

        mainReactor->run();
        sw.stop();
        cout << "Second transfer elapsed time: " << sw.milliseconds() << " ms\n";

        // check coins
        newSenderCoins = sender.GetCoins();
        newReceiverCoins = receiver.GetCoins();

        WALLET_CHECK(newSenderCoins.size() == 5);
        WALLET_CHECK(newReceiverCoins.size() == 2);

        WALLET_CHECK(newReceiverCoins[0].m_ID.m_Value == 4);
        WALLET_CHECK(newReceiverCoins[0].m_status == Coin::Available);
        WALLET_CHECK(newReceiverCoins[0].m_ID.m_Type == Key::Type::Regular);

        WALLET_CHECK(newReceiverCoins[1].m_ID.m_Value == 6);
        WALLET_CHECK(newReceiverCoins[1].m_status == Coin::Available);
        WALLET_CHECK(newReceiverCoins[1].m_ID.m_Type == Key::Type::Regular);


        WALLET_CHECK(newSenderCoins[0].m_ID.m_Value == 5);
        WALLET_CHECK(newSenderCoins[0].m_status == Coin::Spent);
        WALLET_CHECK(newSenderCoins[0].m_ID.m_Type == Key::Type::Regular);

        WALLET_CHECK(newSenderCoins[1].m_ID.m_Value == 2);
        WALLET_CHECK(newSenderCoins[1].m_status == Coin::Available);
        WALLET_CHECK(newSenderCoins[1].m_ID.m_Type == Key::Type::Regular);

        WALLET_CHECK(newSenderCoins[2].m_ID.m_Value == 1);
        WALLET_CHECK(newSenderCoins[2].m_status == Coin::Spent);
        WALLET_CHECK(newSenderCoins[2].m_ID.m_Type == Key::Type::Regular);

        WALLET_CHECK(newSenderCoins[3].m_ID.m_Value == 9);
        WALLET_CHECK(newSenderCoins[3].m_status == Coin::Spent);
        WALLET_CHECK(newSenderCoins[3].m_ID.m_Type == Key::Type::Regular);

        WALLET_CHECK(newSenderCoins[4].m_ID.m_Value == 3);
        WALLET_CHECK(newSenderCoins[4].m_status == Coin::Available);
        WALLET_CHECK(newSenderCoins[4].m_ID.m_Type == Key::Type::Change);

        // Tx history check
        sh = sender.m_WalletDB->getTxHistory();
        WALLET_CHECK(sh.size() == 2);
        rh = receiver.m_WalletDB->getTxHistory();
        WALLET_CHECK(rh.size() == 2);
        stx = sender.m_WalletDB->getTx(txId);
        WALLET_CHECK(stx.is_initialized());
        rtx = receiver.m_WalletDB->getTx(txId);
        WALLET_CHECK(rtx.is_initialized());

        WALLET_CHECK(stx->m_txId == rtx->m_txId);
        WALLET_CHECK(stx->m_amount == rtx->m_amount);
        WALLET_CHECK(stx->m_status == wallet::TxStatus::Completed);
        WALLET_CHECK(stx->m_message == rtx->m_message);
        WALLET_CHECK(stx->m_createTime <= rtx->m_createTime);
        WALLET_CHECK(stx->m_status == rtx->m_status);
        WALLET_CHECK(stx->m_sender == true);
        WALLET_CHECK(rtx->m_sender == false);


        // third transfer. no enough money should appear
        sw.start();
        completedCount = 1;// only one wallet takes part in tx

        txId = sender.m_Wallet.StartTransaction(CreateSimpleTransactionParameters()
            .SetParameter(TxParameterID::MyID, sender.m_WalletID)
            .SetParameter(TxParameterID::PeerID, receiver.m_WalletID)
            .SetParameter(TxParameterID::Amount, Amount(6))
            .SetParameter(TxParameterID::Fee, Amount(0))
            .SetParameter(TxParameterID::Lifetime, Height(200)));

        mainReactor->run();
        sw.stop();
        cout << "Third transfer elapsed time: " << sw.milliseconds() << " ms\n";
    
        // check coins
        newSenderCoins = sender.GetCoins();
        newReceiverCoins = receiver.GetCoins();

        // no coins 
        WALLET_CHECK(newSenderCoins.size() == 5);
        WALLET_CHECK(newReceiverCoins.size() == 2);

        // Tx history check. New failed tx should be added to sender
        sh = sender.m_WalletDB->getTxHistory();
        WALLET_CHECK(sh.size() == 3);
        rh = receiver.m_WalletDB->getTxHistory();
        WALLET_CHECK(rh.size() == 2);
        stx = sender.m_WalletDB->getTx(txId);
        WALLET_CHECK(stx.is_initialized());
        rtx = receiver.m_WalletDB->getTx(txId);
        WALLET_CHECK(!rtx.is_initialized());

        WALLET_CHECK(stx->m_amount == 6);
        WALLET_CHECK(stx->m_status == wallet::TxStatus::Failed);
        WALLET_CHECK(stx->m_sender == true);
        WALLET_CHECK(stx->m_failureReason == TxFailureReason::NoInputs);
    }

    void TestTxRollback()
    {
        cout << "\nTesting transaction restore on tip rollback...\n";

        io::Reactor::Ptr mainReactor{ io::Reactor::create() };
        io::Reactor::Scope scope(*mainReactor);

        int completedCount = 2;
        auto f = [&completedCount, mainReactor](auto)
        {
            --completedCount;
            if (completedCount == 0)
            {
                mainReactor->stop();
                completedCount = 2;
            }
        };


        auto senderDB = createSenderWalletDB();
        TestNode node;
        {
            TestWalletRig sender(senderDB, f, TestWalletRig::Type::Regular, false, 0);
            TestWalletRig receiver(createReceiverWalletDB(), f);

            sender.m_Wallet.StartTransaction(CreateSimpleTransactionParameters()
                .SetParameter(TxParameterID::MyID, sender.m_WalletID)
                .SetParameter(TxParameterID::PeerID, receiver.m_WalletID)
                .SetParameter(TxParameterID::Amount, Amount(4))
                .SetParameter(TxParameterID::Fee, Amount(2))
                .SetParameter(TxParameterID::Lifetime, Height(200))
                .SetParameter(TxParameterID::PeerResponseTime, Height(20)));

            mainReactor->run();

            Block::SystemState::Full tip;
            sender.m_WalletDB->get_History().get_Tip(tip);
            sender.m_WalletDB->get_History().DeleteFrom(tip.m_Height);

            proto::FlyClient& client = sender.m_Wallet;
            client.OnRolledBack();
            // emulating what FlyClient does on rollback
            sender.m_WalletDB->get_History().AddStates(&tip, 1);
            node.AddBlock();
            sender.m_WalletDB->get_History().AddStates(&node.m_Blockchain.m_mcm.m_vStates.back().m_Hdr, 1);
            client.OnNewTip();
        }

       // disconnect wallet from the blockchain for a while
       for (int i = 0; i < 1; ++i)
       {
           node.AddBlock();
       }

        completedCount = 1;
        TestWalletRig sender(senderDB, f, TestWalletRig::Type::Regular, false, 0);
        mainReactor->run();

       // check coins
       vector<Coin> newSenderCoins = sender.GetCoins();
       
        WALLET_CHECK(newSenderCoins[0].m_ID.m_Value == 5);
        WALLET_CHECK(newSenderCoins[0].m_status == Coin::Spent);
        WALLET_CHECK(newSenderCoins[0].m_ID.m_Type == Key::Type::Regular);

        WALLET_CHECK(newSenderCoins[1].m_ID.m_Value == 2);
        WALLET_CHECK(newSenderCoins[1].m_status == Coin::Available);
        WALLET_CHECK(newSenderCoins[1].m_ID.m_Type == Key::Type::Regular);

        WALLET_CHECK(newSenderCoins[2].m_ID.m_Value == 1);
        WALLET_CHECK(newSenderCoins[2].m_status == Coin::Spent);
        WALLET_CHECK(newSenderCoins[2].m_ID.m_Type == Key::Type::Regular);

        WALLET_CHECK(newSenderCoins[3].m_ID.m_Value == 9);
        WALLET_CHECK(newSenderCoins[3].m_status == Coin::Available);
        WALLET_CHECK(newSenderCoins[3].m_ID.m_Type == Key::Type::Regular);
    }

    void TestBbsDecrypt()
    {
        constexpr size_t AddressNum = 10000;
        constexpr size_t MessageSize = 1024;
        constexpr size_t ChannelsNum = 1;
        constexpr size_t MessageNum = 10;
        struct Address
        {
            ECC::Scalar::Native m_sk;
            PeerID m_pk;
        };

        std::vector<Address> addresses;
        addresses.reserve(AddressNum);

        ECC::Key::IKdf::Ptr kdf, senderKdf;
        ECC::HKdf::Create(kdf, unsigned(123));
        ECC::HKdf::Create(senderKdf, unsigned(3256));

        for (size_t i = 1; i < AddressNum +1; ++i)
        {
            ECC::Hash::Value v;
            ECC::Hash::Processor() << i >> v;
            auto& address = addresses.emplace_back();
            kdf->DeriveKey(address.m_sk, v);
            address.m_pk.FromSk(address.m_sk);
        }

        ByteBuffer message;
        message.reserve(MessageSize);
        std::generate_n(std::back_inserter(message), MessageSize, []() { return static_cast<uint8_t>(std::rand() % 255); });

        {
            cout << "Good messages...\n";
            std::vector<ByteBuffer> messages;
            messages.reserve(MessageNum);

            for (const auto& addr : addresses)
            {
                ECC::NoLeak<ECC::Hash::Value> hvRandom;
                ECC::GenRandom(hvRandom.V);

                ECC::Scalar::Native nonce;
                senderKdf->DeriveKey(nonce, hvRandom.V);

                ByteBuffer& encryptedMessage = messages.emplace_back();
                WALLET_CHECK(proto::Bbs::Encrypt(encryptedMessage, addr.m_pk, nonce, &message[0], static_cast<uint32_t>(message.size())));
            }
 
            cout << "starting...\n";
            helpers::StopWatch sw;
            sw.start();
            for (size_t m = 0; m < MessageNum; ++m)
            {
                for (size_t c = 0; c < ChannelsNum; ++c)
                {
                    //bool decrypted = false;
                    for (const auto& addr : addresses)
                    {
                        ByteBuffer buf = messages[m]; // duplicate
                        uint8_t* pMsg = &buf.front();
                        uint32_t nSize = static_cast<uint32_t>(buf.size());
                        if (proto::Bbs::Decrypt(pMsg, nSize, addr.m_sk))
                        {
                         //   decrypted = true;
                            break;
                        }
                    }
                    //WALLET_CHECK(decrypted);
                }
            }
            sw.stop();

            cout << "SBBS elapsed time: " << sw.milliseconds() 
                 << " ms\nAddress num: " << AddressNum 
                 << "\nMessage count: " << MessageNum
                 << "\nMessage size: " << MessageSize 
                 << " bytes\nChannels num: " << ChannelsNum << '\n';
        }

        {
            cout << "Bad messages...\n";

            ECC::Hash::Value v;
            ECC::Hash::Processor() << unsigned(2) << unsigned(63) >> v;
            Address otherAddress;
            kdf->DeriveKey(otherAddress.m_sk, v);
            otherAddress.m_pk.FromSk(otherAddress.m_sk);

            std::vector<ByteBuffer> messages;
            messages.reserve(MessageNum);

            for (size_t m = 0; m < MessageNum; ++m)
            {
                ECC::NoLeak<ECC::Hash::Value> hvRandom;
                ECC::GenRandom(hvRandom.V);

                ECC::Scalar::Native nonce;
                senderKdf->DeriveKey(nonce, hvRandom.V);

                ByteBuffer& encryptedMessage = messages.emplace_back();
                WALLET_CHECK(proto::Bbs::Encrypt(encryptedMessage, otherAddress.m_pk, nonce, &message[0], static_cast<uint32_t>(message.size())));
            }

            helpers::StopWatch sw;
            sw.start();
            for (size_t m = 0; m < MessageNum; ++m)
            {
                for (size_t c = 0; c < ChannelsNum; ++c)
                {
                    for (const auto& addr : addresses)
                    {
                        ByteBuffer buf = messages[m]; // duplicate
                        uint8_t* pMsg = &buf.front();
                        uint32_t nSize = static_cast<uint32_t>(buf.size());
                        WALLET_CHECK(!proto::Bbs::Decrypt(pMsg, nSize, addr.m_sk));
                    }
                }
            }
            sw.stop();

            cout << "SBBS elapsed time: " << sw.milliseconds()
                 << " ms\nAddress num: " << AddressNum
                 << "\nMessage count: " << MessageNum
                 << "\nMessage size: " << MessageSize
                 << " bytes\nChannels num: " << ChannelsNum << '\n';
        }
    }

    void TestSplitTransaction()
    {
        cout << "\nTesting split Tx...\n";

        io::Reactor::Ptr mainReactor{ io::Reactor::create() };
        io::Reactor::Scope scope(*mainReactor);

        auto senderWalletDB = createSqliteWalletDB("sender_wallet.db", false, false);

        // add coin with keyType - Coinbase
        beam::Amount coin_amount = 40;
        Coin coin = CreateAvailCoin(coin_amount, 0);
        coin.m_ID.m_Type = Key::Type::Coinbase;
        senderWalletDB->storeCoin(coin);

        auto coins = senderWalletDB->selectCoins(24, Zero);
        WALLET_CHECK(coins.size() == 1);
        WALLET_CHECK(coins[0].m_ID.m_Type == Key::Type::Coinbase);
        WALLET_CHECK(coins[0].m_status == Coin::Available);
        WALLET_CHECK(senderWalletDB->getTxHistory().empty());

        TestNode node;
        TestWalletRig sender(senderWalletDB, [](auto) { io::Reactor::get_Current().stop(); });
        helpers::StopWatch sw;

        sw.start();

        auto txId = sender.m_Wallet.StartTransaction(CreateSplitTransactionParameters(sender.m_WalletID, AmountList{ 11, 12, 13 })
            .SetParameter(TxParameterID::Fee, Amount(2))
            .SetParameter(TxParameterID::Lifetime, Height(200)));

        mainReactor->run();
        sw.stop();

        cout << "Transfer elapsed time: " << sw.milliseconds() << " ms\n";

        // check Tx
        auto txHistory = senderWalletDB->getTxHistory();
        WALLET_CHECK(txHistory.size() == 1);
        WALLET_CHECK(txHistory[0].m_txId == txId);
        WALLET_CHECK(txHistory[0].m_amount == 36);
        WALLET_CHECK(txHistory[0].m_fee == 2);
        WALLET_CHECK(txHistory[0].m_status == wallet::TxStatus::Completed);

        // check coins
        vector<Coin> newSenderCoins;
        senderWalletDB->visitCoins([&newSenderCoins](const Coin& c)->bool
        {
            newSenderCoins.push_back(c);
            return true;
        });

        WALLET_CHECK(newSenderCoins.size() == 5);
        WALLET_CHECK(newSenderCoins[0].m_ID.m_Type == Key::Type::Coinbase);
        WALLET_CHECK(newSenderCoins[0].m_status == Coin::Spent);
        WALLET_CHECK(newSenderCoins[0].m_ID.m_Value == 40);

        WALLET_CHECK(newSenderCoins[1].m_ID.m_Type == Key::Type::Regular);
        WALLET_CHECK(newSenderCoins[1].m_status == Coin::Available);
        WALLET_CHECK(newSenderCoins[1].m_ID.m_Value == 11);

        WALLET_CHECK(newSenderCoins[2].m_ID.m_Type == Key::Type::Regular);
        WALLET_CHECK(newSenderCoins[2].m_status == Coin::Available);
        WALLET_CHECK(newSenderCoins[2].m_ID.m_Value == 12);

        WALLET_CHECK(newSenderCoins[3].m_ID.m_Type == Key::Type::Regular);
        WALLET_CHECK(newSenderCoins[3].m_status == Coin::Available);
        WALLET_CHECK(newSenderCoins[3].m_ID.m_Value == 13);

        WALLET_CHECK(newSenderCoins[4].m_ID.m_Type == Key::Type::Change);
        WALLET_CHECK(newSenderCoins[4].m_status == Coin::Available);
        WALLET_CHECK(newSenderCoins[4].m_ID.m_Value == 2);

        cout << "\nFinish of testing split Tx...\n";
    }

    void TestMinimalFeeTransaction()
    {
        struct ForkHolder
        {
            ForkHolder(Height h)
                : m_PrevValue{ Rules::get().pForks[1].m_Height }
            {
                Rules::get().pForks[1].m_Height = h;
                Rules::get().UpdateChecksum();
            }

            ~ForkHolder()
            {
                Rules::get().pForks[1].m_Height = m_PrevValue;
                Rules::get().UpdateChecksum();
            }

            Height m_PrevValue;
        };

        ForkHolder holder(140); // set fork height

        cout << "\nTesting minimal Tx...\n";

        io::Reactor::Ptr mainReactor{ io::Reactor::create() };
        io::Reactor::Scope scope(*mainReactor);

        auto senderWalletDB = createSqliteWalletDB("sender_wallet.db", false, false);

        // add coin with keyType - Coinbase
        Coin coin = CreateAvailCoin(100, 0);
        coin.m_ID.m_Type = Key::Type::Coinbase;
        senderWalletDB->storeCoin(coin);

        auto coins = senderWalletDB->selectCoins(24, Zero);
        WALLET_CHECK(coins.size() == 1);
        WALLET_CHECK(coins[0].m_ID.m_Type == Key::Type::Coinbase);
        WALLET_CHECK(coins[0].m_status == Coin::Available);
        WALLET_CHECK(senderWalletDB->getTxHistory().empty());

        TestNode node;
        TestWalletRig sender(senderWalletDB, [](auto) { io::Reactor::get_Current().stop(); });


        auto txId = sender.m_Wallet.StartTransaction(CreateSplitTransactionParameters(sender.m_WalletID, AmountList{ 11, 12, 13 })
           .SetParameter(TxParameterID::Fee, Amount(2))
           .SetParameter(TxParameterID::Lifetime, Height(200)));

        mainReactor->run();

        // check Tx
        {
            auto txHistory = senderWalletDB->getTxHistory();
            WALLET_CHECK(txHistory.size() == 1);
            WALLET_CHECK(txHistory[0].m_txId == txId);
            WALLET_CHECK(txHistory[0].m_amount == 36);
            WALLET_CHECK(txHistory[0].m_fee == 2);
            WALLET_CHECK(txHistory[0].m_status == wallet::TxStatus::Failed);
        }
        

        txId = sender.m_Wallet.StartTransaction(CreateSplitTransactionParameters(sender.m_WalletID, AmountList{ 11, 12, 13 })
            .SetParameter(TxParameterID::Fee, Amount(42))
            .SetParameter(TxParameterID::Lifetime, Height(200)));
        mainReactor->run();

        // check Tx
        {
            auto txHistory = senderWalletDB->getTxHistory();
            WALLET_CHECK(txHistory.size() == 2);
            auto tx = *senderWalletDB->getTx(txId);
            WALLET_CHECK(tx.m_txId == txId);
            WALLET_CHECK(tx.m_amount == 36);
            WALLET_CHECK(tx.m_fee == 42);
            WALLET_CHECK(tx.m_status == wallet::TxStatus::Failed);
        }

        // another attempt
        txId = sender.m_Wallet.StartTransaction(CreateSplitTransactionParameters(sender.m_WalletID, AmountList{ 11, 12, 13 })
            .SetParameter(TxParameterID::Fee, Amount(50))
            .SetParameter(TxParameterID::Lifetime, Height(200)));
        mainReactor->run();

        // check Tx
        {
            auto tx = senderWalletDB->getTx(txId);
            WALLET_CHECK(tx);
            WALLET_CHECK(tx->m_txId == txId);
            WALLET_CHECK(tx->m_amount == 36);
            WALLET_CHECK(tx->m_fee == 50);
            WALLET_CHECK(tx->m_status == wallet::TxStatus::Completed);
        }

        // check coins
        vector<Coin> newSenderCoins = sender.GetCoins();

        WALLET_CHECK(newSenderCoins.size() == 5);
        WALLET_CHECK(newSenderCoins[0].m_ID.m_Type == Key::Type::Coinbase);
        WALLET_CHECK(newSenderCoins[0].m_status == Coin::Spent);
        WALLET_CHECK(newSenderCoins[0].m_ID.m_Value == 100);

        WALLET_CHECK(newSenderCoins[1].m_ID.m_Type == Key::Type::Regular);
        WALLET_CHECK(newSenderCoins[1].m_status == Coin::Available);
        WALLET_CHECK(newSenderCoins[1].m_ID.m_Value == 11);

        WALLET_CHECK(newSenderCoins[2].m_ID.m_Type == Key::Type::Regular);
        WALLET_CHECK(newSenderCoins[2].m_status == Coin::Available);
        WALLET_CHECK(newSenderCoins[2].m_ID.m_Value == 12);

        WALLET_CHECK(newSenderCoins[3].m_ID.m_Type == Key::Type::Regular);
        WALLET_CHECK(newSenderCoins[3].m_status == Coin::Available);
        WALLET_CHECK(newSenderCoins[3].m_ID.m_Value == 13);

        WALLET_CHECK(newSenderCoins[4].m_ID.m_Type == Key::Type::Change);
        WALLET_CHECK(newSenderCoins[4].m_status == Coin::Available);
        WALLET_CHECK(newSenderCoins[4].m_ID.m_Value == 14);
    }

    void TestExpiredTransaction()
    {
        cout << "\nTesting expired Tx...\n";

        io::Reactor::Ptr mainReactor{ io::Reactor::create() };
        io::Reactor::Scope scope(*mainReactor);

        int completedCount = 2;
        auto f = [&completedCount, mainReactor](auto)
        {
            --completedCount;
            if (completedCount == 0)
            {
                mainReactor->stop();
                completedCount = 2;
            }
        };

        TestWalletRig sender(createSenderWalletDB(), f);
        TestWalletRig receiver(createReceiverWalletDB(), f, TestWalletRig::Type::Offline);

        auto newBlockFunc = [&receiver](Height height)
        {
            if (height == 200)
            {
                auto nodeEndpoint = make_shared<proto::FlyClient::NetworkStd>(receiver.m_Wallet);
                nodeEndpoint->m_Cfg.m_vNodes.push_back(io::Address::localhost().port(32125));
                nodeEndpoint->Connect();
                receiver.m_Wallet.AddMessageEndpoint(make_shared<WalletNetworkViaBbs>(receiver.m_Wallet, nodeEndpoint, receiver.m_WalletDB));
                receiver.m_Wallet.SetNodeEndpoint(nodeEndpoint);
            }
        };

        TestNode node(newBlockFunc);
        io::Timer::Ptr timer = io::Timer::create(*mainReactor);
        timer->start(1000, true, [&node]() {node.AddBlock(); });

        WALLET_CHECK(sender.m_WalletDB->selectCoins(6, Zero).size() == 2);
        WALLET_CHECK(sender.m_WalletDB->getTxHistory().empty());
        WALLET_CHECK(receiver.m_WalletDB->getTxHistory().empty());

        auto txId = sender.m_Wallet.StartTransaction(CreateSimpleTransactionParameters()
            .SetParameter(TxParameterID::MyID, sender.m_WalletID)
            .SetParameter(TxParameterID::PeerID, receiver.m_WalletID)
            .SetParameter(TxParameterID::Amount, Amount(4))
            .SetParameter(TxParameterID::Fee, Amount(2))
            .SetParameter(TxParameterID::Lifetime, Height(0))
            .SetParameter(TxParameterID::PeerResponseTime, Height(10)));

        mainReactor->run();

        // first tx with height == 0
        {
            vector<Coin> newSenderCoins = sender.GetCoins();
            vector<Coin> newReceiverCoins = receiver.GetCoins();

            WALLET_CHECK(newSenderCoins.size() == 4);
            WALLET_CHECK(newReceiverCoins.size() == 0);

            auto sh = sender.m_WalletDB->getTxHistory();
            WALLET_CHECK(sh.size() == 1);
            WALLET_CHECK(sh[0].m_status == wallet::TxStatus::Failed);
            WALLET_CHECK(sh[0].m_failureReason == TxFailureReason::TransactionExpired);
            auto rh = receiver.m_WalletDB->getTxHistory();
            WALLET_CHECK(rh.size() == 1);
            WALLET_CHECK(rh[0].m_status == wallet::TxStatus::Failed);
            WALLET_CHECK(rh[0].m_failureReason == TxFailureReason::TransactionExpired);
        }

        txId = sender.m_Wallet.StartTransaction(CreateSimpleTransactionParameters()
            .SetParameter(TxParameterID::MyID, sender.m_WalletID)
            .SetParameter(TxParameterID::PeerID, receiver.m_WalletID)
            .SetParameter(TxParameterID::Amount, Amount(4))
            .SetParameter(TxParameterID::Fee, Amount(2)));

        mainReactor->run();

        {
            vector<Coin> newSenderCoins = sender.GetCoins();
            vector<Coin> newReceiverCoins = receiver.GetCoins();

            WALLET_CHECK(newSenderCoins.size() == 4);
            WALLET_CHECK(newReceiverCoins.size() == 1);

            auto sh = sender.m_WalletDB->getTxHistory();
            WALLET_CHECK(sh.size() == 2);
            auto sit = find_if(sh.begin(), sh.end(), [&txId](const auto& t) {return t.m_txId == txId; });
            WALLET_CHECK(sit->m_status == wallet::TxStatus::Completed);
            auto rh = receiver.m_WalletDB->getTxHistory();
            WALLET_CHECK(rh.size() == 2);
            auto rit = find_if(rh.begin(), rh.end(), [&txId](const auto& t) {return t.m_txId == txId; });
            WALLET_CHECK(rit->m_status == wallet::TxStatus::Completed);
        }
    }

    void TestNoResponse()
    {
        cout << "\nTesting no peer response...\n";

        io::Reactor::Ptr mainReactor{ io::Reactor::create() };
        io::Reactor::Scope scope(*mainReactor);

        int completedCount = 1;
        auto f = [&completedCount, mainReactor](auto)
        {
            --completedCount;
            if (completedCount == 0)
            {
                mainReactor->stop();
                completedCount = 1;
            }
        };
        TestWalletRig receiver(createReceiverWalletDB(), f, TestWalletRig::Type::Offline);
        auto senderDB = createSenderWalletDB();
        
        auto newBlockFunc = [](Height height)
        {
            if (height == 150)
            {
                io::Reactor::get_Current().stop();
            }
            if (height == 158)
            {
                WALLET_CHECK(!"Something went wrong");
                io::Reactor::get_Current().stop();
            }
        };

        TestNode node(newBlockFunc);
        io::Timer::Ptr timer = io::Timer::create(*mainReactor);
        timer->start(1000, true, [&node]() {node.AddBlock(); });
        {
            TestWalletRig sender(senderDB, f);
            WALLET_CHECK(sender.m_WalletDB->selectCoins(6, Zero).size() == 2);
            WALLET_CHECK(sender.m_WalletDB->getTxHistory().empty());

            sender.m_Wallet.StartTransaction(CreateSimpleTransactionParameters()
                .SetParameter(TxParameterID::MyID, sender.m_WalletID)
                .SetParameter(TxParameterID::PeerID, receiver.m_WalletID)
                .SetParameter(TxParameterID::Amount, Amount(4))
                .SetParameter(TxParameterID::Fee, Amount(2))
                .SetParameter(TxParameterID::Lifetime, Height(0))
                .SetParameter(TxParameterID::PeerResponseTime, Height(10)));

            mainReactor->run();

            {
                vector<Coin> newSenderCoins = sender.GetCoins();
                vector<Coin> newReceiverCoins = receiver.GetCoins();

                WALLET_CHECK(newSenderCoins.size() == 4);
                WALLET_CHECK(newReceiverCoins.size() == 0);

                auto sh = sender.m_WalletDB->getTxHistory();
                WALLET_CHECK(sh.size() == 1);
                WALLET_CHECK(sh[0].m_status == wallet::TxStatus::InProgress);
                auto rh = receiver.m_WalletDB->getTxHistory();
                WALLET_CHECK(rh.size() == 0);
            }
        }
        {
            // Recreate wallet
            TestWalletRig sender(senderDB, f);
            mainReactor->run();
            vector<Coin> newSenderCoins = sender.GetCoins();
            vector<Coin> newReceiverCoins = receiver.GetCoins();

            WALLET_CHECK(newSenderCoins.size() == 4);
            WALLET_CHECK(newReceiverCoins.size() == 0);

            auto sh = sender.m_WalletDB->getTxHistory();
            WALLET_CHECK(sh.size() == 1);
            WALLET_CHECK(sh[0].m_status == wallet::TxStatus::Failed);
            WALLET_CHECK(sh[0].m_failureReason == TxFailureReason::TransactionExpired);
            auto rh = receiver.m_WalletDB->getTxHistory();
            WALLET_CHECK(rh.size() == 0);
        }
    }

    void TestTransactionUpdate()
    {
        cout << "\nTesting transaction update ...\n";

        io::Reactor::Ptr mainReactor{ io::Reactor::create() };
        io::Reactor::Scope scope(*mainReactor);
        EmptyTestGateway gateway;
        TestWalletRig sender(createSenderWalletDB());
        TestWalletRig receiver(createReceiverWalletDB());

        TxID txID = wallet::GenerateTxID();
        SimpleTransaction::Creator simpleCreator(sender.m_WalletDB);
        BaseTransaction::Creator& creator = simpleCreator;
        auto tx = creator.Create(BaseTransaction::TxContext(gateway, sender.m_WalletDB, txID));

        Height currentHeight = sender.m_WalletDB->getCurrentHeight();

        tx->SetParameter(wallet::TxParameterID::TransactionType, wallet::TxType::Simple, false);
        tx->SetParameter(wallet::TxParameterID::MaxHeight, currentHeight + 2, false); // transaction is valid +lifetime blocks from currentHeight
        tx->SetParameter(wallet::TxParameterID::IsInitiator, true, false);
        //tx->SetParameter(wallet::TxParameterID::AmountList, {1U}, false);
      //  tx->SetParameter(wallet::TxParameterID::PreselectedCoins, {}, false);

        TxDescription txDescription(txID);

        txDescription.m_txId = txID;
        txDescription.m_amount = 1;
        txDescription.m_fee = 2;
        txDescription.m_minHeight = currentHeight;
        txDescription.m_peerId = receiver.m_WalletID;
        txDescription.m_myId = sender.m_WalletID;
        txDescription.m_message = {};
        txDescription.m_createTime = getTimestamp();
        txDescription.m_sender = true;
        txDescription.m_status = wallet::TxStatus::Pending;
        txDescription.m_selfTx = false;
        sender.m_WalletDB->saveTx(txDescription);
        
        const int UpdateCount = 100000;
        helpers::StopWatch sw;
        sw.start();
        for (int i = 0; i < UpdateCount; ++i)
        {
            tx->Update();
        }
        sw.stop();

        cout << UpdateCount << " updates: " << sw.milliseconds() << " ms\n";

    }

    void TestTxExceptionHandling()
    {
        cout << "\nTesting exception processing by transaction ...\n";

        io::Reactor::Ptr mainReactor{ io::Reactor::create() };
        io::Reactor::Scope scope(*mainReactor);

        TestWalletRig sender(createSenderWalletDB());
        TestWalletRig receiver(createReceiverWalletDB());
        Height currentHeight = sender.m_WalletDB->getCurrentHeight();

        SimpleTransaction::Creator simpleTxCreator(sender.m_WalletDB);
        BaseTransaction::Creator& txCreator = simpleTxCreator;
        // process TransactionFailedException
        {
            struct TestGateway : EmptyTestGateway
            {
                bool get_tip(Block::SystemState::Full& state) const override
                {
                    throw wallet::TransactionFailedException(true, TxFailureReason::FailedToGetParameter);
                }
            } gateway;

            TxID txID = wallet::GenerateTxID();
            auto tx = txCreator.Create(BaseTransaction::TxContext(gateway, sender.m_WalletDB, txID));

            tx->SetParameter(wallet::TxParameterID::TransactionType, wallet::TxType::Simple, false);
            tx->SetParameter(wallet::TxParameterID::MaxHeight, currentHeight + 2, false); // transaction is valid +lifetime blocks from currentHeight
            tx->SetParameter(wallet::TxParameterID::IsInitiator, true, false);

            TxDescription txDescription(txID);

            txDescription.m_txId = txID;
            txDescription.m_amount = 1;
            txDescription.m_fee = 2;
            txDescription.m_minHeight = currentHeight;
            txDescription.m_peerId = receiver.m_WalletID;
            txDescription.m_myId = sender.m_WalletID;
            txDescription.m_message = {};
            txDescription.m_createTime = getTimestamp();
            txDescription.m_sender = true;
            txDescription.m_status = wallet::TxStatus::Pending;
            txDescription.m_selfTx = false;
            sender.m_WalletDB->saveTx(txDescription);

            tx->Update();

            auto result = sender.m_WalletDB->getTx(txID);

            WALLET_CHECK(result->m_status == wallet::TxStatus::Failed);
        }

        // process unknown exception
        {
            struct TestGateway : EmptyTestGateway
            {
                bool get_tip(Block::SystemState::Full& state) const override
                {
                    throw exception();
                }
            } gateway;

            TxID txID = wallet::GenerateTxID();
            auto tx = txCreator.Create(BaseTransaction::TxContext(gateway, sender.m_WalletDB, txID));

            tx->SetParameter(wallet::TxParameterID::TransactionType, wallet::TxType::Simple, false);
            tx->SetParameter(wallet::TxParameterID::MaxHeight, currentHeight + 2, false); // transaction is valid +lifetime blocks from currentHeight
            tx->SetParameter(wallet::TxParameterID::IsInitiator, true, false);

            TxDescription txDescription(txID);

            txDescription.m_txId = txID;
            txDescription.m_amount = 1;
            txDescription.m_fee = 2;
            txDescription.m_minHeight = currentHeight;
            txDescription.m_peerId = receiver.m_WalletID;
            txDescription.m_myId = sender.m_WalletID;
            txDescription.m_message = {};
            txDescription.m_createTime = getTimestamp();
            txDescription.m_sender = true;
            txDescription.m_status = wallet::TxStatus::Pending;
            txDescription.m_selfTx = false;
            sender.m_WalletDB->saveTx(txDescription);

            tx->Update();

            auto result = sender.m_WalletDB->getTx(txID);

            WALLET_CHECK(result->m_status == wallet::TxStatus::Failed);
        }
    }

    void TestTxPerformance()
    {
        cout << "\nTesting tx performance...\n";

        const int MaxTxCount = 100;// 00;
        vector<PerformanceRig> tests;

        for (int i = 10; i <= MaxTxCount; i *= 10)
        {
            /*for (int j = 1; j <= 5; ++j)
            {
                tests.emplace_back(i, j);
            }*/
            tests.emplace_back(i, 1);
            tests.emplace_back(i, i);
        }

        for (auto& t : tests)
        {
            t.Run();
        }

        for (auto& t : tests)
        {
            cout << "Transferring of " << t.GetTxCount() << " by " << t.GetTxPerCall() << " transactions per call took: " << t.GetTotalTime() << " ms Max api latency: " << t.GetMaxLatency() << endl;
        }
    }

    void TestTxNonces()
    {
        cout << "\nTesting tx nonce...\n";

        PerformanceRig t2(200);
        t2.Run();
        t2.Run();

    }

    uintBig GetRandomSeed()
    {
        uintBig seed;
        std::generate_n(&seed.m_pData[0], seed.nBytes, []() {return uint8_t(std::rand() % 256); });
        return seed;
    }

    void TestBbsMessages()
    {
        printf("Testing bbs ...\n");
        io::Reactor::Ptr mainReactor(io::Reactor::create());
        io::Reactor::Scope scope(*mainReactor);
        const int Count = 500;
        string nodePath = "node.db";
        if (boost::filesystem::exists(nodePath))
        {
            boost::filesystem::remove(nodePath);
        }

        struct MyFlyClient : public proto::FlyClient
            , public IWalletMessageConsumer
        {
            MyFlyClient(IWalletDB::Ptr db, const WalletID& receiverID)
                : m_Nnet(make_shared<proto::FlyClient::NetworkStd>(*this))
                , m_Bbs(*this, m_Nnet, db)
                , m_ReceiverID(receiverID)
            {
                WalletAddress wa;
                db->createAddress(wa);
                db->saveAddress(wa);
                m_WalletID = wa.m_walletID;
            }

            void Connect(io::Address address)
            {
                m_Nnet->m_Cfg.m_vNodes.push_back(address);
                m_Nnet->Connect();
            }

            Block::SystemState::IHistory& get_History() override
            {
                return m_Headers;
            }

            void OnWalletMessage(const WalletID& peerID, const SetTxParameter& p) override
            {
            }

            void SendMessage()
            {
                IWalletMessageEndpoint& endpoint = m_Bbs;
                ByteBuffer message;
                std::generate_n(std::back_inserter(message), 10000, []() { return uint8_t(std::rand() % 256); });
                //endpoint.SendRawMessage(m_ReceiverID, message);
                SetTxParameter params;
                params.m_From = m_WalletID;
                params.m_Type = TxType::Simple;
                params.m_TxID = wallet::GenerateTxID();
                params.AddParameter(TxParameterID::Inputs, message);

                endpoint.Send(m_ReceiverID, params);
            }

            Block::SystemState::HistoryMap m_Headers;
            std::shared_ptr<proto::FlyClient::NetworkStd> m_Nnet;
            WalletNetworkViaBbs m_Bbs;
            WalletID m_ReceiverID;
            WalletID m_WalletID;
        };

        struct SenderFlyClient : public MyFlyClient
        {
            SenderFlyClient(IWalletDB::Ptr db, const WalletID& receiverID)
                : MyFlyClient(db, receiverID)
                , m_Timer(io::Timer::create(io::Reactor::get_Current()))
            {
            }

            void OnNewTip() override
            {
                if (!m_Sent)
                {
                    m_Sent = true;
                    
                    for (int i = 0; i < Count; ++i)
                    {
                        SendMessage();
                    }
                }
            }

            void OnWalletMessage(const WalletID& peerID, const SetTxParameter& p) override
            {
                ++m_ReceivedCount;
                cout << "Response message received[" << m_ReceivedCount << "] : " << p.m_TxID << '\n';

                m_Timer->start(60000, false, [this]() {OnTimer(); });
                if (m_ReceivedCount == Count)
                {
                    m_Timer->cancel();
                    io::Reactor::get_Current().stop();
                }
            }

            void OnTimer()
            {
                io::Reactor::get_Current().stop();
                WALLET_CHECK(m_ReceivedCount == Count);
            }

            bool m_Sent = false;
            
            io::Timer::Ptr m_Timer;
            int m_ReceivedCount = 0;
        };


        struct ReceiverFlyClient : public MyFlyClient
        {
            ReceiverFlyClient(IWalletDB::Ptr db, const WalletID& receiverID)
                : MyFlyClient(db, receiverID)
            {
                
            }

            void OnWalletMessage(const WalletID& peerID, const SetTxParameter& p) override
            {
                ++m_ReceivedCount;
                cout << "Message received[" << m_ReceivedCount<< "] : " << p.m_TxID << '\n';
                
                SendMessage();
            }

            int m_ReceivedCount = 0;
        };


        auto db = createSqliteWalletDB(SenderWalletDB, false, false);
        auto treasury = createTreasury(db);

        auto nodeCreator = [](Node& node, const ByteBuffer& treasury, uint16_t port, const std::string& path, const std::vector<io::Address>& peers = {})->io::Address
        {
            InitNodeToTest(node, treasury, nullptr, port, 10000, path, peers);
            io::Address address;
            address.resolve("127.0.0.1");
            address.port(port);
            return address;
        };

        Node senderNode;
        auto senderNodeAddress= nodeCreator(senderNode, treasury, 32125, "sender_node.db");
        Node receiverNode;
        auto receiverNodeAddress = nodeCreator(receiverNode, treasury, 32126, "receiver_node.db", {senderNodeAddress});

        TestWalletRig receiver(createReceiverWalletDB(), [](auto) {});

        SenderFlyClient flyClient(db, receiver.m_WalletID);
        flyClient.Connect(senderNodeAddress);

        ReceiverFlyClient flyClinet2(receiver.m_WalletDB, flyClient.m_WalletID);
        flyClinet2.Connect(receiverNodeAddress);

        mainReactor->run();
    }

    void TestBbsMessages2()
    {
        printf("Testing bbs with wallets2 ...\n");
        io::Reactor::Ptr mainReactor(io::Reactor::create());
        io::Reactor::Scope scope(*mainReactor);
        const int Count = 1000;
        string nodePath = "node.db";
        if (boost::filesystem::exists(nodePath))
        {
            boost::filesystem::remove(nodePath);
        }

        int completedCount = 1;

        auto timer = io::Timer::create(io::Reactor::get_Current());
        auto f = [&completedCount, mainReactor](auto txID)
        {
            --completedCount;
            if (completedCount == 0)
            {
              //  timer->cancel();
                mainReactor->stop();
            }
        };

        auto db = createSqliteWalletDB(SenderWalletDB, false, false);
        auto treasury = createTreasury(db, AmountList{Amount(5*Count)});

        auto nodeCreator = [](Node& node, const ByteBuffer& treasury, uint16_t port, const std::string& path, const std::vector<io::Address>& peers = {}, bool miningNode = true)->io::Address
        {
            InitNodeToTest(node, treasury, nullptr, port, 10000, path, peers, miningNode);
            io::Address address;
            address.resolve("127.0.0.1");
            address.port(port);
            return address;
        };


        Node senderNode;
        auto senderNodeAddress = nodeCreator(senderNode, treasury, 32125, "sender_node.db");
        Node receiverNode;
        auto receiverNodeAddress = nodeCreator(receiverNode, treasury, 32126, "receiver_node.db", { senderNodeAddress }, false);

        TestWalletRig sender(db, f, TestWalletRig::Type::Regular, false, 0, senderNodeAddress);
        TestWalletRig receiver(createReceiverWalletDB(), f, TestWalletRig::Type::Regular, false, 0, receiverNodeAddress);

        sender.m_Wallet.StartTransaction(CreateSplitTransactionParameters(sender.m_WalletID, AmountList(Count, Amount(5)))
            .SetParameter(TxParameterID::Fee, Amount(0))
            .SetParameter(TxParameterID::Lifetime, Height(200)));

        mainReactor->run();

        sender.m_Wallet.SetBufferSize(10);

        completedCount = 2 * Count;

        for (int i = 0; i < Count; ++i)
        {
            sender.m_Wallet.StartTransaction(CreateSimpleTransactionParameters()
                .SetParameter(TxParameterID::MyID, sender.m_WalletID)
                .SetParameter(TxParameterID::PeerID, receiver.m_WalletID)
                .SetParameter(TxParameterID::Amount, Amount(4))
                .SetParameter(TxParameterID::Fee, Amount(1))
                .SetParameter(TxParameterID::Lifetime, Height(50))
                .SetParameter(TxParameterID::PeerResponseTime, Height(100)));
        }
        
        mainReactor->run();

        //
        //for (const auto& p : txMap)
        //{
        //    if (p.second != 2)
        //    {
        //        cout << p.first << '\n';
        //    }
        //}

        auto transactions = sender.m_WalletDB->getTxHistory();
        WALLET_CHECK(transactions.size() == Count + 1);
        for (const auto& t : transactions)
        {
            WALLET_CHECK(t.m_status == wallet::TxStatus::Completed);
        }
    }

    struct MyZeroInit {
        static void Do(std::string&) {}
        static void Do(beam::ShieldedTxo::PublicGen&) {}
        template <typename T> static void Do(std::vector<T>&) {}
        template <typename T> static void Do(T& x) { ZeroObject(x);  }
    };

    void TestTxParameters()
    {
        std::cout << "Testing tx parameters and token...\n";

        {

            WalletID myID(Zero);
            WALLET_CHECK(myID.FromHex("7a3b9afd0f6bba147a4e044329b135424ca3a57ab9982fe68747010a71e0cac3f3"));
            {
                WalletID peerID(Zero);
                WALLET_CHECK(peerID.FromHex("6fb39884a3281bc0761f97817782a8bc51fdb1336882a2c7efebdb400d00d4"));
                // WALLET_CHECK(peerID.IsValid());
            }

            WalletID peerID(Zero);
            WALLET_CHECK(peerID.FromHex("1b516fb39884a3281bc0761f97817782a8bc51fdb1336882a2c7efebdb400d00d4"));
            auto params = CreateSimpleTransactionParameters()
                .SetParameter(TxParameterID::MyID, myID)
                .SetParameter(TxParameterID::PeerID, peerID)
                .SetParameter(TxParameterID::Lifetime, Height(200));


            string token = to_string(params);

            auto restoredParams = wallet::ParseParameters(token);

            WALLET_CHECK(restoredParams && *restoredParams == params);

            string address = to_string(myID);
            auto addrParams = wallet::ParseParameters(address);
            WALLET_CHECK(addrParams && *addrParams->GetParameter<WalletID>(TxParameterID::PeerID) == myID);

            const string addresses[] =
            {
                "7a3b9afd0f6bba147a4e044329b135424ca3a57ab9982fe68747010a71e0cac3f3",
                "9f03ab404a243fd09f827e8941e419e523a5b21e17c70563bfbc211dbe0e87ca95",
                "0103ab404a243fd09f827e8941e419e523a5b21e17c70563bfbc211dbe0e87ca95",
            };
            for (const auto& a : addresses)
            {
                WalletID id(Zero);
                WALLET_CHECK(id.FromHex(a));
                boost::optional<TxParameters> p;
                WALLET_CHECK_NO_THROW(p = wallet::ParseParameters(a));
                WALLET_CHECK(p && *p->GetParameter<WalletID>(TxParameterID::PeerID) == id);
            }


            {
                auto jsParams = CreateSimpleTransactionParameters()
                    .SetParameter(TxParameterID::MyID, myID)
                    .SetParameter(TxParameterID::PeerID, peerID)
                    .SetParameter(TxParameterID::Lifetime, Height(200))
                    .SetParameter(TxParameterID::Amount, Amount(234))
                    .SetParameter(TxParameterID::AmountList, AmountList{Amount(2), Amount(34)})
                    .SetParameter(TxParameterID::Fee, Amount(32));

                auto token1 = std::to_string(jsParams);
                auto jsonParams = ConvertTokenToJson(token1);
                auto token2 = ConvertJsonToToken(jsonParams);
                auto jsonParams2 = ConvertTokenToJson(token2);
                WALLET_CHECK(jsonParams == jsonParams2);
                WALLET_CHECK(token1 == token2);
            }

            {
                // don't save uninitialized variables
                TxParameters allParams;
#define MACRO(name, index, type) { \
                    type var; \
                    MyZeroInit::Do(var); \
                    allParams.SetParameter(TxParameterID::name, var); \
                }

                BEAM_TX_PUBLIC_PARAMETERS_MAP(MACRO)
#undef MACRO

                allParams.DeleteParameter(TxParameterID::SubTxIndex);
                auto token1 = std::to_string(allParams);

                auto jsonParams = ConvertTokenToJson(token1);
                auto token2 = ConvertJsonToToken(jsonParams);
                auto jsonParams2 = ConvertTokenToJson(token2);
                WALLET_CHECK(jsonParams == jsonParams2);
                //WALLET_CHECK(token1 == token2);
            }
        }
        {
            std::string s = "3ab404a243fd09f827e8941e419e523a5b21e17c70563bfbc211dbe0e87ca95";
            auto identity = GetPeerIDFromHex(s);
            WALLET_CHECK(identity.is_initialized());
            auto r = std::to_string(*identity);
            WALLET_CHECK(r == s);
        }

        {

            std::string amount = to_base64(Amount(0));
            WALLET_CHECK(from_base64<beam::Amount>(amount) == 0);
            WALLET_CHECK(from_base64<beam::Amount>(to_base64(Amount(100))) == 100);
        }

        {
            std::string sbbsAddressStr = "7a3b9afd0f6bba147a4e044329b135424ca3a57ab9982fe68747010a71e0cac3f3";
            std::string identityStr = "3ab404a243fd09f827e8941e419e523a5b21e17c70563bfbc211dbe0e87ca95";
            auto token = GetSendToken(sbbsAddressStr, identityStr, Amount(11));
            auto p = wallet::ParseParameters(token);
            WALLET_CHECK(p.is_initialized());
            const TxParameters& p2 = *p;
            WalletID address;
            WALLET_CHECK(address.FromHex(sbbsAddressStr));
            WALLET_CHECK(*p2.GetParameter<WalletID>(TxParameterID::PeerID) == address);
            auto  identity = GetPeerIDFromHex(identityStr);
            WALLET_CHECK(identity.is_initialized());
            WALLET_CHECK(*identity == *p2.GetParameter<PeerID>(TxParameterID::PeerWalletIdentity));
            WALLET_CHECK(*p2.GetParameter<Amount>(TxParameterID::Amount) == Amount(11));
        }
        { // invalid channel
            std::string sbbsAddressStr = "b0ca7b4afd7f0000fe6d24e8fd052ef04ff4bb2a230a81c8eeeb0dd0e55af766a91c6513e377fb39";
            WALLET_CHECK(beam::wallet::CheckReceiverAddress(sbbsAddressStr) == false);
        }
        {
            WALLET_CHECK(!CheckReceiverAddress("6dFBAa1SQ6gtPdZGimrFpxr6ByuQSg3XyzXAjXb5xTrj7x1izcFv29ropCqXs5opBUCN9uS4fCJpR2HEUYhmfpRvTijFcVsP"));
        }

        {
            WalletID invalidWalletID;
            WALLET_CHECK(invalidWalletID.FromHex("1b516fb37884a3281bc07610000008bc51fdb1336882a2c7efebdb400d00d4"));
            WALLET_CHECK(!invalidWalletID.IsValid());
            TxParameters p;
            p.SetParameter(TxParameterID::PeerID, invalidWalletID);
            TxToken invalidToken(p);
            WALLET_CHECK(!invalidToken.IsValid());
            WALLET_CHECK(!CheckReceiverAddress(std::to_string(p)));
            WALLET_CHECK(!CheckReceiverAddress("6dFBAa1SQ6gtPdZGimrFpxr6ByuQSg3XyzXAjXb5xTrj7x1izcFv29ropCqXs5opBUCN9uS4fCJpR2HEUYhmfpRvTijFcVsP"));
        }
        {
            WalletID validWalletID;
            WALLET_CHECK(validWalletID.FromHex("7a3b9afd0f6bba147a4e044329b135424ca3a57ab9982fe68747010a71e0cac3f3"));
            WALLET_CHECK(validWalletID.IsValid());
            TxParameters p;
            p.SetParameter(TxParameterID::PeerID, validWalletID);
            TxToken invalidToken(p);
            WALLET_CHECK(invalidToken.IsValid());
            WALLET_CHECK(CheckReceiverAddress(std::to_string(p)));
        }

        {
            WALLET_CHECK(GetAddressType("2d37efaaf8550a576d3dabb9bb2799dfe1b40b5bd29c6436ccd729744c806a7355e") == TxAddressType::Unknown);
            WALLET_CHECK(GetAddressType("VnodAMahC2nTGmLYDqLpuPzziGhg9veyJ1BC6W1CrCd5RRcwxduMUmLJpFAekC1uJYqrYDRrouT4wXNDVqH6QdHggAETr4HF6fAoubsV8YX92WvRZ4Ga6BftT4GfRaNmjk") == TxAddressType::Unknown);
            WALLET_CHECK(GetAddressType("2d37efaaf8e80a576d3dabb9bb2799dfe1b40b5bd29c6436ccd729744c806a7355e") == TxAddressType::Regular);
            WALLET_CHECK(GetAddressType("VnodAMahC2nTGmLYDqLpuPzziGhg9veyJ1BC6W1CrCd5RRcwxduMUmLJpFAe2YtZsUZ2BRyZQdNgfXkU6jNH6yAy7yMNnjiafvXnd5b142MqnEEEzkC1uJYqrYDRrouT4wXNDVqH6QdHggAETr4HF6fAoubsV8YX92WvRZ4Ga6BftT4GfRaNmjk") == TxAddressType::Regular);
            WALLET_CHECK(GetAddressType("PMaqLZQ3WZK2RUkyoYmasoXFcQo6T3WmoF1qAhQDQSJaQMpft6RjHSesbWKrc885CgM7DoJemPAm9vYHkNhQx82mZqwKJF5ELiB5JHaCvqLwbHGRzkak8RC4ia99ZPZ4Q9gkSDh5oumUoQ41kk79HDRoF8PAcdwxR1L1XsBShNYTZE12RZZ5R7LsVTZder8GchoFPRqZk895pFazLjyzk4ps9dYn5FcG43mVd6A5grbjMoMCT2M4j1xti9Qzc2ni85h5f6mpsXQwxYpzu9jkDyzMY6ZuNobw34j1yMzygyrc8K9dguBvy491MWGDvY9g99XBJHkDUQcVPLWvNemMPEgcSFzYMi6nhJ4MZ8Dzhfr7JYz8jVTBkUsyKdvC3uyEPjEzkqDpSjTVqWsCkvBy3Tfafm9DoVpuXtFJacf7YvQwgSPfGB4EcqaSwD2ccLw8") == TxAddressType::MaxPrivacy);
            WALLET_CHECK(GetAddressType("51su6ZRjAm2AFwNSXJKyZJAeCwR12oRUoyTcAutF9wF7NUvvecdM7Abk73UsmhEPChLioPxE2AvFi1UqL47VWEAxvaBzwqpyCTemF3dFgzWQoUqxrtUR6yKXPGA17TeZTsrqWYYACBZi3RNSQeXyfbxGCiCjeEa5ozCFVaBXMKL4Uj7h6RJg7Y8g31k4JFNiE5aDEmGjr4sC9DMXLJm19S2zTdGVFGAA4SAXJzeddwEj2aoepJnToirdvsjVyKbrL8NyfGWAdk2xsLk5XQRcsF6aBsCkMcUnWXThZ5mmo5SHr56K9VXMw6E5jGtzdxB5jdbuRurgF1HzaquXzQ4TVUbWRxCd2NfLghtJSxCxcqnHyktYjFtv924cMX8ssrHFnmvsUKifV7C3q9b9iBcXh935V5kiJK5jXBGxLz96UVB1ppgKXTzUZ9Kke5RFXaprPuNmN2SsDQTvojKVjWQWjNAMeURxPjqxGzFnggM6JRPzGCgCEq3J6wa8rZwcVgTypGRxSBELpY9c8F1EtRsRyA4fhj5KBk5EHdNMEL6bjwMaEWfrPfhBxAbPrQr23zRg79FHCiWhcQJNVNW8YBF3iKZH5XQzFEsbxRMhK9aajgsu1eE8Sag6ke9zHqvoFMwuzzmXVJDW93UHbYLx9S6kBoM2xBg5zvdJhPNjhyhG14fjPcwaAaqBADGPRi1uU6oL8Fw64bQLyUi3iML11iKXF8H7igfELGtNLcFf9jq3GnWRH49Q8YACXXmpcXRAR6V8cBp1orGY1Hx1zHtnezu4duX7UhUz3XLc7RWESwtNyDupuJURVhB6F4v936VXPTjuh8e56y9dZghF2Nf2CUm9fvn8Gxi2tgnpEz4F4tT5g5S9yWznMKotqYs6kcJ1VURRDeNw5vqWxCPaRoiH7or5pzQ8dpMxsit9jGdQxftFyXhY2vFjyWHKy5fj6hd1eLDP7d5rxsFsJNmKt3aRW1nk3493GDLhcQLjbxBDCXE3s1Xy6iCsUMd4hK8bRyztgGszoN1n3MgKvbjy8jUKd4aP3xHUrMkVc9Lpm7KXtqqp7BwuhXThbU71wqr9LmBPpiDMQz242KQPGsgatpyvsWqepVg818NmAAb2v3a5n969QG9nmcB6Z9ZporQcD5sYrieQP7Lc634DfjLAKRXfSEVoFiPsigMrH6V99fkBeU1HEvK3BBkJuzaCqxJWTtasQWUF8dahaJSYtvLBfzTHFrojFQ9qzxoVbkd9nmS4co8HDAr5yAd9KZ2LLWChs1AeC5QKukD3j7GsqaT2Vgsm2H8grPYfCa7LGiqNrUxUb32Fmda5PQPtMUZcvwEnNoopy6HjB3XKsUzK4d4WFMqkru9Vc9W1wbWCRyEEiuYd5dZwADriDuQJmJweBTdMVNAL9bzin4AcJyyEQRxiibvW1ZK3Fihc3HPSNWBhLEFoJcPSUrJ8kXv1jKckyJY2aLL9zN5qq3HxP5Un4FJigLEu45RMZaog3nDG6apTjKh6MiQB3zzrMocRyaaRDRPFdDrYjxQmy92dgrwGiRmhf8ughkyenuNCCuXrnB1zcRi4AWf7hayWVtXSYadzFniz8iztrfcrNEnsKA8Zf2uc1YreA6YyuVNNEzHRhavqiTfhy8kzw7FzPrhYunrxcSnucJJnSR7CongADmLHrAMp9cG9CsA7xVSXosLhbzUdq2Q3cKzihNUm9EEmjJFJ2BsSXnnWCvx7zixpZtRK6crddr4bpayww83hY5uusHmjTQx1oEi19UQNceXCQnCQHxmTQ1kPJsA4GHMAYsaRFob4VfJRYiuKdVkGGHUJKfaL8vuieyEQj7Mw1rAssabkqgec4Mzbpf98ATXWRhcDrR1hQCS3qB7oNGfZ3zn1SjzUHid6AjwpGYL5fhfd5BibnC6S5erxuFULidDKqt75zKcHCtVzu8u2QfJVtr2beJYUgcz4WdaY5Z5r8SKt3md89J5BKep1QLEx38WSFFYibNVmZzqGMa3nGJQgHS5VsJLjQtDVKzP9pt1er5b2rvJvohKB2zAfTg5fjR5ohJ76Ey5m4WnMR8RL4mfZvUAkMQraWzo5xtE3QCrfb25hwocjKH88hhCzDF7fAGVmq38ZW3T6aqAEt55ZfJDgtiadniofLcboLazkEQYvXTc9HcWTc7S6ckoKmUxXH1ovqbEBvBq5VM7cb2vmi1BcycoDjwkNZvuxQDZj6GcYjQyrq7K21LL6HZvVe2y1j7prPJtUu1vb43F6A2Nxg3aV6FfUtbMZBYMt3myyYAfowyQoEdE8NiL8riGryaAEKcHR7EbshSg3RwHMuUbvMLtYiiMbW4K1FK8XJG5SHey88p9RGENqx6VxqccbBUoqZxHvoNTMX2SvkVrUATdyzXPJUxAo3qDf6D8rbzpMh7MgbXJ3TG47UiGwevDQWtikZTWsgkVDV69xSxu2dq5ANLddZxY8Dsm4JW7F8RrDMzUC6CbnuDc4StnLdknY4A3um7XBc7YQZRwjavjaVxotWboq5nrrjDjMTmZfxbcW4PS7J1W1uHprtdZxwnXq3pCE5EE4heCzcMCAfrhvnUxdGqmaeYnF4aEE1WooZnTtVhUAyWTQXMSREoLcdAoeJ2hFXibeFYqFrBf2QAW5DtH5oQmgA2vx3oCJbEqK9xVvTqoGwZqejcQrHQZtWCnXSbtZSVia2epV2L2ccszgTZhNEr8oZJ1CZCd14VH1Wu9JmtwQWMWsVkjUxzbUy9MHjnL5J6rEvnnEtLf8KM4LdJcEbbb6My76iyYv2qCZYh5rLYkzUWR8A7UQp5TZuZNBqTFXvhoy8cnyv9vtyTQS59YABHejixaZtJXvSrE2ZziuxLJiiG37KYaRvc6gQapyCG2MZXYvsdxZGyk8KcboEQwVS3agTab9AEW6kMxgVvzH4Ee2bJhswQHL9SWLsH6kZFCp59kZtA8RLE3esJx9k7PUp1dXSB3KzxeMCdmfmcAF6rJhwgT9jz7RxivhcGdqVKnEqTdWaSr23vHhj6YYggxkUUEjN1ZXT4FdvrZsMGtfsirb5wyS4q5KDTAkYF8rykrzTzUwHp7LBagKneFQM8Jh4U4EJqRMS5HAeViBwKHXj7cTTtGzL82iv8NeycHKJYExVWLg5JWCnzatekJUDwoDbTawa1ACXLYVwMxNUteQZ83Ybn3o1ZeeKtUn3ZwRjhRQDr8AjmUw1UNANXWbCgL8ibjLnD285nKKJ") == TxAddressType::Offline);
            WALLET_CHECK(GetAddressType("344t9xwfSpreKLKTJHG1PMiD9B3zgXu7hjnwo479wdqZGFVHvbLc1jsGcNZw6j6Xu8WsoMvDV1QpPtcoXqpPMgbmyYvxojihjrzYm566rEFKxzuW7tFYaQ4i8TajabgRfQS32QCAYCDWuAqNHXYYePT5CkvkwiVSUaBchqNkQh7zAmLuPJrRy1WjTDY3d6obefygYvm4yz8aBoZ8XFgqGuFn8omz6iD14adyBUkzEtL71VmS4HeYwHd1CDvwLGnz44wYo6A3TRRSEJAPTRo2YNjDodan4FAfKzBcMkzBQ") == TxAddressType::PublicOffline);
        }
    }

    void TestConvertions()
    {
        //{
        //    vector<uint8_t> input = { 2, 5, 6, 7 };
        //    auto r58 = Convert(input, 10, 58);
        //    WALLET_CHECK(r58 == vector<uint8_t>({44, 15}));
        //    auto r256 = Convert(input, 10, 256);
        //    WALLET_CHECK(r256 == vector<uint8_t>({ 10, 7 }));

        //    auto r58_10 = Convert(r58, 58, 10);
        //    WALLET_CHECK(r58_10 == input);
        //    auto r256_10 = Convert(r256, 256, 10);
        //    WALLET_CHECK(r256_10 == vector<uint8_t>({2, 5, 6, 7}));

        //    auto r11 = Convert(input, 10, 11);
        //    WALLET_CHECK(r11 == vector<uint8_t>({ 1, 10, 2, 4 }));

        //    auto r58_11 = Convert(r58, 58, 11);
        //    WALLET_CHECK(r58_11 == vector<uint8_t>({ 1, 10, 2, 4 }));
        //    auto r256_11 = Convert(r256, 256, 11);
        //    WALLET_CHECK(r256_11 == vector<uint8_t>({ 1, 10, 2, 4 }));
        //}
        {
            vector<uint8_t> input = { 1,43,54,7,8,9,7 };

            auto r58 = EncodeToBase58(input);
            WALLET_CHECK(r58 == "3ZzuVHW5C");

            auto r256 = DecodeBase58("3ZzuVHW5C");
            WALLET_CHECK(r256 == input);

            WALLET_CHECK(DecodeBase58("13ZzuVHW5C") == vector<uint8_t>({ 0, 1,43,54,7,8,9,7 }));
            WALLET_CHECK(DecodeBase58("C") == vector<uint8_t>{11});


            WALLET_CHECK(EncodeToBase58({}) == "");

            WALLET_CHECK(DecodeBase58("") == vector<uint8_t>{});

            WALLET_CHECK(DecodeBase58("3ZzuVHW5C==") == vector<uint8_t>{});

        }
        {
            vector<pair<string, string>> tests =
            {
                {"10c8511e", "Rt5zm"},
                {"00eb15231dfceb60925886b67d065299925915aeb172c06647", "1NS17iag9jJgTHD1VXjvLCEnZuQ3rJDE9L"},
                {"00000000000000000000", "1111111111"},
                {"", ""},
                {"61", "2g"},
                {"626262", "a3gV"},
                {"636363", "aPEr"},
                {"73696d706c792061206c6f6e6720737472696e67", "2cFupjhnEsSn59qHXstmK2ffpLv2"},
                {"516b6fcd0f", "ABnLTmg"},
                {"bf4f89001e670274dd", "3SEo3LWLoPntC"},
                {"572e4794", "3EFU7m"},
                {"ecac89cad93923c02321", "EJDM8drfXA6uyA"},
                {"000111d38e5fc9071ffcd20b4a763cc9ae4f252bb4e48fd66a835e252ada93ff480d6dd43dc62a641155a5", "123456789ABCDEFGHJKLMNPQRSTUVWXYZabcdefghijkmnopqrstuvwxyz"},
                {"000102030405060708090a0b0c0d0e0f101112131415161718191a1b1c1d1e1f202122232425262728292a2b2c2d2e2f303132333435363738393a3b3c3d3e3f404142434445464748494a4b4c4d4e4f505152535455565758595a5b5c5d5e5f606162636465666768696a6b6c6d6e6f707172737475767778797a7b7c7d7e7f808182838485868788898a8b8c8d8e8f909192939495969798999a9b9c9d9e9fa0a1a2a3a4a5a6a7a8a9aaabacadaeafb0b1b2b3b4b5b6b7b8b9babbbcbdbebfc0c1c2c3c4c5c6c7c8c9cacbcccdcecfd0d1d2d3d4d5d6d7d8d9dadbdcdddedfe0e1e2e3e4e5e6e7e8e9eaebecedeeeff0f1f2f3f4f5f6f7f8f9fafbfcfdfeff", "1cWB5HCBdLjAuqGGReWE3R3CguuwSjw6RHn39s2yuDRTS5NsBgNiFpWgAnEx6VQi8csexkgYw3mdYrMHr8x9i7aEwP8kZ7vccXWqKDvGv3u1GxFKPuAkn8JCPPGDMf3vMMnbzm6Nh9zh1gcNsMvH3ZNLmP5fSG6DGbbi2tuwMWPthr4boWwCxf7ewSgNQeacyozhKDDQQ1qL5fQFUW52QKUZDZ5fw3KXNQJMcNTcaB723LchjeKun7MuGW5qyCBZYzA1KjofN1gYBV3NqyhQJ3Ns746GNuf9N2pQPmHz4xpnSrrfCvy6TVVz5d4PdrjeshsWQwpZsZGzvbdAdN8MKV5QsBDY"}
            };

            for (const auto& test : tests)
            {
                ByteBuffer value = from_hex(test.first);
                auto to = EncodeToBase58(value);
                auto buf = DecodeBase58(test.second);
                auto from = EncodeToBase58(buf);
                WALLET_CHECK(to == test.second);
                WALLET_CHECK(to == from);
            }
        }
    }
  
    struct TestWalletClient : public WalletClient
    {
        TestWalletClient(IWalletDB::Ptr walletDB, const std::string& nodeAddr, io::Reactor::Ptr reactor)
            : WalletClient(walletDB, nodeAddr, reactor)
        {
        }

        virtual ~TestWalletClient()
        {
            stopReactor();
        }
    };

    void TestClient()
    {
        std::cout << "Testing wallet client...\n";
        io::Reactor::Ptr mainReactor(io::Reactor::create());
        io::Reactor::Scope scope(*mainReactor);
        auto db = createSenderWalletDB();
        std::string nodeAddr = "127.0.0.1:32546";
        TestWalletClient client(db, nodeAddr, io::Reactor::create());
        {
            std::map<Notification::Type,bool> activeNotifications {
                { Notification::Type::SoftwareUpdateAvailable, true },
                { Notification::Type::AddressStatusChanged, true },
                { Notification::Type::WalletImplUpdateAvailable, true },
                { Notification::Type::BeamNews, true },
                { Notification::Type::TransactionFailed, true },
                { Notification::Type::TransactionCompleted, true }
            };
            client.start(activeNotifications);
        }
        auto timer = io::Timer::create(*mainReactor);
        
        auto startEvent = io::AsyncEvent::create(*mainReactor, [&timer, mainReactor, &client, db]()
        {
            std::vector<WalletAddress> newAddresses;
            newAddresses.resize(50);
            for (auto& addr : newAddresses)
            {
                addr.m_label = "contact label";
                addr.m_category = "test category";
                addr.m_createTime = beam::getTimestamp();
                addr.m_duration = std::rand();
                addr.m_OwnID = std::rand();
                db->get_SbbsWalletID(addr.m_walletID, 32);
            }

            for (auto& addr : newAddresses)
            {
                client.getAsync()->saveAddress(addr, true);
            }
            timer->start(1500, false, [mainReactor]() { mainReactor->stop(); });
        });
        startEvent->post();

        mainReactor->run();
    }

    void TestSendingWithWalletID()
    {
        cout << "\nTesting sending with wallet ID...\n";

        io::Reactor::Ptr mainReactor{ io::Reactor::create() };
        io::Reactor::Scope scope(*mainReactor);

        int completedCount = 2;
        auto f = [&completedCount, mainReactor](auto)
        {
            --completedCount;
            if (completedCount == 0)
            {
                mainReactor->stop();
                completedCount = 2;
            }
        };

        TestNode node;
        TestWalletRig sender(createSenderWalletDB(), f, TestWalletRig::Type::Regular, false, 0);
        TestWalletRig receiver(createReceiverWalletDB(), f);

        WALLET_CHECK(sender.m_WalletDB->selectCoins(6, Zero).size() == 2);
        WALLET_CHECK(sender.m_WalletDB->getTxHistory().empty());
        WALLET_CHECK(receiver.m_WalletDB->getTxHistory().empty());

        //completedCount = 1;
        //auto txId1 = sender.m_Wallet.StartTransaction(CreateSimpleTransactionParameters()
        //    .SetParameter(TxParameterID::MyID, sender.m_WalletID)
        //    .SetParameter(TxParameterID::MyWalletIdentity, sender.m_SecureWalletID)
        //    .SetParameter(TxParameterID::PeerID, receiver.m_WalletID)
        //    .SetParameter(TxParameterID::PeerWalletIdentity, sender.m_SecureWalletID)
        //    .SetParameter(TxParameterID::Amount, Amount(4))
        //    .SetParameter(TxParameterID::Fee, Amount(2))
        //    .SetParameter(TxParameterID::Lifetime, Height(200))
        //    .SetParameter(TxParameterID::PeerResponseTime, Height(20)));
        //
        //mainReactor->run();
        //
        //// Tx history check
        //auto stx1 = sender.m_WalletDB->getTx(txId1);
        //WALLET_CHECK(stx1);
        //
        //WALLET_CHECK(stx1->m_status == wallet::TxStatus::Failed);

        auto txId = sender.m_Wallet.StartTransaction(CreateSimpleTransactionParameters()
            .SetParameter(TxParameterID::MyID, sender.m_WalletID)
            .SetParameter(TxParameterID::MyWalletIdentity, sender.m_SecureWalletID)
            .SetParameter(TxParameterID::PeerID, receiver.m_WalletID)
            .SetParameter(TxParameterID::PeerWalletIdentity, receiver.m_SecureWalletID)
            .SetParameter(TxParameterID::Amount, Amount(4))
            .SetParameter(TxParameterID::Fee, Amount(2))
            .SetParameter(TxParameterID::Lifetime, Height(200))
            .SetParameter(TxParameterID::PeerResponseTime, Height(20)));

        mainReactor->run();
         
        // check coins
        vector<Coin> newSenderCoins = sender.GetCoins();
        vector<Coin> newReceiverCoins = receiver.GetCoins();

        WALLET_CHECK(newSenderCoins.size() == 4);
        WALLET_CHECK(newReceiverCoins.size() == 1);
        WALLET_CHECK(newReceiverCoins[0].m_ID.m_Value == 4);
        WALLET_CHECK(newReceiverCoins[0].m_status == Coin::Available);
        WALLET_CHECK(newReceiverCoins[0].m_ID.m_Type == Key::Type::Regular);

        WALLET_CHECK(newSenderCoins[0].m_ID.m_Value == 5);
        WALLET_CHECK(newSenderCoins[0].m_status == Coin::Spent);
        WALLET_CHECK(newSenderCoins[0].m_ID.m_Type == Key::Type::Regular);

        WALLET_CHECK(newSenderCoins[1].m_ID.m_Value == 2);
        WALLET_CHECK(newSenderCoins[1].m_status == Coin::Available);
        WALLET_CHECK(newSenderCoins[1].m_ID.m_Type == Key::Type::Regular);

        WALLET_CHECK(newSenderCoins[2].m_ID.m_Value == 1);
        WALLET_CHECK(newSenderCoins[2].m_status == Coin::Spent);
        WALLET_CHECK(newSenderCoins[2].m_ID.m_Type == Key::Type::Regular);

        WALLET_CHECK(newSenderCoins[3].m_ID.m_Value == 9);
        WALLET_CHECK(newSenderCoins[3].m_status == Coin::Available);
        WALLET_CHECK(newSenderCoins[3].m_ID.m_Type == Key::Type::Regular);

        // Tx history check
        auto sh = sender.m_WalletDB->getTxHistory();
        WALLET_CHECK(sh.size() == 1);
        auto rh = receiver.m_WalletDB->getTxHistory();
        WALLET_CHECK(rh.size() == 1);
        auto stx = sender.m_WalletDB->getTx(txId);
        WALLET_CHECK(stx.is_initialized());
        auto rtx = receiver.m_WalletDB->getTx(txId);
        WALLET_CHECK(rtx.is_initialized());

        WALLET_CHECK(stx->m_txId == rtx->m_txId);
        WALLET_CHECK(stx->m_amount == rtx->m_amount);
        WALLET_CHECK(stx->m_status == wallet::TxStatus::Completed);
        WALLET_CHECK(stx->m_fee == rtx->m_fee);
        WALLET_CHECK(stx->m_message == rtx->m_message);
        WALLET_CHECK(stx->m_createTime <= rtx->m_createTime);
        WALLET_CHECK(stx->m_status == rtx->m_status);
        WALLET_CHECK(stx->m_sender == true);
        WALLET_CHECK(rtx->m_sender == false);
    }

    void StoreShieldedCoins(uint32_t nShieldedCoins, Amount nValNetto, const IWalletDB::Ptr walletDb, TestNode& node)
    {

        ECC::Point::Native ptN = ECC::Context::get().H * 1234U; // random point
        ECC::Point::Storage ptS;
        ptN.Export(ptS);

        node.m_vShieldedPool.resize(50, ptS);

        // calculate shielded element commitment

        Key::Index nShIdx = 0;
        ShieldedTxo::Viewer viewer;
        viewer.FromOwner(*walletDb->get_OwnerKdf(), nShIdx);

        for (uint32_t i = 0; i < nShieldedCoins; i++)
        {
            wallet::ShieldedCoin sc;

            ShieldedTxo::Ticket tkt;
            ShieldedTxo::DataParams sdp;
            sdp.m_Ticket.Generate(tkt, viewer, 12323U + i);
            sc.m_CoinID.m_Key.m_kSerG = sdp.m_Ticket.m_pK[0];

            sdp.m_Output.m_Value = sc.m_CoinID.m_Value;
            sdp.m_Output.m_AssetID = sc.m_CoinID.m_AssetID;
            sdp.m_Output.m_User = sc.m_CoinID.m_User;

            sdp.m_Output.Restore_kG(sdp.m_Ticket.m_SharedSecret);

            WALLET_CHECK(ptN.Import(tkt.m_SerialPub));

            ptN += ECC::Context::get().G * sdp.m_Output.m_k;
            CoinID::Generator(sdp.m_Output.m_AssetID).AddValue(ptN, sdp.m_Output.m_Value);

            ptN.Export(ptS);

            sc.m_CoinID.m_Key.m_IsCreatedByViewer = true;
            sc.m_CoinID.m_Key.m_nIdx = nShIdx;
            ZeroObject(sc.m_CoinID.m_User);
            sc.m_TxoID = 12 + i;
            sc.m_CoinID.m_Value = nValNetto;
            sc.m_confirmHeight = 0;

            node.m_vShieldedPool[sc.m_TxoID] = ptS;

            walletDb->saveShieldedCoin(sc);
        }
    }

    void TestSendingShielded()
    {
        cout << "\nTesting consuming shielded TXOs...\n";

        io::Reactor::Ptr mainReactor{ io::Reactor::create() };
        io::Reactor::Scope scope(*mainReactor);

        int completedCount = 2;
        auto f = [&completedCount, mainReactor](auto)
        {
            --completedCount;
            if (completedCount == 0)
            {
                mainReactor->stop();
                completedCount = 2;
            }
        };

        TestNode node;
        TestWalletRig sender(createSenderWalletDB(), f, TestWalletRig::Type::Regular, false, 0);
        TestWalletRig receiver(createReceiverWalletDB(), f);

        const uint32_t nShieldedCoins = 3;
        Amount nValNetto = 135;
        Transaction::FeeSettings fs;
        Amount nInpFee = fs.m_ShieldedInput + fs.m_Kernel;
        StoreShieldedCoins(nShieldedCoins, nValNetto + nInpFee + 1, sender.m_WalletDB, node);

        auto txId  = sender.m_Wallet.StartTransaction(CreateSimpleTransactionParameters()
            .SetParameter(TxParameterID::MyID, sender.m_WalletID)
            .SetParameter(TxParameterID::MyWalletIdentity, sender.m_SecureWalletID)
            .SetParameter(TxParameterID::PeerID, receiver.m_WalletID)
            .SetParameter(TxParameterID::PeerWalletIdentity, receiver.m_SecureWalletID)
            .SetParameter(TxParameterID::Amount, nValNetto * nShieldedCoins  - 15)
            .SetParameter(TxParameterID::Fee, Amount(30))
            .SetParameter(TxParameterID::Lifetime, Height(200))
            .SetParameter(TxParameterID::PeerResponseTime, Height(20)));

        mainReactor->run();

        // check Tx
        auto txHistory = sender.m_WalletDB->getTxHistory();
        WALLET_CHECK(txHistory.size() == 1);
        WALLET_CHECK(txHistory[0].m_txId == txId);
        WALLET_CHECK(txHistory[0].m_status == wallet::TxStatus::Completed);
    }

    void TestCalculateShieldedCoinsSelection()
    {
        cout << "\nTesting shielded coins selection...\n";

        io::Reactor::Ptr mainReactor{ io::Reactor::create() };
        io::Reactor::Scope scope(*mainReactor);

        int completedCount = 2;
        auto f = [&completedCount, mainReactor](auto)
        {
            --completedCount;
            if (completedCount == 0)
            {
                mainReactor->stop();
                completedCount = 2;
            }
        };

        TestNode node;
        AmountList lst;
        auto walletDB = createSenderWalletDB(false, lst);
        StoreShieldedCoins(3, 3000000, walletDB, node);
        Transaction::FeeSettings fs;
        Amount nInpFee = fs.m_ShieldedInput + fs.m_Kernel;
        Amount nOutFee = fs.m_ShieldedOutput + fs.m_Kernel + fs.m_Output;
        Amount beforehandFee = 1000100;

        auto selectionRes = wallet::CalcShieldedCoinSelectionInfo(walletDB, 6000000, beforehandFee, Asset::s_BeamID);
        WALLET_CHECK(6000000 > selectionRes.selectedSumBeam - selectionRes.selectedFee - selectionRes.changeBeam);
        WALLET_CHECK(selectionRes.shieldedInputsFee == 3 * nInpFee);
        WALLET_CHECK(selectionRes.shieldedOutputsFee == 0);
        WALLET_CHECK(selectionRes.minimalFee > beforehandFee);
        WALLET_CHECK(selectionRes.changeBeam == 0);

        selectionRes = wallet::CalcShieldedCoinSelectionInfo(walletDB, 4000000, beforehandFee, Asset::s_BeamID);
        WALLET_CHECK(4000000 == selectionRes.selectedSumBeam - selectionRes.selectedFee - selectionRes.changeBeam);
        WALLET_CHECK(selectionRes.shieldedInputsFee == 3 * nInpFee);
        WALLET_CHECK(selectionRes.shieldedOutputsFee == 0);
        WALLET_CHECK(selectionRes.minimalFee > beforehandFee);
        WALLET_CHECK(selectionRes.changeBeam != 0);

        selectionRes = wallet::CalcShieldedCoinSelectionInfo(walletDB, 4000000, 100, Asset::s_BeamID);
        WALLET_CHECK(4000000 == selectionRes.selectedSumBeam - selectionRes.selectedFee - selectionRes.changeBeam);
        WALLET_CHECK(selectionRes.shieldedInputsFee == 3 * nInpFee);
        WALLET_CHECK(selectionRes.shieldedOutputsFee == 0);
        WALLET_CHECK(selectionRes.minimalFee > 100);
        WALLET_CHECK(selectionRes.changeBeam != 0);

        selectionRes = wallet::CalcShieldedCoinSelectionInfo(walletDB, 500000, beforehandFee,  Asset::s_BeamID);
        WALLET_CHECK(500000 == selectionRes.selectedSumBeam - selectionRes.selectedFee - selectionRes.changeBeam);
        WALLET_CHECK(selectionRes.shieldedInputsFee == nInpFee);
        WALLET_CHECK(selectionRes.shieldedOutputsFee == 0);
        WALLET_CHECK(selectionRes.minimalFee <= beforehandFee);
        WALLET_CHECK(selectionRes.changeBeam != 0);

        selectionRes = wallet::CalcShieldedCoinSelectionInfo(walletDB, 3000000, beforehandFee, Asset::s_BeamID, true);
        WALLET_CHECK(3000000 == selectionRes.selectedSumBeam - selectionRes.selectedFee - selectionRes.changeBeam);
        WALLET_CHECK(selectionRes.shieldedInputsFee == nInpFee * 3);
        WALLET_CHECK(selectionRes.shieldedOutputsFee == nOutFee);
        WALLET_CHECK(selectionRes.minimalFee > beforehandFee);
        WALLET_CHECK(selectionRes.changeBeam != 0);

        cout << "\nShielded coins selection tested\n";
    }

    void TestMultiUserWallet()
    {
        cout << "\nTesting mulituser wallet...\n";

        io::Reactor::Ptr mainReactor{ io::Reactor::create() };
        io::Reactor::Scope scope(*mainReactor);
        const size_t UserCount = 10;

        size_t completedCount = UserCount * 2;
        auto f = [&completedCount, mainReactor](auto)
        {
            --completedCount;
            if (completedCount == 0)
            {
                mainReactor->stop();
                completedCount = 2;
            }
        };

        TestNode node;

        auto serviceDB = createSenderWalletDB();

        
        std::vector <std::unique_ptr<TestWalletRig>> wallets;

        wallets.reserve(UserCount);
        
        for (size_t i = 0; i < UserCount; ++i)
        {
            stringstream ss;
            ss << "sender_" << i << ".db";
            auto t = make_unique<TestWalletRig>(createSenderWalletDBWithSeed(ss.str(), true), f, TestWalletRig::Type::Regular, false, 0);
            wallets.push_back(move(t));
        }
        
        TestWalletRig receiver(createReceiverWalletDB(), f);

 //       WALLET_CHECK(sender.m_WalletDB->selectCoins(6, Zero).size() == 2);
 //       WALLET_CHECK(sender.m_WalletDB->getTxHistory().empty());
 //       WALLET_CHECK(receiver.m_WalletDB->getTxHistory().empty());

        for (auto& w : wallets)
        {
            auto& sender = *w;
            sender.m_Wallet.StartTransaction(CreateSimpleTransactionParameters()
                .SetParameter(TxParameterID::MyID, sender.m_WalletID)
                .SetParameter(TxParameterID::MyWalletIdentity, sender.m_SecureWalletID)
                .SetParameter(TxParameterID::PeerID, receiver.m_WalletID)
                .SetParameter(TxParameterID::PeerWalletIdentity, receiver.m_SecureWalletID)
                .SetParameter(TxParameterID::Amount, Amount(4))
                .SetParameter(TxParameterID::Fee, Amount(2))
                .SetParameter(TxParameterID::Lifetime, Height(200))
                .SetParameter(TxParameterID::PeerResponseTime, Height(20)));

        }
        
        mainReactor->run();

        vector<Coin> newReceiverCoins = receiver.GetCoins();

        WALLET_CHECK(newReceiverCoins.size() == UserCount);
        for (auto& coin : newReceiverCoins)
        {
            WALLET_CHECK(coin.m_ID.m_Value == 4);
            WALLET_CHECK(coin.m_status == Coin::Available);
            WALLET_CHECK(coin.m_ID.m_Type == Key::Type::Regular);
        }

        for (auto& w : wallets)
        {
            auto& sender = *w;
            // check coins
            vector<Coin> newSenderCoins = sender.GetCoins();

            WALLET_CHECK(newSenderCoins.size() == 4);

            WALLET_CHECK(newSenderCoins[0].m_ID.m_Value == 5);
            WALLET_CHECK(newSenderCoins[0].m_status == Coin::Spent);
            WALLET_CHECK(newSenderCoins[0].m_ID.m_Type == Key::Type::Regular);

            WALLET_CHECK(newSenderCoins[1].m_ID.m_Value == 2);
            WALLET_CHECK(newSenderCoins[1].m_status == Coin::Available);
            WALLET_CHECK(newSenderCoins[1].m_ID.m_Type == Key::Type::Regular);

            WALLET_CHECK(newSenderCoins[2].m_ID.m_Value == 1);
            WALLET_CHECK(newSenderCoins[2].m_status == Coin::Spent);
            WALLET_CHECK(newSenderCoins[2].m_ID.m_Type == Key::Type::Regular);

            WALLET_CHECK(newSenderCoins[3].m_ID.m_Value == 9);
            WALLET_CHECK(newSenderCoins[3].m_status == Coin::Available);
            WALLET_CHECK(newSenderCoins[3].m_ID.m_Type == Key::Type::Regular);
        }
    }
}

bool RunNegLoop(beam::Negotiator::IBase& a, beam::Negotiator::IBase& b, const char* szTask)
{
	using namespace Negotiator;

	const uint32_t nPeers = 2;

	IBase* pArr[nPeers];
	pArr[0] = &a;
	pArr[1] = &b;

	for (uint32_t i = 0; i < nPeers; i++)
	{
		IBase& v = *pArr[i];
		v.Set(i, Codes::Role);
		v.Set(Rules::get().pForks[1].m_Height, Codes::Scheme);
	}

	cout << "\nNegotiating: " << szTask << std::endl;

	bool pDone[nPeers] = { false };

	uint32_t nDone = 0;

	for (uint32_t i = 0; ; ++i %= nPeers)
	{
		if (pDone[i])
			continue;

		IBase& v = *pArr[i];

		Storage::Map gwOut;
		Gateway::Direct gw(gwOut);

		v.m_pGateway = &gw;

		uint32_t status = v.Update();

		char chThis = static_cast<char>('A' + i);

		if (!gwOut.empty())
		{
			char chOther = static_cast<char>('A' + !i);

			Gateway::Direct gwFin(*pArr[!i]->m_pStorage);

			size_t nSize = 0;
			for (Storage::Map::iterator it = gwOut.begin(); gwOut.end() != it; ++it)
			{
				ByteBuffer& buf = it->second;
				uint32_t code = it->first;
				nSize += sizeof(code) + sizeof(uint32_t) + buf.size();
				gwFin.Send(code, std::move(buf));
			}

			cout << "\t" << chThis << " -> " << chOther << ' ' << nSize << " bytes" << std::endl;


			for (Storage::Map::iterator it = gwOut.begin(); gwOut.end() != it; ++it)
			{
				uint32_t code = it->first;
				std::string sVar;
				v.QueryVar(sVar, code);

				if (sVar.empty())
					sVar = "?";
				cout << "\t     " << sVar << endl;
			}
		}

		if (!status)
			continue;

		if (Negotiator::Status::Success != status)
		{
			cout << "\t" << chThis << " Failed!" << std::endl;
			return false; // fail
		}

		pDone[i] = true;

		cout << "\t" << chThis << " done" << std::endl;
		if (++nDone == _countof(pArr))
			break;
	}

	return true;
}

Amount SetCids(beam::Negotiator::IBase& neg, const Amount* p, size_t n, uint32_t code, uint32_t i0 = 0)
{
	std::vector<CoinID> vec;
	vec.resize(n);
	Amount sum = 0;

	for (size_t i = 0; i < n; i++)
	{
		CoinID& cid = vec[i];
		cid = Zero;

		cid.m_Type = Key::Type::Regular;
		cid.m_Idx = i0 + static_cast<uint32_t>(i);

        cid.m_Value = p[i];
		sum += p[i];
	}

	neg.Set(vec, code);
	return sum;
}

void TestNegotiation()
{
	using namespace Negotiator;

	cout << "TestNegotiation" << std::endl;

	const Amount valMSig = 11;
	Height hLock = 1440;

	WithdrawTx::CommonParam cpWd;
	cpWd.m_Krn2.m_pLock = &hLock;

	Multisig pT1[2];
	Storage::Map pS1[2];

	for (size_t i = 0; i < _countof(pT1); i++)
	{
		IBase& v = pT1[i];

		uintBig seed;
		ECC::GenRandom(seed);
		HKdf::Create(v.m_pKdf, seed);

		v.m_pStorage = pS1 + i;

		CoinID cid(Zero);
		cid.m_Value = valMSig;
		cid.m_Idx = 500;
		cid.m_Type = FOURCC_FROM(msg2);
		v.Set(cid, Multisig::Codes::Cid);

		v.Set(uint32_t(1), Multisig::Codes::ShareResult);
	}

	WALLET_CHECK(RunNegLoop(pT1[0], pT1[1], "MuSig"));


	MultiTx pT2[2];
	Storage::Map pS2[2];

	for (size_t i = 0; i < _countof(pT2); i++)
	{
		IBase& v = pT2[i];
		v.m_pKdf = pT1[i].m_pKdf;
		v.m_pStorage = pS2 + i;
	}

	const Amount pIn0[] = { 30, 50, 45 };
	const Amount pOut0[] = { 11, 12 };

	const Amount pIn1[] = { 6 };
	const Amount pOut1[] = { 17, 55 };

	Amount fee = valMSig;

	fee += SetCids(pT2[0], pIn0, _countof(pIn0), MultiTx::Codes::InpCids);
	fee -= SetCids(pT2[0], pOut0, _countof(pOut0), MultiTx::Codes::OutpCids, 700);

	fee += SetCids(pT2[1], pIn1, _countof(pIn1), MultiTx::Codes::InpCids);
	fee -= SetCids(pT2[1], pOut1, _countof(pOut1), MultiTx::Codes::OutpCids, 500);

	for (size_t i = 0; i < _countof(pT2); i++)
	{
		IBase& v = pT2[i];
		v.Set(fee, MultiTx::Codes::KrnFee);

		CoinID cid(Zero);
		cid.m_Value = valMSig;
		cid.m_Idx = 500;
		cid.m_Type = FOURCC_FROM(msg2);
		v.Set(cid, MultiTx::Codes::InpMsCid);

		uint32_t idxTrg = MultiTx::Codes::InpMsCommitment;
		uint32_t idxSrc = Multisig::Codes::Commitment;

		pS2[i][idxTrg] = pS1[i][idxSrc];
	}

	WALLET_CHECK(RunNegLoop(pT2[0], pT2[1], "Transaction-with-MuSig"));

	WithdrawTx pT3[2];
	Storage::Map pS3[2];

	for (size_t i = 0; i < _countof(pT3); i++)
	{
		WithdrawTx& v = pT3[i];
		v.m_pKdf = pT1[i].m_pKdf;
		v.m_pStorage = pS3 + i;

		WithdrawTx::Worker wrk(v);

		// new multisig
		CoinID ms0(Zero);
		ms0.m_Value = valMSig;
		ms0.m_Idx = 500;
		ms0.m_Type = FOURCC_FROM(msg2);

		CoinID ms1 = ms0;
		ms1.m_Idx = 800;

		ECC::Point comm0;
		WALLET_CHECK(pT1[i].Get(comm0, Multisig::Codes::Commitment));


		std::vector<CoinID> vec;
		vec.resize(1, Zero);
		vec[0].m_Idx = 315;
		vec[0].m_Type = Key::Type::Regular;

		Amount half = valMSig / 2;
		vec[0].m_Value = i ? half : (valMSig - half);

		v.Setup(true, &ms1, &ms0, &comm0, &vec, cpWd);
	}

	WALLET_CHECK(RunNegLoop(pT3[0], pT3[1], "Withdraw-Tx ritual"));


	struct ChannelData
	{
		CoinID m_msMy;
        CoinID m_msPeer;
		ECC::Point m_CommPeer;
	};

	ChannelOpen pT4[2];
	Storage::Map pS4[2];
	ChannelData pCData[2];

	for (size_t i = 0; i < _countof(pT4); i++)
	{
		ChannelOpen& v = pT4[i];
		v.m_pKdf = pT1[i].m_pKdf;
		v.m_pStorage = pS4 + i;

		ChannelOpen::Worker wrk(v);

		Amount half = valMSig / 2;
		Amount nMyValue = i ? half : (valMSig - half);

		std::vector<CoinID> vIn, vOutWd;
		vIn.resize(1, Zero);
		vIn[0].m_Idx = 215;
		vIn[0].m_Type = Key::Type::Regular;
		vIn[0].m_Value = nMyValue;

		vOutWd.resize(1, Zero);
		vOutWd[0].m_Idx = 216;
		vOutWd[0].m_Type = Key::Type::Regular;
		vOutWd[0].m_Value = nMyValue;

		CoinID ms0(Zero);
		ms0.m_Value = valMSig;
		ms0.m_Type = FOURCC_FROM(msg2);
		ms0.m_Idx = 220;

		CoinID msA = ms0;
		msA.m_Idx++;
		CoinID msB = msA;
		msB.m_Idx++;

		v.Setup(true, &vIn, nullptr, &ms0, MultiTx::KernelParam(), &msA, &msB, &vOutWd, cpWd);

		ChannelData& cd = pCData[i];
		cd.m_msMy = i ? msB : msA;
		cd.m_msPeer = i ? msA : msB;
	}

	WALLET_CHECK(RunNegLoop(pT4[0], pT4[1], "Lightning channel open"));

	for (int i = 0; i < 2; i++)
	{
		ChannelOpen::Result r;
		ChannelOpen::Worker wrk(pT4[i]);
		pT4[i].get_Result(r);

		WALLET_CHECK(!r.m_tx1.m_vKernels.empty());
		WALLET_CHECK(!r.m_tx2.m_vKernels.empty());
		WALLET_CHECK(!r.m_txPeer2.m_vKernels.empty());

		pCData[i].m_CommPeer = r.m_CommPeer1;
	}


	ChannelUpdate pT5[2];
	Storage::Map pS5[2];


	for (size_t i = 0; i < _countof(pT5); i++)
	{
		ChannelUpdate& v = pT5[i];
		v.m_pKdf = pT1[i].m_pKdf;
		v.m_pStorage = pS5 + i;

		ChannelUpdate::Worker wrk(v);

		Amount nPart = valMSig / 3;
		Amount nMyValue = i ? nPart : (valMSig - nPart);

		CoinID ms0;
		ECC::Point comm0;
		{
			ChannelOpen::Worker wrk2(pT4[i]);
			pT4[i].m_MSig.Get(comm0, Multisig::Codes::Commitment);
			pT4[i].m_MSig.Get(ms0, Multisig::Codes::Cid);
		}

        CoinID msA = ms0;
		msA.m_Idx += 15;
		CoinID msB = msA;
		msB.m_Idx++;

		std::vector<CoinID> vOutWd;
		vOutWd.resize(1, Zero);
		vOutWd[0].m_Idx = 216;
		vOutWd[0].m_Type = Key::Type::Regular;
		vOutWd[0].m_Value = nMyValue;

		ChannelData& cd = pCData[i];

		v.Setup(true, &ms0, &comm0, &msA, &msB, &vOutWd, cpWd, &cd.m_msMy, &cd.m_msPeer, &cd.m_CommPeer);
	}

	WALLET_CHECK(RunNegLoop(pT5[0], pT5[1], "Lightning channel update"));

	for (int i = 0; i < 2; i++)
	{
		ChannelUpdate::Result r;
		ChannelUpdate::Worker wrk(pT5[i]);
		pT5[i].get_Result(r);

		WALLET_CHECK(!r.m_tx1.m_vKernels.empty());
		WALLET_CHECK(!r.m_tx2.m_vKernels.empty());
		WALLET_CHECK(!r.m_txPeer2.m_vKernels.empty());

		WALLET_CHECK(r.m_RevealedSelfKey && r.m_PeerKeyValid);
	}
}

void TestKeyKeeper(IPrivateKeyKeeper2::Ptr externalKeyKeeper = {}, size_t index = 3)
{
    struct Peer
    {
        IPrivateKeyKeeper2::Ptr m_pKk;
        WalletIDKey m_KeyID;
        PeerID m_ID;
    };

    struct MyKeeKeeper
        :public LocalPrivateKeyKeeperStd
    {
        using LocalPrivateKeyKeeperStd::LocalPrivateKeyKeeperStd;

        bool IsTrustless() override { return true; }
    };

    Peer pPeer[2];

    for (size_t i = 0; i < _countof(pPeer); i++)
    {
        Key::IKdf::Ptr pKdf;
        HKdf::Create(pKdf, 12345U + i); // random kdf

        Peer& p = pPeer[i];
        if (i != index)
        {
            p.m_pKk = std::make_shared<MyKeeKeeper>(pKdf);
            Cast::Up<MyKeeKeeper>(*p.m_pKk).m_State.m_hvLast = 334U + i;
        }
        else
        {
            p.m_pKk = externalKeyKeeper;
        }

        p.m_KeyID = 14 + i;

        // get ID
        IPrivateKeyKeeper2::Method::get_Kdf m;
        m.m_Root = true;
        WALLET_CHECK(IPrivateKeyKeeper2::Status::Success == p.m_pKk->InvokeSync(m));
        WALLET_CHECK(!m.m_pKdf); // we're testing in trustless mode
        WALLET_CHECK(m.m_pPKdf);

        Hash::Value hv;
        Key::ID(p.m_KeyID, Key::Type::WalletID).get_Hash(hv);

        Point::Native ptN;
        m.m_pPKdf->DerivePKeyG(ptN, hv);

        Point pt = ptN;
        p.m_ID = pt.m_X;
    }

    Peer& s = pPeer[0];
    Peer& r = pPeer[1];

    // 1st sender invocation
    IPrivateKeyKeeper2::Method::SignSender mS;
    ZeroObjectUnchecked(mS); // not so good coz it contains vectors. nevermind, it's a test
    mS.m_Peer = r.m_ID;
    mS.m_MyIDKey = s.m_KeyID;
    mS.m_Slot = 12;
    mS.m_pKernel.reset(new TxKernelStd);
    mS.m_pKernel->m_Fee = 315;
    mS.m_pKernel->m_Height.m_Min = Rules::get().pForks[1].m_Height + 19;
    mS.m_pKernel->m_Height.m_Max = mS.m_pKernel->m_Height.m_Min + 700;
    mS.m_vInputs.push_back(CoinID(515, 2342, Key::Type::Regular, 11));
    mS.m_vOutputs.push_back(CoinID(70, 2343, Key::Type::Change));

    WALLET_CHECK(IPrivateKeyKeeper2::Status::Success == s.m_pKk->InvokeSync(mS));

    // Receiver invocation
    IPrivateKeyKeeper2::Method::SignReceiver mR;
    ZeroObjectUnchecked(mR);
    mR.m_Peer = s.m_ID;
    mR.m_MyIDKey = r.m_KeyID;
    mR.m_pKernel = std::move(mS.m_pKernel);
    mR.m_vInputs.push_back(CoinID(3, 2344, Key::Type::Regular));
    mR.m_vOutputs.push_back(CoinID(125, 2345, Key::Type::Regular));
    mR.m_vOutputs.push_back(CoinID(8, 2346, Key::Type::Regular));

    // adjust kernel height a little
    mR.m_pKernel->m_Height.m_Min += 2;
    mR.m_pKernel->m_Height.m_Max += 3;

    WALLET_CHECK(IPrivateKeyKeeper2::Status::Success == r.m_pKk->InvokeSync(mR));

    // 2nd sender invocation
    mS.m_pKernel = std::move(mR.m_pKernel);
    mS.m_kOffset = mR.m_kOffset;
    mS.m_PaymentProofSignature = mR.m_PaymentProofSignature;

    WALLET_CHECK(IPrivateKeyKeeper2::Status::Success == s.m_pKk->InvokeSync(mS));

    TxKernelStd::Ptr pKrn = std::move(mS.m_pKernel);
    pKrn->UpdateID();

    Height hScheme = pKrn->m_Height.m_Min;
    Point::Native exc;
    WALLET_CHECK(pKrn->IsValid(hScheme, exc));

    // build the whole tx
    Transaction tx;

    for (size_t i = 0; i < _countof(pPeer); i++)
    {
        Peer& p = pPeer[i];

        const IPrivateKeyKeeper2::Method::InOuts& io = i ?
            Cast::Down<IPrivateKeyKeeper2::Method::InOuts>(mR) :
            Cast::Down<IPrivateKeyKeeper2::Method::InOuts>(mS);

        for (size_t j = 0; j < io.m_vInputs.size(); j++)
        {
            const CoinID& cid = io.m_vInputs[j];

            // build input commitment
            Point::Native comm;
            WALLET_CHECK(IPrivateKeyKeeper2::Status::Success == p.m_pKk->get_Commitment(comm, cid));

            tx.m_vInputs.emplace_back();
            tx.m_vInputs.back().reset(new Input);
            tx.m_vInputs.back()->m_Commitment = comm;
        }

        for (size_t j = 0; j < io.m_vOutputs.size(); j++)
        {
            IPrivateKeyKeeper2::Method::CreateOutput m;
            m.m_Cid = io.m_vOutputs[j];
            m.m_hScheme = hScheme;
            WALLET_CHECK(IPrivateKeyKeeper2::Status::Success == p.m_pKk->InvokeSync(m));

            tx.m_vOutputs.push_back(std::move(m.m_pResult));
        }
    }

    tx.m_vKernels.push_back(std::move(pKrn));
    tx.m_Offset = mS.m_kOffset;
    tx.Normalize();

    Transaction::Context::Params pars;
    Transaction::Context ctx(pars);
    ctx.m_Height.m_Min = hScheme;
    WALLET_CHECK(tx.IsValid(ctx));
}

void TestVouchers()
{
    cout << "\nTesting wallets vouchers exchange...\n";

    io::Reactor::Ptr mainReactor{ io::Reactor::create() };
    io::Reactor::Scope scope(*mainReactor);

    TestNodeNetwork::Shared tnns;

    struct MyWallet
        :public Wallet
    {
        std::vector<ShieldedTxo::Voucher> m_Vouchers;
        WalletAddress m_MyAddr;
        TestNodeNetwork::Ptr m_MyNetwork;

        MyWallet(IWalletDB::Ptr pDb, const std::shared_ptr<TestWalletNetwork>& pTwn, TestNodeNetwork::Shared& tnns)
            :Wallet(pDb)
        {
            pDb->createAddress(m_MyAddr);
            pDb->saveAddress(m_MyAddr);

            m_MyNetwork = make_shared<TestNodeNetwork>(tnns, *this);

            AddMessageEndpoint(pTwn);
            SetNodeEndpoint(m_MyNetwork);

            pTwn->m_Map[m_MyAddr.m_walletID].m_pSink = this;

            Cast::Down<FlyClient>(*this).OnOwnedNode(Zero, true); // hack, disable wallet's logic according to which it won't reply with voucher without owned node.
        }

        virtual void OnVouchersFrom(const WalletAddress&, const WalletID& myAddr, std::vector<ShieldedTxo::Voucher>&& res) override
        {
            m_Vouchers = std::move(res);
            io::Reactor::get_Current().stop();
        }
    };

    auto twn = make_shared<TestWalletNetwork>();

    IWalletDB::Ptr pDbSnd = createSenderWalletDB();
    MyWallet sender(pDbSnd, twn, tnns);
    MyWallet receiver(createReceiverWalletDB(), twn, tnns);

    WalletAddress addr = receiver.m_MyAddr;
    addr.m_OwnID = 0;
    pDbSnd->saveAddress(addr);

    sender.RequestVouchersFrom(receiver.m_MyAddr.m_walletID, sender.m_MyAddr.m_walletID, 15);

    io::Timer::Ptr timer = io::Timer::create(*mainReactor);
    timer->start(1000, true, []() { io::Reactor::get_Current().stop(); });

    mainReactor->run();

    WALLET_CHECK(!sender.m_Vouchers.empty());
}

void TestAddressGeneration()
{
    io::Reactor::Ptr mainReactor{ io::Reactor::create() };
    io::Reactor::Scope scope(*mainReactor);
    auto db = createSenderWalletDB();
    auto a1 = GenerateAddress(db, TxAddressType::Regular, false, "test", WalletAddress::ExpirationStatus::Never);
    WalletID w1;
    WALLET_CHECK(w1.FromHex(a1));
    auto wa1 = db->getAddress(a1);
    WALLET_CHECK(wa1);
    WALLET_CHECK(wa1->m_label == "test");
    WALLET_CHECK(wa1->isPermanent());
    WALLET_CHECK(GetAddressType(a1) == TxAddressType::Regular);
    
    auto a2 = GenerateAddress(db, TxAddressType::Regular, true, "test2", WalletAddress::ExpirationStatus::Never, a1);
    WALLET_CHECK(GetAddressType(a2) == TxAddressType::Regular);
    auto p2 = ParseParameters(a2);
    WALLET_CHECK(p2);
    auto peerID2= p2->GetParameter<WalletID>(TxParameterID::PeerID);
    WALLET_CHECK(peerID2);
    auto& ww1 = *peerID2;
    WALLET_CHECK(ww1.cmp(w1) == 0);


    auto a3 = GenerateAddress(db, TxAddressType::Offline, true, "test2", WalletAddress::ExpirationStatus::Never, "", 10);
    WALLET_CHECK(GetAddressType(a3) == TxAddressType::Offline);

    auto a4 = GenerateAddress(db, TxAddressType::MaxPrivacy);
    WALLET_CHECK(GetAddressType(a4) == TxAddressType::MaxPrivacy);

    auto a5 = GenerateAddress(db, TxAddressType::PublicOffline);
    WALLET_CHECK(GetAddressType(a5) == TxAddressType::PublicOffline);

}

#if defined(BEAM_HW_WALLET)

//IWalletDB::Ptr createSqliteWalletDB()
//{
//    const char* dbName = "wallet.db";
//    if (boost::filesystem::exists(dbName))
//    {
//        boost::filesystem::remove(dbName);
//    }
//    ECC::NoLeak<ECC::uintBig> seed;
//    seed.V = Zero;
//    auto walletDB = WalletDB::init(dbName, string("pass123"), seed, io::Reactor::get_Current().shared_from_this());
//    beam::Block::SystemState::ID id = { };
//    id.m_Height = 134;
//    walletDB->setSystemStateID(id);
//    return walletDB;
//}
//
//void TestHWTransaction(IPrivateKeyKeeper& pkk)
//{
//    io::Reactor::Ptr mainReactor{ io::Reactor::create() };
//    io::Reactor::Scope scope(*mainReactor);
//
//    Point::Native totalPublicExcess = Zero;
//
//    std::vector<Coin::ID> inputCoins =
//    {
//        {40, 0, Key::Type::Regular},
//    };
//
//    std::vector<Coin::ID> outputCoins =
//    {
//        {16, 0, Key::Type::Regular},
//        {24, 0, Key::Type::Regular},
//    };
//
//    beam::Amount fee = 0;
//    ECC::Scalar::Native offset = Zero;
//    offset.GenRandomNnz();
//
//    {
//
//        Point::Native publicAmount = Zero;
//        Amount amount = 0;
//        for (const auto& cid : inputCoins)
//        {
//            amount += cid.m_Value;
//        }
//        AmountBig::AddTo(publicAmount, amount);
//        amount = 0;
//        publicAmount = -publicAmount;
//        for (const auto& cid : outputCoins)
//        {
//            amount += cid.m_Value;
//        }
//        AmountBig::AddTo(publicAmount, amount);
//
//        Point::Native publicExcess = Context::get().G * offset;
//
//        {
//            Point::Native commitment;
//
//            for (const auto& output : outputCoins)
//            {
//                if (commitment.Import(pkk.GeneratePublicKeySync(output, Zero, true)))
//                {
//                    publicExcess += commitment;
//                }
//            }
//
//            publicExcess = -publicExcess;
//            for (const auto& input : inputCoins)
//            {
//                if (commitment.Import(pkk.GeneratePublicKeySync(input, Zero, true)))
//                {
//                    publicExcess += commitment;
//                }
//            }
//        }
//
//        publicExcess += publicAmount;
//
//        totalPublicExcess = publicExcess;
//    }
//
//    {
//        ECC::Point::Native peerPublicNonce = Zero;
//
//        TxKernel kernel;
//        kernel.m_Fee = fee;
//        kernel.m_Height = { 25000, 27500 };
//        kernel.m_Commitment = totalPublicExcess;
//
//        ECC::Hash::Value message;
//        kernel.get_Hash(message);
//
//        KernelParameters kernelParameters;
//        kernelParameters.fee = fee;
//
//        kernelParameters.height = { 25000, 27500 };
//        kernelParameters.commitment = totalPublicExcess;
//
//        Signature signature;
//
//        ECC::Point::Native publicNonce;
//        uint8_t nonceSlot = (uint8_t)pkk.AllocateNonceSlotSync();
//        publicNonce.Import(pkk.GenerateNonceSync(nonceSlot));
//
//
//        signature.m_NoncePub = publicNonce + peerPublicNonce;
//        signature.m_k = pkk.SignSync(inputCoins, outputCoins, offset, nonceSlot, kernelParameters, publicNonce + peerPublicNonce);
//
//        if (signature.IsValid(message, totalPublicExcess))
//        {
//            LOG_DEBUG() << "Ok, signature is valid :)";
//        }
//        else
//        {
//            LOG_ERROR() << "Error, invalid signature :(";
//        }
//    }
//}

#include "mnemonic/mnemonic.h"

void TestHWCommitment()
{
    cout << "Test HW commitment" << std::endl;

    io::Reactor::Ptr mainReactor{ io::Reactor::create() };
    io::Reactor::Scope scope(*mainReactor);

    const CoinID cid(100500, 15, Key::Type::Regular, 7);
    const Height hScheme = 100500;
    ECC::NoLeak<ECC::HKdfPub::Packed> owner1, owner2;
    Point comm1, comm2;
    auto extractOwner = [](Key::IPKdf::Ptr pubKdf, ECC::NoLeak<ECC::HKdfPub::Packed>& p)
    {
        assert(pubKdf->ExportP(nullptr) == sizeof(p));
        pubKdf->ExportP(&p);
        const uint8_t* pp = reinterpret_cast<const uint8_t*>(&p.V);
        cout << "Owner bin: " << to_hex(pp, sizeof(p.V)) << std::endl;  
    };
    {
        Scalar::Native secretKey;

        //beam::WordList generatedPhrases = {"budget", "focus", "surface", "plug", "dragon", "elephant", "token", "child", "kitchen", "coast", "lounge", "mean" };
        beam::WordList generatedPhrases = { "copy", "vendor", "shallow", "raven", "coffee", "appear", "book", "blast", "lock", "exchange", "farm", "glue" };
        //phrase that is used in beam-hw-crypto tests
        //beam::WordList generatedPhrases = {"edge", "video", "genuine", "moon", "vibrant", "hybrid", "forum", "climb", "history", "iron", "involve", "sausage"};

        auto buf = beam::decodeMnemonic(generatedPhrases);

        SecString secretSeed;
        secretSeed.assign(buf.data(), buf.size());

        Key::IKdf::Ptr kdf;
        ECC::HKdf::Create(kdf, secretSeed.hash().V);

        Key::IPKdf::Ptr pubKdf = kdf;
        LocalPrivateKeyKeeperStd keyKeeper(kdf);

        extractOwner(pubKdf, owner1);

        ECC::Point::Native pt2;
        WALLET_CHECK(keyKeeper.get_Commitment(pt2, cid) == IPrivateKeyKeeper2::Status::Success);

        comm1 = pt2;
        LOG_INFO() << "commitment is " << comm1;

        
        {
            ECC::Point::Native comm3;
            IPrivateKeyKeeper2::Method::CreateOutput m;
            m.m_Cid = cid;
            m.m_hScheme = hScheme;
            WALLET_CHECK(IPrivateKeyKeeper2::Status::Success == keyKeeper.InvokeSync(m));
            WALLET_CHECK(m.m_pResult && m.m_pResult->IsValid(hScheme, comm3));
            WALLET_CHECK(comm3 == pt2);
        }
    }

    {
        HWWallet hw;
        auto keyKeeper = hw.getKeyKeeper(hw.getDevices()[0]);

        {
            IPrivateKeyKeeper2::Method::get_Kdf m;
            m.m_Root = true;
            WALLET_CHECK(keyKeeper->InvokeSync(m) == IPrivateKeyKeeper2::Status::Success);
            extractOwner(m.m_pPKdf, owner2);
        }

        ECC::Point::Native pt2;
        WALLET_CHECK(keyKeeper->get_Commitment(pt2, cid) == IPrivateKeyKeeper2::Status::Success);
        comm2 = pt2;

        LOG_INFO() << "HW commitment is " << comm2;

        {
            ECC::Point::Native comm3;
            IPrivateKeyKeeper2::Method::CreateOutput m;
            m.m_Cid = cid;
            m.m_hScheme = hScheme;
            WALLET_CHECK(IPrivateKeyKeeper2::Status::Success == keyKeeper->InvokeSync(m));
            WALLET_CHECK(m.m_pResult && m.m_pResult->IsValid(hScheme, comm3));
            WALLET_CHECK(comm3 == pt2);
        }
    }

    WALLET_CHECK(comm1 == comm2);
}

void TestHWWallet()
{
    cout << "Test HW wallet" << std::endl;
    
    io::Reactor::Ptr mainReactor{ io::Reactor::create() };
    io::Reactor::Scope scope(*mainReactor);

    HWWallet hw;

    auto keyKeeper = hw.getKeyKeeper(hw.getDevices()[0]);

    TestKeyKeeper(keyKeeper, 1);
    TestKeyKeeper(keyKeeper, 0);
}
#endif

int main()
{
    int logLevel = LOG_LEVEL_WARNING; 
#if LOG_VERBOSE_ENABLED
    logLevel = LOG_LEVEL_VERBOSE;
#endif
    const auto path = boost::filesystem::system_complete("logs");
    auto logger = beam::Logger::create(logLevel, logLevel, logLevel, "wallet_test", path.string());


    Rules::get().FakePoW = true;
	Rules::get().pForks[1].m_Height = 100500; // needed for lightning network to work
    //Rules::get().DA.MaxAhead_s = 90;// 60 * 1;
    Rules::get().UpdateChecksum();

    wallet::g_AssetsEnabled = true;

    storage::HookErrors();
    TestTxList();
    TestKeyKeeper();

    TestVouchers();

    TestAddressGeneration();

    //TestBbsDecrypt();

    TestConvertions();
    TestTxParameters();
    
    TestClient();
    TestSendingWithWalletID();
    
    TestMultiUserWallet();
    
    TestNegotiation();
    
    TestP2PWalletNegotiationST();
    
    TestTxRollback();
    
    {
        io::Reactor::Ptr mainReactor{ io::Reactor::create() };
        io::Reactor::Scope scope(*mainReactor);
        //TestWalletNegotiation(CreateWalletDB<TestWalletDB>(), CreateWalletDB<TestWalletDB2>());
        TestWalletNegotiation(createSenderWalletDB(), createReceiverWalletDB());
    }
    
    TestSplitTransaction();
    
    TestMinimalFeeTransaction();
    
    TestTxToHimself();
    
    TestExpiredTransaction();
    TestNoResponse();
    TestTransactionUpdate();
    //TestTxPerformance();
  //TestTxNonces();
  
    TestTxExceptionHandling();
    
   
    // @nesbox: disabled tests, they work only if device connected
#if defined(BEAM_HW_WALLET)
    TestHWCommitment();
    TestHWWallet();
#endif

    //TestBbsMessages();
    //TestBbsMessages2();

    Rules::get().pForks[1].m_Height = 20;
    Rules::get().pForks[2].m_Height = 20;
    Rules::get().UpdateChecksum();

    TestSendingShielded();
    TestCalculateShieldedCoinsSelection();

    assert(g_failureCount == 0);
    return WALLET_CHECK_RESULT;
}<|MERGE_RESOLUTION|>--- conflicted
+++ resolved
@@ -278,14 +278,7 @@
         int count = 0;
 
         std::map<TxID, Height> storedTx;
-<<<<<<< HEAD
-        sender.m_WalletDB->visitTx([](auto t, auto s, auto assetID, auto h)
-        {
-            return true;
-        }, [&](const auto& tx)
-=======
         sender.m_WalletDB->visitTx([&](const auto& tx)
->>>>>>> c59b4d43
         {
             const auto height = storage::DeduceTxProofHeight(*sender.m_WalletDB, tx);
             storedTx.emplace(tx.m_txId, height);
@@ -294,11 +287,7 @@
             t = tx.m_createTime;
             ++count;
             return true;
-<<<<<<< HEAD
-        });
-=======
         }, {});
->>>>>>> c59b4d43
         WALLET_CHECK(count == Count);
         WALLET_CHECK(count == (int)storedTx.size());
         for (auto p : storedTx)
