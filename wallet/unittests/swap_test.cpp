--- conflicted
+++ resolved
@@ -1,2128 +1,2123 @@
-// Copyright 2019 The Beam Team
-//
-// Licensed under the Apache License, Version 2.0 (the "License");
-// you may not use this file except in compliance with the License.
-// You may obtain a copy of the License at
-//
-//    http://www.apache.org/licenses/LICENSE-2.0
-//
-// Unless required by applicable law or agreed to in writing, software
-// distributed under the License is distributed on an "AS IS" BASIS,
-// WITHOUT WARRANTIES OR CONDITIONS OF ANY KIND, either express or implied.
-// See the License for the specific language governing permissions and
-// limitations under the License.
-
-#include "wallet/core/common.h"
-#include "wallet/core/wallet_network.h"
-#include "wallet/core/wallet.h"
-#include "wallet/core/simple_transaction.h"
-#include "keykeeper/local_private_key_keeper.h"
-#include "wallet/core/secstring.h"
-#include "wallet/transactions/swaps/common.h"
-#include "wallet/transactions/swaps/swap_transaction.h"
-#include "wallet/transactions/swaps/utils.h"
-#include "wallet/transactions/swaps/second_side.h"
-#include "wallet/transactions/swaps/bridges/bitcoin/bitcoin.h"
-#include "wallet/transactions/swaps/bridges/ethereum/ethereum.h"
-
-#include "http/http_client.h"
-#include "utility/test_helpers.h"
-#include "core/radixtree.h"
-#include "core/unittest/mini_blockchain.h"
-#include "core/negotiator.h"
-#include "node/node.h"
-#include "utility/io/sslserver.h"
-
-#include "test_helpers.h"
-
-#include <boost/filesystem.hpp>
-#include <boost/intrusive/list.hpp>
-#include <string_view>
-#include <utility>
-
-using namespace beam;
-using namespace std;
-using namespace ECC;
-
-WALLET_TEST_INIT
-
-#include "wallet_test_environment.cpp"
-#include "swap_test_environment.cpp"
-
-namespace
-{
-    const AmountList kDefaultTestAmounts = { 500, 200, 100, 900 };
-    const Height kNodeStartHeight = 145;
-    const uint16_t kBtcTxMinConfirmations = 2;
-    const uint32_t kLockTimeInBlocks = 100;
-
-    TestBitcoinWallet GetSenderBTCWallet(io::Reactor& reactor, const io::Address& senderAddress, Amount swapAmount)
-    {
-        TestBitcoinWallet::Options senderOptions;
-        senderOptions.m_rawAddress = "2N8N2kr34rcGqHCo3aN6yqniid8a4Mt3FCv";
-        senderOptions.m_privateKey = "cSFMca7FAeAgLRgvev5ajC1v1jzprBr1KoefUFFPS8aw3EYwLArM";
-        senderOptions.m_refundTx = "0200000001809fc0890cb2724a941dfc3b7213a63b3017b0cddbed4f303be300cb55ddca830100000000ffffffff01e8030000000000001976a9146ed612a79317bc6ade234f299073b945ccb3e76b88ac00000000";
-        senderOptions.m_amount = swapAmount;
-
-        return TestBitcoinWallet(reactor, senderAddress, senderOptions);
-    }
-
-    TestBitcoinWallet GetReceiverBTCWallet(io::Reactor& reactor, const io::Address& receiverAddress, Amount swapAmount)
-    {
-        TestBitcoinWallet::Options receiverOptions;
-        receiverOptions.m_rawAddress = "2Mvfsv3JiwWXjjwNZD6LQJD4U4zaPAhSyNB";
-        receiverOptions.m_privateKey = "cNoRPsNczFw6b7wTuwLx24gSnCPyF3CbvgVmFJYKyfe63nBsGFxr";
-        receiverOptions.m_refundTx = "0200000001809fc0890cb2724a941dfc3b7213a63b3017b0cddbed4f303be300cb55ddca830100000000ffffffff01e8030000000000001976a9146ed612a79317bc6ade234f299073b945ccb3e76b88ac00000000";
-        receiverOptions.m_amount = swapAmount;
-
-        return TestBitcoinWallet(reactor, receiverAddress, receiverOptions);
-    }
-
-    TxParameters AcceptSwapParameters(const TxParameters& initialParameters, const WalletID& myID, Amount fee, Amount feeRate)
-    {
-        TxParameters parameters = initialParameters;
-
-        parameters.SetParameter(TxParameterID::PeerID, *parameters.GetParameter<WalletID>(TxParameterID::MyID));
-        parameters.SetParameter(TxParameterID::MyID, myID);
-
-        bool isBeamSide = !*parameters.GetParameter<bool>(TxParameterID::AtomicSwapIsBeamSide);
-
-        if (isBeamSide)
-        {
-            // delete parameters from other side
-            parameters.DeleteParameter(TxParameterID::Fee, SubTxIndex::BEAM_REDEEM_TX);
-            parameters.DeleteParameter(TxParameterID::Fee, SubTxIndex::LOCK_TX);
-            parameters.DeleteParameter(TxParameterID::Fee, SubTxIndex::REFUND_TX);
-
-            // add our parameters
-            parameters.SetParameter(TxParameterID::Fee, fee, SubTxIndex::BEAM_LOCK_TX);
-            parameters.SetParameter(TxParameterID::Fee, fee, SubTxIndex::BEAM_REFUND_TX);
-            parameters.SetParameter(TxParameterID::Fee, feeRate, SubTxIndex::REDEEM_TX);
-        }
-        else
-        {
-            // delete parameters from other side
-            parameters.DeleteParameter(TxParameterID::Fee, SubTxIndex::BEAM_LOCK_TX);
-            parameters.DeleteParameter(TxParameterID::Fee, SubTxIndex::BEAM_REFUND_TX);
-            parameters.DeleteParameter(TxParameterID::Fee, SubTxIndex::REDEEM_TX);
-
-            // add our parameters
-            parameters.SetParameter(TxParameterID::Fee, fee, SubTxIndex::BEAM_REDEEM_TX);
-            parameters.SetParameter(TxParameterID::Fee, feeRate, SubTxIndex::LOCK_TX);
-            parameters.SetParameter(TxParameterID::Fee, feeRate, SubTxIndex::REFUND_TX);
-        }
-
-        parameters.SetParameter(TxParameterID::IsSender, isBeamSide);
-        parameters.SetParameter(TxParameterID::AtomicSwapIsBeamSide, isBeamSide);
-        parameters.SetParameter(TxParameterID::IsInitiator, true);
-
-        return parameters;
-    }
-
-    class TestSettings : public bitcoin::Settings
-    {
-    public:
-        TestSettings()
-        {
-            SetLockTxMinConfirmations(kBtcTxMinConfirmations);
-            SetLockTimeInBlocks(kLockTimeInBlocks);
-        }
-    };
-}
-
-bitcoin::ISettingsProvider::Ptr InitSettingsProvider(IWalletDB::Ptr walletDB, const TestSettings& settings)
-{
-    auto settingsProvider = std::make_shared<bitcoin::SettingsProvider>(walletDB);
-    settingsProvider->SetSettings(settings);
-    return settingsProvider;
-}
-
-void InitBitcoin(Wallet& wallet, IWalletDB::Ptr walletDB, io::Reactor& reactor, bitcoin::ISettingsProvider& settingsProvider)
-{
-    auto creator = std::make_shared<AtomicSwapTransaction::Creator>(walletDB);
-    auto bridge = std::make_shared<bitcoin::BitcoinCore017>(reactor, settingsProvider);
-    // TODO should refactored this code
-    auto bitcoinBridgeCreator = [bridge]() -> bitcoin::IBridge::Ptr
-    {
-        return bridge;
-    };
-    auto factory = wallet::MakeSecondSideFactory<BitcoinSide, bitcoin::BitcoinCore017, bitcoin::ISettingsProvider>(bitcoinBridgeCreator, settingsProvider);
-    creator->RegisterFactory(AtomicSwapCoin::Bitcoin, factory);
-    wallet.RegisterTransactionType(TxType::AtomicSwap, std::static_pointer_cast<BaseTransaction::Creator>(creator));
-}
-
-void InitElectrum(Wallet& wallet, IWalletDB::Ptr walletDB, io::Reactor& reactor, bitcoin::ISettingsProvider& settingsProvider)
-{
-    auto creator = std::make_shared<AtomicSwapTransaction::Creator>(walletDB);
-    auto bridge = std::make_shared<bitcoin::Electrum>(reactor, settingsProvider);
-    // TODO should refactored this code
-    auto bitcoinBridgeCreator = [bridge]() -> bitcoin::IBridge::Ptr
-    {
-        return bridge;
-    };
-    auto factory = wallet::MakeSecondSideFactory<BitcoinSide, bitcoin::Electrum, bitcoin::ISettingsProvider>(bitcoinBridgeCreator, settingsProvider);
-    creator->RegisterFactory(AtomicSwapCoin::Bitcoin, factory);
-    wallet.RegisterTransactionType(TxType::AtomicSwap, std::static_pointer_cast<BaseTransaction::Creator>(creator));
-}
-
-void TestSwapTransaction(bool isBeamOwnerStart, beam::Height fork1Height, bool useSecureIDs = false)
-{
-    cout << "\nTesting atomic swap transaction...\n";
-
-    io::Reactor::Ptr mainReactor{ io::Reactor::create() };
-    io::Reactor::Scope scope(*mainReactor);
-
-    int completedCount = 2;
-    auto completeAction = [&completedCount, mainReactor](auto)
-    {
-        --completedCount;
-        if (completedCount == 0)
-        {
-            mainReactor->stop();
-            completedCount = 2;
-        }
-    };
-
-    io::Address senderAddress;
-    senderAddress.resolve("127.0.0.1:10400");
-
-    io::Address receiverAddress;
-    receiverAddress.resolve("127.0.0.1:10300");
-
-    Amount beamAmount = 300;
-    Amount beamFee = 101;
-    Amount swapAmount = 2000;
-    Amount feeRate = 256;
-
-    auto senderWalletDB = createSenderWalletDB(0, 0);
-    auto binaryTreasury = createTreasury(senderWalletDB, kDefaultTestAmounts);
-
-    TestSettings bobSettings;
-    bobSettings.SetConnectionOptions({ "Bob", "123", senderAddress });
-
-    TestSettings aliceSettings;
-    aliceSettings.SetConnectionOptions({ "Alice", "123", receiverAddress });
-
-    TestBitcoinWallet senderBtcWallet = GetSenderBTCWallet(*mainReactor, senderAddress, swapAmount);
-    TestBitcoinWallet receiverBtcWallet = GetReceiverBTCWallet(*mainReactor, receiverAddress, swapAmount);
-
-    auto senderSP = InitSettingsProvider(senderWalletDB, bobSettings);
-    auto receiverWalletDB = createReceiverWalletDB();
-    auto receiverSP = InitSettingsProvider(receiverWalletDB, aliceSettings);
-
-    TestWalletRig sender(senderWalletDB, completeAction, TestWalletRig::RegularWithoutPoWBbs);
-    TestWalletRig receiver(receiverWalletDB, completeAction, TestWalletRig::RegularWithoutPoWBbs);
-
-    InitBitcoin(*sender.m_Wallet, sender.m_WalletDB, *mainReactor, *senderSP);
-    InitBitcoin(*receiver.m_Wallet, receiver.m_WalletDB, *mainReactor, *receiverSP);
-
-    WALLET_CHECK(senderSP->CanModify() == true);
-    WALLET_CHECK(receiverSP->CanModify() == true);
-
-    receiverBtcWallet.addPeer(senderAddress);
-
-    TxID txID = { {0} };
-
-    auto receiverCoins = receiver.GetCoins();
-    WALLET_CHECK(receiverCoins.empty());
-
-    Node node;
-
-    NodeObserver observer([&]()
-    {
-        auto cursor = node.get_Processor().m_Cursor;
-        if (cursor.m_Sid.m_Height == fork1Height + 5)
-        {
-            auto currentHeight = cursor.m_Sid.m_Height;
-            bool isBeamSide = !isBeamOwnerStart;
-            auto parameters = InitNewSwap(isBeamOwnerStart ? receiver.m_WalletID : sender.m_WalletID,
-                currentHeight, beamAmount, beamFee, wallet::AtomicSwapCoin::Bitcoin, swapAmount, feeRate, isBeamSide);
-
-            if (useSecureIDs)
-            {
-                parameters.SetParameter(TxParameterID::MyWalletIdentity, isBeamOwnerStart ? receiver.m_SecureWalletID : sender.m_SecureWalletID);
-            }
-
-            TestWalletRig* initiator = &sender;
-            TestWalletRig* acceptor = &receiver;
-            if (isBeamOwnerStart)
-            {
-                std::swap(initiator, acceptor);
-            }
-            
-            initiator->m_Wallet->StartTransaction(parameters);
-            auto acceptParams = AcceptSwapParameters(parameters, acceptor->m_WalletID, beamFee, feeRate);
-            if (useSecureIDs)
-            {
-                acceptParams.SetParameter(TxParameterID::MyWalletIdentity, acceptor->m_SecureWalletID);
-            }
-            txID = acceptor->m_Wallet->StartTransaction(acceptParams);
-        }
-    });
-
-    InitNodeToTest(node, binaryTreasury, &observer, 32125, 200);
-
-    mainReactor->run();
-
-    WALLET_CHECK(senderSP->CanModify() == true);
-    WALLET_CHECK(receiverSP->CanModify() == true);
-
-    receiverCoins = receiver.GetCoins();
-    WALLET_CHECK(receiverCoins.size() == 1);
-    WALLET_CHECK(receiverCoins[0].m_ID.m_Value == beamAmount - beamFee);
-    WALLET_CHECK(receiverCoins[0].m_status == Coin::Available);
-    WALLET_CHECK(receiverCoins[0].m_createTxId == txID);
-
-    auto senderCoins = sender.GetCoins();
-    WALLET_CHECK(senderCoins.size() == kDefaultTestAmounts.size() + 1);
-    WALLET_CHECK(senderCoins[0].m_ID.m_Value == 500);
-    WALLET_CHECK(senderCoins[0].m_status == Coin::Spent);
-    WALLET_CHECK(senderCoins[0].m_spentTxId == txID);
-    // change
-    WALLET_CHECK(senderCoins[4].m_ID.m_Value == 500 - beamAmount - beamFee);
-    WALLET_CHECK(senderCoins[4].m_status == Coin::Available);
-    WALLET_CHECK(senderCoins[4].m_createTxId == txID);
-
-    // check secret
-    NoLeak<uintBig> senderSecretPrivateKey;
-    storage::getTxParameter(*sender.m_WalletDB, txID, SubTxIndex::BEAM_REDEEM_TX, TxParameterID::AtomicSwapSecretPrivateKey, senderSecretPrivateKey.V);
-    NoLeak<uintBig> receiverSecretPrivateKey;
-    storage::getTxParameter(*receiver.m_WalletDB, txID, SubTxIndex::BEAM_REDEEM_TX, TxParameterID::AtomicSwapSecretPrivateKey, receiverSecretPrivateKey.V);
-    WALLET_CHECK(senderSecretPrivateKey.V != Zero && senderSecretPrivateKey.V == receiverSecretPrivateKey.V);
-}
-
-void TestElectrumSwapTransaction(bool isBeamOwnerStart, beam::Height fork1Height)
-{
-    cout << "\nTesting atomic swap transaction on electrum...\n";
-
-    io::Reactor::Ptr mainReactor{ io::Reactor::create() };
-    io::Reactor::Scope scope(*mainReactor);
-
-    int completedCount = 2;
-    auto completeAction = [&completedCount, mainReactor](auto)
-    {
-        --completedCount;
-        if (completedCount == 0)
-        {
-            mainReactor->stop();
-            completedCount = 2;
-        }
-    };
-
-    std::string address("127.0.0.1:10400");
-
-    Amount beamAmount = 300;
-    Amount beamFee = 102;
-    Amount swapAmount = 200000;
-    Amount feeRate = 80000;
-
-    auto senderWalletDB = createSenderWalletDB(0, 0);
-    auto binaryTreasury = createTreasury(senderWalletDB, kDefaultTestAmounts);
-
-    TestSettings bobSettings;
-    bobSettings.SetElectrumConnectionOptions({ address, {"unveil", "shadow", "gold", "piece", "salad", "parent", "leisure", "obtain", "wave", "eternal", "suggest", "artwork"}, false});
-
-    TestSettings aliceSettings;
-    aliceSettings.SetElectrumConnectionOptions({ address, {"rib", "genuine", "fury", "advance", "train", "capable", "rough", "silk", "march", "vague", "notice", "sphere"}, false});
-
-    TestElectrumWallet btcWallet(*mainReactor, address);
-    auto senderSP = InitSettingsProvider(senderWalletDB, bobSettings);
-    auto receiverWalletDB = createReceiverWalletDB();
-    auto receiverSP = InitSettingsProvider(receiverWalletDB, aliceSettings);
-    TestWalletRig sender(senderWalletDB, completeAction, TestWalletRig::RegularWithoutPoWBbs);
-    TestWalletRig receiver(receiverWalletDB, completeAction, TestWalletRig::RegularWithoutPoWBbs);
-
-    InitElectrum(*sender.m_Wallet, sender.m_WalletDB, *mainReactor, *senderSP);
-    InitElectrum(*receiver.m_Wallet, receiver.m_WalletDB, *mainReactor, *receiverSP);
-
-    TxID txID = { {0} };
-
-    auto receiverCoins = receiver.GetCoins();
-    WALLET_CHECK(receiverCoins.empty());
-
-    Node node;
-
-    NodeObserver observer([&]()
-        {
-            auto cursor = node.get_Processor().m_Cursor;
-            if (cursor.m_Sid.m_Height == fork1Height + 5)
-            {
-                auto currentHeight = cursor.m_Sid.m_Height;
-                bool isBeamSide = !isBeamOwnerStart;
-                auto parameters = InitNewSwap(isBeamOwnerStart ? receiver.m_WalletID : sender.m_WalletID,
-                    currentHeight, beamAmount, beamFee, wallet::AtomicSwapCoin::Bitcoin, swapAmount, feeRate, isBeamSide);
-
-                if (isBeamOwnerStart)
-                {
-                    receiver.m_Wallet->StartTransaction(parameters);
-                    txID = sender.m_Wallet->StartTransaction(AcceptSwapParameters(parameters, sender.m_WalletID, beamFee, feeRate));
-                }
-                else
-                {
-                    sender.m_Wallet->StartTransaction(parameters);
-                    txID = receiver.m_Wallet->StartTransaction(AcceptSwapParameters(parameters, receiver.m_WalletID, beamFee, feeRate));
-                }
-            }
-        });
-
-    InitNodeToTest(node, binaryTreasury, &observer, 32125, 200);
-
-    mainReactor->run();
-
-    receiverCoins = receiver.GetCoins();
-    WALLET_CHECK(receiverCoins.size() == 1);
-    WALLET_CHECK(receiverCoins[0].m_ID.m_Value == beamAmount - beamFee);
-    WALLET_CHECK(receiverCoins[0].m_status == Coin::Available);
-    WALLET_CHECK(receiverCoins[0].m_createTxId == txID);
-
-    auto senderCoins = sender.GetCoins();
-    WALLET_CHECK(senderCoins.size() == kDefaultTestAmounts.size() + 1);
-    WALLET_CHECK(senderCoins[0].m_ID.m_Value == 500);
-    WALLET_CHECK(senderCoins[0].m_status == Coin::Spent);
-    WALLET_CHECK(senderCoins[0].m_spentTxId == txID);
-    // change
-    WALLET_CHECK(senderCoins[4].m_ID.m_Value == 500 - beamAmount - beamFee);
-    WALLET_CHECK(senderCoins[4].m_status == Coin::Available);
-    WALLET_CHECK(senderCoins[4].m_createTxId == txID);
-
-    // check secret
-    NoLeak<uintBig> senderSecretPrivateKey;
-    storage::getTxParameter(*sender.m_WalletDB, txID, SubTxIndex::BEAM_REDEEM_TX, TxParameterID::AtomicSwapSecretPrivateKey, senderSecretPrivateKey.V);
-    NoLeak<uintBig> receiverSecretPrivateKey;
-    storage::getTxParameter(*receiver.m_WalletDB, txID, SubTxIndex::BEAM_REDEEM_TX, TxParameterID::AtomicSwapSecretPrivateKey, receiverSecretPrivateKey.V);
-    WALLET_CHECK(senderSecretPrivateKey.V != Zero && senderSecretPrivateKey.V == receiverSecretPrivateKey.V);
-}
-
-void TestSwapTransactionWithoutChange(bool isBeamOwnerStart)
-{
-    cout << "\nTesting atomic swap transaction...\n";
-
-    io::Reactor::Ptr mainReactor{ io::Reactor::create() };
-    io::Reactor::Scope scope(*mainReactor);
-
-    int completedCount = 2;
-    auto completeAction = [&completedCount, mainReactor](auto)
-    {
-        --completedCount;
-        if (completedCount == 0)
-        {
-            mainReactor->stop();
-            completedCount = 2;
-        }
-    };
-
-    io::Address senderAddress;
-    senderAddress.resolve("127.0.0.1:10400");
-
-    io::Address receiverAddress;
-    receiverAddress.resolve("127.0.0.1:10300");
-
-    Amount beamAmount = 380;
-    Amount beamFee = 120;
-    Amount swapAmount = 2000;
-    Amount feeRate = 256;
-
-    TestSettings bobSettings;
-    bobSettings.SetConnectionOptions({ "Bob", "123", senderAddress });
-
-    TestSettings aliceSettings;
-    aliceSettings.SetConnectionOptions({ "Alice", "123", receiverAddress });
-
-    TestBitcoinWallet senderBtcWallet = GetSenderBTCWallet(*mainReactor, senderAddress, swapAmount);
-    TestBitcoinWallet receiverBtcWallet = GetReceiverBTCWallet(*mainReactor, receiverAddress, swapAmount);
-    auto senderWalletDB = createSenderWalletDB(false, kDefaultTestAmounts);
-    auto senderSP = InitSettingsProvider(senderWalletDB, bobSettings);
-    auto receiverWalletDB = createReceiverWalletDB();
-    auto receiverSP = InitSettingsProvider(receiverWalletDB, aliceSettings);
-    TestWalletRig sender(senderWalletDB, completeAction, TestWalletRig::RegularWithoutPoWBbs);
-    TestWalletRig receiver(receiverWalletDB, completeAction, TestWalletRig::RegularWithoutPoWBbs);
-
-    InitBitcoin(*sender.m_Wallet, sender.m_WalletDB, *mainReactor, *senderSP);
-    InitBitcoin(*receiver.m_Wallet, receiver.m_WalletDB, *mainReactor, *receiverSP);
-
-    receiverBtcWallet.addPeer(senderAddress);
-
-    TestNode node{ TestNode::NewBlockFunc(), kNodeStartHeight };
-    Height currentHeight = node.m_Blockchain.m_mcm.m_vStates.size();
-    TxID txID = { {0} };
-
-    if (isBeamOwnerStart)
-    {
-        auto parameters = InitNewSwap(receiver.m_WalletID, currentHeight, beamAmount, beamFee, wallet::AtomicSwapCoin::Bitcoin, swapAmount, feeRate, false);
-        receiver.m_Wallet->StartTransaction(parameters);
-        txID = sender.m_Wallet->StartTransaction(AcceptSwapParameters(parameters, sender.m_WalletID, beamFee, feeRate));
-    }
-    else
-    {
-        auto parameters = InitNewSwap(sender.m_WalletID, currentHeight, beamAmount, beamFee, wallet::AtomicSwapCoin::Bitcoin, swapAmount, feeRate, true);
-        sender.m_Wallet->StartTransaction(parameters);
-        txID = receiver.m_Wallet->StartTransaction(AcceptSwapParameters(parameters, receiver.m_WalletID, beamFee, feeRate));
-    }
-
-    auto receiverCoins = receiver.GetCoins();
-    WALLET_CHECK(receiverCoins.empty());
-
-    io::Timer::Ptr timer = io::Timer::create(*mainReactor);
-    timer->start(200, true, [&node]() {node.AddBlock(); });
-
-    mainReactor->run();
-
-    receiverCoins = receiver.GetCoins();
-    WALLET_CHECK(receiverCoins.size() == 1);
-    WALLET_CHECK(receiverCoins[0].m_ID.m_Value == beamAmount - beamFee);
-    WALLET_CHECK(receiverCoins[0].m_status == Coin::Available);
-    WALLET_CHECK(receiverCoins[0].m_createTxId == txID);
-
-    auto senderCoins = sender.GetCoins();
-    WALLET_CHECK(senderCoins.size() == 4);
-    WALLET_CHECK(senderCoins[0].m_ID.m_Value == 500);
-    WALLET_CHECK(senderCoins[0].m_status == Coin::Spent);
-    WALLET_CHECK(senderCoins[0].m_spentTxId == txID);
-}
-
-void TestSwapBTCRefundTransaction()
-{
-    cout << "\nAtomic swap: testing BTC refund transaction...\n";
-
-    io::Reactor::Ptr mainReactor{ io::Reactor::create() };
-    io::Reactor::Scope scope(*mainReactor);
-
-    auto completedAction = [mainReactor](auto)
-    {
-        mainReactor->stop();
-    };
-
-    io::Address senderAddress;
-    senderAddress.resolve("127.0.0.1:10400");
-
-    io::Address receiverAddress;
-    receiverAddress.resolve("127.0.0.1:10300");
-
-    Amount beamAmount = 300;
-    Amount beamFee = 100;
-    Amount swapAmount = 2000;
-    Amount feeRate = 256;
-
-    TestSettings bobSettings;
-    bobSettings.SetConnectionOptions({ "Bob", "123", senderAddress });
-
-    TestSettings aliceSettings;
-    aliceSettings.SetConnectionOptions({ "Alice", "123", receiverAddress });
-
-    TestBitcoinWallet senderBtcWallet = GetSenderBTCWallet(*mainReactor, senderAddress, swapAmount);
-    TestBitcoinWallet receiverBtcWallet = GetReceiverBTCWallet(*mainReactor, receiverAddress, swapAmount);
-    receiverBtcWallet.addPeer(senderAddress);
-
-    auto senderWalletDB = createSenderWalletDB(false, kDefaultTestAmounts);
-    auto senderSP = InitSettingsProvider(senderWalletDB, bobSettings);
-    auto receiverWalletDB = createReceiverWalletDB();
-    auto receiverSP = InitSettingsProvider(receiverWalletDB, aliceSettings);
-    auto sender = std::make_unique<TestWalletRig>(senderWalletDB, completedAction, TestWalletRig::RegularWithoutPoWBbs);
-    auto receiver = std::make_shared<TestWalletRig>(receiverWalletDB, completedAction, TestWalletRig::RegularWithoutPoWBbs);
-
-    InitBitcoin(*sender->m_Wallet, sender->m_WalletDB, *mainReactor, *senderSP);
-    InitBitcoin(*receiver->m_Wallet, receiver->m_WalletDB, *mainReactor, *receiverSP);
-
-    TestNode node{ TestNode::NewBlockFunc(), kNodeStartHeight };
-    Height currentHeight = node.m_Blockchain.m_mcm.m_vStates.size();
-
-    auto parameters = InitNewSwap(receiver->m_WalletID, currentHeight, beamAmount, beamFee, wallet::AtomicSwapCoin::Bitcoin, swapAmount, feeRate, false);
-    receiver->m_Wallet->StartTransaction(parameters);
-    TxID txID = sender->m_Wallet->StartTransaction(AcceptSwapParameters(parameters, sender->m_WalletID, beamFee, feeRate));
-
-    auto receiverCoins = receiver->GetCoins();
-    WALLET_CHECK(receiverCoins.empty());
-
-    io::Timer::Ptr timer = io::Timer::create(*mainReactor);
-    timer->start(200, true, [&node]() {node.AddBlock(); });
-
-    io::AsyncEvent::Ptr eventToUpdate;
-    uint64_t startBlocks = receiverBtcWallet.getBlockCount();
-
-    eventToUpdate = io::AsyncEvent::create(*mainReactor, [&sender, receiver, txID, &eventToUpdate, &timer]()
-    {
-        if (sender)
-        {
-            wallet::AtomicSwapTransaction::State txState = wallet::AtomicSwapTransaction::State::Initial;
-            storage::getTxParameter(*sender->m_WalletDB, txID, wallet::kDefaultSubTxID, wallet::TxParameterID::State, txState);
-            if (txState == wallet::AtomicSwapTransaction::State::HandlingContractTX)
-            {
-                // delete sender to simulate refund on BTC side
-                sender.reset();
-            }
-            eventToUpdate->post();
-        }
-        else
-        {
-            wallet::AtomicSwapTransaction::State txState = wallet::AtomicSwapTransaction::State::Initial;
-            storage::getTxParameter(*receiver->m_WalletDB, txID, wallet::kDefaultSubTxID, wallet::TxParameterID::State, txState);
-            if (txState != wallet::AtomicSwapTransaction::State::SendingRefundTX)
-            {
-                // speed-up test
-                timer->restart(50, true);
-            }
-        }
-    });
-
-    eventToUpdate->post();
-    mainReactor->run();
-
-    // validate receiver TX state
-    wallet::AtomicSwapTransaction::State txState = wallet::AtomicSwapTransaction::State::Initial;
-    storage::getTxParameter(*receiver->m_WalletDB, txID, wallet::kDefaultSubTxID, wallet::TxParameterID::State, txState);
-    WALLET_CHECK(txState == wallet::AtomicSwapTransaction::State::Refunded);
-    receiverCoins = receiver->GetCoins();
-    WALLET_CHECK(receiverCoins.size() == 0);
-    WALLET_CHECK(receiverBtcWallet.getBlockCount() - startBlocks >= kLockTimeInBlocks);
-
-    // TODO: add check BTC balance
-}
-
-void TestSwapBTCQuickRefundTransaction()
-{
-    cout << "\nAtomic swap: testing BTC quick refund transaction...\n";
-
-    io::Reactor::Ptr mainReactor{ io::Reactor::create() };
-    io::Reactor::Scope scope(*mainReactor);
-
-    auto completedAction = [mainReactor](auto)
-    {
-        mainReactor->stop();
-    };
-
-    io::Address senderAddress;
-    senderAddress.resolve("127.0.0.1:10400");
-
-    io::Address receiverAddress;
-    receiverAddress.resolve("127.0.0.1:10300");
-
-    Amount beamAmount = 300;
-    Amount beamFee = 100;
-    Amount swapAmount = 2000;
-    Amount feeRate = 256;
-
-    TestSettings bobSettings;
-    bobSettings.SetConnectionOptions({ "Bob", "123", senderAddress });
-
-    TestSettings aliceSettings;
-    aliceSettings.SetConnectionOptions({ "Alice", "123", receiverAddress });
-
-    TestBitcoinWallet senderBtcWallet = GetSenderBTCWallet(*mainReactor, senderAddress, swapAmount);
-    TestBitcoinWallet receiverBtcWallet = GetReceiverBTCWallet(*mainReactor, receiverAddress, swapAmount);
-    receiverBtcWallet.addPeer(senderAddress);
-
-    auto senderWalletDB = createSenderWalletDB(false, kDefaultTestAmounts);
-    auto senderSP = InitSettingsProvider(senderWalletDB, bobSettings);
-    auto receiverWalletDB = createReceiverWalletDB();
-    auto receiverSP = InitSettingsProvider(receiverWalletDB, aliceSettings);
-    auto sender = std::make_unique<TestWalletRig>(senderWalletDB, Wallet::TxCompletedAction(), TestWalletRig::RegularWithoutPoWBbs);
-    auto receiver = std::make_shared<TestWalletRig>(receiverWalletDB, completedAction, TestWalletRig::RegularWithoutPoWBbs);
-
-    InitBitcoin(*sender->m_Wallet, sender->m_WalletDB, *mainReactor, *senderSP);
-    InitBitcoin(*receiver->m_Wallet, receiver->m_WalletDB, *mainReactor, *receiverSP);
-
-    TestNode node{ TestNode::NewBlockFunc(), kNodeStartHeight };
-    Height currentHeight = node.m_Blockchain.m_mcm.m_vStates.size();
-
-    auto parameters = InitNewSwap(receiver->m_WalletID, currentHeight, beamAmount, beamFee, wallet::AtomicSwapCoin::Bitcoin, swapAmount, feeRate, false);
-    receiver->m_Wallet->StartTransaction(parameters);
-    TxID txID = sender->m_Wallet->StartTransaction(AcceptSwapParameters(parameters, sender->m_WalletID, beamFee, feeRate));
-
-    auto receiverCoins = receiver->GetCoins();
-    WALLET_CHECK(receiverCoins.empty());
-
-    io::Timer::Ptr timer = io::Timer::create(*mainReactor);
-    timer->start(200, true, [&node]() {node.AddBlock(); });
-
-    io::AsyncEvent::Ptr eventToUpdate;
-    bool isCanceled = false;
-    uint64_t startBlocks = receiverBtcWallet.getBlockCount();
-
-    eventToUpdate = io::AsyncEvent::create(*mainReactor, [&sender, receiver, txID, &eventToUpdate, &timer, &isCanceled]()
-    {
-        if (!isCanceled)
-        {
-            wallet::AtomicSwapTransaction::State txState = wallet::AtomicSwapTransaction::State::Initial;
-            storage::getTxParameter(*sender->m_WalletDB, txID, wallet::kDefaultSubTxID, wallet::TxParameterID::State, txState);
-            if (txState == wallet::AtomicSwapTransaction::State::HandlingContractTX)
-            {
-                sender->m_Wallet->CancelTransaction(txID);
-                isCanceled = true;
-            }
-            eventToUpdate->post();
-        }
-        else
-        {
-            wallet::AtomicSwapTransaction::State txState = wallet::AtomicSwapTransaction::State::Initial;
-            storage::getTxParameter(*receiver->m_WalletDB, txID, wallet::kDefaultSubTxID, wallet::TxParameterID::State, txState);
-            if (txState != wallet::AtomicSwapTransaction::State::SendingRefundTX)
-            {
-                // speed-up test
-                timer->restart(50, true);
-            }
-        }
-    });
-
-    eventToUpdate->post();
-    mainReactor->run();
-
-    // validate receiver TX state
-    wallet::AtomicSwapTransaction::State txState = wallet::AtomicSwapTransaction::State::Initial;
-    storage::getTxParameter(*receiver->m_WalletDB, txID, wallet::kDefaultSubTxID, wallet::TxParameterID::State, txState);
-    WALLET_CHECK(txState == wallet::AtomicSwapTransaction::State::Refunded);
-    receiverCoins = receiver->GetCoins();
-    WALLET_CHECK(receiverCoins.size() == 0);
-    WALLET_CHECK(receiverBtcWallet.getBlockCount() - startBlocks < kLockTimeInBlocks);
-}
-
-void TestElectrumSwapBTCRefundTransaction()
-{
-    cout << "\nAtomic swap: testing BTC refund transaction on electrum...\n";
-
-    io::Reactor::Ptr mainReactor{ io::Reactor::create() };
-    io::Reactor::Scope scope(*mainReactor);
-
-    auto completedAction = [mainReactor](auto)
-    {
-        mainReactor->stop();
-    };
-
-    std::string address("127.0.0.1:10400");
-
-    Amount beamAmount = 300;
-    Amount beamFee = 100;
-    Amount swapAmount = 200000;
-    Amount feeRate = 80000;
-
-    TestSettings bobSettings;
-    bobSettings.SetElectrumConnectionOptions({ address, {"unveil", "shadow", "gold", "piece", "salad", "parent", "leisure", "obtain", "wave", "eternal", "suggest", "artwork"}, false});
-
-    TestSettings aliceSettings;
-    aliceSettings.SetElectrumConnectionOptions({ address, {"rib", "genuine", "fury", "advance", "train", "capable", "rough", "silk", "march", "vague", "notice", "sphere"}, false});
-
-    auto senderWalletDB = createSenderWalletDB(false, kDefaultTestAmounts);
-    auto senderSP = InitSettingsProvider(senderWalletDB, bobSettings);
-    auto receiverWalletDB = createReceiverWalletDB();
-    auto receiverSP = InitSettingsProvider(receiverWalletDB, aliceSettings);
-    TestElectrumWallet btcWallet(*mainReactor, address);
-    auto sender = std::make_unique<TestWalletRig>(senderWalletDB, completedAction, TestWalletRig::RegularWithoutPoWBbs);
-    auto receiver = std::make_shared<TestWalletRig>(receiverWalletDB, completedAction, TestWalletRig::RegularWithoutPoWBbs);
-
-    InitElectrum(*sender->m_Wallet, sender->m_WalletDB, *mainReactor, *senderSP);
-    InitElectrum(*receiver->m_Wallet, receiver->m_WalletDB, *mainReactor, *receiverSP);
-
-    TestNode node{ TestNode::NewBlockFunc(), kNodeStartHeight };
-    Height currentHeight = node.m_Blockchain.m_mcm.m_vStates.size();
-    auto parameters = InitNewSwap(receiver->m_WalletID, currentHeight, beamAmount, beamFee, wallet::AtomicSwapCoin::Bitcoin, swapAmount, feeRate, false);
-
-    receiver->m_Wallet->StartTransaction(parameters);
-    TxID txID = sender->m_Wallet->StartTransaction(AcceptSwapParameters(parameters, sender->m_WalletID, beamFee, feeRate));
-
-    auto receiverCoins = receiver->GetCoins();
-    WALLET_CHECK(receiverCoins.empty());
-
-    io::Timer::Ptr timer = io::Timer::create(*mainReactor);
-    timer->start(200, true, [&node]() {node.AddBlock(); });
-
-    io::AsyncEvent::Ptr eventToUpdate;
-
-    eventToUpdate = io::AsyncEvent::create(*mainReactor, [&sender, receiver, txID, &eventToUpdate, &timer]()
-    {
-        if (sender)
-        {
-            wallet::AtomicSwapTransaction::State txState = wallet::AtomicSwapTransaction::State::Initial;
-            storage::getTxParameter(*sender->m_WalletDB, txID, wallet::kDefaultSubTxID, wallet::TxParameterID::State, txState);
-            if (txState == wallet::AtomicSwapTransaction::State::HandlingContractTX)
-            {
-                // delete sender to simulate refund on BTC side
-                sender.reset();
-            }
-            eventToUpdate->post();
-        }
-        else
-        {
-            wallet::AtomicSwapTransaction::State txState = wallet::AtomicSwapTransaction::State::Initial;
-            storage::getTxParameter(*receiver->m_WalletDB, txID, wallet::kDefaultSubTxID, wallet::TxParameterID::State, txState);
-            if (txState != wallet::AtomicSwapTransaction::State::SendingRefundTX)
-            {
-                // speed-up test
-                timer->restart(50, true);
-            }
-        }
-    });
-
-    eventToUpdate->post();
-    mainReactor->run();
-
-    // validate receiver TX state
-    wallet::AtomicSwapTransaction::State txState = wallet::AtomicSwapTransaction::State::Initial;
-    storage::getTxParameter(*receiver->m_WalletDB, txID, wallet::kDefaultSubTxID, wallet::TxParameterID::State, txState);
-    WALLET_CHECK(txState == wallet::AtomicSwapTransaction::State::Refunded);
-    receiverCoins = receiver->GetCoins();
-    WALLET_CHECK(receiverCoins.size() == 0);
-}
-
-void TestSwapBeamRefundTransaction()
-{
-    cout << "\nAtomic swap: testing Beam refund transaction...\n";
-
-    io::Reactor::Ptr mainReactor{ io::Reactor::create() };
-    io::Reactor::Scope scope(*mainReactor);
-
-    auto completedAction = [mainReactor](auto)
-    {
-        mainReactor->stop();
-    };
-
-    io::Address senderAddress;
-    senderAddress.resolve("127.0.0.1:10400");
-
-    io::Address receiverAddress;
-    receiverAddress.resolve("127.0.0.1:10300");
-
-    Amount beamAmount = 350;
-    Amount beamFee = 125;
-    Amount swapAmount = 2000;
-    Amount feeRate = 256;
-
-    TestSettings bobSettings;
-    bobSettings.SetConnectionOptions({ "Bob", "123", senderAddress });
-
-    TestSettings aliceSettings;
-    aliceSettings.SetConnectionOptions({ "Alice", "123", receiverAddress });
-
-    TestBitcoinWallet senderBtcWallet = GetSenderBTCWallet(*mainReactor, senderAddress, swapAmount);
-    TestBitcoinWallet receiverBtcWallet = GetReceiverBTCWallet(*mainReactor, receiverAddress, swapAmount);
-    receiverBtcWallet.addPeer(senderAddress);
-
-    auto senderWalletDB = createSenderWalletDB(false, kDefaultTestAmounts);
-    auto senderSP = InitSettingsProvider(senderWalletDB, bobSettings);
-    auto receiverWalletDB = createReceiverWalletDB();
-    auto receiverSP = InitSettingsProvider(receiverWalletDB, aliceSettings);
-    auto sender = std::make_unique<TestWalletRig>(senderWalletDB, completedAction, TestWalletRig::RegularWithoutPoWBbs);
-    auto receiver = std::make_unique<TestWalletRig>(receiverWalletDB, completedAction, TestWalletRig::RegularWithoutPoWBbs);
-
-    InitBitcoin(*sender->m_Wallet, sender->m_WalletDB, *mainReactor, *senderSP);
-    InitBitcoin(*receiver->m_Wallet, receiver->m_WalletDB, *mainReactor, *receiverSP);
-
-    TestNode node{ TestNode::NewBlockFunc(), kNodeStartHeight };
-    Height currentHeight = node.m_Blockchain.m_mcm.m_vStates.size();
-    auto parameters = InitNewSwap(receiver->m_WalletID, currentHeight, beamAmount, beamFee, wallet::AtomicSwapCoin::Bitcoin, swapAmount, feeRate, false);
-    receiver->m_Wallet->StartTransaction(parameters);
-    TxID txID = sender->m_Wallet->StartTransaction(AcceptSwapParameters(parameters, sender->m_WalletID, beamFee, feeRate));
-
-    auto receiverCoins = receiver->GetCoins();
-    WALLET_CHECK(receiverCoins.empty());
-
-    io::AsyncEvent::Ptr eventToUpdate;
-
-    eventToUpdate = io::AsyncEvent::create(*mainReactor, [&sender, &receiver, txID, &eventToUpdate, &node]()
-    {
-        if (receiver)
-        {
-            wallet::AtomicSwapTransaction::State txState = wallet::AtomicSwapTransaction::State::Initial;
-            storage::getTxParameter(*receiver->m_WalletDB, txID, wallet::kDefaultSubTxID, wallet::TxParameterID::State, txState);
-            if (txState == wallet::AtomicSwapTransaction::State::SendingBeamRedeemTX)
-            {
-                // delete receiver to simulate refund on Beam side
-                receiver.reset();
-            }
-            eventToUpdate->post();
-        }
-        else
-        {
-            wallet::AtomicSwapTransaction::State txState = wallet::AtomicSwapTransaction::State::Initial;
-            storage::getTxParameter(*sender->m_WalletDB, txID, wallet::kDefaultSubTxID, wallet::TxParameterID::State, txState);
-            if (txState != wallet::AtomicSwapTransaction::State::SendingBeamRefundTX)
-            {
-                // speed-up test
-                node.AddBlock();
-                eventToUpdate->post();
-            }
-        }
-    });
-
-    io::Timer::Ptr timer = io::Timer::create(*mainReactor);
-    timer->start(200, true, [&node]() {node.AddBlock(); });
-
-    eventToUpdate->post();
-    mainReactor->run();
-
-    // validate sender TX state
-    wallet::AtomicSwapTransaction::State txState = wallet::AtomicSwapTransaction::State::Initial;
-    storage::getTxParameter(*sender->m_WalletDB, txID, wallet::kDefaultSubTxID, wallet::TxParameterID::State, txState);
-    WALLET_CHECK(txState == wallet::AtomicSwapTransaction::State::Refunded);
-
-    auto senderCoins = sender->GetCoins();
-    WALLET_CHECK(senderCoins.size() == 6);
-    WALLET_CHECK(senderCoins[0].m_ID.m_Value == 500);
-    WALLET_CHECK(senderCoins[0].m_status == Coin::Spent);
-    WALLET_CHECK(senderCoins[0].m_spentTxId == txID);
-
-    // change of Beam LockTx
-    WALLET_CHECK(senderCoins[4].m_ID.m_Value == 500 - beamAmount - beamFee);
-    WALLET_CHECK(senderCoins[4].m_status == Coin::Available);
-    WALLET_CHECK(senderCoins[4].m_createTxId == txID);
-
-    // Refund
-    WALLET_CHECK(senderCoins[5].m_ID.m_Value == beamAmount - beamFee);
-    WALLET_CHECK(senderCoins[5].m_status == Coin::Available);
-    WALLET_CHECK(senderCoins[5].m_createTxId == txID);
-}
-
-void TestSwapBeamAndBTCRefundTransaction()
-{
-    cout << "\nAtomic swap: testing Beam and BTC refund transactions...\n";
-
-    io::Reactor::Ptr mainReactor{ io::Reactor::create() };
-    io::Reactor::Scope scope(*mainReactor);
-
-    int completedCount = 2;
-    auto completedAction = [&completedCount, mainReactor](auto)
-    {
-        --completedCount;
-        if (completedCount == 0)
-        {
-            mainReactor->stop();
-            completedCount = 2;
-        }
-    };
-    
-    io::Address senderAddress;
-    senderAddress.resolve("127.0.0.1:10400");
-
-    io::Address receiverAddress;
-    receiverAddress.resolve("127.0.0.1:10300");
-
-    Amount beamAmount = 350;
-    Amount beamFee = 125;
-    Amount swapAmount = 2000;
-    Amount feeRate = 256;
-
-    TestSettings bobSettings;
-    bobSettings.SetConnectionOptions({ "Bob", "123", senderAddress });
-
-    TestSettings aliceSettings;
-    aliceSettings.SetConnectionOptions({ "Alice", "123", receiverAddress });
-
-    TestBitcoinWallet senderBtcWallet = GetSenderBTCWallet(*mainReactor, senderAddress, swapAmount);
-    TestBitcoinWallet receiverBtcWallet = GetReceiverBTCWallet(*mainReactor, receiverAddress, swapAmount);
-    receiverBtcWallet.addPeer(senderAddress);
-
-    auto senderWalletDB = createSenderWalletDB(0, 0);
-    auto senderSP = InitSettingsProvider(senderWalletDB, bobSettings);
-    auto receiverWalletDB = createReceiverWalletDB();
-    auto receiverSP = InitSettingsProvider(receiverWalletDB, aliceSettings);
-    auto binaryTreasury = createTreasury(senderWalletDB, kDefaultTestAmounts);
-    auto sender = std::make_unique<TestWalletRig>(senderWalletDB, completedAction, TestWalletRig::RegularWithoutPoWBbs);
-    auto receiver = std::make_unique<TestWalletRig>(receiverWalletDB, completedAction, TestWalletRig::RegularWithoutPoWBbs);
-
-    vector<Coin> receiverCoins;
-    io::AsyncEvent::Ptr eventToUpdate;
-    bool isNeedReset = true;
-    Node node;
-    TxID txID;
-
-    eventToUpdate = io::AsyncEvent::create(*mainReactor, [&]()
-    {
-        if (receiver && isNeedReset)
-        {
-            wallet::AtomicSwapTransaction::State txState = wallet::AtomicSwapTransaction::State::Initial;
-            storage::getTxParameter(*receiver->m_WalletDB, txID, wallet::kDefaultSubTxID, wallet::TxParameterID::State, txState);
-            if (txState == wallet::AtomicSwapTransaction::State::SendingBeamRedeemTX)
-            {
-                // delete receiver to simulate refund on Beam side
-                receiver.reset();
-                isNeedReset = false;
-                node.m_Cfg.m_TestMode.m_FakePowSolveTime_ms = 50;
-            }
-        }
-        else
-        {
-            Height minHeight;
-            storage::getTxParameter(*sender->m_WalletDB, txID, wallet::kDefaultSubTxID, wallet::TxParameterID::MinHeight, minHeight);
-            Height currentHeight = sender->m_WalletDB->getCurrentHeight();
-            
-            if (currentHeight - minHeight > 5 * 60 && !receiver)
-            {
-                receiver = std::make_unique<TestWalletRig>(receiverWalletDB, completedAction, TestWalletRig::RegularWithoutPoWBbs);
-                InitBitcoin(*receiver->m_Wallet, receiver->m_WalletDB, *mainReactor, *receiverSP);
-                receiver->m_Wallet->ResumeAllTransactions();
-            }
-        }
-        eventToUpdate->post();
-    });
-
-
-    NodeObserver observer([&]()
-    {
-        Height minHeight = 15;
-        auto cursor = node.get_Processor().m_Cursor;
-        if (cursor.m_Sid.m_Height == minHeight)
-        {
-            InitBitcoin(*sender->m_Wallet, sender->m_WalletDB, *mainReactor, *senderSP);
-            InitBitcoin(*receiver->m_Wallet, receiver->m_WalletDB, *mainReactor, *receiverSP);
-
-            auto parameters = InitNewSwap(receiver->m_WalletID, minHeight, beamAmount, beamFee, wallet::AtomicSwapCoin::Bitcoin, swapAmount, feeRate, false);
-            receiver->m_Wallet->StartTransaction(parameters);
-            txID = sender->m_Wallet->StartTransaction(AcceptSwapParameters(parameters, sender->m_WalletID, beamFee, feeRate));
-            auto receiverCoins = receiver->GetCoins();
-            WALLET_CHECK(receiverCoins.empty());
-        }
-    });
-
-    InitNodeToTest(node, binaryTreasury, &observer, 32125, 500);
-
-
-    eventToUpdate->post();
-    mainReactor->run();
-
-    // validate sender TX state
-    wallet::AtomicSwapTransaction::State txState = wallet::AtomicSwapTransaction::State::Initial;
-    storage::getTxParameter(*sender->m_WalletDB, txID, wallet::kDefaultSubTxID, wallet::TxParameterID::State, txState);
-    WALLET_CHECK(txState == wallet::AtomicSwapTransaction::State::Refunded);
-
-    auto senderCoins = sender->GetCoins();
-    WALLET_CHECK(senderCoins.size() == 6);
-    WALLET_CHECK(senderCoins[0].m_ID.m_Value == 500);
-    WALLET_CHECK(senderCoins[0].m_status == Coin::Spent);
-    WALLET_CHECK(senderCoins[0].m_spentTxId == txID);
-
-    // change of Beam LockTx
-    WALLET_CHECK(senderCoins[4].m_ID.m_Value == 500 - beamAmount - beamFee);
-    WALLET_CHECK(senderCoins[4].m_status == Coin::Available);
-    WALLET_CHECK(senderCoins[4].m_createTxId == txID);
-
-    // Refund
-    WALLET_CHECK(senderCoins[5].m_ID.m_Value == beamAmount - beamFee);
-    WALLET_CHECK(senderCoins[5].m_status == Coin::Available);
-    WALLET_CHECK(senderCoins[5].m_createTxId == txID);
-
-    txState = wallet::AtomicSwapTransaction::State::Initial;
-    storage::getTxParameter(*receiver->m_WalletDB, txID, wallet::kDefaultSubTxID, wallet::TxParameterID::State, txState);
-    WALLET_CHECK(txState == wallet::AtomicSwapTransaction::State::Refunded);
-}
-
-void TestSwapBTCRedeemAfterExpired()
-{
-    cout << "\nAtomic swap: testing BTC redeem after Beam expired...\n";
-
-    io::Reactor::Ptr mainReactor{ io::Reactor::create() };
-    io::Reactor::Scope scope(*mainReactor);
-
-    int completedCount = 2;
-    auto completedAction = [&completedCount, mainReactor](auto)
-    {
-        --completedCount;
-        if (completedCount == 0)
-        {
-            mainReactor->stop();
-            completedCount = 2;
-        }
-    };
-
-    io::Address senderAddress;
-    senderAddress.resolve("127.0.0.1:10400");
-
-    io::Address receiverAddress;
-    receiverAddress.resolve("127.0.0.1:10300");
-
-    Amount beamAmount = 350;
-    Amount beamFee = 125;
-    Amount swapAmount = 2000;
-    Amount feeRate = 256;
-
-    TestSettings bobSettings;
-    bobSettings.SetConnectionOptions({ "Bob", "123", senderAddress });
-
-    TestSettings aliceSettings;
-    aliceSettings.SetConnectionOptions({ "Alice", "123", receiverAddress });
-
-    TestBitcoinWallet senderBtcWallet = GetSenderBTCWallet(*mainReactor, senderAddress, swapAmount);
-    TestBitcoinWallet receiverBtcWallet = GetReceiverBTCWallet(*mainReactor, receiverAddress, swapAmount);
-    receiverBtcWallet.addPeer(senderAddress);
-
-    auto senderWalletDB = createSenderWalletDB(0, 0);
-    auto senderSP = InitSettingsProvider(senderWalletDB, bobSettings);
-    auto receiverWalletDB = createReceiverWalletDB();
-    auto receiverSP = InitSettingsProvider(receiverWalletDB, aliceSettings);
-    auto binaryTreasury = createTreasury(senderWalletDB, kDefaultTestAmounts);
-    auto sender = std::make_unique<TestWalletRig>(senderWalletDB, completedAction, TestWalletRig::RegularWithoutPoWBbs);
-    auto receiver = std::make_unique<TestWalletRig>(receiverWalletDB, completedAction, TestWalletRig::RegularWithoutPoWBbs);
-
-    vector<Coin> receiverCoins;
-    io::AsyncEvent::Ptr eventToUpdate;
-    bool isNeedReset = true;
-    Node node;
-    TxID txID;
-
-    eventToUpdate = io::AsyncEvent::create(*mainReactor, [&]()
-    {
-        if (sender && isNeedReset)
-        {
-            wallet::AtomicSwapTransaction::State txState = wallet::AtomicSwapTransaction::State::Initial;
-            storage::getTxParameter(*sender->m_WalletDB, txID, wallet::kDefaultSubTxID, wallet::TxParameterID::State, txState);
-            if (txState == wallet::AtomicSwapTransaction::State::SendingBeamRedeemTX)
-            {
-                sender.reset();
-                isNeedReset = false;
-                node.m_Cfg.m_TestMode.m_FakePowSolveTime_ms = 50;
-            }
-        }
-        else
-        {
-            Height minHeight;
-            storage::getTxParameter(*receiver->m_WalletDB, txID, wallet::kDefaultSubTxID, wallet::TxParameterID::MinHeight, minHeight);
-            Height currentHeight = receiver->m_WalletDB->getCurrentHeight();
-
-            if (currentHeight - minHeight > 6 * 60 && !sender)
-            {
-                sender = std::make_unique<TestWalletRig>(senderWalletDB, completedAction, TestWalletRig::RegularWithoutPoWBbs);
-                InitBitcoin(*sender->m_Wallet, sender->m_WalletDB, *mainReactor, *senderSP);
-                sender->m_Wallet->ResumeAllTransactions();
-            }
-
-            if (currentHeight - minHeight > 500)
-            {
-                mainReactor->stop();
-            }
-        }
-        eventToUpdate->post();
-    });
-
-
-    NodeObserver observer([&]()
-    {
-        Height minHeight = 15;
-        auto cursor = node.get_Processor().m_Cursor;
-        if (cursor.m_Sid.m_Height == minHeight)
-        {
-            InitBitcoin(*sender->m_Wallet, sender->m_WalletDB, *mainReactor, *senderSP);
-            InitBitcoin(*receiver->m_Wallet, receiver->m_WalletDB, *mainReactor, *receiverSP);
-
-            auto parameters = InitNewSwap(receiver->m_WalletID, minHeight, beamAmount, beamFee, wallet::AtomicSwapCoin::Bitcoin, swapAmount, feeRate, false);
-            receiver->m_Wallet->StartTransaction(parameters);
-            txID = sender->m_Wallet->StartTransaction(AcceptSwapParameters(parameters, sender->m_WalletID, beamFee, feeRate));
-            auto receiverCoins = receiver->GetCoins();
-            WALLET_CHECK(receiverCoins.empty());
-        }
-    });
-
-    InitNodeToTest(node, binaryTreasury, &observer, 32125, 500);
-
-
-    eventToUpdate->post();
-    mainReactor->run();
-
-    // validate sender TX state
-    wallet::AtomicSwapTransaction::State txState = wallet::AtomicSwapTransaction::State::Initial;
-    storage::getTxParameter(*sender->m_WalletDB, txID, wallet::kDefaultSubTxID, wallet::TxParameterID::State, txState);
-    WALLET_CHECK(txState == wallet::AtomicSwapTransaction::State::CompleteSwap);
-
-    txState = wallet::AtomicSwapTransaction::State::Initial;
-    storage::getTxParameter(*receiver->m_WalletDB, txID, wallet::kDefaultSubTxID, wallet::TxParameterID::State, txState);
-    WALLET_CHECK(txState == wallet::AtomicSwapTransaction::State::CompleteSwap);
-}
-
-void TestElectrumSwapBeamRefundTransaction()
-{
-    cout << "\nAtomic swap: testing Beam refund transaction on electrum...\n";
-
-    io::Reactor::Ptr mainReactor{ io::Reactor::create() };
-    io::Reactor::Scope scope(*mainReactor);
-
-    auto completedAction = [mainReactor](auto)
-    {
-        mainReactor->stop();
-    };
-
-    std::string address("127.0.0.1:10400");
-
-    Amount beamAmount = 320;
-    Amount beamFee = 110;
-    Amount swapAmount = 200000;
-    Amount feeRate = 80000;
-
-    TestSettings bobSettings;
-    bobSettings.SetElectrumConnectionOptions({ address, {"unveil", "shadow", "gold", "piece", "salad", "parent", "leisure", "obtain", "wave", "eternal", "suggest", "artwork"}, false});
-
-    TestSettings aliceSettings;
-    aliceSettings.SetElectrumConnectionOptions({ address, {"rib", "genuine", "fury", "advance", "train", "capable", "rough", "silk", "march", "vague", "notice", "sphere"}, false});
-
-    TestElectrumWallet btcWallet(*mainReactor, address);
-    auto senderWalletDB = createSenderWalletDB(false, kDefaultTestAmounts);
-    auto senderSP = InitSettingsProvider(senderWalletDB, bobSettings);
-    auto receiverWalletDB = createReceiverWalletDB();
-    auto receiverSP = InitSettingsProvider(receiverWalletDB, aliceSettings);
-    auto sender = std::make_unique<TestWalletRig>(senderWalletDB, completedAction, TestWalletRig::RegularWithoutPoWBbs);
-    auto receiver = std::make_unique<TestWalletRig>(receiverWalletDB, completedAction, TestWalletRig::RegularWithoutPoWBbs);
-
-    InitElectrum(*sender->m_Wallet, sender->m_WalletDB, *mainReactor, *senderSP);
-    InitElectrum(*receiver->m_Wallet, receiver->m_WalletDB, *mainReactor, *receiverSP);
-
-    TestNode node{ TestNode::NewBlockFunc(), kNodeStartHeight };
-    Height currentHeight = node.m_Blockchain.m_mcm.m_vStates.size();
-    auto parameters = InitNewSwap(receiver->m_WalletID, currentHeight, beamAmount, beamFee, wallet::AtomicSwapCoin::Bitcoin, swapAmount, feeRate, false);
-    receiver->m_Wallet->StartTransaction(parameters);
-    TxID txID = sender->m_Wallet->StartTransaction(AcceptSwapParameters(parameters, sender->m_WalletID, beamFee, feeRate));
-
-    auto receiverCoins = receiver->GetCoins();
-    WALLET_CHECK(receiverCoins.empty());
-
-    io::AsyncEvent::Ptr eventToUpdate;
-
-    eventToUpdate = io::AsyncEvent::create(*mainReactor, [&sender, &receiver, txID, &eventToUpdate, &node]()
-    {
-        if (receiver)
-        {
-            wallet::AtomicSwapTransaction::State txState = wallet::AtomicSwapTransaction::State::Initial;
-            storage::getTxParameter(*receiver->m_WalletDB, txID, wallet::kDefaultSubTxID, wallet::TxParameterID::State, txState);
-            if (txState == wallet::AtomicSwapTransaction::State::SendingBeamRedeemTX)
-            {
-                // delete receiver to simulate refund on Beam side
-                receiver.reset();
-            }
-            eventToUpdate->post();
-        }
-        else
-        {
-            wallet::AtomicSwapTransaction::State txState = wallet::AtomicSwapTransaction::State::Initial;
-            storage::getTxParameter(*sender->m_WalletDB, txID, wallet::kDefaultSubTxID, wallet::TxParameterID::State, txState);
-            if (txState != wallet::AtomicSwapTransaction::State::SendingBeamRefundTX)
-            {
-                // speed-up test
-                node.AddBlock();
-                eventToUpdate->post();
-            }
-        }
-    });
-
-    io::Timer::Ptr timer = io::Timer::create(*mainReactor);
-    timer->start(200, true, [&node]() {node.AddBlock(); });
-
-    eventToUpdate->post();
-    mainReactor->run();
-
-    // validate sender TX state
-    wallet::AtomicSwapTransaction::State txState = wallet::AtomicSwapTransaction::State::Initial;
-    storage::getTxParameter(*sender->m_WalletDB, txID, wallet::kDefaultSubTxID, wallet::TxParameterID::State, txState);
-    WALLET_CHECK(txState == wallet::AtomicSwapTransaction::State::Refunded);
-
-    auto senderCoins = sender->GetCoins();
-    WALLET_CHECK(senderCoins.size() == 6);
-    WALLET_CHECK(senderCoins[0].m_ID.m_Value == 500);
-    WALLET_CHECK(senderCoins[0].m_status == Coin::Spent);
-    WALLET_CHECK(senderCoins[0].m_spentTxId == txID);
-
-    // change of Beam LockTx
-    WALLET_CHECK(senderCoins[4].m_ID.m_Value == 500 - beamAmount - beamFee);
-    WALLET_CHECK(senderCoins[4].m_status == Coin::Available);
-    WALLET_CHECK(senderCoins[4].m_createTxId == txID);
-
-    // Refund
-    WALLET_CHECK(senderCoins[5].m_ID.m_Value == beamAmount - beamFee);
-    WALLET_CHECK(senderCoins[5].m_status == Coin::Available);
-    WALLET_CHECK(senderCoins[5].m_createTxId == txID);
-}
-
-void ExpireByResponseTime(bool isBeamSide)
-{
-    // Simulate swap transaction without response from second side
-
-    cout << "\nAtomic swap: testing expired transaction on " << (isBeamSide ? "Beam" : "BTC") << " side...\n";
-
-    io::Reactor::Ptr mainReactor{ io::Reactor::create() };
-    io::Reactor::Scope scope(*mainReactor);
-
-    auto completedAction = [mainReactor](auto)
-    {
-        mainReactor->stop();
-    };
-
-    io::Address senderAddress;
-    senderAddress.resolve("127.0.0.1:10400");
-
-    Amount beamAmount = 300;
-    Amount beamFee = 100;
-    Amount swapAmount = 2000;
-    Amount feeRate = 256;
-    Height lifetime = 100;
-    Height responseTime = 100;
-
-    TestSettings aliceSettings;
-    aliceSettings.SetConnectionOptions({ "Alice", "123", senderAddress });
-    TestBitcoinWallet senderBtcWallet = GetSenderBTCWallet(*mainReactor, senderAddress, swapAmount);
-    auto senderWalletDB = createSenderWalletDB(false, kDefaultTestAmounts);
-    auto senderSP = InitSettingsProvider(senderWalletDB, aliceSettings);
-    auto sender = std::make_unique<TestWalletRig>(senderWalletDB, completedAction);
-
-    InitBitcoin(*sender->m_Wallet, sender->m_WalletDB, *mainReactor, *senderSP);
-
-    auto db = createReceiverWalletDB();
-    WalletAddress receiverWalletAddress;
-    db->createAddress(receiverWalletAddress);
-    WalletID receiverWalletID = receiverWalletAddress.m_walletID;
-
-    TestNode node{ TestNode::NewBlockFunc(), kNodeStartHeight };
-    Height currentHeight = node.m_Blockchain.m_mcm.m_vStates.size();
-    auto swapParameters = InitNewSwap(receiverWalletID, currentHeight, beamAmount, beamFee, wallet::AtomicSwapCoin::Bitcoin, swapAmount, feeRate, !isBeamSide, lifetime, responseTime);
-    TxID txID = sender->m_Wallet->StartTransaction(AcceptSwapParameters(swapParameters, sender->m_WalletID, beamFee, feeRate));
-    io::Timer::Ptr timer = io::Timer::create(*mainReactor);
-    timer->start(50, true, [&node]() {node.AddBlock(); });
-
-    mainReactor->run();
-
-    // validate sender TX state
-    wallet::AtomicSwapTransaction::State txState = wallet::AtomicSwapTransaction::State::Initial;
-    storage::getTxParameter(*sender->m_WalletDB, txID, wallet::kDefaultSubTxID, wallet::TxParameterID::State, txState);
-    WALLET_CHECK(txState == wallet::AtomicSwapTransaction::State::Failed);
-
-    TxFailureReason reason = TxFailureReason::Unknown;
-    storage::getTxParameter(*sender->m_WalletDB, txID, TxParameterID::InternalFailureReason, reason);
-    WALLET_CHECK(reason == TxFailureReason::TransactionExpired);
-
-    if (isBeamSide)
-    {
-        auto senderCoins = sender->GetCoins();
-        WALLET_CHECK(senderCoins.size() == 4);
-        WALLET_CHECK(senderCoins[0].m_ID.m_Value == 500);
-        WALLET_CHECK(senderCoins[0].m_status == Coin::Available);
-    }
-}
-
-void TestSwapCancelTransaction(bool isSender, wallet::AtomicSwapTransaction::State testingState)
-{
-    cout << "\nAtomic swap: testing cancel transaction (" << (isSender ? "sender" : "receiver") << ", " << wallet::getSwapTxStatus(testingState) << ")...\n";
-
-    io::Reactor::Ptr mainReactor{ io::Reactor::create() };
-    io::Reactor::Scope scope(*mainReactor);
-
-    auto completedAction = [mainReactor](auto)
-    {
-        mainReactor->stop();
-    };
-
-    io::Address senderAddress;
-    senderAddress.resolve("127.0.0.1:10400");
-
-    io::Address receiverAddress;
-    receiverAddress.resolve("127.0.0.1:10300");
-
-    Amount beamAmount = 300;
-    Amount beamFee = 100;
-    Amount swapAmount = 2000;
-    Amount feeRate = 256;
-
-    TestSettings bobSettings;
-    bobSettings.SetConnectionOptions({ "Bob", "123", senderAddress });
-
-    TestSettings aliceSettings;
-    aliceSettings.SetConnectionOptions({ "Alice", "123", receiverAddress });
-
-    TestBitcoinWallet senderBtcWallet = GetSenderBTCWallet(*mainReactor, senderAddress, swapAmount);
-    TestBitcoinWallet receiverBtcWallet = GetReceiverBTCWallet(*mainReactor, receiverAddress, swapAmount);
-    auto senderWalletDB = createSenderWalletDB(false, kDefaultTestAmounts);
-    auto senderSP = InitSettingsProvider(senderWalletDB, bobSettings);
-    auto receiverWalletDB = createReceiverWalletDB();
-    auto receiverSP = InitSettingsProvider(receiverWalletDB, aliceSettings);
-    auto sender = std::make_unique<TestWalletRig>(senderWalletDB, isSender ? Wallet::TxCompletedAction() : completedAction);
-    auto receiver = std::make_unique<TestWalletRig>(receiverWalletDB, isSender ? completedAction : Wallet::TxCompletedAction());
-
-    receiverBtcWallet.addPeer(senderAddress);
-    InitBitcoin(*sender->m_Wallet, sender->m_WalletDB, *mainReactor, *senderSP);
-    InitBitcoin(*receiver->m_Wallet, receiver->m_WalletDB, *mainReactor, *receiverSP);
-    TestNode node{ TestNode::NewBlockFunc(), kNodeStartHeight };
-    Height currentHeight = node.m_Blockchain.m_mcm.m_vStates.size();
-    auto parameters = InitNewSwap(receiver->m_WalletID, currentHeight, beamAmount, beamFee, wallet::AtomicSwapCoin::Bitcoin, swapAmount, feeRate, false);
-    receiver->m_Wallet->StartTransaction(parameters);
-    TxID txID = sender->m_Wallet->StartTransaction(AcceptSwapParameters(parameters, sender->m_WalletID, beamFee, feeRate));
-
-    auto receiverCoins = receiver->GetCoins();
-    WALLET_CHECK(receiverCoins.empty());
-
-    io::AsyncEvent::Ptr eventToUpdate;
-
-    eventToUpdate = io::AsyncEvent::create(*mainReactor, [&walletRig = isSender ? sender: receiver, testingState, txID, &eventToUpdate]()
-    {
-        wallet::AtomicSwapTransaction::State txState = wallet::AtomicSwapTransaction::State::Initial;
-        storage::getTxParameter(*walletRig->m_WalletDB, txID, wallet::kDefaultSubTxID, wallet::TxParameterID::State, txState);
-        if (txState == testingState)
-        {
-            walletRig->m_Wallet->CancelTransaction(txID);
-        }
-        else
-        {
-            eventToUpdate->post();
-        }
-    });
-
-    io::Timer::Ptr timer = io::Timer::create(*mainReactor);
-    timer->start(1000, true, [&node]() {node.AddBlock(); });
-
-    eventToUpdate->post();
-    mainReactor->run();
-
-    // validate sender TX state
-    wallet::AtomicSwapTransaction::State txState = wallet::AtomicSwapTransaction::State::Initial;
-    storage::getTxParameter(*sender->m_WalletDB, txID, wallet::kDefaultSubTxID, wallet::TxParameterID::State, txState);
-    WALLET_CHECK(txState == (isSender ? wallet::AtomicSwapTransaction::State::Canceled : wallet::AtomicSwapTransaction::State::Failed));
-
-    storage::getTxParameter(*receiver->m_WalletDB, txID, wallet::kDefaultSubTxID, wallet::TxParameterID::State, txState);
-    WALLET_CHECK(txState == (isSender ? wallet::AtomicSwapTransaction::State::Failed : wallet::AtomicSwapTransaction::State::Canceled));
-
-    auto senderCoins = sender->GetCoins();
-    WALLET_CHECK(senderCoins.size() == 4);
-
-    for (const auto& coin : senderCoins)
-    {
-        WALLET_CHECK(coin.m_status == Coin::Available);
-    }    
-}
-
-void TestExpireByLifeTime()
-{
-    cout << "\nAtomic swap: expire by lifetime ...\n";
-
-    io::Reactor::Ptr mainReactor{ io::Reactor::create() };
-    io::Reactor::Scope scope(*mainReactor);
-
-    int completedCount = 2;
-    auto completeAction = [&completedCount, mainReactor](auto)
-    {
-        --completedCount;
-        if (completedCount == 0)
-        {
-            mainReactor->stop();
-            completedCount = 2;
-        }
-    };
-
-    io::Address senderAddress;
-    senderAddress.resolve("127.0.0.1:10400");
-
-    io::Address receiverAddress;
-    receiverAddress.resolve("127.0.0.1:10300");
-
-    Amount beamAmount = 300;
-    Amount beamFee = 100;
-    Amount swapAmount = 2000;
-    Amount feeRate = 256;
-
-    TestSettings bobSettings;
-    bobSettings.SetConnectionOptions({ "Bob", "123", senderAddress });
-
-    TestSettings aliceSettings;
-    aliceSettings.SetConnectionOptions({ "Alice", "123", receiverAddress });
-
-    TestBitcoinWallet senderBtcWallet = GetSenderBTCWallet(*mainReactor, senderAddress, swapAmount);
-    TestBitcoinWallet receiverBtcWallet = GetReceiverBTCWallet(*mainReactor, receiverAddress, swapAmount);
-    auto receiverWalletDB = createReceiverWalletDB();
-    auto senderWalletDB = createSenderWalletDB(0, 0);
-    auto senderSP = InitSettingsProvider(senderWalletDB, bobSettings);
-    auto receiverSP = InitSettingsProvider(receiverWalletDB, aliceSettings);
-    auto binaryTreasury = createTreasury(senderWalletDB, kDefaultTestAmounts);
-    auto sender = std::make_unique<TestWalletRig>(senderWalletDB, completeAction, TestWalletRig::RegularWithoutPoWBbs);
-    auto receiver = std::make_unique<TestWalletRig>(receiverWalletDB, completeAction, TestWalletRig::RegularWithoutPoWBbs);
-
-    receiverBtcWallet.addPeer(senderAddress);
-
-    auto receiverCoins = receiver->GetCoins();
-    WALLET_CHECK(receiverCoins.empty());
-
-    bool isNeedReset = true;
-    io::AsyncEvent::Ptr eventToUpdate;
-    Node node;
-    TxID txID;
-
-    eventToUpdate = io::AsyncEvent::create(*mainReactor, [&]()
-        {
-            if (receiver)
-            {
-                wallet::AtomicSwapTransaction::State txState = wallet::AtomicSwapTransaction::State::Initial;
-                storage::getTxParameter(*receiver->m_WalletDB, txID, wallet::kDefaultSubTxID, wallet::TxParameterID::State, txState);
-                if (txState == wallet::AtomicSwapTransaction::State::Failed)
-                {
-                    return;
-                }
-                if (txState == wallet::AtomicSwapTransaction::State::BuildingBeamLockTX && isNeedReset)
-                {
-                    receiver.reset();
-                    isNeedReset = false;
-                }
-            }
-            else if (sender)
-            {
-                wallet::AtomicSwapTransaction::State txState = wallet::AtomicSwapTransaction::State::Initial;
-                storage::getTxParameter(*sender->m_WalletDB, txID, wallet::kDefaultSubTxID, wallet::TxParameterID::State, txState);
-                if (txState == wallet::AtomicSwapTransaction::State::Failed)
-                {
-                    receiver = std::make_unique<TestWalletRig>(receiverWalletDB, completeAction);
-                    InitBitcoin(*receiver->m_Wallet, receiver->m_WalletDB, *mainReactor, *receiverSP);
-                    receiver->m_Wallet->ResumeAllTransactions();
-                }
-            }
-            eventToUpdate->post();
-        });
-
-    eventToUpdate->post();
-
-    NodeObserver observer([&]()
-        {
-            Height minHeight = 5;
-            auto cursor = node.get_Processor().m_Cursor;
-            if (cursor.m_Sid.m_Height == minHeight)
-            {
-                InitBitcoin(*sender->m_Wallet, sender->m_WalletDB, *mainReactor, *senderSP);
-                InitBitcoin(*receiver->m_Wallet, receiver->m_WalletDB, *mainReactor, *receiverSP);
-
-                auto parameters = InitNewSwap(receiver->m_WalletID, minHeight, beamAmount, beamFee, wallet::AtomicSwapCoin::Bitcoin, swapAmount, feeRate, false);
-                receiver->m_Wallet->StartTransaction(parameters);
-                txID = sender->m_Wallet->StartTransaction(AcceptSwapParameters(parameters, sender->m_WalletID, beamFee, feeRate));
-            }
-        });
-
-    InitNodeToTest(node, binaryTreasury, &observer, 32125, 200);
-
-    mainReactor->run();
-
-    wallet::AtomicSwapTransaction::State txState = wallet::AtomicSwapTransaction::State::Initial;
-
-    storage::getTxParameter(*receiver->m_WalletDB, txID, wallet::kDefaultSubTxID, wallet::TxParameterID::State, txState);
-    WALLET_CHECK(txState == wallet::AtomicSwapTransaction::State::Failed);
-
-    storage::getTxParameter(*sender->m_WalletDB, txID, wallet::kDefaultSubTxID, wallet::TxParameterID::State, txState);
-    WALLET_CHECK(txState == wallet::AtomicSwapTransaction::State::Failed);
-
-    TxFailureReason reason = TxFailureReason::Unknown;
-    storage::getTxParameter(*sender->m_WalletDB, txID, wallet::kDefaultSubTxID, TxParameterID::InternalFailureReason, reason);
-    WALLET_CHECK(reason == TxFailureReason::TransactionExpired);
-
-    reason = TxFailureReason::Unknown;
-    storage::getTxParameter(*receiver->m_WalletDB, txID, wallet::kDefaultSubTxID, TxParameterID::InternalFailureReason, reason);
-    WALLET_CHECK(reason == TxFailureReason::TransactionExpired);
-
-    auto senderCoins = sender->GetCoins();
-    WALLET_CHECK(senderCoins.size() == kDefaultTestAmounts.size());
-
-    for (size_t i = 0; i < kDefaultTestAmounts.size(); i++)
-    {
-        WALLET_CHECK(senderCoins[i].m_status == Coin::Available);
-        WALLET_CHECK(senderCoins[i].m_ID.m_Value == kDefaultTestAmounts[i]);
-    }
-}
-
-void TestIgnoringThirdPeer()
-{
-    cout << "\nAtomic swap: testing ignoring of third peer\n";
-
-    io::Reactor::Ptr mainReactor{ io::Reactor::create() };
-    io::Reactor::Scope scope(*mainReactor);
-
-    int completedCount = 2;
-    auto completedAction = [&completedCount, mainReactor](auto)
-    {
-        --completedCount;
-        if (completedCount == 0)
-        {
-            mainReactor->stop();
-            completedCount = 2;
-        }
-    };
-
-    io::Address senderAddress;
-    senderAddress.resolve("127.0.0.1:10400");
-
-    io::Address receiverAddress;
-    receiverAddress.resolve("127.0.0.1:10300");
-
-    Amount beamAmount = 300;
-    Amount beamFee = 100;
-    Amount swapAmount = 2000;
-    Amount feeRate = 256;
-
-    TestSettings bobSettings;
-    bobSettings.SetConnectionOptions({ "Bob", "123", senderAddress });
-
-    TestSettings aliceSettings;
-    aliceSettings.SetConnectionOptions({ "Alice", "123", receiverAddress });
-
-    TestBitcoinWallet senderBtcWallet = GetSenderBTCWallet(*mainReactor, senderAddress, swapAmount);
-    TestBitcoinWallet receiverBtcWallet = GetReceiverBTCWallet(*mainReactor, receiverAddress, swapAmount);
-    receiverBtcWallet.addPeer(senderAddress);
-
-    auto senderWalletDB = createSenderWalletDB(false, kDefaultTestAmounts);
-    auto senderSP = InitSettingsProvider(senderWalletDB, bobSettings);
-    auto receiverWalletDB = createReceiverWalletDB();
-    auto receiverSP = InitSettingsProvider(receiverWalletDB, aliceSettings);
-    auto sender = std::make_unique<TestWalletRig>(senderWalletDB, completedAction, TestWalletRig::RegularWithoutPoWBbs);
-    auto receiver = std::make_shared<TestWalletRig>(receiverWalletDB, completedAction, TestWalletRig::RegularWithoutPoWBbs);
-
-    InitBitcoin(*sender->m_Wallet, sender->m_WalletDB, *mainReactor, *senderSP);
-    InitBitcoin(*receiver->m_Wallet, receiver->m_WalletDB, *mainReactor, *receiverSP);
-
-    TestNode node{ TestNode::NewBlockFunc(), kNodeStartHeight };
-    Height currentHeight = node.m_Blockchain.m_mcm.m_vStates.size();
-
-    auto parameters = InitNewSwap(receiver->m_WalletID, currentHeight, beamAmount, beamFee, wallet::AtomicSwapCoin::Bitcoin, swapAmount, feeRate, false);
-    receiver->m_Wallet->StartTransaction(parameters);
-    TxID txID = sender->m_Wallet->StartTransaction(AcceptSwapParameters(parameters, sender->m_WalletID, beamFee, feeRate));
-
-    auto receiverCoins = receiver->GetCoins();
-    WALLET_CHECK(receiverCoins.empty());
-
-    io::Timer::Ptr timer = io::Timer::create(*mainReactor);
-    timer->start(200, true, [&node]() {node.AddBlock(); });
-
-    io::AsyncEvent::Ptr eventToUpdate;
-
-    eventToUpdate = io::AsyncEvent::create(*mainReactor, [&]()
-    {
-        WalletID peerID;
-        bool result = storage::getTxParameter(*receiver->m_WalletDB, txID, wallet::kDefaultSubTxID, wallet::TxParameterID::PeerID, peerID);
-        if (result)
-        {
-            wallet::AtomicSwapTransaction::State txState = wallet::AtomicSwapTransaction::State::Initial;
-            storage::getTxParameter(*sender->m_WalletDB, txID, wallet::kDefaultSubTxID, wallet::TxParameterID::State, txState);
-            if (txState == wallet::AtomicSwapTransaction::State::BuildingBeamLockTX)
-            {
-                // create new address
-                WalletAddress newAddress;
-                sender->m_WalletDB->createAddress(newAddress);
-                sender->m_WalletDB->saveAddress(newAddress);
-
-                // send msg from new address
-                SetTxParameter msg;
-                msg.AddParameter(TxParameterID::SubTxIndex, SubTxIndex::BEAM_REFUND_TX)
-                    .AddParameter(TxParameterID::PeerSignature, ECC::Scalar::Native());
-
-                msg.m_TxID = txID;
-                msg.m_Type = wallet::TxType::AtomicSwap;
-                msg.m_From = newAddress.m_walletID;
-
-                sender->m_messageEndpoint->Send(receiver->m_WalletID, msg);
-                return;
-            }
-        }
-        eventToUpdate->post();
-    });
-
-    eventToUpdate->post();
-    mainReactor->run();
-
-    WALLET_CHECK(senderSP->CanModify() == true);
-    WALLET_CHECK(receiverSP->CanModify() == true);
-
-    receiverCoins = receiver->GetCoins();
-    WALLET_CHECK(receiverCoins.size() == 1);
-    WALLET_CHECK(receiverCoins[0].m_ID.m_Value == beamAmount - beamFee);
-    WALLET_CHECK(receiverCoins[0].m_status == Coin::Available);
-    WALLET_CHECK(receiverCoins[0].m_createTxId == txID);
-
-    auto senderCoins = sender->GetCoins();
-    WALLET_CHECK(senderCoins.size() == kDefaultTestAmounts.size() + 1);
-    WALLET_CHECK(senderCoins[0].m_ID.m_Value == 500);
-    WALLET_CHECK(senderCoins[0].m_status == Coin::Spent);
-    WALLET_CHECK(senderCoins[0].m_spentTxId == txID);
-    // change
-    WALLET_CHECK(senderCoins[4].m_ID.m_Value == 500 - beamAmount - beamFee);
-    WALLET_CHECK(senderCoins[4].m_status == Coin::Available);
-    WALLET_CHECK(senderCoins[4].m_createTxId == txID);
-}
-
-namespace beam::ethereum
-{
-    class Provider : public ISettingsProvider
-    {
-    public:
-        Provider(const Settings& settings)
-            : m_settings(settings)
-        {
-        }
-
-        Settings GetSettings() const override
-        {
-            return m_settings;
-        }
-
-        void SetSettings(const Settings& settings) override
-        {
-            m_settings = settings;
-        }
-
-        bool CanModify() const override
-        {
-            return true;
-        }
-
-        void AddRef() override
-        {
-        }
-
-        void ReleaseRef() override
-        {
-
-        }
-
-    private:
-        Settings m_settings;
-    };
-}
-
-ethereum::ISettingsProvider::Ptr InitSettingsProvider(IWalletDB::Ptr walletDB, const ethereum::Settings& settings)
-{
-    auto settingsProvider = std::make_shared<ethereum::SettingsProvider>(walletDB);
-    settingsProvider->SetSettings(settings);
-    return settingsProvider;
-}
-
-void InitEthereum(Wallet& wallet, IWalletDB::Ptr walletDB, io::Reactor& reactor, ethereum::ISettingsProvider& settingsProvider)
-{
-    auto creator = std::make_shared<AtomicSwapTransaction::Creator>(walletDB);
-    auto bridge = std::make_shared<ethereum::EthereumBridge>(reactor, settingsProvider);
-    // TODO should refactored this code
-    auto bridgeCreator = [bridge]() -> ethereum::IBridge::Ptr
-    {
-        return bridge;
-    };
-    auto factory = wallet::MakeSecondSideFactory<EthereumSide, ethereum::EthereumBridge, ethereum::ISettingsProvider>(bridgeCreator, settingsProvider);
-    creator->RegisterFactory(AtomicSwapCoin::Ethereum, factory);
-    creator->RegisterFactory(AtomicSwapCoin::Dai, factory);
-    wallet.RegisterTransactionType(TxType::AtomicSwap, std::static_pointer_cast<BaseTransaction::Creator>(creator));
-}
-
-// TODO roman.strilets need to implement new test
-void TestEthSwapTransaction(bool isBeamOwnerStart, beam::Height fork1Height, bool useSecureIDs = false)
-{
-    cout << "\nTesting ethereum atomic swap transaction...\n";
-
-    io::Reactor::Ptr mainReactor{ io::Reactor::create() };
-    io::Reactor::Scope scope(*mainReactor);
-
-    int completedCount = 2;
-    auto completeAction = [&completedCount, mainReactor](auto)
-    {
-        --completedCount;
-        if (completedCount == 0)
-        {
-            mainReactor->stop();
-            completedCount = 2;
-        }
-    };
-
-    io::Address senderAddress;
-    senderAddress.resolve("127.0.0.1:10400");
-
-    io::Address receiverAddress;
-    receiverAddress.resolve("127.0.0.1:10300");
-
-    Amount beamAmount = 300;
-    Amount beamFee = 101;
-    Amount swapAmount = 2'000'000'000u;
-    Amount gasPrice = 30u;
-    //Amount feeRate = 256;
-
-    auto senderWalletDB = createSenderWalletDB(0, 0);
-    auto binaryTreasury = createTreasury(senderWalletDB, kDefaultTestAmounts);
-
-    ethereum::Settings aliceSettings;
-    aliceSettings.m_secretWords = { "silly", "profit", "jewel", "fox", "evoke", "victory", "until", "topic", "century", "depth", "usual", "update" };
-    aliceSettings.m_accountIndex = 6;
-    //aliceSettings.m_address = "127.0.0.1:7545";
-    aliceSettings.m_shouldConnect = true;
-    aliceSettings.m_lockTxMinConfirmations = 2;
-    //aliceSettings.m_swapContractAddress = "0xe2369A46e36b3586e904Ff533fa77A0c4B48C6D0";
-
-    ethereum::Settings bobSettings;
-    bobSettings.m_secretWords = { "silly", "profit", "jewel", "fox", "evoke", "victory", "until", "topic", "century", "depth", "usual", "update" };
-    bobSettings.m_accountIndex = 5;
-    //bobSettings.m_address = "127.0.0.1:7545";
-    bobSettings.m_shouldConnect = true;
-    bobSettings.m_lockTxMinConfirmations = 2;
-    //bobSettings.m_swapContractAddress = "0xe2369A46e36b3586e904Ff533fa77A0c4B48C6D0";
-
-    /*TestSettings bobSettings;
-    bobSettings.SetConnectionOptions({ "Bob", "123", senderAddress });
-
-    TestSettings aliceSettings;
-    aliceSettings.SetConnectionOptions({ "Alice", "123", receiverAddress });*/
-
-    /*TestBitcoinWallet senderBtcWallet = GetSenderBTCWallet(*mainReactor, senderAddress, swapAmount);
-    TestBitcoinWallet receiverBtcWallet = GetReceiverBTCWallet(*mainReactor, receiverAddress, swapAmount);*/
-
-    auto senderSP = InitSettingsProvider(senderWalletDB, bobSettings);
-    auto receiverWalletDB = createReceiverWalletDB();
-    auto receiverSP = InitSettingsProvider(receiverWalletDB, aliceSettings);
-
-    TestWalletRig sender(senderWalletDB, completeAction, TestWalletRig::RegularWithoutPoWBbs);
-    TestWalletRig receiver(receiverWalletDB, completeAction, TestWalletRig::RegularWithoutPoWBbs);
-
-    InitEthereum(*sender.m_Wallet, sender.m_WalletDB, *mainReactor, *senderSP);
-    InitEthereum(*receiver.m_Wallet, receiver.m_WalletDB, *mainReactor, *receiverSP);
-
-    WALLET_CHECK(senderSP->CanModify() == true);
-    WALLET_CHECK(receiverSP->CanModify() == true);
-
-    //receiverBtcWallet.addPeer(senderAddress);
-
-    TxID txID = { {0} };
-
-    auto receiverCoins = receiver.GetCoins();
-    WALLET_CHECK(receiverCoins.empty());
-
-    Node node;
-
-    NodeObserver observer([&]()
-    {
-        auto cursor = node.get_Processor().m_Cursor;
-        if (cursor.m_Sid.m_Height == fork1Height + 5)
-        {
-            auto currentHeight = cursor.m_Sid.m_Height;
-            bool isBeamSide = !isBeamOwnerStart;
-            auto parameters = InitNewSwap(isBeamOwnerStart ? receiver.m_WalletID : sender.m_WalletID,
-                currentHeight, beamAmount, beamFee, wallet::AtomicSwapCoin::Ethereum, swapAmount, 
-                gasPrice, isBeamSide);
-
-            if (useSecureIDs)
-            {
-                parameters.SetParameter(TxParameterID::MyWalletIdentity, isBeamOwnerStart ? receiver.m_SecureWalletID : sender.m_SecureWalletID);
-            }
-
-            TestWalletRig* initiator = &sender;
-            TestWalletRig* acceptor = &receiver;
-            if (isBeamOwnerStart)
-            {
-                std::swap(initiator, acceptor);
-            }
-
-            initiator->m_Wallet->StartTransaction(parameters);
-            auto acceptParams = AcceptSwapParameters(parameters, acceptor->m_WalletID, beamFee, gasPrice);
-            if (useSecureIDs)
-            {
-                acceptParams.SetParameter(TxParameterID::MyWalletIdentity, acceptor->m_SecureWalletID);
-            }
-            txID = acceptor->m_Wallet->StartTransaction(acceptParams);
-        }
-    });
-
-    InitNodeToTest(node, binaryTreasury, &observer, 32125, 200);
-
-    mainReactor->run();
-
-    WALLET_CHECK(senderSP->CanModify() == true);
-    WALLET_CHECK(receiverSP->CanModify() == true);
-
-    receiverCoins = receiver.GetCoins();
-    WALLET_CHECK(receiverCoins.size() == 1);
-    WALLET_CHECK(receiverCoins[0].m_ID.m_Value == beamAmount - beamFee);
-    WALLET_CHECK(receiverCoins[0].m_status == Coin::Available);
-    WALLET_CHECK(receiverCoins[0].m_createTxId == txID);
-
-    auto senderCoins = sender.GetCoins();
-    WALLET_CHECK(senderCoins.size() == kDefaultTestAmounts.size() + 1);
-    WALLET_CHECK(senderCoins[0].m_ID.m_Value == 500);
-    WALLET_CHECK(senderCoins[0].m_status == Coin::Spent);
-    WALLET_CHECK(senderCoins[0].m_spentTxId == txID);
-    // change
-    WALLET_CHECK(senderCoins[4].m_ID.m_Value == 500 - beamAmount - beamFee);
-    WALLET_CHECK(senderCoins[4].m_status == Coin::Available);
-    WALLET_CHECK(senderCoins[4].m_createTxId == txID);
-
-    // TODO: check secret for "aggregate signature" scheme
-    // check secret
-    //uintBig senderSecret(Zero);
-    //storage::getTxParameter(*sender.m_WalletDB, txID, SubTxIndex::BEAM_REDEEM_TX, TxParameterID::PreImage, senderSecret);
-    //uintBig receiverSecret(Zero);
-    //storage::getTxParameter(*receiver.m_WalletDB, txID, SubTxIndex::BEAM_REDEEM_TX, TxParameterID::PreImage, receiverSecret);
-    //WALLET_CHECK(senderSecret != Zero && senderSecret == receiverSecret);
-}
-
-// TODO need to implement new test
-void TestSwapEthRefundTransaction()
-{
-    cout << "\nAtomic swap: testing ETH refund transaction...\n";
-
-    io::Reactor::Ptr mainReactor{ io::Reactor::create() };
-    io::Reactor::Scope scope(*mainReactor);
-
-    auto completeAction = [mainReactor](auto)
-    {
-        mainReactor->stop();
-    };
-
-    Amount beamAmount = 300;
-    Amount beamFee = 101;
-    Amount swapAmount = 2'000'000'000u;
-    Amount gasPrice = 30u;
-
-    auto senderWalletDB = createSenderWalletDB(0, 0);
-    auto binaryTreasury = createTreasury(senderWalletDB, kDefaultTestAmounts);
-
-    ethereum::Settings aliceSettings;
-    aliceSettings.m_secretWords = { "silly", "profit", "jewel", "fox", "evoke", "victory", "until", "topic", "century", "depth", "usual", "update" };
-    aliceSettings.m_accountIndex = 3;
-    //aliceSettings.m_address = "127.0.0.1:7545";
-    aliceSettings.m_shouldConnect = true;
-    aliceSettings.m_lockTimeInBlocks = 20;  // speed-up test
-    aliceSettings.m_lockTxMinConfirmations = 0; // speed-up test
-    //aliceSettings.m_swapContractAddress = "0xe2369A46e36b3586e904Ff533fa77A0c4B48C6D0";
-
-    ethereum::Settings bobSettings;
-    bobSettings.m_secretWords = { "silly", "profit", "jewel", "fox", "evoke", "victory", "until", "topic", "century", "depth", "usual", "update" };
-    bobSettings.m_accountIndex = 4;
-    //bobSettings.m_address = "127.0.0.1:7545";
-    bobSettings.m_shouldConnect = true;
-    bobSettings.m_lockTimeInBlocks = 20;    // speed-up test
-    bobSettings.m_lockTxMinConfirmations = 0;   // speed-up test
-    //bobSettings.m_swapContractAddress = "0xe2369A46e36b3586e904Ff533fa77A0c4B48C6D0";
-
-    auto senderSP = InitSettingsProvider(senderWalletDB, bobSettings);
-    auto receiverWalletDB = createReceiverWalletDB();
-    auto receiverSP = InitSettingsProvider(receiverWalletDB, aliceSettings);
-
-    auto sender = std::make_unique<TestWalletRig>(senderWalletDB, completeAction, TestWalletRig::RegularWithoutPoWBbs);
-    auto receiver = std::make_shared<TestWalletRig>(receiverWalletDB, completeAction, TestWalletRig::RegularWithoutPoWBbs);
-
-    InitEthereum(*sender->m_Wallet, sender->m_WalletDB, *mainReactor, *senderSP);
-    InitEthereum(*receiver->m_Wallet, receiver->m_WalletDB, *mainReactor, *receiverSP);
-
-    WALLET_CHECK(senderSP->CanModify() == true);
-    WALLET_CHECK(receiverSP->CanModify() == true);
-
-    auto receiverCoins = receiver->GetCoins();
-    WALLET_CHECK(receiverCoins.empty());
-
-    TestNode node{ TestNode::NewBlockFunc(), kNodeStartHeight };
-    Height currentHeight = node.m_Blockchain.m_mcm.m_vStates.size();
-
-    auto parameters = InitNewSwap(receiver->m_WalletID, currentHeight, beamAmount, beamFee, wallet::AtomicSwapCoin::Ethereum, swapAmount, gasPrice, false);
-
-    receiver->m_Wallet->StartTransaction(parameters);
-    TxID txID = sender->m_Wallet->StartTransaction(AcceptSwapParameters(parameters, sender->m_WalletID, beamFee, gasPrice));
-
-    io::Timer::Ptr timer = io::Timer::create(*mainReactor);
-    timer->start(1000, true, [&node]() {node.AddBlock(); });
-
-    io::AsyncEvent::Ptr eventToUpdate;
-    //uint64_t startBlocks = receiverBtcWallet.getBlockCount();
-
-    eventToUpdate = io::AsyncEvent::create(*mainReactor, [&sender, receiver, txID, &eventToUpdate]()
-        {
-            if (sender)
-            {
-                wallet::AtomicSwapTransaction::State txState = wallet::AtomicSwapTransaction::State::Initial;
-                storage::getTxParameter(*sender->m_WalletDB, txID, wallet::kDefaultSubTxID, wallet::TxParameterID::State, txState);
-                if (txState == wallet::AtomicSwapTransaction::State::HandlingContractTX)
-                {
-                    // delete sender to simulate refund on ETH side
-                    sender.reset();
-                }
-                eventToUpdate->post();
-            }
-            else
-            {
-                wallet::AtomicSwapTransaction::State txState = wallet::AtomicSwapTransaction::State::Initial;
-                storage::getTxParameter(*receiver->m_WalletDB, txID, wallet::kDefaultSubTxID, wallet::TxParameterID::State, txState);
-            }
-        });
-
-    eventToUpdate->post();
-    mainReactor->run();
-
-    // validate receiver TX state
-    wallet::AtomicSwapTransaction::State txState = wallet::AtomicSwapTransaction::State::Initial;
-    storage::getTxParameter(*receiver->m_WalletDB, txID, wallet::kDefaultSubTxID, wallet::TxParameterID::State, txState);
-    WALLET_CHECK(txState == wallet::AtomicSwapTransaction::State::Refunded);
-    receiverCoins = receiver->GetCoins();
-    WALLET_CHECK(receiverCoins.size() == 0);
-}
-
-// TODO roman.strilets need to implement new test
-void TestERC20SwapTransaction(bool isBeamOwnerStart, beam::Height fork1Height, bool useSecureIDs = false)
-{
-    cout << "\nTesting ERC20 atomic swap transaction...\n";
-
-    io::Reactor::Ptr mainReactor{ io::Reactor::create() };
-    io::Reactor::Scope scope(*mainReactor);
-
-    int completedCount = 2;
-    auto completeAction = [&completedCount, mainReactor](auto)
-    {
-        --completedCount;
-        if (completedCount == 0)
-        {
-            mainReactor->stop();
-            completedCount = 2;
-        }
-    };
-
-    Amount beamAmount = 300;
-    Amount beamFee = 101;
-    Amount swapAmount = 1'000'000'000u;
-    Amount gasPrice = 30u;
-
-    auto senderWalletDB = createSenderWalletDB(0, 0);
-    auto binaryTreasury = createTreasury(senderWalletDB, kDefaultTestAmounts);
-
-    ethereum::Settings aliceSettings;
-    aliceSettings.m_secretWords = { "silly", "profit", "jewel", "fox", "evoke", "victory", "until", "topic", "century", "depth", "usual", "update" };
-    aliceSettings.m_accountIndex = 3;
-    //aliceSettings.m_address = "127.0.0.1:7545";
-    aliceSettings.m_shouldConnect = true;
-    aliceSettings.m_lockTxMinConfirmations = 2;
-    /*aliceSettings.m_swapContractAddress = "0xe2369A46e36b3586e904Ff533fa77A0c4B48C6D0";
-    aliceSettings.m_erc20SwapContractAddress = "0x1268071E90CEE6ed135292008f010f60a542c523";
-    aliceSettings.m_daiContractAddress = "0x4A2043c5625ec1E6759EA429C6FF8C02979e291E";*/
-
-    ethereum::Settings bobSettings;
-    bobSettings.m_secretWords = { "silly", "profit", "jewel", "fox", "evoke", "victory", "until", "topic", "century", "depth", "usual", "update" };
-    bobSettings.m_accountIndex = 4;
-    //bobSettings.m_address = "127.0.0.1:7545";
-    bobSettings.m_shouldConnect = true;
-    bobSettings.m_lockTxMinConfirmations = 2;
-    /*bobSettings.m_swapContractAddress = "0xe2369A46e36b3586e904Ff533fa77A0c4B48C6D0";
-    bobSettings.m_erc20SwapContractAddress = "0x1268071E90CEE6ed135292008f010f60a542c523";
-    bobSettings.m_daiContractAddress = "0x4A2043c5625ec1E6759EA429C6FF8C02979e291E";*/
-
-    auto senderSP = InitSettingsProvider(senderWalletDB, bobSettings);
-    auto receiverWalletDB = createReceiverWalletDB();
-    auto receiverSP = InitSettingsProvider(receiverWalletDB, aliceSettings);
-
-    TestWalletRig sender(senderWalletDB, completeAction, TestWalletRig::RegularWithoutPoWBbs);
-    TestWalletRig receiver(receiverWalletDB, completeAction, TestWalletRig::RegularWithoutPoWBbs);
-
-    InitEthereum(*sender.m_Wallet, sender.m_WalletDB, *mainReactor, *senderSP);
-    InitEthereum(*receiver.m_Wallet, receiver.m_WalletDB, *mainReactor, *receiverSP);
-
-    WALLET_CHECK(senderSP->CanModify() == true);
-    WALLET_CHECK(receiverSP->CanModify() == true);
-
-    TxID txID = { {0} };
-
-    auto receiverCoins = receiver.GetCoins();
-    WALLET_CHECK(receiverCoins.empty());
-
-    Node node;
-
-    NodeObserver observer([&]()
-        {
-            auto cursor = node.get_Processor().m_Cursor;
-            if (cursor.m_Sid.m_Height == fork1Height + 5)
-            {
-                auto currentHeight = cursor.m_Sid.m_Height;
-                bool isBeamSide = !isBeamOwnerStart;
-                auto parameters = InitNewSwap(isBeamOwnerStart ? receiver.m_WalletID : sender.m_WalletID,
-                    currentHeight, beamAmount, beamFee, wallet::AtomicSwapCoin::Dai, swapAmount,
-                    gasPrice, isBeamSide);
-
-                if (useSecureIDs)
-                {
-                    parameters.SetParameter(TxParameterID::MyWalletIdentity, isBeamOwnerStart ? receiver.m_SecureWalletID : sender.m_SecureWalletID);
-                }
-
-                TestWalletRig* initiator = &sender;
-                TestWalletRig* acceptor = &receiver;
-                if (isBeamOwnerStart)
-                {
-                    std::swap(initiator, acceptor);
-                }
-
-                initiator->m_Wallet->StartTransaction(parameters);
-                auto acceptParams = AcceptSwapParameters(parameters, acceptor->m_WalletID, beamFee, gasPrice);
-                if (useSecureIDs)
-                {
-                    acceptParams.SetParameter(TxParameterID::MyWalletIdentity, acceptor->m_SecureWalletID);
-                }
-                txID = acceptor->m_Wallet->StartTransaction(acceptParams);
-            }
-        });
-
-    InitNodeToTest(node, binaryTreasury, &observer, 32125, 200);
-
-    mainReactor->run();
-
-    {
-        WALLET_CHECK(senderSP->CanModify() == true);
-        WALLET_CHECK(receiverSP->CanModify() == true);
-
-        receiverCoins = receiver.GetCoins();
-        WALLET_CHECK(receiverCoins.size() == 1);
-        WALLET_CHECK(receiverCoins[0].m_ID.m_Value == beamAmount - beamFee);
-        WALLET_CHECK(receiverCoins[0].m_status == Coin::Available);
-        WALLET_CHECK(receiverCoins[0].m_createTxId == txID);
-
-        auto senderCoins = sender.GetCoins();
-        WALLET_CHECK(senderCoins.size() == kDefaultTestAmounts.size() + 1);
-        WALLET_CHECK(senderCoins[0].m_ID.m_Value == 500);
-        WALLET_CHECK(senderCoins[0].m_status == Coin::Spent);
-        WALLET_CHECK(senderCoins[0].m_spentTxId == txID);
-        // change
-        WALLET_CHECK(senderCoins[4].m_ID.m_Value == 500 - beamAmount - beamFee);
-        WALLET_CHECK(senderCoins[4].m_status == Coin::Available);
-        WALLET_CHECK(senderCoins[4].m_createTxId == txID);
-    }
-}
-
-int main()
-{
-    int logLevel = LOG_LEVEL_WARNING;
-    const auto path = boost::filesystem::system_complete("logs");
-    auto logger = beam::Logger::create(logLevel, logLevel, LOG_LEVEL_DEBUG, "swap_test", path.string());
-
-    Rules::get().FakePoW = true;
-<<<<<<< HEAD
-    Rules::get().UpdateChecksum();
-    beam::Height fork1Height = Rules::get().pForks[1].m_Height;
-=======
-    beam::Height fork1Height = 10;
-    Rules::get().pForks[1].m_Height = fork1Height;
-    Rules::get().pForks[2].m_Height = fork1Height;
-    Rules::get().pForks[3].m_Height = MaxHeight; // swap values currently specified in the test are insufficient for fees after HF3
-    Rules::get().UpdateChecksum();
->>>>>>> cdb9b096
-
-    TestSwapTransaction(true, fork1Height);
-    TestSwapTransaction(false, fork1Height);
-    TestSwapTransaction(true, fork1Height, true);
-    TestSwapTransaction(false, fork1Height, true);
-    TestSwapTransactionWithoutChange(true);
-
-    TestSwapBTCQuickRefundTransaction();
-
-    TestSwapBTCRefundTransaction();
-    TestSwapBeamRefundTransaction();
-    TestSwapBeamAndBTCRefundTransaction();
-    TestSwapBTCRedeemAfterExpired();
-
-    ExpireByResponseTime(true);
-    ExpireByResponseTime(false);
-    TestExpireByLifeTime();
-
-    TestSwapCancelTransaction(true, wallet::AtomicSwapTransaction::State::Initial);
-
-    TestSwapCancelTransaction(true, wallet::AtomicSwapTransaction::State::BuildingBeamLockTX);
-    TestSwapCancelTransaction(false, wallet::AtomicSwapTransaction::State::BuildingBeamLockTX);
-
-    TestSwapCancelTransaction(true, wallet::AtomicSwapTransaction::State::BuildingBeamRedeemTX);
-    TestSwapCancelTransaction(false, wallet::AtomicSwapTransaction::State::BuildingBeamRedeemTX);
-
-    TestSwapCancelTransaction(true, wallet::AtomicSwapTransaction::State::BuildingBeamRefundTX);
-    TestSwapCancelTransaction(false, wallet::AtomicSwapTransaction::State::BuildingBeamRefundTX);
-
-
-#ifndef BEAM_MAINNET
-    TestElectrumSwapTransaction(true, fork1Height);
-    TestElectrumSwapTransaction(false, fork1Height);
-
-    TestElectrumSwapBTCRefundTransaction();
-    TestElectrumSwapBeamRefundTransaction();
-#endif // BEAM_TESTNET
-
-    TestIgnoringThirdPeer();
-
-    //TestEthSwapTransaction(true, fork1Height);
-    //TestSwapEthRefundTransaction();
-    //TestERC20SwapTransaction(true, fork1Height);
-
-    assert(g_failureCount == 0);
-    return WALLET_CHECK_RESULT;
-}
+// Copyright 2019 The Beam Team
+//
+// Licensed under the Apache License, Version 2.0 (the "License");
+// you may not use this file except in compliance with the License.
+// You may obtain a copy of the License at
+//
+//    http://www.apache.org/licenses/LICENSE-2.0
+//
+// Unless required by applicable law or agreed to in writing, software
+// distributed under the License is distributed on an "AS IS" BASIS,
+// WITHOUT WARRANTIES OR CONDITIONS OF ANY KIND, either express or implied.
+// See the License for the specific language governing permissions and
+// limitations under the License.
+
+#include "wallet/core/common.h"
+#include "wallet/core/wallet_network.h"
+#include "wallet/core/wallet.h"
+#include "wallet/core/simple_transaction.h"
+#include "keykeeper/local_private_key_keeper.h"
+#include "wallet/core/secstring.h"
+#include "wallet/transactions/swaps/common.h"
+#include "wallet/transactions/swaps/swap_transaction.h"
+#include "wallet/transactions/swaps/utils.h"
+#include "wallet/transactions/swaps/second_side.h"
+#include "wallet/transactions/swaps/bridges/bitcoin/bitcoin.h"
+#include "wallet/transactions/swaps/bridges/ethereum/ethereum.h"
+
+#include "http/http_client.h"
+#include "utility/test_helpers.h"
+#include "core/radixtree.h"
+#include "core/unittest/mini_blockchain.h"
+#include "core/negotiator.h"
+#include "node/node.h"
+#include "utility/io/sslserver.h"
+
+#include "test_helpers.h"
+
+#include <boost/filesystem.hpp>
+#include <boost/intrusive/list.hpp>
+#include <string_view>
+#include <utility>
+
+using namespace beam;
+using namespace std;
+using namespace ECC;
+
+WALLET_TEST_INIT
+
+#include "wallet_test_environment.cpp"
+#include "swap_test_environment.cpp"
+
+namespace
+{
+    const AmountList kDefaultTestAmounts = { 500, 200, 100, 900 };
+    const Height kNodeStartHeight = 145;
+    const uint16_t kBtcTxMinConfirmations = 2;
+    const uint32_t kLockTimeInBlocks = 100;
+
+    TestBitcoinWallet GetSenderBTCWallet(io::Reactor& reactor, const io::Address& senderAddress, Amount swapAmount)
+    {
+        TestBitcoinWallet::Options senderOptions;
+        senderOptions.m_rawAddress = "2N8N2kr34rcGqHCo3aN6yqniid8a4Mt3FCv";
+        senderOptions.m_privateKey = "cSFMca7FAeAgLRgvev5ajC1v1jzprBr1KoefUFFPS8aw3EYwLArM";
+        senderOptions.m_refundTx = "0200000001809fc0890cb2724a941dfc3b7213a63b3017b0cddbed4f303be300cb55ddca830100000000ffffffff01e8030000000000001976a9146ed612a79317bc6ade234f299073b945ccb3e76b88ac00000000";
+        senderOptions.m_amount = swapAmount;
+
+        return TestBitcoinWallet(reactor, senderAddress, senderOptions);
+    }
+
+    TestBitcoinWallet GetReceiverBTCWallet(io::Reactor& reactor, const io::Address& receiverAddress, Amount swapAmount)
+    {
+        TestBitcoinWallet::Options receiverOptions;
+        receiverOptions.m_rawAddress = "2Mvfsv3JiwWXjjwNZD6LQJD4U4zaPAhSyNB";
+        receiverOptions.m_privateKey = "cNoRPsNczFw6b7wTuwLx24gSnCPyF3CbvgVmFJYKyfe63nBsGFxr";
+        receiverOptions.m_refundTx = "0200000001809fc0890cb2724a941dfc3b7213a63b3017b0cddbed4f303be300cb55ddca830100000000ffffffff01e8030000000000001976a9146ed612a79317bc6ade234f299073b945ccb3e76b88ac00000000";
+        receiverOptions.m_amount = swapAmount;
+
+        return TestBitcoinWallet(reactor, receiverAddress, receiverOptions);
+    }
+
+    TxParameters AcceptSwapParameters(const TxParameters& initialParameters, const WalletID& myID, Amount fee, Amount feeRate)
+    {
+        TxParameters parameters = initialParameters;
+
+        parameters.SetParameter(TxParameterID::PeerID, *parameters.GetParameter<WalletID>(TxParameterID::MyID));
+        parameters.SetParameter(TxParameterID::MyID, myID);
+
+        bool isBeamSide = !*parameters.GetParameter<bool>(TxParameterID::AtomicSwapIsBeamSide);
+
+        if (isBeamSide)
+        {
+            // delete parameters from other side
+            parameters.DeleteParameter(TxParameterID::Fee, SubTxIndex::BEAM_REDEEM_TX);
+            parameters.DeleteParameter(TxParameterID::Fee, SubTxIndex::LOCK_TX);
+            parameters.DeleteParameter(TxParameterID::Fee, SubTxIndex::REFUND_TX);
+
+            // add our parameters
+            parameters.SetParameter(TxParameterID::Fee, fee, SubTxIndex::BEAM_LOCK_TX);
+            parameters.SetParameter(TxParameterID::Fee, fee, SubTxIndex::BEAM_REFUND_TX);
+            parameters.SetParameter(TxParameterID::Fee, feeRate, SubTxIndex::REDEEM_TX);
+        }
+        else
+        {
+            // delete parameters from other side
+            parameters.DeleteParameter(TxParameterID::Fee, SubTxIndex::BEAM_LOCK_TX);
+            parameters.DeleteParameter(TxParameterID::Fee, SubTxIndex::BEAM_REFUND_TX);
+            parameters.DeleteParameter(TxParameterID::Fee, SubTxIndex::REDEEM_TX);
+
+            // add our parameters
+            parameters.SetParameter(TxParameterID::Fee, fee, SubTxIndex::BEAM_REDEEM_TX);
+            parameters.SetParameter(TxParameterID::Fee, feeRate, SubTxIndex::LOCK_TX);
+            parameters.SetParameter(TxParameterID::Fee, feeRate, SubTxIndex::REFUND_TX);
+        }
+
+        parameters.SetParameter(TxParameterID::IsSender, isBeamSide);
+        parameters.SetParameter(TxParameterID::AtomicSwapIsBeamSide, isBeamSide);
+        parameters.SetParameter(TxParameterID::IsInitiator, true);
+
+        return parameters;
+    }
+
+    class TestSettings : public bitcoin::Settings
+    {
+    public:
+        TestSettings()
+        {
+            SetLockTxMinConfirmations(kBtcTxMinConfirmations);
+            SetLockTimeInBlocks(kLockTimeInBlocks);
+        }
+    };
+}
+
+bitcoin::ISettingsProvider::Ptr InitSettingsProvider(IWalletDB::Ptr walletDB, const TestSettings& settings)
+{
+    auto settingsProvider = std::make_shared<bitcoin::SettingsProvider>(walletDB);
+    settingsProvider->SetSettings(settings);
+    return settingsProvider;
+}
+
+void InitBitcoin(Wallet& wallet, IWalletDB::Ptr walletDB, io::Reactor& reactor, bitcoin::ISettingsProvider& settingsProvider)
+{
+    auto creator = std::make_shared<AtomicSwapTransaction::Creator>(walletDB);
+    auto bridge = std::make_shared<bitcoin::BitcoinCore017>(reactor, settingsProvider);
+    // TODO should refactored this code
+    auto bitcoinBridgeCreator = [bridge]() -> bitcoin::IBridge::Ptr
+    {
+        return bridge;
+    };
+    auto factory = wallet::MakeSecondSideFactory<BitcoinSide, bitcoin::BitcoinCore017, bitcoin::ISettingsProvider>(bitcoinBridgeCreator, settingsProvider);
+    creator->RegisterFactory(AtomicSwapCoin::Bitcoin, factory);
+    wallet.RegisterTransactionType(TxType::AtomicSwap, std::static_pointer_cast<BaseTransaction::Creator>(creator));
+}
+
+void InitElectrum(Wallet& wallet, IWalletDB::Ptr walletDB, io::Reactor& reactor, bitcoin::ISettingsProvider& settingsProvider)
+{
+    auto creator = std::make_shared<AtomicSwapTransaction::Creator>(walletDB);
+    auto bridge = std::make_shared<bitcoin::Electrum>(reactor, settingsProvider);
+    // TODO should refactored this code
+    auto bitcoinBridgeCreator = [bridge]() -> bitcoin::IBridge::Ptr
+    {
+        return bridge;
+    };
+    auto factory = wallet::MakeSecondSideFactory<BitcoinSide, bitcoin::Electrum, bitcoin::ISettingsProvider>(bitcoinBridgeCreator, settingsProvider);
+    creator->RegisterFactory(AtomicSwapCoin::Bitcoin, factory);
+    wallet.RegisterTransactionType(TxType::AtomicSwap, std::static_pointer_cast<BaseTransaction::Creator>(creator));
+}
+
+void TestSwapTransaction(bool isBeamOwnerStart, beam::Height fork1Height, bool useSecureIDs = false)
+{
+    cout << "\nTesting atomic swap transaction...\n";
+
+    io::Reactor::Ptr mainReactor{ io::Reactor::create() };
+    io::Reactor::Scope scope(*mainReactor);
+
+    int completedCount = 2;
+    auto completeAction = [&completedCount, mainReactor](auto)
+    {
+        --completedCount;
+        if (completedCount == 0)
+        {
+            mainReactor->stop();
+            completedCount = 2;
+        }
+    };
+
+    io::Address senderAddress;
+    senderAddress.resolve("127.0.0.1:10400");
+
+    io::Address receiverAddress;
+    receiverAddress.resolve("127.0.0.1:10300");
+
+    Amount beamAmount = 300;
+    Amount beamFee = 101;
+    Amount swapAmount = 2000;
+    Amount feeRate = 256;
+
+    auto senderWalletDB = createSenderWalletDB(0, 0);
+    auto binaryTreasury = createTreasury(senderWalletDB, kDefaultTestAmounts);
+
+    TestSettings bobSettings;
+    bobSettings.SetConnectionOptions({ "Bob", "123", senderAddress });
+
+    TestSettings aliceSettings;
+    aliceSettings.SetConnectionOptions({ "Alice", "123", receiverAddress });
+
+    TestBitcoinWallet senderBtcWallet = GetSenderBTCWallet(*mainReactor, senderAddress, swapAmount);
+    TestBitcoinWallet receiverBtcWallet = GetReceiverBTCWallet(*mainReactor, receiverAddress, swapAmount);
+
+    auto senderSP = InitSettingsProvider(senderWalletDB, bobSettings);
+    auto receiverWalletDB = createReceiverWalletDB();
+    auto receiverSP = InitSettingsProvider(receiverWalletDB, aliceSettings);
+
+    TestWalletRig sender(senderWalletDB, completeAction, TestWalletRig::RegularWithoutPoWBbs);
+    TestWalletRig receiver(receiverWalletDB, completeAction, TestWalletRig::RegularWithoutPoWBbs);
+
+    InitBitcoin(*sender.m_Wallet, sender.m_WalletDB, *mainReactor, *senderSP);
+    InitBitcoin(*receiver.m_Wallet, receiver.m_WalletDB, *mainReactor, *receiverSP);
+
+    WALLET_CHECK(senderSP->CanModify() == true);
+    WALLET_CHECK(receiverSP->CanModify() == true);
+
+    receiverBtcWallet.addPeer(senderAddress);
+
+    TxID txID = { {0} };
+
+    auto receiverCoins = receiver.GetCoins();
+    WALLET_CHECK(receiverCoins.empty());
+
+    Node node;
+
+    NodeObserver observer([&]()
+    {
+        auto cursor = node.get_Processor().m_Cursor;
+        if (cursor.m_Sid.m_Height == fork1Height + 5)
+        {
+            auto currentHeight = cursor.m_Sid.m_Height;
+            bool isBeamSide = !isBeamOwnerStart;
+            auto parameters = InitNewSwap(isBeamOwnerStart ? receiver.m_WalletID : sender.m_WalletID,
+                currentHeight, beamAmount, beamFee, wallet::AtomicSwapCoin::Bitcoin, swapAmount, feeRate, isBeamSide);
+
+            if (useSecureIDs)
+            {
+                parameters.SetParameter(TxParameterID::MyWalletIdentity, isBeamOwnerStart ? receiver.m_SecureWalletID : sender.m_SecureWalletID);
+            }
+
+            TestWalletRig* initiator = &sender;
+            TestWalletRig* acceptor = &receiver;
+            if (isBeamOwnerStart)
+            {
+                std::swap(initiator, acceptor);
+            }
+            
+            initiator->m_Wallet->StartTransaction(parameters);
+            auto acceptParams = AcceptSwapParameters(parameters, acceptor->m_WalletID, beamFee, feeRate);
+            if (useSecureIDs)
+            {
+                acceptParams.SetParameter(TxParameterID::MyWalletIdentity, acceptor->m_SecureWalletID);
+            }
+            txID = acceptor->m_Wallet->StartTransaction(acceptParams);
+        }
+    });
+
+    InitNodeToTest(node, binaryTreasury, &observer, 32125, 200);
+
+    mainReactor->run();
+
+    WALLET_CHECK(senderSP->CanModify() == true);
+    WALLET_CHECK(receiverSP->CanModify() == true);
+
+    receiverCoins = receiver.GetCoins();
+    WALLET_CHECK(receiverCoins.size() == 1);
+    WALLET_CHECK(receiverCoins[0].m_ID.m_Value == beamAmount - beamFee);
+    WALLET_CHECK(receiverCoins[0].m_status == Coin::Available);
+    WALLET_CHECK(receiverCoins[0].m_createTxId == txID);
+
+    auto senderCoins = sender.GetCoins();
+    WALLET_CHECK(senderCoins.size() == kDefaultTestAmounts.size() + 1);
+    WALLET_CHECK(senderCoins[0].m_ID.m_Value == 500);
+    WALLET_CHECK(senderCoins[0].m_status == Coin::Spent);
+    WALLET_CHECK(senderCoins[0].m_spentTxId == txID);
+    // change
+    WALLET_CHECK(senderCoins[4].m_ID.m_Value == 500 - beamAmount - beamFee);
+    WALLET_CHECK(senderCoins[4].m_status == Coin::Available);
+    WALLET_CHECK(senderCoins[4].m_createTxId == txID);
+
+    // check secret
+    NoLeak<uintBig> senderSecretPrivateKey;
+    storage::getTxParameter(*sender.m_WalletDB, txID, SubTxIndex::BEAM_REDEEM_TX, TxParameterID::AtomicSwapSecretPrivateKey, senderSecretPrivateKey.V);
+    NoLeak<uintBig> receiverSecretPrivateKey;
+    storage::getTxParameter(*receiver.m_WalletDB, txID, SubTxIndex::BEAM_REDEEM_TX, TxParameterID::AtomicSwapSecretPrivateKey, receiverSecretPrivateKey.V);
+    WALLET_CHECK(senderSecretPrivateKey.V != Zero && senderSecretPrivateKey.V == receiverSecretPrivateKey.V);
+}
+
+void TestElectrumSwapTransaction(bool isBeamOwnerStart, beam::Height fork1Height)
+{
+    cout << "\nTesting atomic swap transaction on electrum...\n";
+
+    io::Reactor::Ptr mainReactor{ io::Reactor::create() };
+    io::Reactor::Scope scope(*mainReactor);
+
+    int completedCount = 2;
+    auto completeAction = [&completedCount, mainReactor](auto)
+    {
+        --completedCount;
+        if (completedCount == 0)
+        {
+            mainReactor->stop();
+            completedCount = 2;
+        }
+    };
+
+    std::string address("127.0.0.1:10400");
+
+    Amount beamAmount = 300;
+    Amount beamFee = 102;
+    Amount swapAmount = 200000;
+    Amount feeRate = 80000;
+
+    auto senderWalletDB = createSenderWalletDB(0, 0);
+    auto binaryTreasury = createTreasury(senderWalletDB, kDefaultTestAmounts);
+
+    TestSettings bobSettings;
+    bobSettings.SetElectrumConnectionOptions({ address, {"unveil", "shadow", "gold", "piece", "salad", "parent", "leisure", "obtain", "wave", "eternal", "suggest", "artwork"}, false});
+
+    TestSettings aliceSettings;
+    aliceSettings.SetElectrumConnectionOptions({ address, {"rib", "genuine", "fury", "advance", "train", "capable", "rough", "silk", "march", "vague", "notice", "sphere"}, false});
+
+    TestElectrumWallet btcWallet(*mainReactor, address);
+    auto senderSP = InitSettingsProvider(senderWalletDB, bobSettings);
+    auto receiverWalletDB = createReceiverWalletDB();
+    auto receiverSP = InitSettingsProvider(receiverWalletDB, aliceSettings);
+    TestWalletRig sender(senderWalletDB, completeAction, TestWalletRig::RegularWithoutPoWBbs);
+    TestWalletRig receiver(receiverWalletDB, completeAction, TestWalletRig::RegularWithoutPoWBbs);
+
+    InitElectrum(*sender.m_Wallet, sender.m_WalletDB, *mainReactor, *senderSP);
+    InitElectrum(*receiver.m_Wallet, receiver.m_WalletDB, *mainReactor, *receiverSP);
+
+    TxID txID = { {0} };
+
+    auto receiverCoins = receiver.GetCoins();
+    WALLET_CHECK(receiverCoins.empty());
+
+    Node node;
+
+    NodeObserver observer([&]()
+        {
+            auto cursor = node.get_Processor().m_Cursor;
+            if (cursor.m_Sid.m_Height == fork1Height + 5)
+            {
+                auto currentHeight = cursor.m_Sid.m_Height;
+                bool isBeamSide = !isBeamOwnerStart;
+                auto parameters = InitNewSwap(isBeamOwnerStart ? receiver.m_WalletID : sender.m_WalletID,
+                    currentHeight, beamAmount, beamFee, wallet::AtomicSwapCoin::Bitcoin, swapAmount, feeRate, isBeamSide);
+
+                if (isBeamOwnerStart)
+                {
+                    receiver.m_Wallet->StartTransaction(parameters);
+                    txID = sender.m_Wallet->StartTransaction(AcceptSwapParameters(parameters, sender.m_WalletID, beamFee, feeRate));
+                }
+                else
+                {
+                    sender.m_Wallet->StartTransaction(parameters);
+                    txID = receiver.m_Wallet->StartTransaction(AcceptSwapParameters(parameters, receiver.m_WalletID, beamFee, feeRate));
+                }
+            }
+        });
+
+    InitNodeToTest(node, binaryTreasury, &observer, 32125, 200);
+
+    mainReactor->run();
+
+    receiverCoins = receiver.GetCoins();
+    WALLET_CHECK(receiverCoins.size() == 1);
+    WALLET_CHECK(receiverCoins[0].m_ID.m_Value == beamAmount - beamFee);
+    WALLET_CHECK(receiverCoins[0].m_status == Coin::Available);
+    WALLET_CHECK(receiverCoins[0].m_createTxId == txID);
+
+    auto senderCoins = sender.GetCoins();
+    WALLET_CHECK(senderCoins.size() == kDefaultTestAmounts.size() + 1);
+    WALLET_CHECK(senderCoins[0].m_ID.m_Value == 500);
+    WALLET_CHECK(senderCoins[0].m_status == Coin::Spent);
+    WALLET_CHECK(senderCoins[0].m_spentTxId == txID);
+    // change
+    WALLET_CHECK(senderCoins[4].m_ID.m_Value == 500 - beamAmount - beamFee);
+    WALLET_CHECK(senderCoins[4].m_status == Coin::Available);
+    WALLET_CHECK(senderCoins[4].m_createTxId == txID);
+
+    // check secret
+    NoLeak<uintBig> senderSecretPrivateKey;
+    storage::getTxParameter(*sender.m_WalletDB, txID, SubTxIndex::BEAM_REDEEM_TX, TxParameterID::AtomicSwapSecretPrivateKey, senderSecretPrivateKey.V);
+    NoLeak<uintBig> receiverSecretPrivateKey;
+    storage::getTxParameter(*receiver.m_WalletDB, txID, SubTxIndex::BEAM_REDEEM_TX, TxParameterID::AtomicSwapSecretPrivateKey, receiverSecretPrivateKey.V);
+    WALLET_CHECK(senderSecretPrivateKey.V != Zero && senderSecretPrivateKey.V == receiverSecretPrivateKey.V);
+}
+
+void TestSwapTransactionWithoutChange(bool isBeamOwnerStart)
+{
+    cout << "\nTesting atomic swap transaction...\n";
+
+    io::Reactor::Ptr mainReactor{ io::Reactor::create() };
+    io::Reactor::Scope scope(*mainReactor);
+
+    int completedCount = 2;
+    auto completeAction = [&completedCount, mainReactor](auto)
+    {
+        --completedCount;
+        if (completedCount == 0)
+        {
+            mainReactor->stop();
+            completedCount = 2;
+        }
+    };
+
+    io::Address senderAddress;
+    senderAddress.resolve("127.0.0.1:10400");
+
+    io::Address receiverAddress;
+    receiverAddress.resolve("127.0.0.1:10300");
+
+    Amount beamAmount = 380;
+    Amount beamFee = 120;
+    Amount swapAmount = 2000;
+    Amount feeRate = 256;
+
+    TestSettings bobSettings;
+    bobSettings.SetConnectionOptions({ "Bob", "123", senderAddress });
+
+    TestSettings aliceSettings;
+    aliceSettings.SetConnectionOptions({ "Alice", "123", receiverAddress });
+
+    TestBitcoinWallet senderBtcWallet = GetSenderBTCWallet(*mainReactor, senderAddress, swapAmount);
+    TestBitcoinWallet receiverBtcWallet = GetReceiverBTCWallet(*mainReactor, receiverAddress, swapAmount);
+    auto senderWalletDB = createSenderWalletDB(false, kDefaultTestAmounts);
+    auto senderSP = InitSettingsProvider(senderWalletDB, bobSettings);
+    auto receiverWalletDB = createReceiverWalletDB();
+    auto receiverSP = InitSettingsProvider(receiverWalletDB, aliceSettings);
+    TestWalletRig sender(senderWalletDB, completeAction, TestWalletRig::RegularWithoutPoWBbs);
+    TestWalletRig receiver(receiverWalletDB, completeAction, TestWalletRig::RegularWithoutPoWBbs);
+
+    InitBitcoin(*sender.m_Wallet, sender.m_WalletDB, *mainReactor, *senderSP);
+    InitBitcoin(*receiver.m_Wallet, receiver.m_WalletDB, *mainReactor, *receiverSP);
+
+    receiverBtcWallet.addPeer(senderAddress);
+
+    TestNode node{ TestNode::NewBlockFunc(), kNodeStartHeight };
+    Height currentHeight = node.m_Blockchain.m_mcm.m_vStates.size();
+    TxID txID = { {0} };
+
+    if (isBeamOwnerStart)
+    {
+        auto parameters = InitNewSwap(receiver.m_WalletID, currentHeight, beamAmount, beamFee, wallet::AtomicSwapCoin::Bitcoin, swapAmount, feeRate, false);
+        receiver.m_Wallet->StartTransaction(parameters);
+        txID = sender.m_Wallet->StartTransaction(AcceptSwapParameters(parameters, sender.m_WalletID, beamFee, feeRate));
+    }
+    else
+    {
+        auto parameters = InitNewSwap(sender.m_WalletID, currentHeight, beamAmount, beamFee, wallet::AtomicSwapCoin::Bitcoin, swapAmount, feeRate, true);
+        sender.m_Wallet->StartTransaction(parameters);
+        txID = receiver.m_Wallet->StartTransaction(AcceptSwapParameters(parameters, receiver.m_WalletID, beamFee, feeRate));
+    }
+
+    auto receiverCoins = receiver.GetCoins();
+    WALLET_CHECK(receiverCoins.empty());
+
+    io::Timer::Ptr timer = io::Timer::create(*mainReactor);
+    timer->start(200, true, [&node]() {node.AddBlock(); });
+
+    mainReactor->run();
+
+    receiverCoins = receiver.GetCoins();
+    WALLET_CHECK(receiverCoins.size() == 1);
+    WALLET_CHECK(receiverCoins[0].m_ID.m_Value == beamAmount - beamFee);
+    WALLET_CHECK(receiverCoins[0].m_status == Coin::Available);
+    WALLET_CHECK(receiverCoins[0].m_createTxId == txID);
+
+    auto senderCoins = sender.GetCoins();
+    WALLET_CHECK(senderCoins.size() == 4);
+    WALLET_CHECK(senderCoins[0].m_ID.m_Value == 500);
+    WALLET_CHECK(senderCoins[0].m_status == Coin::Spent);
+    WALLET_CHECK(senderCoins[0].m_spentTxId == txID);
+}
+
+void TestSwapBTCRefundTransaction()
+{
+    cout << "\nAtomic swap: testing BTC refund transaction...\n";
+
+    io::Reactor::Ptr mainReactor{ io::Reactor::create() };
+    io::Reactor::Scope scope(*mainReactor);
+
+    auto completedAction = [mainReactor](auto)
+    {
+        mainReactor->stop();
+    };
+
+    io::Address senderAddress;
+    senderAddress.resolve("127.0.0.1:10400");
+
+    io::Address receiverAddress;
+    receiverAddress.resolve("127.0.0.1:10300");
+
+    Amount beamAmount = 300;
+    Amount beamFee = 100;
+    Amount swapAmount = 2000;
+    Amount feeRate = 256;
+
+    TestSettings bobSettings;
+    bobSettings.SetConnectionOptions({ "Bob", "123", senderAddress });
+
+    TestSettings aliceSettings;
+    aliceSettings.SetConnectionOptions({ "Alice", "123", receiverAddress });
+
+    TestBitcoinWallet senderBtcWallet = GetSenderBTCWallet(*mainReactor, senderAddress, swapAmount);
+    TestBitcoinWallet receiverBtcWallet = GetReceiverBTCWallet(*mainReactor, receiverAddress, swapAmount);
+    receiverBtcWallet.addPeer(senderAddress);
+
+    auto senderWalletDB = createSenderWalletDB(false, kDefaultTestAmounts);
+    auto senderSP = InitSettingsProvider(senderWalletDB, bobSettings);
+    auto receiverWalletDB = createReceiverWalletDB();
+    auto receiverSP = InitSettingsProvider(receiverWalletDB, aliceSettings);
+    auto sender = std::make_unique<TestWalletRig>(senderWalletDB, completedAction, TestWalletRig::RegularWithoutPoWBbs);
+    auto receiver = std::make_shared<TestWalletRig>(receiverWalletDB, completedAction, TestWalletRig::RegularWithoutPoWBbs);
+
+    InitBitcoin(*sender->m_Wallet, sender->m_WalletDB, *mainReactor, *senderSP);
+    InitBitcoin(*receiver->m_Wallet, receiver->m_WalletDB, *mainReactor, *receiverSP);
+
+    TestNode node{ TestNode::NewBlockFunc(), kNodeStartHeight };
+    Height currentHeight = node.m_Blockchain.m_mcm.m_vStates.size();
+
+    auto parameters = InitNewSwap(receiver->m_WalletID, currentHeight, beamAmount, beamFee, wallet::AtomicSwapCoin::Bitcoin, swapAmount, feeRate, false);
+    receiver->m_Wallet->StartTransaction(parameters);
+    TxID txID = sender->m_Wallet->StartTransaction(AcceptSwapParameters(parameters, sender->m_WalletID, beamFee, feeRate));
+
+    auto receiverCoins = receiver->GetCoins();
+    WALLET_CHECK(receiverCoins.empty());
+
+    io::Timer::Ptr timer = io::Timer::create(*mainReactor);
+    timer->start(200, true, [&node]() {node.AddBlock(); });
+
+    io::AsyncEvent::Ptr eventToUpdate;
+    uint64_t startBlocks = receiverBtcWallet.getBlockCount();
+
+    eventToUpdate = io::AsyncEvent::create(*mainReactor, [&sender, receiver, txID, &eventToUpdate, &timer]()
+    {
+        if (sender)
+        {
+            wallet::AtomicSwapTransaction::State txState = wallet::AtomicSwapTransaction::State::Initial;
+            storage::getTxParameter(*sender->m_WalletDB, txID, wallet::kDefaultSubTxID, wallet::TxParameterID::State, txState);
+            if (txState == wallet::AtomicSwapTransaction::State::HandlingContractTX)
+            {
+                // delete sender to simulate refund on BTC side
+                sender.reset();
+            }
+            eventToUpdate->post();
+        }
+        else
+        {
+            wallet::AtomicSwapTransaction::State txState = wallet::AtomicSwapTransaction::State::Initial;
+            storage::getTxParameter(*receiver->m_WalletDB, txID, wallet::kDefaultSubTxID, wallet::TxParameterID::State, txState);
+            if (txState != wallet::AtomicSwapTransaction::State::SendingRefundTX)
+            {
+                // speed-up test
+                timer->restart(50, true);
+            }
+        }
+    });
+
+    eventToUpdate->post();
+    mainReactor->run();
+
+    // validate receiver TX state
+    wallet::AtomicSwapTransaction::State txState = wallet::AtomicSwapTransaction::State::Initial;
+    storage::getTxParameter(*receiver->m_WalletDB, txID, wallet::kDefaultSubTxID, wallet::TxParameterID::State, txState);
+    WALLET_CHECK(txState == wallet::AtomicSwapTransaction::State::Refunded);
+    receiverCoins = receiver->GetCoins();
+    WALLET_CHECK(receiverCoins.size() == 0);
+    WALLET_CHECK(receiverBtcWallet.getBlockCount() - startBlocks >= kLockTimeInBlocks);
+
+    // TODO: add check BTC balance
+}
+
+void TestSwapBTCQuickRefundTransaction()
+{
+    cout << "\nAtomic swap: testing BTC quick refund transaction...\n";
+
+    io::Reactor::Ptr mainReactor{ io::Reactor::create() };
+    io::Reactor::Scope scope(*mainReactor);
+
+    auto completedAction = [mainReactor](auto)
+    {
+        mainReactor->stop();
+    };
+
+    io::Address senderAddress;
+    senderAddress.resolve("127.0.0.1:10400");
+
+    io::Address receiverAddress;
+    receiverAddress.resolve("127.0.0.1:10300");
+
+    Amount beamAmount = 300;
+    Amount beamFee = 100;
+    Amount swapAmount = 2000;
+    Amount feeRate = 256;
+
+    TestSettings bobSettings;
+    bobSettings.SetConnectionOptions({ "Bob", "123", senderAddress });
+
+    TestSettings aliceSettings;
+    aliceSettings.SetConnectionOptions({ "Alice", "123", receiverAddress });
+
+    TestBitcoinWallet senderBtcWallet = GetSenderBTCWallet(*mainReactor, senderAddress, swapAmount);
+    TestBitcoinWallet receiverBtcWallet = GetReceiverBTCWallet(*mainReactor, receiverAddress, swapAmount);
+    receiverBtcWallet.addPeer(senderAddress);
+
+    auto senderWalletDB = createSenderWalletDB(false, kDefaultTestAmounts);
+    auto senderSP = InitSettingsProvider(senderWalletDB, bobSettings);
+    auto receiverWalletDB = createReceiverWalletDB();
+    auto receiverSP = InitSettingsProvider(receiverWalletDB, aliceSettings);
+    auto sender = std::make_unique<TestWalletRig>(senderWalletDB, Wallet::TxCompletedAction(), TestWalletRig::RegularWithoutPoWBbs);
+    auto receiver = std::make_shared<TestWalletRig>(receiverWalletDB, completedAction, TestWalletRig::RegularWithoutPoWBbs);
+
+    InitBitcoin(*sender->m_Wallet, sender->m_WalletDB, *mainReactor, *senderSP);
+    InitBitcoin(*receiver->m_Wallet, receiver->m_WalletDB, *mainReactor, *receiverSP);
+
+    TestNode node{ TestNode::NewBlockFunc(), kNodeStartHeight };
+    Height currentHeight = node.m_Blockchain.m_mcm.m_vStates.size();
+
+    auto parameters = InitNewSwap(receiver->m_WalletID, currentHeight, beamAmount, beamFee, wallet::AtomicSwapCoin::Bitcoin, swapAmount, feeRate, false);
+    receiver->m_Wallet->StartTransaction(parameters);
+    TxID txID = sender->m_Wallet->StartTransaction(AcceptSwapParameters(parameters, sender->m_WalletID, beamFee, feeRate));
+
+    auto receiverCoins = receiver->GetCoins();
+    WALLET_CHECK(receiverCoins.empty());
+
+    io::Timer::Ptr timer = io::Timer::create(*mainReactor);
+    timer->start(200, true, [&node]() {node.AddBlock(); });
+
+    io::AsyncEvent::Ptr eventToUpdate;
+    bool isCanceled = false;
+    uint64_t startBlocks = receiverBtcWallet.getBlockCount();
+
+    eventToUpdate = io::AsyncEvent::create(*mainReactor, [&sender, receiver, txID, &eventToUpdate, &timer, &isCanceled]()
+    {
+        if (!isCanceled)
+        {
+            wallet::AtomicSwapTransaction::State txState = wallet::AtomicSwapTransaction::State::Initial;
+            storage::getTxParameter(*sender->m_WalletDB, txID, wallet::kDefaultSubTxID, wallet::TxParameterID::State, txState);
+            if (txState == wallet::AtomicSwapTransaction::State::HandlingContractTX)
+            {
+                sender->m_Wallet->CancelTransaction(txID);
+                isCanceled = true;
+            }
+            eventToUpdate->post();
+        }
+        else
+        {
+            wallet::AtomicSwapTransaction::State txState = wallet::AtomicSwapTransaction::State::Initial;
+            storage::getTxParameter(*receiver->m_WalletDB, txID, wallet::kDefaultSubTxID, wallet::TxParameterID::State, txState);
+            if (txState != wallet::AtomicSwapTransaction::State::SendingRefundTX)
+            {
+                // speed-up test
+                timer->restart(50, true);
+            }
+        }
+    });
+
+    eventToUpdate->post();
+    mainReactor->run();
+
+    // validate receiver TX state
+    wallet::AtomicSwapTransaction::State txState = wallet::AtomicSwapTransaction::State::Initial;
+    storage::getTxParameter(*receiver->m_WalletDB, txID, wallet::kDefaultSubTxID, wallet::TxParameterID::State, txState);
+    WALLET_CHECK(txState == wallet::AtomicSwapTransaction::State::Refunded);
+    receiverCoins = receiver->GetCoins();
+    WALLET_CHECK(receiverCoins.size() == 0);
+    WALLET_CHECK(receiverBtcWallet.getBlockCount() - startBlocks < kLockTimeInBlocks);
+}
+
+void TestElectrumSwapBTCRefundTransaction()
+{
+    cout << "\nAtomic swap: testing BTC refund transaction on electrum...\n";
+
+    io::Reactor::Ptr mainReactor{ io::Reactor::create() };
+    io::Reactor::Scope scope(*mainReactor);
+
+    auto completedAction = [mainReactor](auto)
+    {
+        mainReactor->stop();
+    };
+
+    std::string address("127.0.0.1:10400");
+
+    Amount beamAmount = 300;
+    Amount beamFee = 100;
+    Amount swapAmount = 200000;
+    Amount feeRate = 80000;
+
+    TestSettings bobSettings;
+    bobSettings.SetElectrumConnectionOptions({ address, {"unveil", "shadow", "gold", "piece", "salad", "parent", "leisure", "obtain", "wave", "eternal", "suggest", "artwork"}, false});
+
+    TestSettings aliceSettings;
+    aliceSettings.SetElectrumConnectionOptions({ address, {"rib", "genuine", "fury", "advance", "train", "capable", "rough", "silk", "march", "vague", "notice", "sphere"}, false});
+
+    auto senderWalletDB = createSenderWalletDB(false, kDefaultTestAmounts);
+    auto senderSP = InitSettingsProvider(senderWalletDB, bobSettings);
+    auto receiverWalletDB = createReceiverWalletDB();
+    auto receiverSP = InitSettingsProvider(receiverWalletDB, aliceSettings);
+    TestElectrumWallet btcWallet(*mainReactor, address);
+    auto sender = std::make_unique<TestWalletRig>(senderWalletDB, completedAction, TestWalletRig::RegularWithoutPoWBbs);
+    auto receiver = std::make_shared<TestWalletRig>(receiverWalletDB, completedAction, TestWalletRig::RegularWithoutPoWBbs);
+
+    InitElectrum(*sender->m_Wallet, sender->m_WalletDB, *mainReactor, *senderSP);
+    InitElectrum(*receiver->m_Wallet, receiver->m_WalletDB, *mainReactor, *receiverSP);
+
+    TestNode node{ TestNode::NewBlockFunc(), kNodeStartHeight };
+    Height currentHeight = node.m_Blockchain.m_mcm.m_vStates.size();
+    auto parameters = InitNewSwap(receiver->m_WalletID, currentHeight, beamAmount, beamFee, wallet::AtomicSwapCoin::Bitcoin, swapAmount, feeRate, false);
+
+    receiver->m_Wallet->StartTransaction(parameters);
+    TxID txID = sender->m_Wallet->StartTransaction(AcceptSwapParameters(parameters, sender->m_WalletID, beamFee, feeRate));
+
+    auto receiverCoins = receiver->GetCoins();
+    WALLET_CHECK(receiverCoins.empty());
+
+    io::Timer::Ptr timer = io::Timer::create(*mainReactor);
+    timer->start(200, true, [&node]() {node.AddBlock(); });
+
+    io::AsyncEvent::Ptr eventToUpdate;
+
+    eventToUpdate = io::AsyncEvent::create(*mainReactor, [&sender, receiver, txID, &eventToUpdate, &timer]()
+    {
+        if (sender)
+        {
+            wallet::AtomicSwapTransaction::State txState = wallet::AtomicSwapTransaction::State::Initial;
+            storage::getTxParameter(*sender->m_WalletDB, txID, wallet::kDefaultSubTxID, wallet::TxParameterID::State, txState);
+            if (txState == wallet::AtomicSwapTransaction::State::HandlingContractTX)
+            {
+                // delete sender to simulate refund on BTC side
+                sender.reset();
+            }
+            eventToUpdate->post();
+        }
+        else
+        {
+            wallet::AtomicSwapTransaction::State txState = wallet::AtomicSwapTransaction::State::Initial;
+            storage::getTxParameter(*receiver->m_WalletDB, txID, wallet::kDefaultSubTxID, wallet::TxParameterID::State, txState);
+            if (txState != wallet::AtomicSwapTransaction::State::SendingRefundTX)
+            {
+                // speed-up test
+                timer->restart(50, true);
+            }
+        }
+    });
+
+    eventToUpdate->post();
+    mainReactor->run();
+
+    // validate receiver TX state
+    wallet::AtomicSwapTransaction::State txState = wallet::AtomicSwapTransaction::State::Initial;
+    storage::getTxParameter(*receiver->m_WalletDB, txID, wallet::kDefaultSubTxID, wallet::TxParameterID::State, txState);
+    WALLET_CHECK(txState == wallet::AtomicSwapTransaction::State::Refunded);
+    receiverCoins = receiver->GetCoins();
+    WALLET_CHECK(receiverCoins.size() == 0);
+}
+
+void TestSwapBeamRefundTransaction()
+{
+    cout << "\nAtomic swap: testing Beam refund transaction...\n";
+
+    io::Reactor::Ptr mainReactor{ io::Reactor::create() };
+    io::Reactor::Scope scope(*mainReactor);
+
+    auto completedAction = [mainReactor](auto)
+    {
+        mainReactor->stop();
+    };
+
+    io::Address senderAddress;
+    senderAddress.resolve("127.0.0.1:10400");
+
+    io::Address receiverAddress;
+    receiverAddress.resolve("127.0.0.1:10300");
+
+    Amount beamAmount = 350;
+    Amount beamFee = 125;
+    Amount swapAmount = 2000;
+    Amount feeRate = 256;
+
+    TestSettings bobSettings;
+    bobSettings.SetConnectionOptions({ "Bob", "123", senderAddress });
+
+    TestSettings aliceSettings;
+    aliceSettings.SetConnectionOptions({ "Alice", "123", receiverAddress });
+
+    TestBitcoinWallet senderBtcWallet = GetSenderBTCWallet(*mainReactor, senderAddress, swapAmount);
+    TestBitcoinWallet receiverBtcWallet = GetReceiverBTCWallet(*mainReactor, receiverAddress, swapAmount);
+    receiverBtcWallet.addPeer(senderAddress);
+
+    auto senderWalletDB = createSenderWalletDB(false, kDefaultTestAmounts);
+    auto senderSP = InitSettingsProvider(senderWalletDB, bobSettings);
+    auto receiverWalletDB = createReceiverWalletDB();
+    auto receiverSP = InitSettingsProvider(receiverWalletDB, aliceSettings);
+    auto sender = std::make_unique<TestWalletRig>(senderWalletDB, completedAction, TestWalletRig::RegularWithoutPoWBbs);
+    auto receiver = std::make_unique<TestWalletRig>(receiverWalletDB, completedAction, TestWalletRig::RegularWithoutPoWBbs);
+
+    InitBitcoin(*sender->m_Wallet, sender->m_WalletDB, *mainReactor, *senderSP);
+    InitBitcoin(*receiver->m_Wallet, receiver->m_WalletDB, *mainReactor, *receiverSP);
+
+    TestNode node{ TestNode::NewBlockFunc(), kNodeStartHeight };
+    Height currentHeight = node.m_Blockchain.m_mcm.m_vStates.size();
+    auto parameters = InitNewSwap(receiver->m_WalletID, currentHeight, beamAmount, beamFee, wallet::AtomicSwapCoin::Bitcoin, swapAmount, feeRate, false);
+    receiver->m_Wallet->StartTransaction(parameters);
+    TxID txID = sender->m_Wallet->StartTransaction(AcceptSwapParameters(parameters, sender->m_WalletID, beamFee, feeRate));
+
+    auto receiverCoins = receiver->GetCoins();
+    WALLET_CHECK(receiverCoins.empty());
+
+    io::AsyncEvent::Ptr eventToUpdate;
+
+    eventToUpdate = io::AsyncEvent::create(*mainReactor, [&sender, &receiver, txID, &eventToUpdate, &node]()
+    {
+        if (receiver)
+        {
+            wallet::AtomicSwapTransaction::State txState = wallet::AtomicSwapTransaction::State::Initial;
+            storage::getTxParameter(*receiver->m_WalletDB, txID, wallet::kDefaultSubTxID, wallet::TxParameterID::State, txState);
+            if (txState == wallet::AtomicSwapTransaction::State::SendingBeamRedeemTX)
+            {
+                // delete receiver to simulate refund on Beam side
+                receiver.reset();
+            }
+            eventToUpdate->post();
+        }
+        else
+        {
+            wallet::AtomicSwapTransaction::State txState = wallet::AtomicSwapTransaction::State::Initial;
+            storage::getTxParameter(*sender->m_WalletDB, txID, wallet::kDefaultSubTxID, wallet::TxParameterID::State, txState);
+            if (txState != wallet::AtomicSwapTransaction::State::SendingBeamRefundTX)
+            {
+                // speed-up test
+                node.AddBlock();
+                eventToUpdate->post();
+            }
+        }
+    });
+
+    io::Timer::Ptr timer = io::Timer::create(*mainReactor);
+    timer->start(200, true, [&node]() {node.AddBlock(); });
+
+    eventToUpdate->post();
+    mainReactor->run();
+
+    // validate sender TX state
+    wallet::AtomicSwapTransaction::State txState = wallet::AtomicSwapTransaction::State::Initial;
+    storage::getTxParameter(*sender->m_WalletDB, txID, wallet::kDefaultSubTxID, wallet::TxParameterID::State, txState);
+    WALLET_CHECK(txState == wallet::AtomicSwapTransaction::State::Refunded);
+
+    auto senderCoins = sender->GetCoins();
+    WALLET_CHECK(senderCoins.size() == 6);
+    WALLET_CHECK(senderCoins[0].m_ID.m_Value == 500);
+    WALLET_CHECK(senderCoins[0].m_status == Coin::Spent);
+    WALLET_CHECK(senderCoins[0].m_spentTxId == txID);
+
+    // change of Beam LockTx
+    WALLET_CHECK(senderCoins[4].m_ID.m_Value == 500 - beamAmount - beamFee);
+    WALLET_CHECK(senderCoins[4].m_status == Coin::Available);
+    WALLET_CHECK(senderCoins[4].m_createTxId == txID);
+
+    // Refund
+    WALLET_CHECK(senderCoins[5].m_ID.m_Value == beamAmount - beamFee);
+    WALLET_CHECK(senderCoins[5].m_status == Coin::Available);
+    WALLET_CHECK(senderCoins[5].m_createTxId == txID);
+}
+
+void TestSwapBeamAndBTCRefundTransaction()
+{
+    cout << "\nAtomic swap: testing Beam and BTC refund transactions...\n";
+
+    io::Reactor::Ptr mainReactor{ io::Reactor::create() };
+    io::Reactor::Scope scope(*mainReactor);
+
+    int completedCount = 2;
+    auto completedAction = [&completedCount, mainReactor](auto)
+    {
+        --completedCount;
+        if (completedCount == 0)
+        {
+            mainReactor->stop();
+            completedCount = 2;
+        }
+    };
+    
+    io::Address senderAddress;
+    senderAddress.resolve("127.0.0.1:10400");
+
+    io::Address receiverAddress;
+    receiverAddress.resolve("127.0.0.1:10300");
+
+    Amount beamAmount = 350;
+    Amount beamFee = 125;
+    Amount swapAmount = 2000;
+    Amount feeRate = 256;
+
+    TestSettings bobSettings;
+    bobSettings.SetConnectionOptions({ "Bob", "123", senderAddress });
+
+    TestSettings aliceSettings;
+    aliceSettings.SetConnectionOptions({ "Alice", "123", receiverAddress });
+
+    TestBitcoinWallet senderBtcWallet = GetSenderBTCWallet(*mainReactor, senderAddress, swapAmount);
+    TestBitcoinWallet receiverBtcWallet = GetReceiverBTCWallet(*mainReactor, receiverAddress, swapAmount);
+    receiverBtcWallet.addPeer(senderAddress);
+
+    auto senderWalletDB = createSenderWalletDB(0, 0);
+    auto senderSP = InitSettingsProvider(senderWalletDB, bobSettings);
+    auto receiverWalletDB = createReceiverWalletDB();
+    auto receiverSP = InitSettingsProvider(receiverWalletDB, aliceSettings);
+    auto binaryTreasury = createTreasury(senderWalletDB, kDefaultTestAmounts);
+    auto sender = std::make_unique<TestWalletRig>(senderWalletDB, completedAction, TestWalletRig::RegularWithoutPoWBbs);
+    auto receiver = std::make_unique<TestWalletRig>(receiverWalletDB, completedAction, TestWalletRig::RegularWithoutPoWBbs);
+
+    vector<Coin> receiverCoins;
+    io::AsyncEvent::Ptr eventToUpdate;
+    bool isNeedReset = true;
+    Node node;
+    TxID txID;
+
+    eventToUpdate = io::AsyncEvent::create(*mainReactor, [&]()
+    {
+        if (receiver && isNeedReset)
+        {
+            wallet::AtomicSwapTransaction::State txState = wallet::AtomicSwapTransaction::State::Initial;
+            storage::getTxParameter(*receiver->m_WalletDB, txID, wallet::kDefaultSubTxID, wallet::TxParameterID::State, txState);
+            if (txState == wallet::AtomicSwapTransaction::State::SendingBeamRedeemTX)
+            {
+                // delete receiver to simulate refund on Beam side
+                receiver.reset();
+                isNeedReset = false;
+                node.m_Cfg.m_TestMode.m_FakePowSolveTime_ms = 50;
+            }
+        }
+        else
+        {
+            Height minHeight;
+            storage::getTxParameter(*sender->m_WalletDB, txID, wallet::kDefaultSubTxID, wallet::TxParameterID::MinHeight, minHeight);
+            Height currentHeight = sender->m_WalletDB->getCurrentHeight();
+            
+            if (currentHeight - minHeight > 5 * 60 && !receiver)
+            {
+                receiver = std::make_unique<TestWalletRig>(receiverWalletDB, completedAction, TestWalletRig::RegularWithoutPoWBbs);
+                InitBitcoin(*receiver->m_Wallet, receiver->m_WalletDB, *mainReactor, *receiverSP);
+                receiver->m_Wallet->ResumeAllTransactions();
+            }
+        }
+        eventToUpdate->post();
+    });
+
+
+    NodeObserver observer([&]()
+    {
+        Height minHeight = 15;
+        auto cursor = node.get_Processor().m_Cursor;
+        if (cursor.m_Sid.m_Height == minHeight)
+        {
+            InitBitcoin(*sender->m_Wallet, sender->m_WalletDB, *mainReactor, *senderSP);
+            InitBitcoin(*receiver->m_Wallet, receiver->m_WalletDB, *mainReactor, *receiverSP);
+
+            auto parameters = InitNewSwap(receiver->m_WalletID, minHeight, beamAmount, beamFee, wallet::AtomicSwapCoin::Bitcoin, swapAmount, feeRate, false);
+            receiver->m_Wallet->StartTransaction(parameters);
+            txID = sender->m_Wallet->StartTransaction(AcceptSwapParameters(parameters, sender->m_WalletID, beamFee, feeRate));
+            auto receiverCoins = receiver->GetCoins();
+            WALLET_CHECK(receiverCoins.empty());
+        }
+    });
+
+    InitNodeToTest(node, binaryTreasury, &observer, 32125, 500);
+
+
+    eventToUpdate->post();
+    mainReactor->run();
+
+    // validate sender TX state
+    wallet::AtomicSwapTransaction::State txState = wallet::AtomicSwapTransaction::State::Initial;
+    storage::getTxParameter(*sender->m_WalletDB, txID, wallet::kDefaultSubTxID, wallet::TxParameterID::State, txState);
+    WALLET_CHECK(txState == wallet::AtomicSwapTransaction::State::Refunded);
+
+    auto senderCoins = sender->GetCoins();
+    WALLET_CHECK(senderCoins.size() == 6);
+    WALLET_CHECK(senderCoins[0].m_ID.m_Value == 500);
+    WALLET_CHECK(senderCoins[0].m_status == Coin::Spent);
+    WALLET_CHECK(senderCoins[0].m_spentTxId == txID);
+
+    // change of Beam LockTx
+    WALLET_CHECK(senderCoins[4].m_ID.m_Value == 500 - beamAmount - beamFee);
+    WALLET_CHECK(senderCoins[4].m_status == Coin::Available);
+    WALLET_CHECK(senderCoins[4].m_createTxId == txID);
+
+    // Refund
+    WALLET_CHECK(senderCoins[5].m_ID.m_Value == beamAmount - beamFee);
+    WALLET_CHECK(senderCoins[5].m_status == Coin::Available);
+    WALLET_CHECK(senderCoins[5].m_createTxId == txID);
+
+    txState = wallet::AtomicSwapTransaction::State::Initial;
+    storage::getTxParameter(*receiver->m_WalletDB, txID, wallet::kDefaultSubTxID, wallet::TxParameterID::State, txState);
+    WALLET_CHECK(txState == wallet::AtomicSwapTransaction::State::Refunded);
+}
+
+void TestSwapBTCRedeemAfterExpired()
+{
+    cout << "\nAtomic swap: testing BTC redeem after Beam expired...\n";
+
+    io::Reactor::Ptr mainReactor{ io::Reactor::create() };
+    io::Reactor::Scope scope(*mainReactor);
+
+    int completedCount = 2;
+    auto completedAction = [&completedCount, mainReactor](auto)
+    {
+        --completedCount;
+        if (completedCount == 0)
+        {
+            mainReactor->stop();
+            completedCount = 2;
+        }
+    };
+
+    io::Address senderAddress;
+    senderAddress.resolve("127.0.0.1:10400");
+
+    io::Address receiverAddress;
+    receiverAddress.resolve("127.0.0.1:10300");
+
+    Amount beamAmount = 350;
+    Amount beamFee = 125;
+    Amount swapAmount = 2000;
+    Amount feeRate = 256;
+
+    TestSettings bobSettings;
+    bobSettings.SetConnectionOptions({ "Bob", "123", senderAddress });
+
+    TestSettings aliceSettings;
+    aliceSettings.SetConnectionOptions({ "Alice", "123", receiverAddress });
+
+    TestBitcoinWallet senderBtcWallet = GetSenderBTCWallet(*mainReactor, senderAddress, swapAmount);
+    TestBitcoinWallet receiverBtcWallet = GetReceiverBTCWallet(*mainReactor, receiverAddress, swapAmount);
+    receiverBtcWallet.addPeer(senderAddress);
+
+    auto senderWalletDB = createSenderWalletDB(0, 0);
+    auto senderSP = InitSettingsProvider(senderWalletDB, bobSettings);
+    auto receiverWalletDB = createReceiverWalletDB();
+    auto receiverSP = InitSettingsProvider(receiverWalletDB, aliceSettings);
+    auto binaryTreasury = createTreasury(senderWalletDB, kDefaultTestAmounts);
+    auto sender = std::make_unique<TestWalletRig>(senderWalletDB, completedAction, TestWalletRig::RegularWithoutPoWBbs);
+    auto receiver = std::make_unique<TestWalletRig>(receiverWalletDB, completedAction, TestWalletRig::RegularWithoutPoWBbs);
+
+    vector<Coin> receiverCoins;
+    io::AsyncEvent::Ptr eventToUpdate;
+    bool isNeedReset = true;
+    Node node;
+    TxID txID;
+
+    eventToUpdate = io::AsyncEvent::create(*mainReactor, [&]()
+    {
+        if (sender && isNeedReset)
+        {
+            wallet::AtomicSwapTransaction::State txState = wallet::AtomicSwapTransaction::State::Initial;
+            storage::getTxParameter(*sender->m_WalletDB, txID, wallet::kDefaultSubTxID, wallet::TxParameterID::State, txState);
+            if (txState == wallet::AtomicSwapTransaction::State::SendingBeamRedeemTX)
+            {
+                sender.reset();
+                isNeedReset = false;
+                node.m_Cfg.m_TestMode.m_FakePowSolveTime_ms = 50;
+            }
+        }
+        else
+        {
+            Height minHeight;
+            storage::getTxParameter(*receiver->m_WalletDB, txID, wallet::kDefaultSubTxID, wallet::TxParameterID::MinHeight, minHeight);
+            Height currentHeight = receiver->m_WalletDB->getCurrentHeight();
+
+            if (currentHeight - minHeight > 6 * 60 && !sender)
+            {
+                sender = std::make_unique<TestWalletRig>(senderWalletDB, completedAction, TestWalletRig::RegularWithoutPoWBbs);
+                InitBitcoin(*sender->m_Wallet, sender->m_WalletDB, *mainReactor, *senderSP);
+                sender->m_Wallet->ResumeAllTransactions();
+            }
+
+            if (currentHeight - minHeight > 500)
+            {
+                mainReactor->stop();
+            }
+        }
+        eventToUpdate->post();
+    });
+
+
+    NodeObserver observer([&]()
+    {
+        Height minHeight = 15;
+        auto cursor = node.get_Processor().m_Cursor;
+        if (cursor.m_Sid.m_Height == minHeight)
+        {
+            InitBitcoin(*sender->m_Wallet, sender->m_WalletDB, *mainReactor, *senderSP);
+            InitBitcoin(*receiver->m_Wallet, receiver->m_WalletDB, *mainReactor, *receiverSP);
+
+            auto parameters = InitNewSwap(receiver->m_WalletID, minHeight, beamAmount, beamFee, wallet::AtomicSwapCoin::Bitcoin, swapAmount, feeRate, false);
+            receiver->m_Wallet->StartTransaction(parameters);
+            txID = sender->m_Wallet->StartTransaction(AcceptSwapParameters(parameters, sender->m_WalletID, beamFee, feeRate));
+            auto receiverCoins = receiver->GetCoins();
+            WALLET_CHECK(receiverCoins.empty());
+        }
+    });
+
+    InitNodeToTest(node, binaryTreasury, &observer, 32125, 500);
+
+
+    eventToUpdate->post();
+    mainReactor->run();
+
+    // validate sender TX state
+    wallet::AtomicSwapTransaction::State txState = wallet::AtomicSwapTransaction::State::Initial;
+    storage::getTxParameter(*sender->m_WalletDB, txID, wallet::kDefaultSubTxID, wallet::TxParameterID::State, txState);
+    WALLET_CHECK(txState == wallet::AtomicSwapTransaction::State::CompleteSwap);
+
+    txState = wallet::AtomicSwapTransaction::State::Initial;
+    storage::getTxParameter(*receiver->m_WalletDB, txID, wallet::kDefaultSubTxID, wallet::TxParameterID::State, txState);
+    WALLET_CHECK(txState == wallet::AtomicSwapTransaction::State::CompleteSwap);
+}
+
+void TestElectrumSwapBeamRefundTransaction()
+{
+    cout << "\nAtomic swap: testing Beam refund transaction on electrum...\n";
+
+    io::Reactor::Ptr mainReactor{ io::Reactor::create() };
+    io::Reactor::Scope scope(*mainReactor);
+
+    auto completedAction = [mainReactor](auto)
+    {
+        mainReactor->stop();
+    };
+
+    std::string address("127.0.0.1:10400");
+
+    Amount beamAmount = 320;
+    Amount beamFee = 110;
+    Amount swapAmount = 200000;
+    Amount feeRate = 80000;
+
+    TestSettings bobSettings;
+    bobSettings.SetElectrumConnectionOptions({ address, {"unveil", "shadow", "gold", "piece", "salad", "parent", "leisure", "obtain", "wave", "eternal", "suggest", "artwork"}, false});
+
+    TestSettings aliceSettings;
+    aliceSettings.SetElectrumConnectionOptions({ address, {"rib", "genuine", "fury", "advance", "train", "capable", "rough", "silk", "march", "vague", "notice", "sphere"}, false});
+
+    TestElectrumWallet btcWallet(*mainReactor, address);
+    auto senderWalletDB = createSenderWalletDB(false, kDefaultTestAmounts);
+    auto senderSP = InitSettingsProvider(senderWalletDB, bobSettings);
+    auto receiverWalletDB = createReceiverWalletDB();
+    auto receiverSP = InitSettingsProvider(receiverWalletDB, aliceSettings);
+    auto sender = std::make_unique<TestWalletRig>(senderWalletDB, completedAction, TestWalletRig::RegularWithoutPoWBbs);
+    auto receiver = std::make_unique<TestWalletRig>(receiverWalletDB, completedAction, TestWalletRig::RegularWithoutPoWBbs);
+
+    InitElectrum(*sender->m_Wallet, sender->m_WalletDB, *mainReactor, *senderSP);
+    InitElectrum(*receiver->m_Wallet, receiver->m_WalletDB, *mainReactor, *receiverSP);
+
+    TestNode node{ TestNode::NewBlockFunc(), kNodeStartHeight };
+    Height currentHeight = node.m_Blockchain.m_mcm.m_vStates.size();
+    auto parameters = InitNewSwap(receiver->m_WalletID, currentHeight, beamAmount, beamFee, wallet::AtomicSwapCoin::Bitcoin, swapAmount, feeRate, false);
+    receiver->m_Wallet->StartTransaction(parameters);
+    TxID txID = sender->m_Wallet->StartTransaction(AcceptSwapParameters(parameters, sender->m_WalletID, beamFee, feeRate));
+
+    auto receiverCoins = receiver->GetCoins();
+    WALLET_CHECK(receiverCoins.empty());
+
+    io::AsyncEvent::Ptr eventToUpdate;
+
+    eventToUpdate = io::AsyncEvent::create(*mainReactor, [&sender, &receiver, txID, &eventToUpdate, &node]()
+    {
+        if (receiver)
+        {
+            wallet::AtomicSwapTransaction::State txState = wallet::AtomicSwapTransaction::State::Initial;
+            storage::getTxParameter(*receiver->m_WalletDB, txID, wallet::kDefaultSubTxID, wallet::TxParameterID::State, txState);
+            if (txState == wallet::AtomicSwapTransaction::State::SendingBeamRedeemTX)
+            {
+                // delete receiver to simulate refund on Beam side
+                receiver.reset();
+            }
+            eventToUpdate->post();
+        }
+        else
+        {
+            wallet::AtomicSwapTransaction::State txState = wallet::AtomicSwapTransaction::State::Initial;
+            storage::getTxParameter(*sender->m_WalletDB, txID, wallet::kDefaultSubTxID, wallet::TxParameterID::State, txState);
+            if (txState != wallet::AtomicSwapTransaction::State::SendingBeamRefundTX)
+            {
+                // speed-up test
+                node.AddBlock();
+                eventToUpdate->post();
+            }
+        }
+    });
+
+    io::Timer::Ptr timer = io::Timer::create(*mainReactor);
+    timer->start(200, true, [&node]() {node.AddBlock(); });
+
+    eventToUpdate->post();
+    mainReactor->run();
+
+    // validate sender TX state
+    wallet::AtomicSwapTransaction::State txState = wallet::AtomicSwapTransaction::State::Initial;
+    storage::getTxParameter(*sender->m_WalletDB, txID, wallet::kDefaultSubTxID, wallet::TxParameterID::State, txState);
+    WALLET_CHECK(txState == wallet::AtomicSwapTransaction::State::Refunded);
+
+    auto senderCoins = sender->GetCoins();
+    WALLET_CHECK(senderCoins.size() == 6);
+    WALLET_CHECK(senderCoins[0].m_ID.m_Value == 500);
+    WALLET_CHECK(senderCoins[0].m_status == Coin::Spent);
+    WALLET_CHECK(senderCoins[0].m_spentTxId == txID);
+
+    // change of Beam LockTx
+    WALLET_CHECK(senderCoins[4].m_ID.m_Value == 500 - beamAmount - beamFee);
+    WALLET_CHECK(senderCoins[4].m_status == Coin::Available);
+    WALLET_CHECK(senderCoins[4].m_createTxId == txID);
+
+    // Refund
+    WALLET_CHECK(senderCoins[5].m_ID.m_Value == beamAmount - beamFee);
+    WALLET_CHECK(senderCoins[5].m_status == Coin::Available);
+    WALLET_CHECK(senderCoins[5].m_createTxId == txID);
+}
+
+void ExpireByResponseTime(bool isBeamSide)
+{
+    // Simulate swap transaction without response from second side
+
+    cout << "\nAtomic swap: testing expired transaction on " << (isBeamSide ? "Beam" : "BTC") << " side...\n";
+
+    io::Reactor::Ptr mainReactor{ io::Reactor::create() };
+    io::Reactor::Scope scope(*mainReactor);
+
+    auto completedAction = [mainReactor](auto)
+    {
+        mainReactor->stop();
+    };
+
+    io::Address senderAddress;
+    senderAddress.resolve("127.0.0.1:10400");
+
+    Amount beamAmount = 300;
+    Amount beamFee = 100;
+    Amount swapAmount = 2000;
+    Amount feeRate = 256;
+    Height lifetime = 100;
+    Height responseTime = 100;
+
+    TestSettings aliceSettings;
+    aliceSettings.SetConnectionOptions({ "Alice", "123", senderAddress });
+    TestBitcoinWallet senderBtcWallet = GetSenderBTCWallet(*mainReactor, senderAddress, swapAmount);
+    auto senderWalletDB = createSenderWalletDB(false, kDefaultTestAmounts);
+    auto senderSP = InitSettingsProvider(senderWalletDB, aliceSettings);
+    auto sender = std::make_unique<TestWalletRig>(senderWalletDB, completedAction);
+
+    InitBitcoin(*sender->m_Wallet, sender->m_WalletDB, *mainReactor, *senderSP);
+
+    auto db = createReceiverWalletDB();
+    WalletAddress receiverWalletAddress;
+    db->createAddress(receiverWalletAddress);
+    WalletID receiverWalletID = receiverWalletAddress.m_walletID;
+
+    TestNode node{ TestNode::NewBlockFunc(), kNodeStartHeight };
+    Height currentHeight = node.m_Blockchain.m_mcm.m_vStates.size();
+    auto swapParameters = InitNewSwap(receiverWalletID, currentHeight, beamAmount, beamFee, wallet::AtomicSwapCoin::Bitcoin, swapAmount, feeRate, !isBeamSide, lifetime, responseTime);
+    TxID txID = sender->m_Wallet->StartTransaction(AcceptSwapParameters(swapParameters, sender->m_WalletID, beamFee, feeRate));
+    io::Timer::Ptr timer = io::Timer::create(*mainReactor);
+    timer->start(50, true, [&node]() {node.AddBlock(); });
+
+    mainReactor->run();
+
+    // validate sender TX state
+    wallet::AtomicSwapTransaction::State txState = wallet::AtomicSwapTransaction::State::Initial;
+    storage::getTxParameter(*sender->m_WalletDB, txID, wallet::kDefaultSubTxID, wallet::TxParameterID::State, txState);
+    WALLET_CHECK(txState == wallet::AtomicSwapTransaction::State::Failed);
+
+    TxFailureReason reason = TxFailureReason::Unknown;
+    storage::getTxParameter(*sender->m_WalletDB, txID, TxParameterID::InternalFailureReason, reason);
+    WALLET_CHECK(reason == TxFailureReason::TransactionExpired);
+
+    if (isBeamSide)
+    {
+        auto senderCoins = sender->GetCoins();
+        WALLET_CHECK(senderCoins.size() == 4);
+        WALLET_CHECK(senderCoins[0].m_ID.m_Value == 500);
+        WALLET_CHECK(senderCoins[0].m_status == Coin::Available);
+    }
+}
+
+void TestSwapCancelTransaction(bool isSender, wallet::AtomicSwapTransaction::State testingState)
+{
+    cout << "\nAtomic swap: testing cancel transaction (" << (isSender ? "sender" : "receiver") << ", " << wallet::getSwapTxStatus(testingState) << ")...\n";
+
+    io::Reactor::Ptr mainReactor{ io::Reactor::create() };
+    io::Reactor::Scope scope(*mainReactor);
+
+    auto completedAction = [mainReactor](auto)
+    {
+        mainReactor->stop();
+    };
+
+    io::Address senderAddress;
+    senderAddress.resolve("127.0.0.1:10400");
+
+    io::Address receiverAddress;
+    receiverAddress.resolve("127.0.0.1:10300");
+
+    Amount beamAmount = 300;
+    Amount beamFee = 100;
+    Amount swapAmount = 2000;
+    Amount feeRate = 256;
+
+    TestSettings bobSettings;
+    bobSettings.SetConnectionOptions({ "Bob", "123", senderAddress });
+
+    TestSettings aliceSettings;
+    aliceSettings.SetConnectionOptions({ "Alice", "123", receiverAddress });
+
+    TestBitcoinWallet senderBtcWallet = GetSenderBTCWallet(*mainReactor, senderAddress, swapAmount);
+    TestBitcoinWallet receiverBtcWallet = GetReceiverBTCWallet(*mainReactor, receiverAddress, swapAmount);
+    auto senderWalletDB = createSenderWalletDB(false, kDefaultTestAmounts);
+    auto senderSP = InitSettingsProvider(senderWalletDB, bobSettings);
+    auto receiverWalletDB = createReceiverWalletDB();
+    auto receiverSP = InitSettingsProvider(receiverWalletDB, aliceSettings);
+    auto sender = std::make_unique<TestWalletRig>(senderWalletDB, isSender ? Wallet::TxCompletedAction() : completedAction);
+    auto receiver = std::make_unique<TestWalletRig>(receiverWalletDB, isSender ? completedAction : Wallet::TxCompletedAction());
+
+    receiverBtcWallet.addPeer(senderAddress);
+    InitBitcoin(*sender->m_Wallet, sender->m_WalletDB, *mainReactor, *senderSP);
+    InitBitcoin(*receiver->m_Wallet, receiver->m_WalletDB, *mainReactor, *receiverSP);
+    TestNode node{ TestNode::NewBlockFunc(), kNodeStartHeight };
+    Height currentHeight = node.m_Blockchain.m_mcm.m_vStates.size();
+    auto parameters = InitNewSwap(receiver->m_WalletID, currentHeight, beamAmount, beamFee, wallet::AtomicSwapCoin::Bitcoin, swapAmount, feeRate, false);
+    receiver->m_Wallet->StartTransaction(parameters);
+    TxID txID = sender->m_Wallet->StartTransaction(AcceptSwapParameters(parameters, sender->m_WalletID, beamFee, feeRate));
+
+    auto receiverCoins = receiver->GetCoins();
+    WALLET_CHECK(receiverCoins.empty());
+
+    io::AsyncEvent::Ptr eventToUpdate;
+
+    eventToUpdate = io::AsyncEvent::create(*mainReactor, [&walletRig = isSender ? sender: receiver, testingState, txID, &eventToUpdate]()
+    {
+        wallet::AtomicSwapTransaction::State txState = wallet::AtomicSwapTransaction::State::Initial;
+        storage::getTxParameter(*walletRig->m_WalletDB, txID, wallet::kDefaultSubTxID, wallet::TxParameterID::State, txState);
+        if (txState == testingState)
+        {
+            walletRig->m_Wallet->CancelTransaction(txID);
+        }
+        else
+        {
+            eventToUpdate->post();
+        }
+    });
+
+    io::Timer::Ptr timer = io::Timer::create(*mainReactor);
+    timer->start(1000, true, [&node]() {node.AddBlock(); });
+
+    eventToUpdate->post();
+    mainReactor->run();
+
+    // validate sender TX state
+    wallet::AtomicSwapTransaction::State txState = wallet::AtomicSwapTransaction::State::Initial;
+    storage::getTxParameter(*sender->m_WalletDB, txID, wallet::kDefaultSubTxID, wallet::TxParameterID::State, txState);
+    WALLET_CHECK(txState == (isSender ? wallet::AtomicSwapTransaction::State::Canceled : wallet::AtomicSwapTransaction::State::Failed));
+
+    storage::getTxParameter(*receiver->m_WalletDB, txID, wallet::kDefaultSubTxID, wallet::TxParameterID::State, txState);
+    WALLET_CHECK(txState == (isSender ? wallet::AtomicSwapTransaction::State::Failed : wallet::AtomicSwapTransaction::State::Canceled));
+
+    auto senderCoins = sender->GetCoins();
+    WALLET_CHECK(senderCoins.size() == 4);
+
+    for (const auto& coin : senderCoins)
+    {
+        WALLET_CHECK(coin.m_status == Coin::Available);
+    }    
+}
+
+void TestExpireByLifeTime()
+{
+    cout << "\nAtomic swap: expire by lifetime ...\n";
+
+    io::Reactor::Ptr mainReactor{ io::Reactor::create() };
+    io::Reactor::Scope scope(*mainReactor);
+
+    int completedCount = 2;
+    auto completeAction = [&completedCount, mainReactor](auto)
+    {
+        --completedCount;
+        if (completedCount == 0)
+        {
+            mainReactor->stop();
+            completedCount = 2;
+        }
+    };
+
+    io::Address senderAddress;
+    senderAddress.resolve("127.0.0.1:10400");
+
+    io::Address receiverAddress;
+    receiverAddress.resolve("127.0.0.1:10300");
+
+    Amount beamAmount = 300;
+    Amount beamFee = 100;
+    Amount swapAmount = 2000;
+    Amount feeRate = 256;
+
+    TestSettings bobSettings;
+    bobSettings.SetConnectionOptions({ "Bob", "123", senderAddress });
+
+    TestSettings aliceSettings;
+    aliceSettings.SetConnectionOptions({ "Alice", "123", receiverAddress });
+
+    TestBitcoinWallet senderBtcWallet = GetSenderBTCWallet(*mainReactor, senderAddress, swapAmount);
+    TestBitcoinWallet receiverBtcWallet = GetReceiverBTCWallet(*mainReactor, receiverAddress, swapAmount);
+    auto receiverWalletDB = createReceiverWalletDB();
+    auto senderWalletDB = createSenderWalletDB(0, 0);
+    auto senderSP = InitSettingsProvider(senderWalletDB, bobSettings);
+    auto receiverSP = InitSettingsProvider(receiverWalletDB, aliceSettings);
+    auto binaryTreasury = createTreasury(senderWalletDB, kDefaultTestAmounts);
+    auto sender = std::make_unique<TestWalletRig>(senderWalletDB, completeAction, TestWalletRig::RegularWithoutPoWBbs);
+    auto receiver = std::make_unique<TestWalletRig>(receiverWalletDB, completeAction, TestWalletRig::RegularWithoutPoWBbs);
+
+    receiverBtcWallet.addPeer(senderAddress);
+
+    auto receiverCoins = receiver->GetCoins();
+    WALLET_CHECK(receiverCoins.empty());
+
+    bool isNeedReset = true;
+    io::AsyncEvent::Ptr eventToUpdate;
+    Node node;
+    TxID txID;
+
+    eventToUpdate = io::AsyncEvent::create(*mainReactor, [&]()
+        {
+            if (receiver)
+            {
+                wallet::AtomicSwapTransaction::State txState = wallet::AtomicSwapTransaction::State::Initial;
+                storage::getTxParameter(*receiver->m_WalletDB, txID, wallet::kDefaultSubTxID, wallet::TxParameterID::State, txState);
+                if (txState == wallet::AtomicSwapTransaction::State::Failed)
+                {
+                    return;
+                }
+                if (txState == wallet::AtomicSwapTransaction::State::BuildingBeamLockTX && isNeedReset)
+                {
+                    receiver.reset();
+                    isNeedReset = false;
+                }
+            }
+            else if (sender)
+            {
+                wallet::AtomicSwapTransaction::State txState = wallet::AtomicSwapTransaction::State::Initial;
+                storage::getTxParameter(*sender->m_WalletDB, txID, wallet::kDefaultSubTxID, wallet::TxParameterID::State, txState);
+                if (txState == wallet::AtomicSwapTransaction::State::Failed)
+                {
+                    receiver = std::make_unique<TestWalletRig>(receiverWalletDB, completeAction);
+                    InitBitcoin(*receiver->m_Wallet, receiver->m_WalletDB, *mainReactor, *receiverSP);
+                    receiver->m_Wallet->ResumeAllTransactions();
+                }
+            }
+            eventToUpdate->post();
+        });
+
+    eventToUpdate->post();
+
+    NodeObserver observer([&]()
+        {
+            Height minHeight = 5;
+            auto cursor = node.get_Processor().m_Cursor;
+            if (cursor.m_Sid.m_Height == minHeight)
+            {
+                InitBitcoin(*sender->m_Wallet, sender->m_WalletDB, *mainReactor, *senderSP);
+                InitBitcoin(*receiver->m_Wallet, receiver->m_WalletDB, *mainReactor, *receiverSP);
+
+                auto parameters = InitNewSwap(receiver->m_WalletID, minHeight, beamAmount, beamFee, wallet::AtomicSwapCoin::Bitcoin, swapAmount, feeRate, false);
+                receiver->m_Wallet->StartTransaction(parameters);
+                txID = sender->m_Wallet->StartTransaction(AcceptSwapParameters(parameters, sender->m_WalletID, beamFee, feeRate));
+            }
+        });
+
+    InitNodeToTest(node, binaryTreasury, &observer, 32125, 200);
+
+    mainReactor->run();
+
+    wallet::AtomicSwapTransaction::State txState = wallet::AtomicSwapTransaction::State::Initial;
+
+    storage::getTxParameter(*receiver->m_WalletDB, txID, wallet::kDefaultSubTxID, wallet::TxParameterID::State, txState);
+    WALLET_CHECK(txState == wallet::AtomicSwapTransaction::State::Failed);
+
+    storage::getTxParameter(*sender->m_WalletDB, txID, wallet::kDefaultSubTxID, wallet::TxParameterID::State, txState);
+    WALLET_CHECK(txState == wallet::AtomicSwapTransaction::State::Failed);
+
+    TxFailureReason reason = TxFailureReason::Unknown;
+    storage::getTxParameter(*sender->m_WalletDB, txID, wallet::kDefaultSubTxID, TxParameterID::InternalFailureReason, reason);
+    WALLET_CHECK(reason == TxFailureReason::TransactionExpired);
+
+    reason = TxFailureReason::Unknown;
+    storage::getTxParameter(*receiver->m_WalletDB, txID, wallet::kDefaultSubTxID, TxParameterID::InternalFailureReason, reason);
+    WALLET_CHECK(reason == TxFailureReason::TransactionExpired);
+
+    auto senderCoins = sender->GetCoins();
+    WALLET_CHECK(senderCoins.size() == kDefaultTestAmounts.size());
+
+    for (size_t i = 0; i < kDefaultTestAmounts.size(); i++)
+    {
+        WALLET_CHECK(senderCoins[i].m_status == Coin::Available);
+        WALLET_CHECK(senderCoins[i].m_ID.m_Value == kDefaultTestAmounts[i]);
+    }
+}
+
+void TestIgnoringThirdPeer()
+{
+    cout << "\nAtomic swap: testing ignoring of third peer\n";
+
+    io::Reactor::Ptr mainReactor{ io::Reactor::create() };
+    io::Reactor::Scope scope(*mainReactor);
+
+    int completedCount = 2;
+    auto completedAction = [&completedCount, mainReactor](auto)
+    {
+        --completedCount;
+        if (completedCount == 0)
+        {
+            mainReactor->stop();
+            completedCount = 2;
+        }
+    };
+
+    io::Address senderAddress;
+    senderAddress.resolve("127.0.0.1:10400");
+
+    io::Address receiverAddress;
+    receiverAddress.resolve("127.0.0.1:10300");
+
+    Amount beamAmount = 300;
+    Amount beamFee = 100;
+    Amount swapAmount = 2000;
+    Amount feeRate = 256;
+
+    TestSettings bobSettings;
+    bobSettings.SetConnectionOptions({ "Bob", "123", senderAddress });
+
+    TestSettings aliceSettings;
+    aliceSettings.SetConnectionOptions({ "Alice", "123", receiverAddress });
+
+    TestBitcoinWallet senderBtcWallet = GetSenderBTCWallet(*mainReactor, senderAddress, swapAmount);
+    TestBitcoinWallet receiverBtcWallet = GetReceiverBTCWallet(*mainReactor, receiverAddress, swapAmount);
+    receiverBtcWallet.addPeer(senderAddress);
+
+    auto senderWalletDB = createSenderWalletDB(false, kDefaultTestAmounts);
+    auto senderSP = InitSettingsProvider(senderWalletDB, bobSettings);
+    auto receiverWalletDB = createReceiverWalletDB();
+    auto receiverSP = InitSettingsProvider(receiverWalletDB, aliceSettings);
+    auto sender = std::make_unique<TestWalletRig>(senderWalletDB, completedAction, TestWalletRig::RegularWithoutPoWBbs);
+    auto receiver = std::make_shared<TestWalletRig>(receiverWalletDB, completedAction, TestWalletRig::RegularWithoutPoWBbs);
+
+    InitBitcoin(*sender->m_Wallet, sender->m_WalletDB, *mainReactor, *senderSP);
+    InitBitcoin(*receiver->m_Wallet, receiver->m_WalletDB, *mainReactor, *receiverSP);
+
+    TestNode node{ TestNode::NewBlockFunc(), kNodeStartHeight };
+    Height currentHeight = node.m_Blockchain.m_mcm.m_vStates.size();
+
+    auto parameters = InitNewSwap(receiver->m_WalletID, currentHeight, beamAmount, beamFee, wallet::AtomicSwapCoin::Bitcoin, swapAmount, feeRate, false);
+    receiver->m_Wallet->StartTransaction(parameters);
+    TxID txID = sender->m_Wallet->StartTransaction(AcceptSwapParameters(parameters, sender->m_WalletID, beamFee, feeRate));
+
+    auto receiverCoins = receiver->GetCoins();
+    WALLET_CHECK(receiverCoins.empty());
+
+    io::Timer::Ptr timer = io::Timer::create(*mainReactor);
+    timer->start(200, true, [&node]() {node.AddBlock(); });
+
+    io::AsyncEvent::Ptr eventToUpdate;
+
+    eventToUpdate = io::AsyncEvent::create(*mainReactor, [&]()
+    {
+        WalletID peerID;
+        bool result = storage::getTxParameter(*receiver->m_WalletDB, txID, wallet::kDefaultSubTxID, wallet::TxParameterID::PeerID, peerID);
+        if (result)
+        {
+            wallet::AtomicSwapTransaction::State txState = wallet::AtomicSwapTransaction::State::Initial;
+            storage::getTxParameter(*sender->m_WalletDB, txID, wallet::kDefaultSubTxID, wallet::TxParameterID::State, txState);
+            if (txState == wallet::AtomicSwapTransaction::State::BuildingBeamLockTX)
+            {
+                // create new address
+                WalletAddress newAddress;
+                sender->m_WalletDB->createAddress(newAddress);
+                sender->m_WalletDB->saveAddress(newAddress);
+
+                // send msg from new address
+                SetTxParameter msg;
+                msg.AddParameter(TxParameterID::SubTxIndex, SubTxIndex::BEAM_REFUND_TX)
+                    .AddParameter(TxParameterID::PeerSignature, ECC::Scalar::Native());
+
+                msg.m_TxID = txID;
+                msg.m_Type = wallet::TxType::AtomicSwap;
+                msg.m_From = newAddress.m_walletID;
+
+                sender->m_messageEndpoint->Send(receiver->m_WalletID, msg);
+                return;
+            }
+        }
+        eventToUpdate->post();
+    });
+
+    eventToUpdate->post();
+    mainReactor->run();
+
+    WALLET_CHECK(senderSP->CanModify() == true);
+    WALLET_CHECK(receiverSP->CanModify() == true);
+
+    receiverCoins = receiver->GetCoins();
+    WALLET_CHECK(receiverCoins.size() == 1);
+    WALLET_CHECK(receiverCoins[0].m_ID.m_Value == beamAmount - beamFee);
+    WALLET_CHECK(receiverCoins[0].m_status == Coin::Available);
+    WALLET_CHECK(receiverCoins[0].m_createTxId == txID);
+
+    auto senderCoins = sender->GetCoins();
+    WALLET_CHECK(senderCoins.size() == kDefaultTestAmounts.size() + 1);
+    WALLET_CHECK(senderCoins[0].m_ID.m_Value == 500);
+    WALLET_CHECK(senderCoins[0].m_status == Coin::Spent);
+    WALLET_CHECK(senderCoins[0].m_spentTxId == txID);
+    // change
+    WALLET_CHECK(senderCoins[4].m_ID.m_Value == 500 - beamAmount - beamFee);
+    WALLET_CHECK(senderCoins[4].m_status == Coin::Available);
+    WALLET_CHECK(senderCoins[4].m_createTxId == txID);
+}
+
+namespace beam::ethereum
+{
+    class Provider : public ISettingsProvider
+    {
+    public:
+        Provider(const Settings& settings)
+            : m_settings(settings)
+        {
+        }
+
+        Settings GetSettings() const override
+        {
+            return m_settings;
+        }
+
+        void SetSettings(const Settings& settings) override
+        {
+            m_settings = settings;
+        }
+
+        bool CanModify() const override
+        {
+            return true;
+        }
+
+        void AddRef() override
+        {
+        }
+
+        void ReleaseRef() override
+        {
+
+        }
+
+    private:
+        Settings m_settings;
+    };
+}
+
+ethereum::ISettingsProvider::Ptr InitSettingsProvider(IWalletDB::Ptr walletDB, const ethereum::Settings& settings)
+{
+    auto settingsProvider = std::make_shared<ethereum::SettingsProvider>(walletDB);
+    settingsProvider->SetSettings(settings);
+    return settingsProvider;
+}
+
+void InitEthereum(Wallet& wallet, IWalletDB::Ptr walletDB, io::Reactor& reactor, ethereum::ISettingsProvider& settingsProvider)
+{
+    auto creator = std::make_shared<AtomicSwapTransaction::Creator>(walletDB);
+    auto bridge = std::make_shared<ethereum::EthereumBridge>(reactor, settingsProvider);
+    // TODO should refactored this code
+    auto bridgeCreator = [bridge]() -> ethereum::IBridge::Ptr
+    {
+        return bridge;
+    };
+    auto factory = wallet::MakeSecondSideFactory<EthereumSide, ethereum::EthereumBridge, ethereum::ISettingsProvider>(bridgeCreator, settingsProvider);
+    creator->RegisterFactory(AtomicSwapCoin::Ethereum, factory);
+    creator->RegisterFactory(AtomicSwapCoin::Dai, factory);
+    wallet.RegisterTransactionType(TxType::AtomicSwap, std::static_pointer_cast<BaseTransaction::Creator>(creator));
+}
+
+// TODO roman.strilets need to implement new test
+void TestEthSwapTransaction(bool isBeamOwnerStart, beam::Height fork1Height, bool useSecureIDs = false)
+{
+    cout << "\nTesting ethereum atomic swap transaction...\n";
+
+    io::Reactor::Ptr mainReactor{ io::Reactor::create() };
+    io::Reactor::Scope scope(*mainReactor);
+
+    int completedCount = 2;
+    auto completeAction = [&completedCount, mainReactor](auto)
+    {
+        --completedCount;
+        if (completedCount == 0)
+        {
+            mainReactor->stop();
+            completedCount = 2;
+        }
+    };
+
+    io::Address senderAddress;
+    senderAddress.resolve("127.0.0.1:10400");
+
+    io::Address receiverAddress;
+    receiverAddress.resolve("127.0.0.1:10300");
+
+    Amount beamAmount = 300;
+    Amount beamFee = 101;
+    Amount swapAmount = 2'000'000'000u;
+    Amount gasPrice = 30u;
+    //Amount feeRate = 256;
+
+    auto senderWalletDB = createSenderWalletDB(0, 0);
+    auto binaryTreasury = createTreasury(senderWalletDB, kDefaultTestAmounts);
+
+    ethereum::Settings aliceSettings;
+    aliceSettings.m_secretWords = { "silly", "profit", "jewel", "fox", "evoke", "victory", "until", "topic", "century", "depth", "usual", "update" };
+    aliceSettings.m_accountIndex = 6;
+    //aliceSettings.m_address = "127.0.0.1:7545";
+    aliceSettings.m_shouldConnect = true;
+    aliceSettings.m_lockTxMinConfirmations = 2;
+    //aliceSettings.m_swapContractAddress = "0xe2369A46e36b3586e904Ff533fa77A0c4B48C6D0";
+
+    ethereum::Settings bobSettings;
+    bobSettings.m_secretWords = { "silly", "profit", "jewel", "fox", "evoke", "victory", "until", "topic", "century", "depth", "usual", "update" };
+    bobSettings.m_accountIndex = 5;
+    //bobSettings.m_address = "127.0.0.1:7545";
+    bobSettings.m_shouldConnect = true;
+    bobSettings.m_lockTxMinConfirmations = 2;
+    //bobSettings.m_swapContractAddress = "0xe2369A46e36b3586e904Ff533fa77A0c4B48C6D0";
+
+    /*TestSettings bobSettings;
+    bobSettings.SetConnectionOptions({ "Bob", "123", senderAddress });
+
+    TestSettings aliceSettings;
+    aliceSettings.SetConnectionOptions({ "Alice", "123", receiverAddress });*/
+
+    /*TestBitcoinWallet senderBtcWallet = GetSenderBTCWallet(*mainReactor, senderAddress, swapAmount);
+    TestBitcoinWallet receiverBtcWallet = GetReceiverBTCWallet(*mainReactor, receiverAddress, swapAmount);*/
+
+    auto senderSP = InitSettingsProvider(senderWalletDB, bobSettings);
+    auto receiverWalletDB = createReceiverWalletDB();
+    auto receiverSP = InitSettingsProvider(receiverWalletDB, aliceSettings);
+
+    TestWalletRig sender(senderWalletDB, completeAction, TestWalletRig::RegularWithoutPoWBbs);
+    TestWalletRig receiver(receiverWalletDB, completeAction, TestWalletRig::RegularWithoutPoWBbs);
+
+    InitEthereum(*sender.m_Wallet, sender.m_WalletDB, *mainReactor, *senderSP);
+    InitEthereum(*receiver.m_Wallet, receiver.m_WalletDB, *mainReactor, *receiverSP);
+
+    WALLET_CHECK(senderSP->CanModify() == true);
+    WALLET_CHECK(receiverSP->CanModify() == true);
+
+    //receiverBtcWallet.addPeer(senderAddress);
+
+    TxID txID = { {0} };
+
+    auto receiverCoins = receiver.GetCoins();
+    WALLET_CHECK(receiverCoins.empty());
+
+    Node node;
+
+    NodeObserver observer([&]()
+    {
+        auto cursor = node.get_Processor().m_Cursor;
+        if (cursor.m_Sid.m_Height == fork1Height + 5)
+        {
+            auto currentHeight = cursor.m_Sid.m_Height;
+            bool isBeamSide = !isBeamOwnerStart;
+            auto parameters = InitNewSwap(isBeamOwnerStart ? receiver.m_WalletID : sender.m_WalletID,
+                currentHeight, beamAmount, beamFee, wallet::AtomicSwapCoin::Ethereum, swapAmount, 
+                gasPrice, isBeamSide);
+
+            if (useSecureIDs)
+            {
+                parameters.SetParameter(TxParameterID::MyWalletIdentity, isBeamOwnerStart ? receiver.m_SecureWalletID : sender.m_SecureWalletID);
+            }
+
+            TestWalletRig* initiator = &sender;
+            TestWalletRig* acceptor = &receiver;
+            if (isBeamOwnerStart)
+            {
+                std::swap(initiator, acceptor);
+            }
+
+            initiator->m_Wallet->StartTransaction(parameters);
+            auto acceptParams = AcceptSwapParameters(parameters, acceptor->m_WalletID, beamFee, gasPrice);
+            if (useSecureIDs)
+            {
+                acceptParams.SetParameter(TxParameterID::MyWalletIdentity, acceptor->m_SecureWalletID);
+            }
+            txID = acceptor->m_Wallet->StartTransaction(acceptParams);
+        }
+    });
+
+    InitNodeToTest(node, binaryTreasury, &observer, 32125, 200);
+
+    mainReactor->run();
+
+    WALLET_CHECK(senderSP->CanModify() == true);
+    WALLET_CHECK(receiverSP->CanModify() == true);
+
+    receiverCoins = receiver.GetCoins();
+    WALLET_CHECK(receiverCoins.size() == 1);
+    WALLET_CHECK(receiverCoins[0].m_ID.m_Value == beamAmount - beamFee);
+    WALLET_CHECK(receiverCoins[0].m_status == Coin::Available);
+    WALLET_CHECK(receiverCoins[0].m_createTxId == txID);
+
+    auto senderCoins = sender.GetCoins();
+    WALLET_CHECK(senderCoins.size() == kDefaultTestAmounts.size() + 1);
+    WALLET_CHECK(senderCoins[0].m_ID.m_Value == 500);
+    WALLET_CHECK(senderCoins[0].m_status == Coin::Spent);
+    WALLET_CHECK(senderCoins[0].m_spentTxId == txID);
+    // change
+    WALLET_CHECK(senderCoins[4].m_ID.m_Value == 500 - beamAmount - beamFee);
+    WALLET_CHECK(senderCoins[4].m_status == Coin::Available);
+    WALLET_CHECK(senderCoins[4].m_createTxId == txID);
+
+    // TODO: check secret for "aggregate signature" scheme
+    // check secret
+    //uintBig senderSecret(Zero);
+    //storage::getTxParameter(*sender.m_WalletDB, txID, SubTxIndex::BEAM_REDEEM_TX, TxParameterID::PreImage, senderSecret);
+    //uintBig receiverSecret(Zero);
+    //storage::getTxParameter(*receiver.m_WalletDB, txID, SubTxIndex::BEAM_REDEEM_TX, TxParameterID::PreImage, receiverSecret);
+    //WALLET_CHECK(senderSecret != Zero && senderSecret == receiverSecret);
+}
+
+// TODO need to implement new test
+void TestSwapEthRefundTransaction()
+{
+    cout << "\nAtomic swap: testing ETH refund transaction...\n";
+
+    io::Reactor::Ptr mainReactor{ io::Reactor::create() };
+    io::Reactor::Scope scope(*mainReactor);
+
+    auto completeAction = [mainReactor](auto)
+    {
+        mainReactor->stop();
+    };
+
+    Amount beamAmount = 300;
+    Amount beamFee = 101;
+    Amount swapAmount = 2'000'000'000u;
+    Amount gasPrice = 30u;
+
+    auto senderWalletDB = createSenderWalletDB(0, 0);
+    auto binaryTreasury = createTreasury(senderWalletDB, kDefaultTestAmounts);
+
+    ethereum::Settings aliceSettings;
+    aliceSettings.m_secretWords = { "silly", "profit", "jewel", "fox", "evoke", "victory", "until", "topic", "century", "depth", "usual", "update" };
+    aliceSettings.m_accountIndex = 3;
+    //aliceSettings.m_address = "127.0.0.1:7545";
+    aliceSettings.m_shouldConnect = true;
+    aliceSettings.m_lockTimeInBlocks = 20;  // speed-up test
+    aliceSettings.m_lockTxMinConfirmations = 0; // speed-up test
+    //aliceSettings.m_swapContractAddress = "0xe2369A46e36b3586e904Ff533fa77A0c4B48C6D0";
+
+    ethereum::Settings bobSettings;
+    bobSettings.m_secretWords = { "silly", "profit", "jewel", "fox", "evoke", "victory", "until", "topic", "century", "depth", "usual", "update" };
+    bobSettings.m_accountIndex = 4;
+    //bobSettings.m_address = "127.0.0.1:7545";
+    bobSettings.m_shouldConnect = true;
+    bobSettings.m_lockTimeInBlocks = 20;    // speed-up test
+    bobSettings.m_lockTxMinConfirmations = 0;   // speed-up test
+    //bobSettings.m_swapContractAddress = "0xe2369A46e36b3586e904Ff533fa77A0c4B48C6D0";
+
+    auto senderSP = InitSettingsProvider(senderWalletDB, bobSettings);
+    auto receiverWalletDB = createReceiverWalletDB();
+    auto receiverSP = InitSettingsProvider(receiverWalletDB, aliceSettings);
+
+    auto sender = std::make_unique<TestWalletRig>(senderWalletDB, completeAction, TestWalletRig::RegularWithoutPoWBbs);
+    auto receiver = std::make_shared<TestWalletRig>(receiverWalletDB, completeAction, TestWalletRig::RegularWithoutPoWBbs);
+
+    InitEthereum(*sender->m_Wallet, sender->m_WalletDB, *mainReactor, *senderSP);
+    InitEthereum(*receiver->m_Wallet, receiver->m_WalletDB, *mainReactor, *receiverSP);
+
+    WALLET_CHECK(senderSP->CanModify() == true);
+    WALLET_CHECK(receiverSP->CanModify() == true);
+
+    auto receiverCoins = receiver->GetCoins();
+    WALLET_CHECK(receiverCoins.empty());
+
+    TestNode node{ TestNode::NewBlockFunc(), kNodeStartHeight };
+    Height currentHeight = node.m_Blockchain.m_mcm.m_vStates.size();
+
+    auto parameters = InitNewSwap(receiver->m_WalletID, currentHeight, beamAmount, beamFee, wallet::AtomicSwapCoin::Ethereum, swapAmount, gasPrice, false);
+
+    receiver->m_Wallet->StartTransaction(parameters);
+    TxID txID = sender->m_Wallet->StartTransaction(AcceptSwapParameters(parameters, sender->m_WalletID, beamFee, gasPrice));
+
+    io::Timer::Ptr timer = io::Timer::create(*mainReactor);
+    timer->start(1000, true, [&node]() {node.AddBlock(); });
+
+    io::AsyncEvent::Ptr eventToUpdate;
+    //uint64_t startBlocks = receiverBtcWallet.getBlockCount();
+
+    eventToUpdate = io::AsyncEvent::create(*mainReactor, [&sender, receiver, txID, &eventToUpdate]()
+        {
+            if (sender)
+            {
+                wallet::AtomicSwapTransaction::State txState = wallet::AtomicSwapTransaction::State::Initial;
+                storage::getTxParameter(*sender->m_WalletDB, txID, wallet::kDefaultSubTxID, wallet::TxParameterID::State, txState);
+                if (txState == wallet::AtomicSwapTransaction::State::HandlingContractTX)
+                {
+                    // delete sender to simulate refund on ETH side
+                    sender.reset();
+                }
+                eventToUpdate->post();
+            }
+            else
+            {
+                wallet::AtomicSwapTransaction::State txState = wallet::AtomicSwapTransaction::State::Initial;
+                storage::getTxParameter(*receiver->m_WalletDB, txID, wallet::kDefaultSubTxID, wallet::TxParameterID::State, txState);
+            }
+        });
+
+    eventToUpdate->post();
+    mainReactor->run();
+
+    // validate receiver TX state
+    wallet::AtomicSwapTransaction::State txState = wallet::AtomicSwapTransaction::State::Initial;
+    storage::getTxParameter(*receiver->m_WalletDB, txID, wallet::kDefaultSubTxID, wallet::TxParameterID::State, txState);
+    WALLET_CHECK(txState == wallet::AtomicSwapTransaction::State::Refunded);
+    receiverCoins = receiver->GetCoins();
+    WALLET_CHECK(receiverCoins.size() == 0);
+}
+
+// TODO roman.strilets need to implement new test
+void TestERC20SwapTransaction(bool isBeamOwnerStart, beam::Height fork1Height, bool useSecureIDs = false)
+{
+    cout << "\nTesting ERC20 atomic swap transaction...\n";
+
+    io::Reactor::Ptr mainReactor{ io::Reactor::create() };
+    io::Reactor::Scope scope(*mainReactor);
+
+    int completedCount = 2;
+    auto completeAction = [&completedCount, mainReactor](auto)
+    {
+        --completedCount;
+        if (completedCount == 0)
+        {
+            mainReactor->stop();
+            completedCount = 2;
+        }
+    };
+
+    Amount beamAmount = 300;
+    Amount beamFee = 101;
+    Amount swapAmount = 1'000'000'000u;
+    Amount gasPrice = 30u;
+
+    auto senderWalletDB = createSenderWalletDB(0, 0);
+    auto binaryTreasury = createTreasury(senderWalletDB, kDefaultTestAmounts);
+
+    ethereum::Settings aliceSettings;
+    aliceSettings.m_secretWords = { "silly", "profit", "jewel", "fox", "evoke", "victory", "until", "topic", "century", "depth", "usual", "update" };
+    aliceSettings.m_accountIndex = 3;
+    //aliceSettings.m_address = "127.0.0.1:7545";
+    aliceSettings.m_shouldConnect = true;
+    aliceSettings.m_lockTxMinConfirmations = 2;
+    /*aliceSettings.m_swapContractAddress = "0xe2369A46e36b3586e904Ff533fa77A0c4B48C6D0";
+    aliceSettings.m_erc20SwapContractAddress = "0x1268071E90CEE6ed135292008f010f60a542c523";
+    aliceSettings.m_daiContractAddress = "0x4A2043c5625ec1E6759EA429C6FF8C02979e291E";*/
+
+    ethereum::Settings bobSettings;
+    bobSettings.m_secretWords = { "silly", "profit", "jewel", "fox", "evoke", "victory", "until", "topic", "century", "depth", "usual", "update" };
+    bobSettings.m_accountIndex = 4;
+    //bobSettings.m_address = "127.0.0.1:7545";
+    bobSettings.m_shouldConnect = true;
+    bobSettings.m_lockTxMinConfirmations = 2;
+    /*bobSettings.m_swapContractAddress = "0xe2369A46e36b3586e904Ff533fa77A0c4B48C6D0";
+    bobSettings.m_erc20SwapContractAddress = "0x1268071E90CEE6ed135292008f010f60a542c523";
+    bobSettings.m_daiContractAddress = "0x4A2043c5625ec1E6759EA429C6FF8C02979e291E";*/
+
+    auto senderSP = InitSettingsProvider(senderWalletDB, bobSettings);
+    auto receiverWalletDB = createReceiverWalletDB();
+    auto receiverSP = InitSettingsProvider(receiverWalletDB, aliceSettings);
+
+    TestWalletRig sender(senderWalletDB, completeAction, TestWalletRig::RegularWithoutPoWBbs);
+    TestWalletRig receiver(receiverWalletDB, completeAction, TestWalletRig::RegularWithoutPoWBbs);
+
+    InitEthereum(*sender.m_Wallet, sender.m_WalletDB, *mainReactor, *senderSP);
+    InitEthereum(*receiver.m_Wallet, receiver.m_WalletDB, *mainReactor, *receiverSP);
+
+    WALLET_CHECK(senderSP->CanModify() == true);
+    WALLET_CHECK(receiverSP->CanModify() == true);
+
+    TxID txID = { {0} };
+
+    auto receiverCoins = receiver.GetCoins();
+    WALLET_CHECK(receiverCoins.empty());
+
+    Node node;
+
+    NodeObserver observer([&]()
+        {
+            auto cursor = node.get_Processor().m_Cursor;
+            if (cursor.m_Sid.m_Height == fork1Height + 5)
+            {
+                auto currentHeight = cursor.m_Sid.m_Height;
+                bool isBeamSide = !isBeamOwnerStart;
+                auto parameters = InitNewSwap(isBeamOwnerStart ? receiver.m_WalletID : sender.m_WalletID,
+                    currentHeight, beamAmount, beamFee, wallet::AtomicSwapCoin::Dai, swapAmount,
+                    gasPrice, isBeamSide);
+
+                if (useSecureIDs)
+                {
+                    parameters.SetParameter(TxParameterID::MyWalletIdentity, isBeamOwnerStart ? receiver.m_SecureWalletID : sender.m_SecureWalletID);
+                }
+
+                TestWalletRig* initiator = &sender;
+                TestWalletRig* acceptor = &receiver;
+                if (isBeamOwnerStart)
+                {
+                    std::swap(initiator, acceptor);
+                }
+
+                initiator->m_Wallet->StartTransaction(parameters);
+                auto acceptParams = AcceptSwapParameters(parameters, acceptor->m_WalletID, beamFee, gasPrice);
+                if (useSecureIDs)
+                {
+                    acceptParams.SetParameter(TxParameterID::MyWalletIdentity, acceptor->m_SecureWalletID);
+                }
+                txID = acceptor->m_Wallet->StartTransaction(acceptParams);
+            }
+        });
+
+    InitNodeToTest(node, binaryTreasury, &observer, 32125, 200);
+
+    mainReactor->run();
+
+    {
+        WALLET_CHECK(senderSP->CanModify() == true);
+        WALLET_CHECK(receiverSP->CanModify() == true);
+
+        receiverCoins = receiver.GetCoins();
+        WALLET_CHECK(receiverCoins.size() == 1);
+        WALLET_CHECK(receiverCoins[0].m_ID.m_Value == beamAmount - beamFee);
+        WALLET_CHECK(receiverCoins[0].m_status == Coin::Available);
+        WALLET_CHECK(receiverCoins[0].m_createTxId == txID);
+
+        auto senderCoins = sender.GetCoins();
+        WALLET_CHECK(senderCoins.size() == kDefaultTestAmounts.size() + 1);
+        WALLET_CHECK(senderCoins[0].m_ID.m_Value == 500);
+        WALLET_CHECK(senderCoins[0].m_status == Coin::Spent);
+        WALLET_CHECK(senderCoins[0].m_spentTxId == txID);
+        // change
+        WALLET_CHECK(senderCoins[4].m_ID.m_Value == 500 - beamAmount - beamFee);
+        WALLET_CHECK(senderCoins[4].m_status == Coin::Available);
+        WALLET_CHECK(senderCoins[4].m_createTxId == txID);
+    }
+}
+
+int main()
+{
+    int logLevel = LOG_LEVEL_WARNING;
+    const auto path = boost::filesystem::system_complete("logs");
+    auto logger = beam::Logger::create(logLevel, logLevel, LOG_LEVEL_DEBUG, "swap_test", path.string());
+
+    Rules::get().FakePoW = true;
+    beam::Height fork1Height = 10;
+    Rules::get().pForks[1].m_Height = fork1Height;
+    Rules::get().pForks[2].m_Height = fork1Height;
+    Rules::get().pForks[3].m_Height = MaxHeight; // swap values currently specified in the test are insufficient for fees after HF3
+    Rules::get().UpdateChecksum();
+
+    TestSwapTransaction(true, fork1Height);
+    TestSwapTransaction(false, fork1Height);
+    TestSwapTransaction(true, fork1Height, true);
+    TestSwapTransaction(false, fork1Height, true);
+    TestSwapTransactionWithoutChange(true);
+
+    TestSwapBTCQuickRefundTransaction();
+
+    TestSwapBTCRefundTransaction();
+    TestSwapBeamRefundTransaction();
+    TestSwapBeamAndBTCRefundTransaction();
+    TestSwapBTCRedeemAfterExpired();
+
+    ExpireByResponseTime(true);
+    ExpireByResponseTime(false);
+    TestExpireByLifeTime();
+
+    TestSwapCancelTransaction(true, wallet::AtomicSwapTransaction::State::Initial);
+
+    TestSwapCancelTransaction(true, wallet::AtomicSwapTransaction::State::BuildingBeamLockTX);
+    TestSwapCancelTransaction(false, wallet::AtomicSwapTransaction::State::BuildingBeamLockTX);
+
+    TestSwapCancelTransaction(true, wallet::AtomicSwapTransaction::State::BuildingBeamRedeemTX);
+    TestSwapCancelTransaction(false, wallet::AtomicSwapTransaction::State::BuildingBeamRedeemTX);
+
+    TestSwapCancelTransaction(true, wallet::AtomicSwapTransaction::State::BuildingBeamRefundTX);
+    TestSwapCancelTransaction(false, wallet::AtomicSwapTransaction::State::BuildingBeamRefundTX);
+
+
+#ifndef BEAM_MAINNET
+    TestElectrumSwapTransaction(true, fork1Height);
+    TestElectrumSwapTransaction(false, fork1Height);
+
+    TestElectrumSwapBTCRefundTransaction();
+    TestElectrumSwapBeamRefundTransaction();
+#endif // BEAM_TESTNET
+
+    TestIgnoringThirdPeer();
+
+    //TestEthSwapTransaction(true, fork1Height);
+    //TestSwapEthRefundTransaction();
+    //TestERC20SwapTransaction(true, fork1Height);
+
+    assert(g_failureCount == 0);
+    return WALLET_CHECK_RESULT;
+}