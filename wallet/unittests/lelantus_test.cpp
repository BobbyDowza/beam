--- conflicted
+++ resolved
@@ -1,1495 +1,1470 @@
-// Copyright 2020 The Beam Team
-//
-// Licensed under the Apache License, Version 2.0 (the "License");
-// you may not use this file except in compliance with the License.
-// You may obtain a copy of the License at
-//
-//    http://www.apache.org/licenses/LICENSE-2.0
-//
-// Unless required by applicable law or agreed to in writing, software
-// distributed under the License is distributed on an "AS IS" BASIS,
-// WITHOUT WARRANTIES OR CONDITIONS OF ANY KIND, either express or implied.
-// See the License for the specific language governing permissions and
-// limitations under the License.
-
-#include "wallet/core/common.h"
-#include "wallet/core/common_utils.h"
-#include "wallet/core/wallet_network.h"
-#include "wallet/core/wallet.h"
-#include "wallet/transactions/lelantus/push_transaction.h"
-#include "wallet/transactions/lelantus/pull_transaction.h"
-#include "wallet/transactions/lelantus/unlink_transaction.h"
-#include "keykeeper/local_private_key_keeper.h"
-#include "wallet/core/simple_transaction.h"
-#include "core/unittest/mini_blockchain.h"
-#include "utility/test_helpers.h"
-
-#include "node/node.h"
-
-#include "test_helpers.h"
-
-#include <boost/filesystem.hpp>
-
-using namespace beam;
-using namespace std;
-using namespace ECC;
-
-WALLET_TEST_INIT
-
-#include "wallet_test_environment.cpp"
-
-namespace
-{
-    const AmountList kDefaultTestAmounts = { 50000000, 20000000, 10000000, 90000000 };
-
-    class ScopedGlobalRules
-    {
-    public:
-        ScopedGlobalRules()
-        {
-            m_rules = Rules::get();
-        }
-
-        ~ScopedGlobalRules()
-        {
-            Rules::get() = m_rules;
-        }
-    private:
-        Rules m_rules;
-    };
-
-    void InitOwnNodeToTest(Node& node, const ByteBuffer& binaryTreasury, Node::IObserver* observer, Key::IPKdf::Ptr ownerKey, uint16_t port = 32125, uint32_t powSolveTime = 1000, const std::string& path = "mytest.db", const std::vector<io::Address>& peers = {}, bool miningNode = true)
-    {
-        node.m_Keys.m_pOwner = ownerKey;
-        node.m_Cfg.m_Treasury = binaryTreasury;
-        ECC::Hash::Processor() << Blob(node.m_Cfg.m_Treasury) >> Rules::get().TreasuryChecksum;
-
-        boost::filesystem::remove(path);
-        node.m_Cfg.m_sPathLocal = path;
-        node.m_Cfg.m_Listen.port(port);
-        node.m_Cfg.m_Listen.ip(INADDR_ANY);
-        node.m_Cfg.m_MiningThreads = miningNode ? 1 : 0;
-        node.m_Cfg.m_VerificationThreads = 1;
-        node.m_Cfg.m_TestMode.m_FakePowSolveTime_ms = powSolveTime;
-        node.m_Cfg.m_Connect = peers;
-
-        node.m_Cfg.m_Dandelion.m_AggregationTime_ms = 0;
-        node.m_Cfg.m_Dandelion.m_OutputsMin = 0;
-        //Rules::get().Maturity.Coinbase = 1;
-        Rules::get().FakePoW = true;
-
-        node.m_Cfg.m_Observer = observer;
-        Rules::get().UpdateChecksum();
-        node.Initialize();
-        node.m_PostStartSynced = true;
-    }
-}
-
-void TestTreasuryRestore()
-{
-    cout << "\nTest tresury restore\n";
-    io::Reactor::Ptr mainReactor{ io::Reactor::create() };
-    io::Reactor::Scope scope(*mainReactor);
-
-    int completedCount = 1;
-    auto completeAction = [&mainReactor, &completedCount](auto)
-    {
-        --completedCount;
-        if (completedCount == 0)
-        {
-            mainReactor->stop();
-        }
-    };
-
-    auto senderWalletDB = createSenderWalletDB(0, 0);
-    auto binaryTreasury = createTreasury(senderWalletDB, kDefaultTestAmounts);
-    TestWalletRig sender(senderWalletDB, completeAction, TestWalletRig::RegularWithoutPoWBbs);
-    auto receiverWalletDB = createReceiverWalletDB(false, true);
-    TestWalletRig receiver(receiverWalletDB, completeAction, TestWalletRig::RegularWithoutPoWBbs);
-    sender.m_Wallet.RegisterTransactionType(TxType::PushTransaction, std::make_shared<lelantus::PushTransaction::Creator>(senderWalletDB));
-    receiver.m_Wallet.RegisterTransactionType(TxType::PushTransaction, std::make_shared<lelantus::PushTransaction::Creator>(receiverWalletDB));
-
-    sender.m_Wallet.Rescan();
-    Node node;
-    NodeObserver observer([&]()
-    {
-        auto cursor = node.get_Processor().m_Cursor;
-        if (cursor.m_Sid.m_Height == Rules::get().pForks[2].m_Height + 3)
-        {
-            auto walletAddress = GenerateNewAddress(receiver.m_WalletDB, "", WalletAddress::ExpirationStatus::Never);
-            auto vouchers = GenerateVoucherList(receiver.m_WalletDB->get_KeyKeeper(), walletAddress.m_OwnID, 1);
-            auto newAddress = GenerateOfflineAddress(walletAddress, 0, vouchers);
-            auto p = ParseParameters(newAddress);
-            WALLET_CHECK(p);
-            auto parameters = lelantus::CreatePushTransactionParameters(sender.m_WalletID)
-                .SetParameter(TxParameterID::Amount, 38000000)
-                .SetParameter(TxParameterID::Fee, 12000000);
-
-            LoadReceiverParams(*p, parameters);
-
-            sender.m_Wallet.StartTransaction(parameters);
-        }
-
-        else if (cursor.m_Sid.m_Height == 40)
-        {
-            mainReactor->stop();
-        }
-    });
-
-    InitOwnNodeToTest(node, binaryTreasury, &observer, receiver.m_WalletDB->get_MasterKdf(), 32125, 200); // node detects receiver events
-
-    mainReactor->run();
-
-    WALLET_CHECK(completedCount == 0);
-    {
-        auto txHistory = sender.m_WalletDB->getTxHistory(TxType::ALL);
-        WALLET_CHECK(txHistory.size() == 1);
-        WALLET_CHECK(txHistory[0].m_txType == TxType::PushTransaction && txHistory[0].m_status == TxStatus::Completed);
-        auto coins = sender.GetCoins();
-        WALLET_CHECK(coins.size() == 4);
-        std::sort(coins.begin(), coins.end(), [](const Coin& left, const Coin& right) {return left.m_ID.m_Value < right.m_ID.m_Value; });
-
-        WALLET_CHECK(coins[0].m_ID.m_Value == 10000000);
-        WALLET_CHECK(coins[1].m_ID.m_Value == 20000000);
-        WALLET_CHECK(coins[2].m_ID.m_Value == 50000000);
-        WALLET_CHECK(coins[3].m_ID.m_Value == 90000000);
-    }
-
-    {
-        auto txHistory = receiver.m_WalletDB->getTxHistory(TxType::ALL);
-        WALLET_CHECK(txHistory.size() == 1);
-        WALLET_CHECK(txHistory[0].m_txType == TxType::PushTransaction && txHistory[0].m_status == TxStatus::Completed);
-        auto shieldedCoins = receiver.m_WalletDB->getShieldedCoins(Asset::Asset::s_BeamID);
-        WALLET_CHECK(shieldedCoins[0].m_CoinID.m_Value == 38000000);
-        WALLET_CHECK(shieldedCoins[0].m_CoinID.m_Key.m_IsCreatedByViewer == true);
-        WALLET_CHECK(shieldedCoins[0].m_Status == ShieldedCoin::Status::Available);
-    }
-}
-
-void TestUnlinkTx()
-{
-    cout << "\nTesting unlink funds transaction (push + pull)...\n";
-    io::Reactor::Ptr mainReactor{ io::Reactor::create() };
-    io::Reactor::Scope scope(*mainReactor);
-
-    // save defaults
-    ScopedGlobalRules rules;
-    Rules::get().Shielded.m_ProofMax = { 2, 6 }; // 64
-    Rules::get().Shielded.m_ProofMin = { 2, 4 }; // 16
-
-    const int PushTxCount = 64;
-    int completedCount = PushTxCount + 1;
-    auto completeAction = [&mainReactor, &completedCount](auto)
-    {
-        --completedCount;
-        if (completedCount == 0)
-        {
-            mainReactor->stop();
-        }
-    };
-
-    auto senderWalletDB = createSenderWalletDB(0, 0);
-    std::vector<Amount> amounts(PushTxCount, Amount(8000000000));
-    amounts.push_back(Amount(50000000));
-
-    auto binaryTreasury = createTreasury(senderWalletDB, amounts);
-    TestWalletRig sender(senderWalletDB, completeAction, TestWalletRig::RegularWithoutPoWBbs);
-
-    sender.m_Wallet->RegisterTransactionType(TxType::UnlinkFunds, std::make_shared<lelantus::UnlinkFundsTransaction::Creator>());
-    sender.m_Wallet->RegisterTransactionType(TxType::PushTransaction, std::make_shared<lelantus::PushTransaction::Creator>(senderWalletDB));
-
-    Node node;
-    NodeObserver observer([&]()
-        {
-            auto cursor = node.get_Processor().m_Cursor;
-            if (cursor.m_Sid.m_Height == Rules::get().pForks[2].m_Height + 3)
-            {
-                auto parameters = lelantus::CreateUnlinkFundsTransactionParameters(sender.m_WalletID)
-                    .SetParameter(TxParameterID::Amount, Amount(38000000))
-                    .SetParameter(TxParameterID::Fee, Amount(12000000));
-
-                sender.m_Wallet->StartTransaction(parameters);
-            }
-            else if (cursor.m_Sid.m_Height == 20)
-            {
-                // fill the pool
-                for (int i = 0; i < PushTxCount; ++i)
-                {
-                    auto parameters = lelantus::CreatePushTransactionParameters(sender.m_WalletID)
-                        .SetParameter(TxParameterID::Amount, Amount(18000000))
-                        .SetParameter(TxParameterID::Fee, Amount(12000000));
-
-                    sender.m_Wallet->StartTransaction(parameters);
-                }
-            }
-            else if (cursor.m_Sid.m_Height == 70)
-            {
-                mainReactor->stop();
-            }
-        });
-
-    InitOwnNodeToTest(node, binaryTreasury, &observer, sender.m_WalletDB->get_MasterKdf(), 32125, 200);
-
-    mainReactor->run();
-
-    WALLET_CHECK(completedCount == 0);
-    auto txHistory = sender.m_WalletDB->getTxHistory(TxType::ALL);
-    auto it = std::find_if(txHistory.begin(), txHistory.end(), [](const auto& tx) {return  tx.m_txType == TxType::UnlinkFunds; });
-    WALLET_CHECK(it != txHistory.end());
-    const auto& tx = *it;
-    WALLET_CHECK(tx.m_txType == TxType::UnlinkFunds);
-    WALLET_CHECK(tx.m_status == TxStatus::Completed);
-    auto coins = sender.m_WalletDB->getCoinsCreatedByTx(tx.m_txId);
-    WALLET_CHECK(coins.size() == 1);
-    auto& coin = coins[0];
-    WALLET_CHECK(coin.m_ID.m_Value == 26000000);
-}
-
-void TestCancelUnlinkTx()
-{
-    cout << "\nTesting unlink funds transaction cancellation...\n";
-    io::Reactor::Ptr mainReactor{ io::Reactor::create() };
-    io::Reactor::Scope scope(*mainReactor);
-
-    // save defaults
-    ScopedGlobalRules rules;
-    Rules::get().Shielded.m_ProofMax = { 2, 6 }; // 64
-    Rules::get().Shielded.m_ProofMin = { 2, 4 }; // 16
-
-    int completedCount = 1;
-    auto completeAction = [&mainReactor, &completedCount](auto)
-    {
-        --completedCount;
-        if (completedCount == 0)
-        {
-            mainReactor->stop();
-        }
-    };
-
-    auto senderWalletDB = createSenderWalletDB(0, 0);
-
-    auto binaryTreasury = createTreasury(senderWalletDB, kDefaultTestAmounts);
-    TestWalletRig sender(senderWalletDB, completeAction, TestWalletRig::RegularWithoutPoWBbs);
-
-    sender.m_Wallet->RegisterTransactionType(TxType::UnlinkFunds, std::make_shared<lelantus::UnlinkFundsTransaction::Creator>());
-    sender.m_Wallet->RegisterTransactionType(TxType::PushTransaction, std::make_shared<lelantus::PushTransaction::Creator>(senderWalletDB));
-
-    TxID txID = {0};
-    Node node;
-    NodeObserver observer([&]()
-        {
-            auto cursor = node.get_Processor().m_Cursor;
-            if (cursor.m_Sid.m_Height == Rules::get().pForks[2].m_Height + 3)
-            {
-                auto parameters = lelantus::CreateUnlinkFundsTransactionParameters(sender.m_WalletID)
-                    .SetParameter(TxParameterID::Amount, Amount(38000000))
-                    .SetParameter(TxParameterID::Fee, Amount(12000000));
-
-                txID = sender.m_Wallet->StartTransaction(parameters);
-            }
-            else if (cursor.m_Sid.m_Height == Rules::get().pForks[2].m_Height + 7)
-            {
-                sender.m_Wallet->CancelTransaction(txID);
-            }
-            else if (cursor.m_Sid.m_Height == 70)
-            {
-                mainReactor->stop();
-            }
-        });
-
-    InitOwnNodeToTest(node, binaryTreasury, &observer, sender.m_WalletDB->get_MasterKdf(), 32125, 200);
-
-    mainReactor->run();
-
-    WALLET_CHECK(completedCount == 0);
-    auto txHistory = sender.m_WalletDB->getTxHistory(TxType::ALL);
-    auto it = std::find_if(txHistory.begin(), txHistory.end(), [](const auto& tx) {return  tx.m_txType == TxType::UnlinkFunds; });
-    WALLET_CHECK(it != txHistory.end());
-    const auto& tx = *it;
-    WALLET_CHECK(tx.m_txType == TxType::UnlinkFunds);
-    WALLET_CHECK(tx.m_status == TxStatus::Completed);
-    auto coins = sender.m_WalletDB->getCoinsCreatedByTx(tx.m_txId);
-    WALLET_CHECK(coins.size() == 1);
-    auto& coin = coins[0];
-    WALLET_CHECK(coin.m_ID.m_Value == 26000000);
-}
-
-void TestSimpleTx()
-{
-    cout << "\nTest simple lelantus tx's: 2 pushTx and 2 pullTx\n";
-    io::Reactor::Ptr mainReactor{ io::Reactor::create() };
-    io::Reactor::Scope scope(*mainReactor);
-
-    int completedCount = 2;
-    auto completeAction = [&mainReactor, &completedCount](auto)
-    {
-        --completedCount;
-        if (completedCount == 0)
-        {
-            mainReactor->stop();
-        }
-    };
-
-    auto senderWalletDB = createSenderWalletDB(0, 0);
-    auto binaryTreasury = createTreasury(senderWalletDB, kDefaultTestAmounts);
-    TestWalletRig sender(senderWalletDB, completeAction, TestWalletRig::RegularWithoutPoWBbs);
-
-    sender.m_Wallet->RegisterTransactionType(TxType::PushTransaction, std::make_shared<lelantus::PushTransaction::Creator>(senderWalletDB));
-    sender.m_Wallet->RegisterTransactionType(TxType::PullTransaction, std::make_shared<lelantus::PullTransaction::Creator>());
-
-    Node node;
-    NodeObserver observer([&]()
-    {
-        auto cursor = node.get_Processor().m_Cursor;
-        if (cursor.m_Sid.m_Height == Rules::get().pForks[2].m_Height + 3)
-        {
-            auto parameters = lelantus::CreatePushTransactionParameters(sender.m_WalletID)
-                .SetParameter(TxParameterID::Amount, 38000000)
-                .SetParameter(TxParameterID::Fee, 12000000); 
-
-            sender.m_Wallet->StartTransaction(parameters);
-        }
-        else if (cursor.m_Sid.m_Height == 30)
-        {
-            auto parameters = lelantus::CreatePushTransactionParameters(sender.m_WalletID)
-                .SetParameter(TxParameterID::Amount, 78000000)
-                .SetParameter(TxParameterID::Fee, 12000000);
-
-            sender.m_Wallet->StartTransaction(parameters);
-        }
-        //else if (cursor.m_Sid.m_Height == 40)
-        //{
-        //    auto parameters = lelantus::CreatePullTransactionParameters(sender.m_WalletID)
-        //        .SetParameter(TxParameterID::Amount, 66000000)
-        //        .SetParameter(TxParameterID::AmountList, AmountList{ 46000000, 20000000 })
-        //        .SetParameter(TxParameterID::Fee, 12000000)
-        //        .SetParameter(TxParameterID::ShieldedOutputId, 1U);
-        //
-        //    sender.m_Wallet->StartTransaction(parameters);
-        //}
-        //else if (cursor.m_Sid.m_Height == 50)
-        //{
-        //    auto parameters = lelantus::CreatePullTransactionParameters(sender.m_WalletID)
-        //        .SetParameter(TxParameterID::Amount, 26000000)
-        //        .SetParameter(TxParameterID::Fee, 12000000)
-        //        .SetParameter(TxParameterID::ShieldedOutputId, 0U);
-        //
-        //    sender.m_Wallet->StartTransaction(parameters);
-        //}
-        else if (cursor.m_Sid.m_Height == 70)
-        {
-            mainReactor->stop();
-        }
-    });
-
-    InitOwnNodeToTest(node, binaryTreasury, &observer, sender.m_WalletDB->get_MasterKdf(), 32125, 200);
-
-    mainReactor->run();
-
-    WALLET_CHECK(completedCount == 0);
-    auto txHistory = sender.m_WalletDB->getTxHistory(TxType::ALL);
-    WALLET_CHECK(std::all_of(txHistory.begin(), txHistory.end(), [](const auto& tx)
-        {
-            return (tx.m_txType == TxType::PushTransaction || tx.m_txType == TxType::PullTransaction) && tx.m_status == TxStatus::Completed;
-        }));
-}
-
-void TestMaxPrivacyTx()
-{
-    cout << "\nTest maxPrivacy lelantus tx via public address\n";
-    io::Reactor::Ptr mainReactor{ io::Reactor::create() };
-    io::Reactor::Scope scope(*mainReactor);
-
-    int completedCount = 1;
-    auto completeAction = [&mainReactor, &completedCount](auto)
-    {
-        --completedCount;
-        if (completedCount == 0)
-        {
-            mainReactor->stop();
-        }
-    };
-
-    auto senderWalletDB = createSenderWalletDB(0, 0, false, true);
-    auto binaryTreasury = createTreasury(senderWalletDB, kDefaultTestAmounts);
-    TestWalletRig sender(senderWalletDB, completeAction, TestWalletRig::RegularWithoutPoWBbs);
-    auto receiverWalletDB = createReceiverWalletDB(false, true);
-    TestWalletRig receiver(receiverWalletDB, completeAction, TestWalletRig::RegularWithoutPoWBbs);
-
-    sender.m_Wallet->RegisterTransactionType(TxType::PushTransaction, std::make_shared<lelantus::PushTransaction::Creator>(senderWalletDB));
-
-    receiver.m_Wallet->RegisterTransactionType(TxType::PullTransaction, std::make_shared<lelantus::PullTransaction::Creator>());
-
-    // generate ticket from public address
-    Scalar::Native sk;
-    sk.GenRandomNnz();
-    PeerID pid;  // fake peedID
-    pid.FromSk(sk);
-
-    ShieldedTxo::PublicGen gen = GeneratePublicAddress(*receiver.m_WalletDB->get_OwnerKdf(), 0);
-
-    ByteBuffer buf = toByteBuffer(gen);
-
-    ShieldedTxo::PublicGen gen2;
-    WALLET_CHECK(fromByteBuffer(buf, gen2));
-
-    ShieldedTxo::Voucher voucher = GenerateVoucherFromPublicAddress(gen2, sk);
-
-    TxID txID = {};
-    Node node;
-    NodeObserver observer([&]()
-    {
-        auto cursor = node.get_Processor().m_Cursor;
-        if (cursor.m_Sid.m_Height == Rules::get().pForks[2].m_Height + 3)
-        {
-            auto parameters = lelantus::CreatePushTransactionParameters(sender.m_WalletID)
-                .SetParameter(TxParameterID::Amount, 18000000)
-                .SetParameter(TxParameterID::Fee, 12000000)
-                .SetParameter(TxParameterID::PeerID, receiver.m_WalletID)
-                .SetParameter(TxParameterID::Voucher, voucher) // preassing the voucher
-                .SetParameter(TxParameterID::PeerWalletIdentity, pid)
-                .SetParameter(TxParameterID::MaxPrivacyMinAnonimitySet, uint8_t(64));
-
-            txID = sender.m_Wallet->StartTransaction(parameters);
-        }
-        else if (cursor.m_Sid.m_Height == 50)
-        {
-            mainReactor->stop();
-        }
-    });
-
-    InitOwnNodeToTest(node, binaryTreasury, &observer, receiver.m_WalletDB->get_MasterKdf(), 32125, 200);
-
-    mainReactor->run();
-
-    WALLET_CHECK(completedCount == 0);
-    {
-        auto txHistory = sender.m_WalletDB->getTxHistory(TxType::ALL);
-        WALLET_CHECK(txHistory.size() == 1);
-        WALLET_CHECK(txHistory[0].m_txType == TxType::PushTransaction && txHistory[0].m_status == TxStatus::Completed);
-    }
-
-    {
-        auto txHistory = receiver.m_WalletDB->getTxHistory(TxType::ALL);
-        WALLET_CHECK(txHistory.size() == 1);
-        WALLET_CHECK(txHistory[0].m_txType == TxType::PushTransaction && txHistory[0].m_status == TxStatus::Completed);
-        WALLET_CHECK(txHistory[0].m_txId == txID);
-        auto shieldedCoins = receiver.m_WalletDB->getShieldedCoins(Asset::Asset::s_BeamID);
-        WALLET_CHECK(shieldedCoins[0].m_CoinID.m_Value == 18000000);
-        WALLET_CHECK(shieldedCoins[0].m_CoinID.m_Key.m_IsCreatedByViewer == false);
-        WALLET_CHECK(shieldedCoins[0] .m_Status == ShieldedCoin::Status::Maturing);
-    }
-}
-
-void TestPublicAddressTx()
-{
-    cout << "\nTest simple lelantus tx via public address\n";
-    io::Reactor::Ptr mainReactor{ io::Reactor::create() };
-    io::Reactor::Scope scope(*mainReactor);
-
-    int completedCount = 1;
-    auto completeAction = [&mainReactor, &completedCount](auto)
-    {
-        --completedCount;
-        if (completedCount == 0)
-        {
-            mainReactor->stop();
-        }
-    };
-
-    auto senderWalletDB = createSenderWalletDB(0, 0, false, true);
-    auto binaryTreasury = createTreasury(senderWalletDB, kDefaultTestAmounts);
-    TestWalletRig sender(senderWalletDB, completeAction, TestWalletRig::RegularWithoutPoWBbs);
-    auto receiverWalletDB = createReceiverWalletDB(false, true);
-    TestWalletRig receiver(receiverWalletDB, completeAction, TestWalletRig::RegularWithoutPoWBbs);
-
-    sender.m_Wallet->RegisterTransactionType(TxType::PushTransaction, std::make_shared<lelantus::PushTransaction::Creator>(senderWalletDB));
-
-    receiver.m_Wallet->RegisterTransactionType(TxType::PullTransaction, std::make_shared<lelantus::PullTransaction::Creator>());
-
-    // generate ticket from public address
-    Scalar::Native sk;
-    sk.GenRandomNnz();
-    PeerID pid;  // fake peedID
-    pid.FromSk(sk);
-
-    ShieldedTxo::PublicGen gen = GeneratePublicAddress(*receiver.m_WalletDB->get_OwnerKdf(), 0);
-
-    ByteBuffer buf = toByteBuffer(gen);
-
-    ShieldedTxo::PublicGen gen2;
-    WALLET_CHECK(fromByteBuffer(buf, gen2));
-
-    ShieldedTxo::Voucher voucher = GenerateVoucherFromPublicAddress(gen2, sk);
-
-    TxID txID = {};
-    Node node;
-    NodeObserver observer([&]()
-    {
-        auto cursor = node.get_Processor().m_Cursor;
-        if (cursor.m_Sid.m_Height == Rules::get().pForks[2].m_Height + 3)
-        {
-            auto parameters = lelantus::CreatePushTransactionParameters(sender.m_WalletID)
-                .SetParameter(TxParameterID::Amount, 18000000)
-                .SetParameter(TxParameterID::Fee, 12000000)
-                .SetParameter(TxParameterID::PeerID, receiver.m_WalletID)
-                .SetParameter(TxParameterID::Voucher, voucher) // preassing the voucher
-                .SetParameter(TxParameterID::PeerWalletIdentity, pid);
-
-            txID = sender.m_Wallet->StartTransaction(parameters);
-        }
-        else if (cursor.m_Sid.m_Height == 50)
-        {
-            mainReactor->stop();
-        }
-    });
-
-    InitOwnNodeToTest(node, binaryTreasury, &observer, receiver.m_WalletDB->get_MasterKdf(), 32125, 200);
-
-    mainReactor->run();
-
-    WALLET_CHECK(completedCount == 0);
-    {
-        auto txHistory = sender.m_WalletDB->getTxHistory(TxType::ALL);
-        WALLET_CHECK(txHistory.size() == 1);
-        WALLET_CHECK(txHistory[0].m_txType == TxType::PushTransaction && txHistory[0].m_status == TxStatus::Completed);
-    }
-
-    {
-        auto txHistory = receiver.m_WalletDB->getTxHistory(TxType::ALL);
-        WALLET_CHECK(txHistory.size() == 1);
-        WALLET_CHECK(txHistory[0].m_txType == TxType::PushTransaction && txHistory[0].m_status == TxStatus::Completed);
-        WALLET_CHECK(txHistory[0].m_txId == txID);
-        auto shieldedCoins = receiver.m_WalletDB->getShieldedCoins(Asset::Asset::s_BeamID);
-        WALLET_CHECK(shieldedCoins[0].m_CoinID.m_Value == 18000000);
-        WALLET_CHECK(shieldedCoins[0].m_CoinID.m_Key.m_IsCreatedByViewer == false);
-    }
-}
-
-void TestDirectAnonymousPayment()
-{
-    cout << "\nTest direct anonimous payment with lelantus\n";
-    io::Reactor::Ptr mainReactor{ io::Reactor::create() };
-    io::Reactor::Scope scope(*mainReactor);
-
-    int completedCount = 3;
-    auto completeAction = [&mainReactor, &completedCount](auto)
-    {
-        --completedCount;
-        if (completedCount == 0)
-        {
-            mainReactor->stop();
-        }
-    };
-
-    auto senderWalletDB = createSenderWalletDB(0, 0, false, true);
-    auto binaryTreasury = createTreasury(senderWalletDB, kDefaultTestAmounts);
-    TestWalletRig sender(senderWalletDB, completeAction, TestWalletRig::RegularWithoutPoWBbs);
-    auto receiverWalletDB = createReceiverWalletDB(false, true);
-    TestWalletRig receiver(receiverWalletDB, completeAction, TestWalletRig::RegularWithoutPoWBbs);
-
-    sender.m_Wallet->RegisterTransactionType(TxType::PushTransaction, std::make_shared<lelantus::PushTransaction::Creator>(senderWalletDB));
-
-<<<<<<< HEAD
-    receiver.m_Wallet->RegisterTransactionType(TxType::PullTransaction, std::make_shared<lelantus::PullTransaction::Creator>());
-=======
-    receiver.m_Wallet.RegisterTransactionType(TxType::PullTransaction, std::make_shared<lelantus::PullTransaction::Creator>());
-    receiver.m_Wallet.EnableBodyRequests(true);
->>>>>>> 66a0d9b2
-
-    auto vouchers = GenerateVoucherList(receiver.m_WalletDB->get_KeyKeeper(), receiver.m_OwnID, 2);
-    WALLET_CHECK(IsValidVoucherList(vouchers, receiver.m_SecureWalletID));
-    WALLET_CHECK(!IsValidVoucherList(vouchers, sender.m_SecureWalletID));
-
-    Node node;
-    NodeObserver observer([&]()
-        {
-            auto cursor = node.get_Processor().m_Cursor;
-            if (cursor.m_Sid.m_Height == Rules::get().pForks[2].m_Height + 3)
-            {
-                auto parameters = lelantus::CreatePushTransactionParameters(sender.m_WalletID)
-                    .SetParameter(TxParameterID::Amount, 18000000)
-                    .SetParameter(TxParameterID::Fee, 12000000)
-                    .SetParameter(TxParameterID::PeerID, receiver.m_WalletID)
-                    .SetParameter(TxParameterID::Voucher, vouchers.front()) // preassing the voucher
-                    .SetParameter(TxParameterID::PeerWalletIdentity, receiver.m_SecureWalletID)
-                    .SetParameter(TxParameterID::PeerOwnID, receiver.m_OwnID);
-
-                sender.m_Wallet->StartTransaction(parameters);
-            }
-            else if (cursor.m_Sid.m_Height == 20)
-            {
-                // second attempt
-                auto parameters = lelantus::CreatePushTransactionParameters(sender.m_WalletID)
-                    .SetParameter(TxParameterID::Amount, 18000000)
-                    .SetParameter(TxParameterID::Fee, 12000000)
-                    .SetParameter(TxParameterID::PeerID, receiver.m_WalletID)
-                    .SetParameter(TxParameterID::Voucher, vouchers.front()) // attempt to reuse same voucher
-                    .SetParameter(TxParameterID::PeerWalletIdentity, receiver.m_SecureWalletID)
-                    .SetParameter(TxParameterID::PeerOwnID, receiver.m_OwnID);
-            
-                sender.m_Wallet->StartTransaction(parameters);
-            }
-            else if (cursor.m_Sid.m_Height == 26)
-            {
-                auto parameters = lelantus::CreatePushTransactionParameters(sender.m_WalletID)
-                    .SetParameter(TxParameterID::Amount, 18000000)
-                    .SetParameter(TxParameterID::Fee, 12000000)
-                    .SetParameter(TxParameterID::PeerID, receiver.m_WalletID)
-                    .SetParameter(TxParameterID::PeerWalletIdentity, receiver.m_SecureWalletID)
-                    .SetParameter(TxParameterID::PeerOwnID, receiver.m_OwnID);
-            
-                sender.m_Wallet->StartTransaction(parameters);
-            }
-<<<<<<< HEAD
-            // TODO: commented PullTransaction is outdated doesn't work
-            //else if (cursor.m_Sid.m_Height == 40)
-            //{
-            //    auto parameters = lelantus::CreatePullTransactionParameters(receiver.m_WalletID)
-            //        .SetParameter(TxParameterID::Amount, 6000000)
-            //        .SetParameter(TxParameterID::Fee, 12000000)
-            //        .SetParameter(TxParameterID::ShieldedOutputId, 0U);
-            //
-            //    receiver.m_Wallet->StartTransaction(parameters);
-            //
-            //    parameters = lelantus::CreatePullTransactionParameters(receiver.m_WalletID)
-            //        .SetParameter(TxParameterID::Amount, 6000000)
-            //        .SetParameter(TxParameterID::Fee, 12000000)
-            //        .SetParameter(TxParameterID::ShieldedOutputId, 1U);
-            //    
-            //    receiver.m_Wallet->StartTransaction(parameters);
-            //}
-
-=======
->>>>>>> 66a0d9b2
-            else if (cursor.m_Sid.m_Height == 50)
-            {
-                mainReactor->stop();
-            }
-        });
-
-    // intentionally with sender owner key, receiver should get events from blocks by himself
-    InitOwnNodeToTest(node, binaryTreasury, &observer, sender.m_WalletDB->get_MasterKdf(), 32125, 200);
-
-    mainReactor->run();
-
-    WALLET_CHECK(completedCount == 0);
-    {
-        auto txHistory = sender.m_WalletDB->getTxHistory(TxType::ALL);
-        std::sort(txHistory.begin(), txHistory.end(), [](const auto& left, const auto& right) {return left.m_status < right.m_status; });
-        WALLET_CHECK(txHistory[0].m_txType == TxType::PushTransaction && txHistory[0].m_status == TxStatus::Completed);
-        WALLET_CHECK(txHistory[1].m_txType == TxType::PushTransaction && txHistory[1].m_status == TxStatus::Completed);
-        WALLET_CHECK(txHistory[2].m_txType == TxType::PushTransaction && txHistory[2].m_status == TxStatus::Completed);
-    }
-    {
-        auto txHistory = receiver.m_WalletDB->getTxHistory(TxType::ALL);
-        WALLET_CHECK(txHistory.size() == 3);
-        WALLET_CHECK(std::all_of(txHistory.begin(), txHistory.end(), [](const auto& tx)
-        {
-            return (tx.m_txType == TxType::PushTransaction) && tx.m_status == TxStatus::Completed;
-        }));
-        for (const auto& tx : txHistory)
-        {
-            if (tx.m_txType == TxType::PushTransaction)
-            {
-                WALLET_CHECK(tx.m_amount == 18000000);
-            }
-        }
-
-        {
-            TxID txID = *txHistory[0].GetTxID();
-
-            WALLET_CHECK(txHistory[0].m_myId == receiver.m_WalletID);
-            WALLET_CHECK(txHistory[0].getReceiverIdentity() == std::to_string(receiver.m_SecureWalletID));
-            ByteBuffer b = storage::ExportPaymentProof(*sender.m_WalletDB, txID);
-
-            WALLET_CHECK(storage::VerifyPaymentProof(b, *sender.m_WalletDB));
-
-            auto pi2 = storage::ShieldedPaymentInfo::FromByteBuffer(b);
-
-            TxKernel::Ptr k;
-            ShieldedTxo::Voucher voucher;
-            Amount amount = 0;
-            Asset::ID assetID = Asset::s_InvalidID;;
-            PeerID peerIdentity = Zero;
-            PeerID myIdentity = Zero;
-            bool success = true;
-            success &= storage::getTxParameter(*sender.m_WalletDB, txID, TxParameterID::Kernel, k);
-            WALLET_CHECK(k->get_Subtype() == TxKernel::Subtype::Std);
-
-            auto& kernel = k->m_vNested[0]->CastTo_ShieldedOutput();
-            success &= storage::getTxParameter(*sender.m_WalletDB, txID, TxParameterID::Voucher, voucher);
-            success &= storage::getTxParameter(*sender.m_WalletDB, txID, TxParameterID::PeerWalletIdentity, peerIdentity);
-            success &= storage::getTxParameter(*sender.m_WalletDB, txID, TxParameterID::MyWalletIdentity, myIdentity);
-            success &= storage::getTxParameter(*sender.m_WalletDB, txID, TxParameterID::Amount, amount);
-            storage::getTxParameter(*sender.m_WalletDB, txID, TxParameterID::AssetID, assetID);
-
-            WALLET_CHECK(pi2.m_KernelID == k->m_Internal.m_ID);
-
-            WALLET_CHECK(success);
-            {
-                ShieldedTxo::Voucher voucher2;
-                voucher2.m_SharedSecret = voucher.m_SharedSecret;
-                voucher2.m_Signature = voucher.m_Signature;
-                voucher2.m_Ticket = kernel.m_Txo.m_Ticket;
-
-                WALLET_CHECK(voucher2.IsValid(peerIdentity));
-
-                ECC::Oracle oracle;
-                oracle << kernel.m_Msg;
-                ShieldedTxo::Data::OutputParams outputParams;
-                WALLET_CHECK(outputParams.Recover(kernel.m_Txo, voucher.m_SharedSecret, oracle));
-                WALLET_CHECK(outputParams.m_Value == amount);
-                WALLET_CHECK(outputParams.m_AssetID == assetID);
-                WALLET_CHECK(outputParams.m_User.m_Sender == myIdentity);
-            }
-        }
-    }
-    
-    {
-        // TODO: commented PullTransaction is outdated doesn't work
-        //auto txHistory = receiver.m_WalletDB->getTxHistory(TxType::ALL);
-        //WALLET_CHECK(std::all_of(txHistory.begin(), txHistory.end(), [](const auto& tx)
-        //    {
-        //        return (tx.m_txType == TxType::PullTransaction) && tx.m_status == TxStatus::Completed;
-        //    }));
-        //for (const auto& tx : txHistory)
-        //{
-        //    if (tx.m_txType == TxType::PullTransaction)
-        //    {
-        //        auto coins = receiver.m_WalletDB->getCoinsCreatedByTx(tx.m_txId);
-        //        WALLET_CHECK(coins.size() == 1);
-        //        WALLET_CHECK(coins[0].getAmount() == 6000000);
-        //    }
-        //}
-    }
-}
-
-void TestManyTransactons()
-{
-    io::Reactor::Ptr mainReactor{ io::Reactor::create() };
-    io::Reactor::Scope scope(*mainReactor);
-
-    int completedCount = 20000000;
-    auto completeAction = [&mainReactor, &completedCount](auto)
-    {
-        --completedCount;
-        if (completedCount == 0)
-        {
-            mainReactor->stop();
-        }
-    };
-
-    constexpr size_t kAmount = 20000000;
-    constexpr Amount kNominalCoin = 50000000;
-    AmountList testAmount(kAmount, kNominalCoin);
-
-    auto senderWalletDB = createSenderWalletDB(0, 0);
-    //auto binaryTreasury = createTreasury(senderWalletDB, kDefaultTestAmounts);
-    auto binaryTreasury = createTreasury(senderWalletDB, testAmount);
-    TestWalletRig sender(senderWalletDB, completeAction, TestWalletRig::RegularWithoutPoWBbs);
-
-    sender.m_Wallet->RegisterTransactionType(TxType::PushTransaction, std::make_shared<lelantus::PushTransaction::Creator>(senderWalletDB));
-
-    sender.m_Wallet->RegisterTransactionType(TxType::PullTransaction, std::make_shared<lelantus::PullTransaction::Creator>());
-
-    Node node;
-    NodeObserver observer([&]()
-    {
-        auto cursor = node.get_Processor().m_Cursor;
-        if (cursor.m_Sid.m_Height == Rules::get().pForks[2].m_Height + 3)
-        {
-            for (size_t i = 0; i < 500; i++)
-            {
-                wallet::TxParameters parameters(GenerateTxID());
-
-                parameters.SetParameter(TxParameterID::TransactionType, TxType::PushTransaction)
-                    .SetParameter(TxParameterID::Amount, 38000000)
-                    .SetParameter(TxParameterID::Fee, 12000000)
-                    .SetParameter(TxParameterID::MyID, sender.m_WalletID)
-                    .SetParameter(TxParameterID::Lifetime, kDefaultTxLifetime)
-                    .SetParameter(TxParameterID::PeerResponseTime, kDefaultTxResponseTime)
-                    .SetParameter(TxParameterID::CreateTime, getTimestamp());
-
-                sender.m_Wallet->StartTransaction(parameters);
-            }
-        }
-        else if (cursor.m_Sid.m_Height == Rules::get().pForks[2].m_Height + 4)
-        {
-            for (size_t i = 0; i < 500; i++)
-            {
-                wallet::TxParameters parameters(GenerateTxID());
-
-                parameters.SetParameter(TxParameterID::TransactionType, TxType::PushTransaction)
-                    .SetParameter(TxParameterID::Amount, 38000000)
-                    .SetParameter(TxParameterID::Fee, 12000000)
-                    .SetParameter(TxParameterID::MyID, sender.m_WalletID)
-                    .SetParameter(TxParameterID::Lifetime, kDefaultTxLifetime)
-                    .SetParameter(TxParameterID::PeerResponseTime, kDefaultTxResponseTime)
-                    .SetParameter(TxParameterID::CreateTime, getTimestamp());
-
-                sender.m_Wallet->StartTransaction(parameters);
-            }
-        }
-        else if (cursor.m_Sid.m_Height == Rules::get().pForks[2].m_Height + 5)
-        {
-            for (size_t i = 0; i < 500; i++)
-            {
-                wallet::TxParameters parameters(GenerateTxID());
-
-                parameters.SetParameter(TxParameterID::TransactionType, TxType::PushTransaction)
-                    .SetParameter(TxParameterID::Amount, 38000000)
-                    .SetParameter(TxParameterID::Fee, 12000000)
-                    .SetParameter(TxParameterID::MyID, sender.m_WalletID)
-                    .SetParameter(TxParameterID::Lifetime, kDefaultTxLifetime)
-                    .SetParameter(TxParameterID::PeerResponseTime, kDefaultTxResponseTime)
-                    .SetParameter(TxParameterID::CreateTime, getTimestamp());
-
-                sender.m_Wallet->StartTransaction(parameters);
-            }
-        }
-        else if (cursor.m_Sid.m_Height == Rules::get().pForks[2].m_Height + 6)
-        {
-            for (size_t i = 0; i < 500; i++)
-            {
-                wallet::TxParameters parameters(GenerateTxID());
-
-                parameters.SetParameter(TxParameterID::TransactionType, TxType::PushTransaction)
-                    .SetParameter(TxParameterID::Amount, 38000000)
-                    .SetParameter(TxParameterID::Fee, 12000000)
-                    .SetParameter(TxParameterID::MyID, sender.m_WalletID)
-                    .SetParameter(TxParameterID::Lifetime, kDefaultTxLifetime)
-                    .SetParameter(TxParameterID::PeerResponseTime, kDefaultTxResponseTime)
-                    .SetParameter(TxParameterID::CreateTime, getTimestamp());
-
-                sender.m_Wallet->StartTransaction(parameters);
-            }
-        }
-        else if (cursor.m_Sid.m_Height == 150)
-        {
-            //WALLET_CHECK(completedCount == 0);
-            mainReactor->stop();
-        }
-    });
-
-    InitOwnNodeToTest(node, binaryTreasury, &observer, sender.m_WalletDB->get_MasterKdf(), 32125, 200);
-
-    mainReactor->run();
-}
-
-void TestShortWindow()
-{
-    // save defaults
-    ScopedGlobalRules rules;
-
-    Rules::get().Shielded.m_ProofMax = { 2, 6 }; // 64
-    Rules::get().Shielded.m_ProofMin = { 2, 4 }; // 16
-    Rules::get().Shielded.MaxWindowBacklog = 64;
-
-    io::Reactor::Ptr mainReactor{ io::Reactor::create() };
-    io::Reactor::Scope scope(*mainReactor);
-
-    constexpr size_t kCount = 200;
-    constexpr size_t kSplitTxCount = 1;
-    constexpr size_t kExtractShieldedTxCount = 5;
-
-    int completedCount = kSplitTxCount + kCount + kExtractShieldedTxCount;
-    auto completeAction = [&mainReactor, &completedCount](auto)
-    {
-        --completedCount;
-        if (completedCount == 0)
-        {
-            mainReactor->stop();
-        }
-    };
-
-    constexpr Amount kCoinAmount = 40000000;
-    constexpr Amount kFee = 20000000;
-    constexpr Amount kNominalCoin = kCoinAmount + kFee;
-    AmountList testAmount(kCount, kNominalCoin);
-
-    auto senderWalletDB = createSenderWalletDB(0, 0);
-    // Coin for split TX
-    auto binaryTreasury = createTreasury(senderWalletDB, { (kCount + 1) * kNominalCoin });
-    TestWalletRig sender(senderWalletDB, completeAction, TestWalletRig::RegularWithoutPoWBbs);
-
-
-    sender.m_Wallet->RegisterTransactionType(TxType::PushTransaction, std::make_shared<lelantus::PushTransaction::Creator>(senderWalletDB));
-
-    sender.m_Wallet->RegisterTransactionType(TxType::PullTransaction, std::make_shared<lelantus::PullTransaction::Creator>());
-
-    Node node;
-    NodeObserver observer([&]()
-        {
-            auto cursor = node.get_Processor().m_Cursor;
-            // create 300(kCount) coins(split TX)
-            if (cursor.m_Sid.m_Height == 3)
-            {
-                auto splitTxParameters = CreateSplitTransactionParameters(sender.m_WalletID, testAmount)
-                    .SetParameter(TxParameterID::Fee, Amount(kNominalCoin));
-
-                sender.m_Wallet->StartTransaction(splitTxParameters);
-            }
-            // insert 300(kCount) coins to shielded pool
-            else if (cursor.m_Sid.m_Height == Rules::get().pForks[2].m_Height + 3)
-            {
-                for (size_t i = 0; i < kCount; i++)
-                {
-                    auto parameters = lelantus::CreatePushTransactionParameters(sender.m_WalletID)
-                        .SetParameter(TxParameterID::Amount, kCoinAmount)
-                        .SetParameter(TxParameterID::Fee, kFee);
-
-                    sender.m_Wallet->StartTransaction(parameters);
-                }
-            }
-            // extract one of first shielded UTXO
-            else if (cursor.m_Sid.m_Height == Rules::get().pForks[2].m_Height + 15)
-            {
-                {
-                    auto parameters = lelantus::CreatePullTransactionParameters(sender.m_WalletID)
-                        .SetParameter(TxParameterID::Amount, kCoinAmount - kFee)
-                        .SetParameter(TxParameterID::Fee, kFee)
-                        .SetParameter(TxParameterID::ShieldedOutputId, 40U);
-
-                    sender.m_Wallet->StartTransaction(parameters);
-                }
-                {
-                    auto parameters = lelantus::CreatePullTransactionParameters(sender.m_WalletID)
-                        .SetParameter(TxParameterID::Amount, kCoinAmount - kFee)
-                        .SetParameter(TxParameterID::Fee, kFee)
-                        .SetParameter(TxParameterID::ShieldedOutputId, 42U);
-
-                    sender.m_Wallet->StartTransaction(parameters);
-                }
-                {
-                    auto parameters = lelantus::CreatePullTransactionParameters(sender.m_WalletID)
-                        .SetParameter(TxParameterID::Amount, kCoinAmount - kFee)
-                        .SetParameter(TxParameterID::Fee, kFee)
-                        .SetParameter(TxParameterID::ShieldedOutputId, 43U);
-
-                    sender.m_Wallet->StartTransaction(parameters);
-                }
-            }
-            else if (cursor.m_Sid.m_Height == Rules::get().pForks[2].m_Height + 20)
-            {
-                auto parameters = lelantus::CreatePullTransactionParameters(sender.m_WalletID)
-                    .SetParameter(TxParameterID::Amount, kCoinAmount - kFee)
-                    .SetParameter(TxParameterID::Fee, kFee)
-                    .SetParameter(TxParameterID::ShieldedOutputId, 62U);
-
-                sender.m_Wallet->StartTransaction(parameters);
-            }
-            else if (cursor.m_Sid.m_Height == Rules::get().pForks[2].m_Height + 30)
-            {
-                auto parameters = lelantus::CreatePullTransactionParameters(sender.m_WalletID)
-                    .SetParameter(TxParameterID::Amount, kCoinAmount - kFee)
-                    .SetParameter(TxParameterID::Fee, kFee)
-                    .SetParameter(TxParameterID::ShieldedOutputId, 180);
-
-                sender.m_Wallet->StartTransaction(parameters);
-            }
-            else if (cursor.m_Sid.m_Height == Rules::get().pForks[2].m_Height + 40)
-            {
-                mainReactor->stop();
-            }
-        });
-
-    InitOwnNodeToTest(node, binaryTreasury, &observer, sender.m_WalletDB->get_MasterKdf(), 32125, 200);
-
-    mainReactor->run();
-
-    auto txHistory = sender.m_WalletDB->getTxHistory(TxType::PullTransaction);
-
-    WALLET_CHECK(completedCount == 0);
-    WALLET_CHECK(txHistory.size() == kExtractShieldedTxCount);
-    WALLET_CHECK(std::all_of(txHistory.begin(), txHistory.end(), [](const auto& tx) { return tx.m_status == TxStatus::Completed;}));
-}
-
-void TestManyTransactons(const uint32_t txCount, Lelantus::Cfg cfg = Lelantus::Cfg{4,3}, Lelantus::Cfg minCfg = Lelantus::Cfg{4,2})
-{
-    cout << "\nTest " << txCount << " pushTx's and " << txCount << " pullTx's, Cfg: n = " << cfg.n << " M = " << cfg.M << " , minCfg: n = " << minCfg.n << " M = " << minCfg.M << "\n";
-
-    // save defaults
-    ScopedGlobalRules rules;
-
-    Rules::get().Shielded.m_ProofMax = cfg;
-    Rules::get().Shielded.m_ProofMin = minCfg;
-    Rules::get().Shielded.MaxWindowBacklog = cfg.get_N() + 200;
-    //uint32_t minBlocksToCompletePullTxs = txCount / Rules::get().Shielded.MaxIns + 5;
-
-    io::Reactor::Ptr mainReactor{ io::Reactor::create() };
-    io::Reactor::Scope scope(*mainReactor);
-
-    const uint32_t pushTxCount = txCount;
-    const uint32_t pullTxCount = txCount;
-    Height pullTxsStartHeight = Rules::get().pForks[2].m_Height + 15;
-
-    uint32_t nTxsPending = 0;
-    auto completeAction = [&nTxsPending](auto)
-    {
-        assert(nTxsPending);
-        --nTxsPending;
-    };
-
-    bool bTxSplit = false, bTxPush = false, bTxPull = false;
-
-    constexpr Amount kCoinAmount = 40000000;
-    constexpr Amount kFee = 20000000;
-    constexpr Amount kNominalCoin = kCoinAmount + kFee;
-    AmountList testAmount(txCount, kNominalCoin);
-
-    auto senderWalletDB = createSenderWalletDB(0, 0);
-    // Coin for split TX
-    auto binaryTreasury = createTreasury(senderWalletDB, { (txCount + 1) * kNominalCoin });
-    TestWalletRig sender(senderWalletDB, completeAction, TestWalletRig::RegularWithoutPoWBbs);
-
-    sender.m_Wallet->RegisterTransactionType(TxType::PushTransaction, std::make_shared<lelantus::PushTransaction::Creator>(senderWalletDB));
-
-    sender.m_Wallet->RegisterTransactionType(TxType::PullTransaction, std::make_shared<lelantus::PullTransaction::Creator>());
-
-    Node node;
-    NodeObserver observer([&]()
-        {
-            if (nTxsPending)
-                return;
-            const auto& cursor = node.get_Processor().m_Cursor;
-
-            // create txCount coins(split TX)
-            if (!bTxSplit)
-            {
-                // better not to send split tx before fork2. It can be dropped once we cross the fork
-                if (cursor.m_Sid.m_Height >= Rules::get().pForks[2].m_Height)
-                {
-                    auto splitTxParameters = CreateSplitTransactionParameters(sender.m_WalletID, testAmount)
-                        .SetParameter(TxParameterID::Fee, Amount(kNominalCoin));
-
-                    bTxSplit = true;
-                    nTxsPending = 1;
-
-                    sender.m_Wallet->StartTransaction(splitTxParameters);
-                }
-
-                return;
-
-            }
-
-            // insert pushTxCount coins to shielded pool
-            if (!bTxPush)
-            {
-                if (cursor.m_Sid.m_Height >= Rules::get().pForks[2].m_Height + 3)
-                {
-                    bTxPush = true;
-
-                    for (size_t i = 0; i < pushTxCount; i++)
-                    {
-                        auto parameters = lelantus::CreatePushTransactionParameters(sender.m_WalletID)
-                            .SetParameter(TxParameterID::Amount, kCoinAmount)
-                            .SetParameter(TxParameterID::Fee, kFee);
-
-                        nTxsPending++;
-                        sender.m_Wallet->StartTransaction(parameters);
-                    }
-                }
-
-                return;
-            }
-
-            // extract pullTxCount shielded UTXO's
-            if (!bTxPull)
-            {
-                if (cursor.m_Sid.m_Height >= pullTxsStartHeight)
-                {
-                    bTxPull = true;
-
-                    for (size_t index = 0; index < pullTxCount; index++)
-                    {
-                        auto parameters = lelantus::CreatePullTransactionParameters(sender.m_WalletID)
-                            .SetParameter(TxParameterID::Amount, kCoinAmount - kFee)
-                            .SetParameter(TxParameterID::Fee, kFee)
-                            .SetParameter(TxParameterID::ShieldedOutputId, static_cast<TxoID>(index));
-
-                        nTxsPending++;
-                        sender.m_Wallet->StartTransaction(parameters);
-                    }
-                }
-
-                return;
-            }
-
-            mainReactor->stop();
-        });
-
-    InitOwnNodeToTest(node, binaryTreasury, &observer, sender.m_WalletDB->get_MasterKdf(), 32125, 200);
-
-    mainReactor->run();
-    
-    // TODO: commented PullTransaction is outdated doesn't work
-    //auto pullTxHistory = sender.m_WalletDB->getTxHistory(TxType::PullTransaction);
-    //
-    //WALLET_CHECK(pullTxHistory.size() == pullTxCount);
-    //WALLET_CHECK(std::all_of(pullTxHistory.begin(), pullTxHistory.end(), [](const auto& tx) { return tx.m_status == TxStatus::Completed; }));
-}
-
-void TestShieldedUTXORollback()
-{
-    cout << "\nShielded UTXO rollback test\n";
-    io::Reactor::Ptr mainReactor{ io::Reactor::create() };
-    io::Reactor::Scope scope(*mainReactor);
-    auto db = createSenderWalletDB();
-
-    // create shieldedUTXO
-    ShieldedCoin coin;
-    Height height = 123123;
-    Height spentHeight = height + 100;
-
-    coin.m_confirmHeight = height;
-    coin.m_spentHeight = spentHeight;
-
-    db->saveShieldedCoin(coin);
-
-    db->rollbackConfirmedShieldedUtxo(height - 100);
-
-    auto coins = db->getShieldedCoins(Asset::s_BeamID);
-    WALLET_CHECK(coins.size() == 1);
-    WALLET_CHECK(coins[0].m_spentHeight == MaxHeight);
-    WALLET_CHECK(coins[0].m_confirmHeight == MaxHeight);
-
-    db->clearShieldedCoins();
-    coins = db->getShieldedCoins(Asset::s_BeamID);
-    WALLET_CHECK(coins.empty());
-}
-
-void TestPushTxRollbackByLowFee()
-{
-    cout << "\nTest rollback pushTx(reason: low fee).\n";
-    io::Reactor::Ptr mainReactor{ io::Reactor::create() };
-    io::Reactor::Scope scope(*mainReactor);
-
-    auto completeAction = [&mainReactor](auto)
-    {
-        mainReactor->stop();        
-    };
-
-    auto senderWalletDB = createSenderWalletDB(0, 0);
-    auto binaryTreasury = createTreasury(senderWalletDB, kDefaultTestAmounts);
-    TestWalletRig sender(senderWalletDB, completeAction, TestWalletRig::RegularWithoutPoWBbs);
-
-    sender.m_Wallet->RegisterTransactionType(TxType::PushTransaction, std::make_shared<lelantus::PushTransaction::Creator>(senderWalletDB));
-
-    sender.m_Wallet->RegisterTransactionType(TxType::PullTransaction, std::make_shared<lelantus::PullTransaction::Creator>());
-
-    Node node;
-    NodeObserver observer([&]()
-        {
-            auto cursor = node.get_Processor().m_Cursor;
-            if (cursor.m_Sid.m_Height == Rules::get().pForks[2].m_Height + 3)
-            {
-                wallet::TxParameters parameters(GenerateTxID());
-
-                parameters.SetParameter(TxParameterID::TransactionType, TxType::PushTransaction)
-                    .SetParameter(TxParameterID::IsSender, true)
-                    .SetParameter(TxParameterID::Amount, 38000000)
-                    .SetParameter(TxParameterID::Fee, 200)
-                    .SetParameter(TxParameterID::MyID, sender.m_WalletID)
-                    .SetParameter(TxParameterID::Lifetime, kDefaultTxLifetime)
-                    .SetParameter(TxParameterID::PeerResponseTime, kDefaultTxResponseTime)
-                    .SetParameter(TxParameterID::CreateTime, getTimestamp());
-
-                sender.m_Wallet->StartTransaction(parameters);
-            }
-            else if (cursor.m_Sid.m_Height == Rules::get().pForks[2].m_Height + 10)
-            {
-                mainReactor->stop();
-            }
-        });
-
-    InitOwnNodeToTest(node, binaryTreasury, &observer, sender.m_WalletDB->get_MasterKdf(), 32125, 200);
-
-    mainReactor->run();
-
-    auto txHistory = sender.m_WalletDB->getTxHistory(TxType::PushTransaction);
-    // check Tx params
-    WALLET_CHECK(txHistory.size() == 1);
-    WALLET_CHECK(txHistory[0].m_status != TxStatus::Completed);
-    WALLET_CHECK(*txHistory[0].GetParameter<uint8_t>(TxParameterID::TransactionRegistered) == proto::TxStatus::LowFee);
-
-    // currently such a tx will stuck in 'in-progress' state.
-}
-
-void TestPullTxRollbackByLowFee()
-{
-    cout << "\nTest rollback pullTx(reason: low fee).\n";
-    io::Reactor::Ptr mainReactor{ io::Reactor::create() };
-    io::Reactor::Scope scope(*mainReactor);
-
-    int completedCount = 2;
-    auto completeAction = [&mainReactor, &completedCount](auto)
-    {
-        --completedCount;
-        if (completedCount == 0)
-        {
-            mainReactor->stop();
-        }
-    };
-
-    auto senderWalletDB = createSenderWalletDB(0, 0);
-    auto binaryTreasury = createTreasury(senderWalletDB, kDefaultTestAmounts);
-    TestWalletRig sender(senderWalletDB, completeAction, TestWalletRig::RegularWithoutPoWBbs);
-
-    sender.m_Wallet->RegisterTransactionType(TxType::PushTransaction, std::make_shared<lelantus::PushTransaction::Creator>(senderWalletDB));
-
-    sender.m_Wallet->RegisterTransactionType(TxType::PullTransaction, std::make_shared<lelantus::PullTransaction::Creator>());
-
-    TxID pullTxID = {};
-    Node node;
-    NodeObserver observer([&]()
-        {
-            auto cursor = node.get_Processor().m_Cursor;
-            if (cursor.m_Sid.m_Height == Rules::get().pForks[2].m_Height + 3)
-            {
-                auto parameters = lelantus::CreatePushTransactionParameters(sender.m_WalletID)
-                    .SetParameter(TxParameterID::Amount, 3800000)
-                    .SetParameter(TxParameterID::Fee, 1200000);
-
-                sender.m_Wallet->StartTransaction(parameters);
-            }
-            else if (cursor.m_Sid.m_Height == Rules::get().pForks[2].m_Height + 10)
-            {
-                auto parameters = lelantus::CreatePullTransactionParameters(sender.m_WalletID)
-                    .SetParameter(TxParameterID::Amount, 3600000)
-                    .SetParameter(TxParameterID::Fee, 200000)
-                    .SetParameter(TxParameterID::ShieldedOutputId, 0U);
-
-                pullTxID = sender.m_Wallet->StartTransaction(parameters);
-            }
-            else if (cursor.m_Sid.m_Height == Rules::get().pForks[2].m_Height + 20)
-            {
-                mainReactor->stop();
-            }
-        });
-
-    InitOwnNodeToTest(node, binaryTreasury, &observer, sender.m_WalletDB->get_MasterKdf(), 32125, 200);
-
-    mainReactor->run();
-
-    WALLET_CHECK(completedCount == 0);
-    auto txHistory = sender.m_WalletDB->getTxHistory(TxType::PullTransaction);
-    // check Tx params
-    WALLET_CHECK(txHistory.size() == 1);
-    WALLET_CHECK(txHistory[0].m_status == TxStatus::Failed);
-    WALLET_CHECK(*txHistory[0].GetParameter<uint8_t>(TxParameterID::TransactionRegistered) == proto::TxStatus::LowFee);
-    // check coins
-    auto coins = sender.m_WalletDB->getCoinsByTx(pullTxID);
-    WALLET_CHECK(coins.size() == 0);
-    auto shieldedCoins = sender.m_WalletDB->getShieldedCoins(Asset::Asset::s_BeamID);
-    WALLET_CHECK(shieldedCoins.size() == 1);
-    WALLET_CHECK(!shieldedCoins[0].m_spentTxId.is_initialized());
-}
-
-void TestExpiredTxs()
-{
-    cout << "\nTest expired lelantus tx\n";
-    io::Reactor::Ptr mainReactor{ io::Reactor::create() };
-    io::Reactor::Scope scope(*mainReactor);
-
-    int completedCount = 4;
-    auto completeAction = [&mainReactor, &completedCount](auto)
-    {
-        --completedCount;
-        if (completedCount == 0)
-        {
-            mainReactor->stop();
-        }
-    };
-
-    auto senderWalletDB = createSenderWalletDB(0, 0);
-    auto binaryTreasury = createTreasury(senderWalletDB, kDefaultTestAmounts);
-    TestWalletRig sender(senderWalletDB, completeAction, TestWalletRig::RegularWithoutPoWBbs);
-
-    sender.m_Wallet->RegisterTransactionType(TxType::PushTransaction, std::make_shared<lelantus::PushTransaction::Creator>(senderWalletDB));
-
-    sender.m_Wallet->RegisterTransactionType(TxType::PullTransaction, std::make_shared<lelantus::PullTransaction::Creator>());
-
-    Height startHeight = Rules::get().pForks[2].m_Height + 1;
-    TxID expiredPushTxId = {};
-    TxID expiredPullTxId = {};
-    TxID completedPushTxId = {};
-    TxID completedPullTxId = {};
-    Node node;
-    NodeObserver observer([&]()
-        {
-            auto cursor = node.get_Processor().m_Cursor;
-            if (cursor.m_Sid.m_Height == startHeight)
-            {
-                auto parameters = lelantus::CreatePushTransactionParameters(sender.m_WalletID)
-                    .SetParameter(TxParameterID::Amount, 38000000)
-                    .SetParameter(TxParameterID::Fee, 12000000)
-                    .SetParameter(TxParameterID::Lifetime, 0U);
-
-                expiredPushTxId = sender.m_Wallet->StartTransaction(parameters);
-            }
-            else if (cursor.m_Sid.m_Height == startHeight + 3)
-            {
-                auto parameters = lelantus::CreatePushTransactionParameters(sender.m_WalletID)
-                    .SetParameter(TxParameterID::Amount, 78000000)
-                    .SetParameter(TxParameterID::Fee, 12000000);
-
-                completedPushTxId = sender.m_Wallet->StartTransaction(parameters);
-            }
-            else if (cursor.m_Sid.m_Height == startHeight + 6)
-            {
-                auto parameters = lelantus::CreatePullTransactionParameters(sender.m_WalletID)
-                    .SetParameter(TxParameterID::Amount, 66000000)
-                    .SetParameter(TxParameterID::Fee, 12000000)
-                    .SetParameter(TxParameterID::ShieldedOutputId, 0U)
-                    .SetParameter(TxParameterID::Lifetime, 0U);
-
-                expiredPullTxId = sender.m_Wallet->StartTransaction(parameters);
-            }
-            else if (cursor.m_Sid.m_Height == startHeight + 9)
-            {
-                auto parameters = lelantus::CreatePullTransactionParameters(sender.m_WalletID)
-                    .SetParameter(TxParameterID::Amount, 66000000)
-                    .SetParameter(TxParameterID::Fee, 12000000)
-                    .SetParameter(TxParameterID::ShieldedOutputId, 0U);
-
-                completedPullTxId = sender.m_Wallet->StartTransaction(parameters);
-            }
-            else if (cursor.m_Sid.m_Height == startHeight + 12)
-            {
-                mainReactor->stop();
-            }
-        });
-
-    InitOwnNodeToTest(node, binaryTreasury, &observer, sender.m_WalletDB->get_MasterKdf(), 32125, 200);
-
-    mainReactor->run();
-
-    auto expiredPushTx = sender.m_WalletDB->getTx(expiredPushTxId);
-    WALLET_CHECK(expiredPushTx->m_status == TxStatus::Failed);
-    WALLET_CHECK(expiredPushTx->m_failureReason == TxFailureReason::TransactionExpired);
-
-    auto completedPushTx = sender.m_WalletDB->getTx(completedPushTxId);
-    WALLET_CHECK(completedPushTx->m_status == TxStatus::Completed);
-
-    auto expiredPullTx = sender.m_WalletDB->getTx(expiredPullTxId);
-    WALLET_CHECK(expiredPullTx->m_status == TxStatus::Failed);
-    WALLET_CHECK(expiredPullTx->m_failureReason == TxFailureReason::TransactionExpired);
-
-    auto completedPullTx = sender.m_WalletDB->getTx(completedPullTxId);
-    WALLET_CHECK(completedPullTx->m_status == TxStatus::Completed);
-}
-
-void TestReextract()
-{
-    cout << "\nTest re-extraction of the shieldedCoin\n";
-    io::Reactor::Ptr mainReactor{ io::Reactor::create() };
-    io::Reactor::Scope scope(*mainReactor);
-
-    int completedCount = 3;
-    auto completeAction = [&mainReactor, &completedCount](auto)
-    {
-        --completedCount;
-        if (completedCount == 0)
-        {
-            mainReactor->stop();
-        }
-    };
-
-    auto senderWalletDB = createSenderWalletDB(0, 0);
-    auto binaryTreasury = createTreasury(senderWalletDB, kDefaultTestAmounts);
-    TestWalletRig sender(senderWalletDB, completeAction, TestWalletRig::RegularWithoutPoWBbs);
-
-    sender.m_Wallet->RegisterTransactionType(TxType::PushTransaction, std::make_shared<lelantus::PushTransaction::Creator>(senderWalletDB));
-
-    sender.m_Wallet->RegisterTransactionType(TxType::PullTransaction, std::make_shared<lelantus::PullTransaction::Creator>());
-
-    TxID firstPullTxID = {};
-    TxID secondPullTxID = {};
-
-    Node node;
-    NodeObserver observer([&]()
-        {
-            auto cursor = node.get_Processor().m_Cursor;
-            if (cursor.m_Sid.m_Height == Rules::get().pForks[2].m_Height + 3)
-            {
-                auto parameters = lelantus::CreatePushTransactionParameters(sender.m_WalletID)
-                    .SetParameter(TxParameterID::Amount, 38000000)
-                    .SetParameter(TxParameterID::Fee, 12000000);
-
-                sender.m_Wallet->StartTransaction(parameters);
-            }
-            else if (cursor.m_Sid.m_Height == Rules::get().pForks[2].m_Height + 10)
-            {
-                {
-                    auto parameters = lelantus::CreatePullTransactionParameters(sender.m_WalletID)
-                        .SetParameter(TxParameterID::Amount, 26000000)
-                        .SetParameter(TxParameterID::Fee, 12000000)
-                        .SetParameter(TxParameterID::ShieldedOutputId, 0U);
-                    firstPullTxID = *parameters.GetTxID();
-                    sender.m_Wallet->StartTransaction(parameters);
-                }
-                {
-                    auto parameters = lelantus::CreatePullTransactionParameters(sender.m_WalletID)
-                        .SetParameter(TxParameterID::Amount, 26000000)
-                        .SetParameter(TxParameterID::Fee, 12000000)
-                        .SetParameter(TxParameterID::ShieldedOutputId, 0U);
-                    secondPullTxID = *parameters.GetTxID();
-                    sender.m_Wallet->StartTransaction(parameters);
-                }
-            }
-            else if (cursor.m_Sid.m_Height == Rules::get().pForks[2].m_Height + 20)
-            {
-                mainReactor->stop();
-            }
-        });
-
-    InitOwnNodeToTest(node, binaryTreasury, &observer, sender.m_WalletDB->get_MasterKdf(), 32125, 200);
-
-    mainReactor->run();
-
-    WALLET_CHECK(completedCount == 0);
-    auto firstPullTx = sender.m_WalletDB->getTx(firstPullTxID);
-    auto secondPullTx = sender.m_WalletDB->getTx(secondPullTxID);
-    WALLET_CHECK(firstPullTx->m_status == TxStatus::Completed);
-    WALLET_CHECK(secondPullTx->m_status == TxStatus::Failed);
-    WALLET_CHECK(secondPullTx->m_failureReason == TxFailureReason::NoInputs);
-}
-
-int main()
-{
-    int logLevel = LOG_LEVEL_WARNING;
-    auto logger = beam::Logger::create(logLevel, logLevel);
-    Rules::get().FakePoW = true;
-    Rules::get().UpdateChecksum();
-    Height fork1Height = 6;
-    Height fork2Height = 12;
-    Rules::get().pForks[1].m_Height = fork1Height;
-    Rules::get().pForks[2].m_Height = fork2Height;
-
-
-    //TestUnlinkTx();
-    //TestCancelUnlinkTx();
-    TestTreasuryRestore();
-    TestSimpleTx();
-    TestMaxPrivacyTx();
-    TestPublicAddressTx();
-    TestDirectAnonymousPayment();
-    TestManyTransactons(20, Lelantus::Cfg{2, 5}, Lelantus::Cfg{2, 3});
-    TestManyTransactons(40, Lelantus::Cfg{ 2, 5 }, Lelantus::Cfg{ 2, 3 });
-    TestManyTransactons(100, Lelantus::Cfg{ 2, 5 }, Lelantus::Cfg{ 2, 3 });
-
-    ///*TestManyTransactons();*/
-
-    //TestShortWindow();
-
-    TestShieldedUTXORollback();
-    TestPushTxRollbackByLowFee();
-    //TestPullTxRollbackByLowFee(); test won't succeed, current pull logic will automatically add inputs and/or adjust fee
-    //TestExpiredTxs();
-
-    //TestReextract();
-
-    assert(g_failureCount == 0);
-    return WALLET_CHECK_RESULT;
+// Copyright 2020 The Beam Team
+//
+// Licensed under the Apache License, Version 2.0 (the "License");
+// you may not use this file except in compliance with the License.
+// You may obtain a copy of the License at
+//
+//    http://www.apache.org/licenses/LICENSE-2.0
+//
+// Unless required by applicable law or agreed to in writing, software
+// distributed under the License is distributed on an "AS IS" BASIS,
+// WITHOUT WARRANTIES OR CONDITIONS OF ANY KIND, either express or implied.
+// See the License for the specific language governing permissions and
+// limitations under the License.
+
+#include "wallet/core/common.h"
+#include "wallet/core/common_utils.h"
+#include "wallet/core/wallet_network.h"
+#include "wallet/core/wallet.h"
+#include "wallet/transactions/lelantus/push_transaction.h"
+#include "wallet/transactions/lelantus/pull_transaction.h"
+#include "wallet/transactions/lelantus/unlink_transaction.h"
+#include "keykeeper/local_private_key_keeper.h"
+#include "wallet/core/simple_transaction.h"
+#include "core/unittest/mini_blockchain.h"
+#include "utility/test_helpers.h"
+
+#include "node/node.h"
+
+#include "test_helpers.h"
+
+#include <boost/filesystem.hpp>
+
+using namespace beam;
+using namespace std;
+using namespace ECC;
+
+WALLET_TEST_INIT
+
+#include "wallet_test_environment.cpp"
+
+namespace
+{
+    const AmountList kDefaultTestAmounts = { 50000000, 20000000, 10000000, 90000000 };
+
+    class ScopedGlobalRules
+    {
+    public:
+        ScopedGlobalRules()
+        {
+            m_rules = Rules::get();
+        }
+
+        ~ScopedGlobalRules()
+        {
+            Rules::get() = m_rules;
+        }
+    private:
+        Rules m_rules;
+    };
+
+    void InitOwnNodeToTest(Node& node, const ByteBuffer& binaryTreasury, Node::IObserver* observer, Key::IPKdf::Ptr ownerKey, uint16_t port = 32125, uint32_t powSolveTime = 1000, const std::string& path = "mytest.db", const std::vector<io::Address>& peers = {}, bool miningNode = true)
+    {
+        node.m_Keys.m_pOwner = ownerKey;
+        node.m_Cfg.m_Treasury = binaryTreasury;
+        ECC::Hash::Processor() << Blob(node.m_Cfg.m_Treasury) >> Rules::get().TreasuryChecksum;
+
+        boost::filesystem::remove(path);
+        node.m_Cfg.m_sPathLocal = path;
+        node.m_Cfg.m_Listen.port(port);
+        node.m_Cfg.m_Listen.ip(INADDR_ANY);
+        node.m_Cfg.m_MiningThreads = miningNode ? 1 : 0;
+        node.m_Cfg.m_VerificationThreads = 1;
+        node.m_Cfg.m_TestMode.m_FakePowSolveTime_ms = powSolveTime;
+        node.m_Cfg.m_Connect = peers;
+
+        node.m_Cfg.m_Dandelion.m_AggregationTime_ms = 0;
+        node.m_Cfg.m_Dandelion.m_OutputsMin = 0;
+        //Rules::get().Maturity.Coinbase = 1;
+        Rules::get().FakePoW = true;
+
+        node.m_Cfg.m_Observer = observer;
+        Rules::get().UpdateChecksum();
+        node.Initialize();
+        node.m_PostStartSynced = true;
+    }
+}
+
+void TestTreasuryRestore()
+{
+    cout << "\nTest tresury restore\n";
+    io::Reactor::Ptr mainReactor{ io::Reactor::create() };
+    io::Reactor::Scope scope(*mainReactor);
+
+    int completedCount = 1;
+    auto completeAction = [&mainReactor, &completedCount](auto)
+    {
+        --completedCount;
+        if (completedCount == 0)
+        {
+            mainReactor->stop();
+        }
+    };
+
+    auto senderWalletDB = createSenderWalletDB(0, 0);
+    auto binaryTreasury = createTreasury(senderWalletDB, kDefaultTestAmounts);
+    TestWalletRig sender(senderWalletDB, completeAction, TestWalletRig::RegularWithoutPoWBbs);
+    auto receiverWalletDB = createReceiverWalletDB(false, true);
+    TestWalletRig receiver(receiverWalletDB, completeAction, TestWalletRig::RegularWithoutPoWBbs);
+    sender.m_Wallet->RegisterTransactionType(TxType::PushTransaction, std::make_shared<lelantus::PushTransaction::Creator>(senderWalletDB));
+    receiver.m_Wallet->RegisterTransactionType(TxType::PushTransaction, std::make_shared<lelantus::PushTransaction::Creator>(receiverWalletDB));
+
+    sender.m_Wallet->Rescan();
+    Node node;
+    NodeObserver observer([&]()
+    {
+        auto cursor = node.get_Processor().m_Cursor;
+        if (cursor.m_Sid.m_Height == Rules::get().pForks[2].m_Height + 3)
+        {
+            auto walletAddress = GenerateNewAddress(receiver.m_WalletDB, "", WalletAddress::ExpirationStatus::Never);
+            auto vouchers = GenerateVoucherList(receiver.m_WalletDB->get_KeyKeeper(), walletAddress.m_OwnID, 1);
+            auto newAddress = GenerateOfflineAddress(walletAddress, 0, vouchers);
+            auto p = ParseParameters(newAddress);
+            WALLET_CHECK(p);
+            auto parameters = lelantus::CreatePushTransactionParameters(sender.m_WalletID)
+                .SetParameter(TxParameterID::Amount, 38000000)
+                .SetParameter(TxParameterID::Fee, 12000000);
+
+            LoadReceiverParams(*p, parameters);
+
+            sender.m_Wallet->StartTransaction(parameters);
+        }
+
+        else if (cursor.m_Sid.m_Height == 40)
+        {
+            mainReactor->stop();
+        }
+    });
+
+    InitOwnNodeToTest(node, binaryTreasury, &observer, receiver.m_WalletDB->get_MasterKdf(), 32125, 200); // node detects receiver events
+
+    mainReactor->run();
+
+    WALLET_CHECK(completedCount == 0);
+    {
+        auto txHistory = sender.m_WalletDB->getTxHistory(TxType::ALL);
+        WALLET_CHECK(txHistory.size() == 1);
+        WALLET_CHECK(txHistory[0].m_txType == TxType::PushTransaction && txHistory[0].m_status == TxStatus::Completed);
+        auto coins = sender.GetCoins();
+        WALLET_CHECK(coins.size() == 4);
+        std::sort(coins.begin(), coins.end(), [](const Coin& left, const Coin& right) {return left.m_ID.m_Value < right.m_ID.m_Value; });
+
+        WALLET_CHECK(coins[0].m_ID.m_Value == 10000000);
+        WALLET_CHECK(coins[1].m_ID.m_Value == 20000000);
+        WALLET_CHECK(coins[2].m_ID.m_Value == 50000000);
+        WALLET_CHECK(coins[3].m_ID.m_Value == 90000000);
+    }
+
+    {
+        auto txHistory = receiver.m_WalletDB->getTxHistory(TxType::ALL);
+        WALLET_CHECK(txHistory.size() == 1);
+        WALLET_CHECK(txHistory[0].m_txType == TxType::PushTransaction && txHistory[0].m_status == TxStatus::Completed);
+        auto shieldedCoins = receiver.m_WalletDB->getShieldedCoins(Asset::Asset::s_BeamID);
+        WALLET_CHECK(shieldedCoins[0].m_CoinID.m_Value == 38000000);
+        WALLET_CHECK(shieldedCoins[0].m_CoinID.m_Key.m_IsCreatedByViewer == true);
+        WALLET_CHECK(shieldedCoins[0].m_Status == ShieldedCoin::Status::Available);
+    }
+}
+
+void TestUnlinkTx()
+{
+    cout << "\nTesting unlink funds transaction (push + pull)...\n";
+    io::Reactor::Ptr mainReactor{ io::Reactor::create() };
+    io::Reactor::Scope scope(*mainReactor);
+
+    // save defaults
+    ScopedGlobalRules rules;
+    Rules::get().Shielded.m_ProofMax = { 2, 6 }; // 64
+    Rules::get().Shielded.m_ProofMin = { 2, 4 }; // 16
+
+    const int PushTxCount = 64;
+    int completedCount = PushTxCount + 1;
+    auto completeAction = [&mainReactor, &completedCount](auto)
+    {
+        --completedCount;
+        if (completedCount == 0)
+        {
+            mainReactor->stop();
+        }
+    };
+
+    auto senderWalletDB = createSenderWalletDB(0, 0);
+    std::vector<Amount> amounts(PushTxCount, Amount(8000000000));
+    amounts.push_back(Amount(50000000));
+
+    auto binaryTreasury = createTreasury(senderWalletDB, amounts);
+    TestWalletRig sender(senderWalletDB, completeAction, TestWalletRig::RegularWithoutPoWBbs);
+
+    sender.m_Wallet->RegisterTransactionType(TxType::UnlinkFunds, std::make_shared<lelantus::UnlinkFundsTransaction::Creator>());
+    sender.m_Wallet->RegisterTransactionType(TxType::PushTransaction, std::make_shared<lelantus::PushTransaction::Creator>(senderWalletDB));
+
+    Node node;
+    NodeObserver observer([&]()
+        {
+            auto cursor = node.get_Processor().m_Cursor;
+            if (cursor.m_Sid.m_Height == Rules::get().pForks[2].m_Height + 3)
+            {
+                auto parameters = lelantus::CreateUnlinkFundsTransactionParameters(sender.m_WalletID)
+                    .SetParameter(TxParameterID::Amount, Amount(38000000))
+                    .SetParameter(TxParameterID::Fee, Amount(12000000));
+
+                sender.m_Wallet->StartTransaction(parameters);
+            }
+            else if (cursor.m_Sid.m_Height == 20)
+            {
+                // fill the pool
+                for (int i = 0; i < PushTxCount; ++i)
+                {
+                    auto parameters = lelantus::CreatePushTransactionParameters(sender.m_WalletID)
+                        .SetParameter(TxParameterID::Amount, Amount(18000000))
+                        .SetParameter(TxParameterID::Fee, Amount(12000000));
+
+                    sender.m_Wallet->StartTransaction(parameters);
+                }
+            }
+            else if (cursor.m_Sid.m_Height == 70)
+            {
+                mainReactor->stop();
+            }
+        });
+
+    InitOwnNodeToTest(node, binaryTreasury, &observer, sender.m_WalletDB->get_MasterKdf(), 32125, 200);
+
+    mainReactor->run();
+
+    WALLET_CHECK(completedCount == 0);
+    auto txHistory = sender.m_WalletDB->getTxHistory(TxType::ALL);
+    auto it = std::find_if(txHistory.begin(), txHistory.end(), [](const auto& tx) {return  tx.m_txType == TxType::UnlinkFunds; });
+    WALLET_CHECK(it != txHistory.end());
+    const auto& tx = *it;
+    WALLET_CHECK(tx.m_txType == TxType::UnlinkFunds);
+    WALLET_CHECK(tx.m_status == TxStatus::Completed);
+    auto coins = sender.m_WalletDB->getCoinsCreatedByTx(tx.m_txId);
+    WALLET_CHECK(coins.size() == 1);
+    auto& coin = coins[0];
+    WALLET_CHECK(coin.m_ID.m_Value == 26000000);
+}
+
+void TestCancelUnlinkTx()
+{
+    cout << "\nTesting unlink funds transaction cancellation...\n";
+    io::Reactor::Ptr mainReactor{ io::Reactor::create() };
+    io::Reactor::Scope scope(*mainReactor);
+
+    // save defaults
+    ScopedGlobalRules rules;
+    Rules::get().Shielded.m_ProofMax = { 2, 6 }; // 64
+    Rules::get().Shielded.m_ProofMin = { 2, 4 }; // 16
+
+    int completedCount = 1;
+    auto completeAction = [&mainReactor, &completedCount](auto)
+    {
+        --completedCount;
+        if (completedCount == 0)
+        {
+            mainReactor->stop();
+        }
+    };
+
+    auto senderWalletDB = createSenderWalletDB(0, 0);
+
+    auto binaryTreasury = createTreasury(senderWalletDB, kDefaultTestAmounts);
+    TestWalletRig sender(senderWalletDB, completeAction, TestWalletRig::RegularWithoutPoWBbs);
+
+    sender.m_Wallet->RegisterTransactionType(TxType::UnlinkFunds, std::make_shared<lelantus::UnlinkFundsTransaction::Creator>());
+    sender.m_Wallet->RegisterTransactionType(TxType::PushTransaction, std::make_shared<lelantus::PushTransaction::Creator>(senderWalletDB));
+
+    TxID txID = {0};
+    Node node;
+    NodeObserver observer([&]()
+        {
+            auto cursor = node.get_Processor().m_Cursor;
+            if (cursor.m_Sid.m_Height == Rules::get().pForks[2].m_Height + 3)
+            {
+                auto parameters = lelantus::CreateUnlinkFundsTransactionParameters(sender.m_WalletID)
+                    .SetParameter(TxParameterID::Amount, Amount(38000000))
+                    .SetParameter(TxParameterID::Fee, Amount(12000000));
+
+                txID = sender.m_Wallet->StartTransaction(parameters);
+            }
+            else if (cursor.m_Sid.m_Height == Rules::get().pForks[2].m_Height + 7)
+            {
+                sender.m_Wallet->CancelTransaction(txID);
+            }
+            else if (cursor.m_Sid.m_Height == 70)
+            {
+                mainReactor->stop();
+            }
+        });
+
+    InitOwnNodeToTest(node, binaryTreasury, &observer, sender.m_WalletDB->get_MasterKdf(), 32125, 200);
+
+    mainReactor->run();
+
+    WALLET_CHECK(completedCount == 0);
+    auto txHistory = sender.m_WalletDB->getTxHistory(TxType::ALL);
+    auto it = std::find_if(txHistory.begin(), txHistory.end(), [](const auto& tx) {return  tx.m_txType == TxType::UnlinkFunds; });
+    WALLET_CHECK(it != txHistory.end());
+    const auto& tx = *it;
+    WALLET_CHECK(tx.m_txType == TxType::UnlinkFunds);
+    WALLET_CHECK(tx.m_status == TxStatus::Completed);
+    auto coins = sender.m_WalletDB->getCoinsCreatedByTx(tx.m_txId);
+    WALLET_CHECK(coins.size() == 1);
+    auto& coin = coins[0];
+    WALLET_CHECK(coin.m_ID.m_Value == 26000000);
+}
+
+void TestSimpleTx()
+{
+    cout << "\nTest simple lelantus tx's: 2 pushTx and 2 pullTx\n";
+    io::Reactor::Ptr mainReactor{ io::Reactor::create() };
+    io::Reactor::Scope scope(*mainReactor);
+
+    int completedCount = 2;
+    auto completeAction = [&mainReactor, &completedCount](auto)
+    {
+        --completedCount;
+        if (completedCount == 0)
+        {
+            mainReactor->stop();
+        }
+    };
+
+    auto senderWalletDB = createSenderWalletDB(0, 0);
+    auto binaryTreasury = createTreasury(senderWalletDB, kDefaultTestAmounts);
+    TestWalletRig sender(senderWalletDB, completeAction, TestWalletRig::RegularWithoutPoWBbs);
+
+    sender.m_Wallet->RegisterTransactionType(TxType::PushTransaction, std::make_shared<lelantus::PushTransaction::Creator>(senderWalletDB));
+    sender.m_Wallet->RegisterTransactionType(TxType::PullTransaction, std::make_shared<lelantus::PullTransaction::Creator>());
+
+    Node node;
+    NodeObserver observer([&]()
+    {
+        auto cursor = node.get_Processor().m_Cursor;
+        if (cursor.m_Sid.m_Height == Rules::get().pForks[2].m_Height + 3)
+        {
+            auto parameters = lelantus::CreatePushTransactionParameters(sender.m_WalletID)
+                .SetParameter(TxParameterID::Amount, 38000000)
+                .SetParameter(TxParameterID::Fee, 12000000); 
+
+            sender.m_Wallet->StartTransaction(parameters);
+        }
+        else if (cursor.m_Sid.m_Height == 30)
+        {
+            auto parameters = lelantus::CreatePushTransactionParameters(sender.m_WalletID)
+                .SetParameter(TxParameterID::Amount, 78000000)
+                .SetParameter(TxParameterID::Fee, 12000000);
+
+            sender.m_Wallet->StartTransaction(parameters);
+        }
+        //else if (cursor.m_Sid.m_Height == 40)
+        //{
+        //    auto parameters = lelantus::CreatePullTransactionParameters(sender.m_WalletID)
+        //        .SetParameter(TxParameterID::Amount, 66000000)
+        //        .SetParameter(TxParameterID::AmountList, AmountList{ 46000000, 20000000 })
+        //        .SetParameter(TxParameterID::Fee, 12000000)
+        //        .SetParameter(TxParameterID::ShieldedOutputId, 1U);
+        //
+        //    sender.m_Wallet->StartTransaction(parameters);
+        //}
+        //else if (cursor.m_Sid.m_Height == 50)
+        //{
+        //    auto parameters = lelantus::CreatePullTransactionParameters(sender.m_WalletID)
+        //        .SetParameter(TxParameterID::Amount, 26000000)
+        //        .SetParameter(TxParameterID::Fee, 12000000)
+        //        .SetParameter(TxParameterID::ShieldedOutputId, 0U);
+        //
+        //    sender.m_Wallet->StartTransaction(parameters);
+        //}
+        else if (cursor.m_Sid.m_Height == 70)
+        {
+            mainReactor->stop();
+        }
+    });
+
+    InitOwnNodeToTest(node, binaryTreasury, &observer, sender.m_WalletDB->get_MasterKdf(), 32125, 200);
+
+    mainReactor->run();
+
+    WALLET_CHECK(completedCount == 0);
+    auto txHistory = sender.m_WalletDB->getTxHistory(TxType::ALL);
+    WALLET_CHECK(std::all_of(txHistory.begin(), txHistory.end(), [](const auto& tx)
+        {
+            return (tx.m_txType == TxType::PushTransaction || tx.m_txType == TxType::PullTransaction) && tx.m_status == TxStatus::Completed;
+        }));
+}
+
+void TestMaxPrivacyTx()
+{
+    cout << "\nTest maxPrivacy lelantus tx via public address\n";
+    io::Reactor::Ptr mainReactor{ io::Reactor::create() };
+    io::Reactor::Scope scope(*mainReactor);
+
+    int completedCount = 1;
+    auto completeAction = [&mainReactor, &completedCount](auto)
+    {
+        --completedCount;
+        if (completedCount == 0)
+        {
+            mainReactor->stop();
+        }
+    };
+
+    auto senderWalletDB = createSenderWalletDB(0, 0, false, true);
+    auto binaryTreasury = createTreasury(senderWalletDB, kDefaultTestAmounts);
+    TestWalletRig sender(senderWalletDB, completeAction, TestWalletRig::RegularWithoutPoWBbs);
+    auto receiverWalletDB = createReceiverWalletDB(false, true);
+    TestWalletRig receiver(receiverWalletDB, completeAction, TestWalletRig::RegularWithoutPoWBbs);
+
+    sender.m_Wallet->RegisterTransactionType(TxType::PushTransaction, std::make_shared<lelantus::PushTransaction::Creator>(senderWalletDB));
+
+    receiver.m_Wallet->RegisterTransactionType(TxType::PullTransaction, std::make_shared<lelantus::PullTransaction::Creator>());
+
+    // generate ticket from public address
+    Scalar::Native sk;
+    sk.GenRandomNnz();
+    PeerID pid;  // fake peedID
+    pid.FromSk(sk);
+
+    ShieldedTxo::PublicGen gen = GeneratePublicAddress(*receiver.m_WalletDB->get_OwnerKdf(), 0);
+
+    ByteBuffer buf = toByteBuffer(gen);
+
+    ShieldedTxo::PublicGen gen2;
+    WALLET_CHECK(fromByteBuffer(buf, gen2));
+
+    ShieldedTxo::Voucher voucher = GenerateVoucherFromPublicAddress(gen2, sk);
+
+    TxID txID = {};
+    Node node;
+    NodeObserver observer([&]()
+    {
+        auto cursor = node.get_Processor().m_Cursor;
+        if (cursor.m_Sid.m_Height == Rules::get().pForks[2].m_Height + 3)
+        {
+            auto parameters = lelantus::CreatePushTransactionParameters(sender.m_WalletID)
+                .SetParameter(TxParameterID::Amount, 18000000)
+                .SetParameter(TxParameterID::Fee, 12000000)
+                .SetParameter(TxParameterID::PeerID, receiver.m_WalletID)
+                .SetParameter(TxParameterID::Voucher, voucher) // preassing the voucher
+                .SetParameter(TxParameterID::PeerWalletIdentity, pid)
+                .SetParameter(TxParameterID::MaxPrivacyMinAnonimitySet, uint8_t(64));
+
+            txID = sender.m_Wallet->StartTransaction(parameters);
+        }
+        else if (cursor.m_Sid.m_Height == 50)
+        {
+            mainReactor->stop();
+        }
+    });
+
+    InitOwnNodeToTest(node, binaryTreasury, &observer, receiver.m_WalletDB->get_MasterKdf(), 32125, 200);
+
+    mainReactor->run();
+
+    WALLET_CHECK(completedCount == 0);
+    {
+        auto txHistory = sender.m_WalletDB->getTxHistory(TxType::ALL);
+        WALLET_CHECK(txHistory.size() == 1);
+        WALLET_CHECK(txHistory[0].m_txType == TxType::PushTransaction && txHistory[0].m_status == TxStatus::Completed);
+    }
+
+    {
+        auto txHistory = receiver.m_WalletDB->getTxHistory(TxType::ALL);
+        WALLET_CHECK(txHistory.size() == 1);
+        WALLET_CHECK(txHistory[0].m_txType == TxType::PushTransaction && txHistory[0].m_status == TxStatus::Completed);
+        WALLET_CHECK(txHistory[0].m_txId == txID);
+        auto shieldedCoins = receiver.m_WalletDB->getShieldedCoins(Asset::Asset::s_BeamID);
+        WALLET_CHECK(shieldedCoins[0].m_CoinID.m_Value == 18000000);
+        WALLET_CHECK(shieldedCoins[0].m_CoinID.m_Key.m_IsCreatedByViewer == false);
+        WALLET_CHECK(shieldedCoins[0] .m_Status == ShieldedCoin::Status::Maturing);
+    }
+}
+
+void TestPublicAddressTx()
+{
+    cout << "\nTest simple lelantus tx via public address\n";
+    io::Reactor::Ptr mainReactor{ io::Reactor::create() };
+    io::Reactor::Scope scope(*mainReactor);
+
+    int completedCount = 1;
+    auto completeAction = [&mainReactor, &completedCount](auto)
+    {
+        --completedCount;
+        if (completedCount == 0)
+        {
+            mainReactor->stop();
+        }
+    };
+
+    auto senderWalletDB = createSenderWalletDB(0, 0, false, true);
+    auto binaryTreasury = createTreasury(senderWalletDB, kDefaultTestAmounts);
+    TestWalletRig sender(senderWalletDB, completeAction, TestWalletRig::RegularWithoutPoWBbs);
+    auto receiverWalletDB = createReceiverWalletDB(false, true);
+    TestWalletRig receiver(receiverWalletDB, completeAction, TestWalletRig::RegularWithoutPoWBbs);
+
+    sender.m_Wallet->RegisterTransactionType(TxType::PushTransaction, std::make_shared<lelantus::PushTransaction::Creator>(senderWalletDB));
+
+    receiver.m_Wallet->RegisterTransactionType(TxType::PullTransaction, std::make_shared<lelantus::PullTransaction::Creator>());
+
+    // generate ticket from public address
+    Scalar::Native sk;
+    sk.GenRandomNnz();
+    PeerID pid;  // fake peedID
+    pid.FromSk(sk);
+
+    ShieldedTxo::PublicGen gen = GeneratePublicAddress(*receiver.m_WalletDB->get_OwnerKdf(), 0);
+
+    ByteBuffer buf = toByteBuffer(gen);
+
+    ShieldedTxo::PublicGen gen2;
+    WALLET_CHECK(fromByteBuffer(buf, gen2));
+
+    ShieldedTxo::Voucher voucher = GenerateVoucherFromPublicAddress(gen2, sk);
+
+    TxID txID = {};
+    Node node;
+    NodeObserver observer([&]()
+    {
+        auto cursor = node.get_Processor().m_Cursor;
+        if (cursor.m_Sid.m_Height == Rules::get().pForks[2].m_Height + 3)
+        {
+            auto parameters = lelantus::CreatePushTransactionParameters(sender.m_WalletID)
+                .SetParameter(TxParameterID::Amount, 18000000)
+                .SetParameter(TxParameterID::Fee, 12000000)
+                .SetParameter(TxParameterID::PeerID, receiver.m_WalletID)
+                .SetParameter(TxParameterID::Voucher, voucher) // preassing the voucher
+                .SetParameter(TxParameterID::PeerWalletIdentity, pid);
+
+            txID = sender.m_Wallet->StartTransaction(parameters);
+        }
+        else if (cursor.m_Sid.m_Height == 50)
+        {
+            mainReactor->stop();
+        }
+    });
+
+    InitOwnNodeToTest(node, binaryTreasury, &observer, receiver.m_WalletDB->get_MasterKdf(), 32125, 200);
+
+    mainReactor->run();
+
+    WALLET_CHECK(completedCount == 0);
+    {
+        auto txHistory = sender.m_WalletDB->getTxHistory(TxType::ALL);
+        WALLET_CHECK(txHistory.size() == 1);
+        WALLET_CHECK(txHistory[0].m_txType == TxType::PushTransaction && txHistory[0].m_status == TxStatus::Completed);
+    }
+
+    {
+        auto txHistory = receiver.m_WalletDB->getTxHistory(TxType::ALL);
+        WALLET_CHECK(txHistory.size() == 1);
+        WALLET_CHECK(txHistory[0].m_txType == TxType::PushTransaction && txHistory[0].m_status == TxStatus::Completed);
+        WALLET_CHECK(txHistory[0].m_txId == txID);
+        auto shieldedCoins = receiver.m_WalletDB->getShieldedCoins(Asset::Asset::s_BeamID);
+        WALLET_CHECK(shieldedCoins[0].m_CoinID.m_Value == 18000000);
+        WALLET_CHECK(shieldedCoins[0].m_CoinID.m_Key.m_IsCreatedByViewer == false);
+    }
+}
+
+void TestDirectAnonymousPayment()
+{
+    cout << "\nTest direct anonimous payment with lelantus\n";
+    io::Reactor::Ptr mainReactor{ io::Reactor::create() };
+    io::Reactor::Scope scope(*mainReactor);
+
+    int completedCount = 3;
+    auto completeAction = [&mainReactor, &completedCount](auto)
+    {
+        --completedCount;
+        if (completedCount == 0)
+        {
+            mainReactor->stop();
+        }
+    };
+
+    auto senderWalletDB = createSenderWalletDB(0, 0, false, true);
+    auto binaryTreasury = createTreasury(senderWalletDB, kDefaultTestAmounts);
+    TestWalletRig sender(senderWalletDB, completeAction, TestWalletRig::RegularWithoutPoWBbs);
+    auto receiverWalletDB = createReceiverWalletDB(false, true);
+    TestWalletRig receiver(receiverWalletDB, completeAction, TestWalletRig::RegularWithoutPoWBbs);
+
+    sender.m_Wallet->RegisterTransactionType(TxType::PushTransaction, std::make_shared<lelantus::PushTransaction::Creator>(senderWalletDB));
+
+    receiver.m_Wallet->RegisterTransactionType(TxType::PullTransaction, std::make_shared<lelantus::PullTransaction::Creator>());
+    receiver.m_Wallet->EnableBodyRequests(true);
+
+    auto vouchers = GenerateVoucherList(receiver.m_WalletDB->get_KeyKeeper(), receiver.m_OwnID, 2);
+    WALLET_CHECK(IsValidVoucherList(vouchers, receiver.m_SecureWalletID));
+    WALLET_CHECK(!IsValidVoucherList(vouchers, sender.m_SecureWalletID));
+
+    Node node;
+    NodeObserver observer([&]()
+        {
+            auto cursor = node.get_Processor().m_Cursor;
+            if (cursor.m_Sid.m_Height == Rules::get().pForks[2].m_Height + 3)
+            {
+                auto parameters = lelantus::CreatePushTransactionParameters(sender.m_WalletID)
+                    .SetParameter(TxParameterID::Amount, 18000000)
+                    .SetParameter(TxParameterID::Fee, 12000000)
+                    .SetParameter(TxParameterID::PeerID, receiver.m_WalletID)
+                    .SetParameter(TxParameterID::Voucher, vouchers.front()) // preassing the voucher
+                    .SetParameter(TxParameterID::PeerWalletIdentity, receiver.m_SecureWalletID)
+                    .SetParameter(TxParameterID::PeerOwnID, receiver.m_OwnID);
+
+                sender.m_Wallet->StartTransaction(parameters);
+            }
+            else if (cursor.m_Sid.m_Height == 20)
+            {
+                // second attempt
+                auto parameters = lelantus::CreatePushTransactionParameters(sender.m_WalletID)
+                    .SetParameter(TxParameterID::Amount, 18000000)
+                    .SetParameter(TxParameterID::Fee, 12000000)
+                    .SetParameter(TxParameterID::PeerID, receiver.m_WalletID)
+                    .SetParameter(TxParameterID::Voucher, vouchers.front()) // attempt to reuse same voucher
+                    .SetParameter(TxParameterID::PeerWalletIdentity, receiver.m_SecureWalletID)
+                    .SetParameter(TxParameterID::PeerOwnID, receiver.m_OwnID);
+            
+                sender.m_Wallet->StartTransaction(parameters);
+            }
+            else if (cursor.m_Sid.m_Height == 26)
+            {
+                auto parameters = lelantus::CreatePushTransactionParameters(sender.m_WalletID)
+                    .SetParameter(TxParameterID::Amount, 18000000)
+                    .SetParameter(TxParameterID::Fee, 12000000)
+                    .SetParameter(TxParameterID::PeerID, receiver.m_WalletID)
+                    .SetParameter(TxParameterID::PeerWalletIdentity, receiver.m_SecureWalletID)
+                    .SetParameter(TxParameterID::PeerOwnID, receiver.m_OwnID);
+            
+                sender.m_Wallet->StartTransaction(parameters);
+            }
+            else if (cursor.m_Sid.m_Height == 50)
+            {
+                mainReactor->stop();
+            }
+        });
+
+    // intentionally with sender owner key, receiver should get events from blocks by himself
+    InitOwnNodeToTest(node, binaryTreasury, &observer, sender.m_WalletDB->get_MasterKdf(), 32125, 200);
+
+    mainReactor->run();
+
+    WALLET_CHECK(completedCount == 0);
+    {
+        auto txHistory = sender.m_WalletDB->getTxHistory(TxType::ALL);
+        std::sort(txHistory.begin(), txHistory.end(), [](const auto& left, const auto& right) {return left.m_status < right.m_status; });
+        WALLET_CHECK(txHistory[0].m_txType == TxType::PushTransaction && txHistory[0].m_status == TxStatus::Completed);
+        WALLET_CHECK(txHistory[1].m_txType == TxType::PushTransaction && txHistory[1].m_status == TxStatus::Completed);
+        WALLET_CHECK(txHistory[2].m_txType == TxType::PushTransaction && txHistory[2].m_status == TxStatus::Completed);
+    }
+    {
+        auto txHistory = receiver.m_WalletDB->getTxHistory(TxType::ALL);
+        WALLET_CHECK(txHistory.size() == 3);
+        WALLET_CHECK(std::all_of(txHistory.begin(), txHistory.end(), [](const auto& tx)
+        {
+            return (tx.m_txType == TxType::PushTransaction) && tx.m_status == TxStatus::Completed;
+        }));
+        for (const auto& tx : txHistory)
+        {
+            if (tx.m_txType == TxType::PushTransaction)
+            {
+                WALLET_CHECK(tx.m_amount == 18000000);
+            }
+        }
+
+        {
+            TxID txID = *txHistory[0].GetTxID();
+
+            WALLET_CHECK(txHistory[0].m_myId == receiver.m_WalletID);
+            WALLET_CHECK(txHistory[0].getReceiverIdentity() == std::to_string(receiver.m_SecureWalletID));
+            ByteBuffer b = storage::ExportPaymentProof(*sender.m_WalletDB, txID);
+
+            WALLET_CHECK(storage::VerifyPaymentProof(b, *sender.m_WalletDB));
+
+            auto pi2 = storage::ShieldedPaymentInfo::FromByteBuffer(b);
+
+            TxKernel::Ptr k;
+            ShieldedTxo::Voucher voucher;
+            Amount amount = 0;
+            Asset::ID assetID = Asset::s_InvalidID;;
+            PeerID peerIdentity = Zero;
+            PeerID myIdentity = Zero;
+            bool success = true;
+            success &= storage::getTxParameter(*sender.m_WalletDB, txID, TxParameterID::Kernel, k);
+            WALLET_CHECK(k->get_Subtype() == TxKernel::Subtype::Std);
+
+            auto& kernel = k->m_vNested[0]->CastTo_ShieldedOutput();
+            success &= storage::getTxParameter(*sender.m_WalletDB, txID, TxParameterID::Voucher, voucher);
+            success &= storage::getTxParameter(*sender.m_WalletDB, txID, TxParameterID::PeerWalletIdentity, peerIdentity);
+            success &= storage::getTxParameter(*sender.m_WalletDB, txID, TxParameterID::MyWalletIdentity, myIdentity);
+            success &= storage::getTxParameter(*sender.m_WalletDB, txID, TxParameterID::Amount, amount);
+            storage::getTxParameter(*sender.m_WalletDB, txID, TxParameterID::AssetID, assetID);
+
+            WALLET_CHECK(pi2.m_KernelID == k->m_Internal.m_ID);
+
+            WALLET_CHECK(success);
+            {
+                ShieldedTxo::Voucher voucher2;
+                voucher2.m_SharedSecret = voucher.m_SharedSecret;
+                voucher2.m_Signature = voucher.m_Signature;
+                voucher2.m_Ticket = kernel.m_Txo.m_Ticket;
+
+                WALLET_CHECK(voucher2.IsValid(peerIdentity));
+
+                ECC::Oracle oracle;
+                oracle << kernel.m_Msg;
+                ShieldedTxo::Data::OutputParams outputParams;
+                WALLET_CHECK(outputParams.Recover(kernel.m_Txo, voucher.m_SharedSecret, oracle));
+                WALLET_CHECK(outputParams.m_Value == amount);
+                WALLET_CHECK(outputParams.m_AssetID == assetID);
+                WALLET_CHECK(outputParams.m_User.m_Sender == myIdentity);
+            }
+        }
+    }
+    
+    {
+        // TODO: commented PullTransaction is outdated doesn't work
+        //auto txHistory = receiver.m_WalletDB->getTxHistory(TxType::ALL);
+        //WALLET_CHECK(std::all_of(txHistory.begin(), txHistory.end(), [](const auto& tx)
+        //    {
+        //        return (tx.m_txType == TxType::PullTransaction) && tx.m_status == TxStatus::Completed;
+        //    }));
+        //for (const auto& tx : txHistory)
+        //{
+        //    if (tx.m_txType == TxType::PullTransaction)
+        //    {
+        //        auto coins = receiver.m_WalletDB->getCoinsCreatedByTx(tx.m_txId);
+        //        WALLET_CHECK(coins.size() == 1);
+        //        WALLET_CHECK(coins[0].getAmount() == 6000000);
+        //    }
+        //}
+    }
+}
+
+void TestManyTransactons()
+{
+    io::Reactor::Ptr mainReactor{ io::Reactor::create() };
+    io::Reactor::Scope scope(*mainReactor);
+
+    int completedCount = 20000000;
+    auto completeAction = [&mainReactor, &completedCount](auto)
+    {
+        --completedCount;
+        if (completedCount == 0)
+        {
+            mainReactor->stop();
+        }
+    };
+
+    constexpr size_t kAmount = 20000000;
+    constexpr Amount kNominalCoin = 50000000;
+    AmountList testAmount(kAmount, kNominalCoin);
+
+    auto senderWalletDB = createSenderWalletDB(0, 0);
+    //auto binaryTreasury = createTreasury(senderWalletDB, kDefaultTestAmounts);
+    auto binaryTreasury = createTreasury(senderWalletDB, testAmount);
+    TestWalletRig sender(senderWalletDB, completeAction, TestWalletRig::RegularWithoutPoWBbs);
+
+    sender.m_Wallet->RegisterTransactionType(TxType::PushTransaction, std::make_shared<lelantus::PushTransaction::Creator>(senderWalletDB));
+
+    sender.m_Wallet->RegisterTransactionType(TxType::PullTransaction, std::make_shared<lelantus::PullTransaction::Creator>());
+
+    Node node;
+    NodeObserver observer([&]()
+    {
+        auto cursor = node.get_Processor().m_Cursor;
+        if (cursor.m_Sid.m_Height == Rules::get().pForks[2].m_Height + 3)
+        {
+            for (size_t i = 0; i < 500; i++)
+            {
+                wallet::TxParameters parameters(GenerateTxID());
+
+                parameters.SetParameter(TxParameterID::TransactionType, TxType::PushTransaction)
+                    .SetParameter(TxParameterID::Amount, 38000000)
+                    .SetParameter(TxParameterID::Fee, 12000000)
+                    .SetParameter(TxParameterID::MyID, sender.m_WalletID)
+                    .SetParameter(TxParameterID::Lifetime, kDefaultTxLifetime)
+                    .SetParameter(TxParameterID::PeerResponseTime, kDefaultTxResponseTime)
+                    .SetParameter(TxParameterID::CreateTime, getTimestamp());
+
+                sender.m_Wallet->StartTransaction(parameters);
+            }
+        }
+        else if (cursor.m_Sid.m_Height == Rules::get().pForks[2].m_Height + 4)
+        {
+            for (size_t i = 0; i < 500; i++)
+            {
+                wallet::TxParameters parameters(GenerateTxID());
+
+                parameters.SetParameter(TxParameterID::TransactionType, TxType::PushTransaction)
+                    .SetParameter(TxParameterID::Amount, 38000000)
+                    .SetParameter(TxParameterID::Fee, 12000000)
+                    .SetParameter(TxParameterID::MyID, sender.m_WalletID)
+                    .SetParameter(TxParameterID::Lifetime, kDefaultTxLifetime)
+                    .SetParameter(TxParameterID::PeerResponseTime, kDefaultTxResponseTime)
+                    .SetParameter(TxParameterID::CreateTime, getTimestamp());
+
+                sender.m_Wallet->StartTransaction(parameters);
+            }
+        }
+        else if (cursor.m_Sid.m_Height == Rules::get().pForks[2].m_Height + 5)
+        {
+            for (size_t i = 0; i < 500; i++)
+            {
+                wallet::TxParameters parameters(GenerateTxID());
+
+                parameters.SetParameter(TxParameterID::TransactionType, TxType::PushTransaction)
+                    .SetParameter(TxParameterID::Amount, 38000000)
+                    .SetParameter(TxParameterID::Fee, 12000000)
+                    .SetParameter(TxParameterID::MyID, sender.m_WalletID)
+                    .SetParameter(TxParameterID::Lifetime, kDefaultTxLifetime)
+                    .SetParameter(TxParameterID::PeerResponseTime, kDefaultTxResponseTime)
+                    .SetParameter(TxParameterID::CreateTime, getTimestamp());
+
+                sender.m_Wallet->StartTransaction(parameters);
+            }
+        }
+        else if (cursor.m_Sid.m_Height == Rules::get().pForks[2].m_Height + 6)
+        {
+            for (size_t i = 0; i < 500; i++)
+            {
+                wallet::TxParameters parameters(GenerateTxID());
+
+                parameters.SetParameter(TxParameterID::TransactionType, TxType::PushTransaction)
+                    .SetParameter(TxParameterID::Amount, 38000000)
+                    .SetParameter(TxParameterID::Fee, 12000000)
+                    .SetParameter(TxParameterID::MyID, sender.m_WalletID)
+                    .SetParameter(TxParameterID::Lifetime, kDefaultTxLifetime)
+                    .SetParameter(TxParameterID::PeerResponseTime, kDefaultTxResponseTime)
+                    .SetParameter(TxParameterID::CreateTime, getTimestamp());
+
+                sender.m_Wallet->StartTransaction(parameters);
+            }
+        }
+        else if (cursor.m_Sid.m_Height == 150)
+        {
+            //WALLET_CHECK(completedCount == 0);
+            mainReactor->stop();
+        }
+    });
+
+    InitOwnNodeToTest(node, binaryTreasury, &observer, sender.m_WalletDB->get_MasterKdf(), 32125, 200);
+
+    mainReactor->run();
+}
+
+void TestShortWindow()
+{
+    // save defaults
+    ScopedGlobalRules rules;
+
+    Rules::get().Shielded.m_ProofMax = { 2, 6 }; // 64
+    Rules::get().Shielded.m_ProofMin = { 2, 4 }; // 16
+    Rules::get().Shielded.MaxWindowBacklog = 64;
+
+    io::Reactor::Ptr mainReactor{ io::Reactor::create() };
+    io::Reactor::Scope scope(*mainReactor);
+
+    constexpr size_t kCount = 200;
+    constexpr size_t kSplitTxCount = 1;
+    constexpr size_t kExtractShieldedTxCount = 5;
+
+    int completedCount = kSplitTxCount + kCount + kExtractShieldedTxCount;
+    auto completeAction = [&mainReactor, &completedCount](auto)
+    {
+        --completedCount;
+        if (completedCount == 0)
+        {
+            mainReactor->stop();
+        }
+    };
+
+    constexpr Amount kCoinAmount = 40000000;
+    constexpr Amount kFee = 20000000;
+    constexpr Amount kNominalCoin = kCoinAmount + kFee;
+    AmountList testAmount(kCount, kNominalCoin);
+
+    auto senderWalletDB = createSenderWalletDB(0, 0);
+    // Coin for split TX
+    auto binaryTreasury = createTreasury(senderWalletDB, { (kCount + 1) * kNominalCoin });
+    TestWalletRig sender(senderWalletDB, completeAction, TestWalletRig::RegularWithoutPoWBbs);
+
+
+    sender.m_Wallet->RegisterTransactionType(TxType::PushTransaction, std::make_shared<lelantus::PushTransaction::Creator>(senderWalletDB));
+
+    sender.m_Wallet->RegisterTransactionType(TxType::PullTransaction, std::make_shared<lelantus::PullTransaction::Creator>());
+
+    Node node;
+    NodeObserver observer([&]()
+        {
+            auto cursor = node.get_Processor().m_Cursor;
+            // create 300(kCount) coins(split TX)
+            if (cursor.m_Sid.m_Height == 3)
+            {
+                auto splitTxParameters = CreateSplitTransactionParameters(sender.m_WalletID, testAmount)
+                    .SetParameter(TxParameterID::Fee, Amount(kNominalCoin));
+
+                sender.m_Wallet->StartTransaction(splitTxParameters);
+            }
+            // insert 300(kCount) coins to shielded pool
+            else if (cursor.m_Sid.m_Height == Rules::get().pForks[2].m_Height + 3)
+            {
+                for (size_t i = 0; i < kCount; i++)
+                {
+                    auto parameters = lelantus::CreatePushTransactionParameters(sender.m_WalletID)
+                        .SetParameter(TxParameterID::Amount, kCoinAmount)
+                        .SetParameter(TxParameterID::Fee, kFee);
+
+                    sender.m_Wallet->StartTransaction(parameters);
+                }
+            }
+            // extract one of first shielded UTXO
+            else if (cursor.m_Sid.m_Height == Rules::get().pForks[2].m_Height + 15)
+            {
+                {
+                    auto parameters = lelantus::CreatePullTransactionParameters(sender.m_WalletID)
+                        .SetParameter(TxParameterID::Amount, kCoinAmount - kFee)
+                        .SetParameter(TxParameterID::Fee, kFee)
+                        .SetParameter(TxParameterID::ShieldedOutputId, 40U);
+
+                    sender.m_Wallet->StartTransaction(parameters);
+                }
+                {
+                    auto parameters = lelantus::CreatePullTransactionParameters(sender.m_WalletID)
+                        .SetParameter(TxParameterID::Amount, kCoinAmount - kFee)
+                        .SetParameter(TxParameterID::Fee, kFee)
+                        .SetParameter(TxParameterID::ShieldedOutputId, 42U);
+
+                    sender.m_Wallet->StartTransaction(parameters);
+                }
+                {
+                    auto parameters = lelantus::CreatePullTransactionParameters(sender.m_WalletID)
+                        .SetParameter(TxParameterID::Amount, kCoinAmount - kFee)
+                        .SetParameter(TxParameterID::Fee, kFee)
+                        .SetParameter(TxParameterID::ShieldedOutputId, 43U);
+
+                    sender.m_Wallet->StartTransaction(parameters);
+                }
+            }
+            else if (cursor.m_Sid.m_Height == Rules::get().pForks[2].m_Height + 20)
+            {
+                auto parameters = lelantus::CreatePullTransactionParameters(sender.m_WalletID)
+                    .SetParameter(TxParameterID::Amount, kCoinAmount - kFee)
+                    .SetParameter(TxParameterID::Fee, kFee)
+                    .SetParameter(TxParameterID::ShieldedOutputId, 62U);
+
+                sender.m_Wallet->StartTransaction(parameters);
+            }
+            else if (cursor.m_Sid.m_Height == Rules::get().pForks[2].m_Height + 30)
+            {
+                auto parameters = lelantus::CreatePullTransactionParameters(sender.m_WalletID)
+                    .SetParameter(TxParameterID::Amount, kCoinAmount - kFee)
+                    .SetParameter(TxParameterID::Fee, kFee)
+                    .SetParameter(TxParameterID::ShieldedOutputId, 180);
+
+                sender.m_Wallet->StartTransaction(parameters);
+            }
+            else if (cursor.m_Sid.m_Height == Rules::get().pForks[2].m_Height + 40)
+            {
+                mainReactor->stop();
+            }
+        });
+
+    InitOwnNodeToTest(node, binaryTreasury, &observer, sender.m_WalletDB->get_MasterKdf(), 32125, 200);
+
+    mainReactor->run();
+
+    auto txHistory = sender.m_WalletDB->getTxHistory(TxType::PullTransaction);
+
+    WALLET_CHECK(completedCount == 0);
+    WALLET_CHECK(txHistory.size() == kExtractShieldedTxCount);
+    WALLET_CHECK(std::all_of(txHistory.begin(), txHistory.end(), [](const auto& tx) { return tx.m_status == TxStatus::Completed;}));
+}
+
+void TestManyTransactons(const uint32_t txCount, Lelantus::Cfg cfg = Lelantus::Cfg{4,3}, Lelantus::Cfg minCfg = Lelantus::Cfg{4,2})
+{
+    cout << "\nTest " << txCount << " pushTx's and " << txCount << " pullTx's, Cfg: n = " << cfg.n << " M = " << cfg.M << " , minCfg: n = " << minCfg.n << " M = " << minCfg.M << "\n";
+
+    // save defaults
+    ScopedGlobalRules rules;
+
+    Rules::get().Shielded.m_ProofMax = cfg;
+    Rules::get().Shielded.m_ProofMin = minCfg;
+    Rules::get().Shielded.MaxWindowBacklog = cfg.get_N() + 200;
+    //uint32_t minBlocksToCompletePullTxs = txCount / Rules::get().Shielded.MaxIns + 5;
+
+    io::Reactor::Ptr mainReactor{ io::Reactor::create() };
+    io::Reactor::Scope scope(*mainReactor);
+
+    const uint32_t pushTxCount = txCount;
+    const uint32_t pullTxCount = txCount;
+    Height pullTxsStartHeight = Rules::get().pForks[2].m_Height + 15;
+
+    uint32_t nTxsPending = 0;
+    auto completeAction = [&nTxsPending](auto)
+    {
+        assert(nTxsPending);
+        --nTxsPending;
+    };
+
+    bool bTxSplit = false, bTxPush = false, bTxPull = false;
+
+    constexpr Amount kCoinAmount = 40000000;
+    constexpr Amount kFee = 20000000;
+    constexpr Amount kNominalCoin = kCoinAmount + kFee;
+    AmountList testAmount(txCount, kNominalCoin);
+
+    auto senderWalletDB = createSenderWalletDB(0, 0);
+    // Coin for split TX
+    auto binaryTreasury = createTreasury(senderWalletDB, { (txCount + 1) * kNominalCoin });
+    TestWalletRig sender(senderWalletDB, completeAction, TestWalletRig::RegularWithoutPoWBbs);
+
+    sender.m_Wallet->RegisterTransactionType(TxType::PushTransaction, std::make_shared<lelantus::PushTransaction::Creator>(senderWalletDB));
+
+    sender.m_Wallet->RegisterTransactionType(TxType::PullTransaction, std::make_shared<lelantus::PullTransaction::Creator>());
+
+    Node node;
+    NodeObserver observer([&]()
+        {
+            if (nTxsPending)
+                return;
+            const auto& cursor = node.get_Processor().m_Cursor;
+
+            // create txCount coins(split TX)
+            if (!bTxSplit)
+            {
+                // better not to send split tx before fork2. It can be dropped once we cross the fork
+                if (cursor.m_Sid.m_Height >= Rules::get().pForks[2].m_Height)
+                {
+                    auto splitTxParameters = CreateSplitTransactionParameters(sender.m_WalletID, testAmount)
+                        .SetParameter(TxParameterID::Fee, Amount(kNominalCoin));
+
+                    bTxSplit = true;
+                    nTxsPending = 1;
+
+                    sender.m_Wallet->StartTransaction(splitTxParameters);
+                }
+
+                return;
+
+            }
+
+            // insert pushTxCount coins to shielded pool
+            if (!bTxPush)
+            {
+                if (cursor.m_Sid.m_Height >= Rules::get().pForks[2].m_Height + 3)
+                {
+                    bTxPush = true;
+
+                    for (size_t i = 0; i < pushTxCount; i++)
+                    {
+                        auto parameters = lelantus::CreatePushTransactionParameters(sender.m_WalletID)
+                            .SetParameter(TxParameterID::Amount, kCoinAmount)
+                            .SetParameter(TxParameterID::Fee, kFee);
+
+                        nTxsPending++;
+                        sender.m_Wallet->StartTransaction(parameters);
+                    }
+                }
+
+                return;
+            }
+
+            // extract pullTxCount shielded UTXO's
+            if (!bTxPull)
+            {
+                if (cursor.m_Sid.m_Height >= pullTxsStartHeight)
+                {
+                    bTxPull = true;
+
+                    for (size_t index = 0; index < pullTxCount; index++)
+                    {
+                        auto parameters = lelantus::CreatePullTransactionParameters(sender.m_WalletID)
+                            .SetParameter(TxParameterID::Amount, kCoinAmount - kFee)
+                            .SetParameter(TxParameterID::Fee, kFee)
+                            .SetParameter(TxParameterID::ShieldedOutputId, static_cast<TxoID>(index));
+
+                        nTxsPending++;
+                        sender.m_Wallet->StartTransaction(parameters);
+                    }
+                }
+
+                return;
+            }
+
+            mainReactor->stop();
+        });
+
+    InitOwnNodeToTest(node, binaryTreasury, &observer, sender.m_WalletDB->get_MasterKdf(), 32125, 200);
+
+    mainReactor->run();
+    
+    // TODO: commented PullTransaction is outdated doesn't work
+    //auto pullTxHistory = sender.m_WalletDB->getTxHistory(TxType::PullTransaction);
+    //
+    //WALLET_CHECK(pullTxHistory.size() == pullTxCount);
+    //WALLET_CHECK(std::all_of(pullTxHistory.begin(), pullTxHistory.end(), [](const auto& tx) { return tx.m_status == TxStatus::Completed; }));
+}
+
+void TestShieldedUTXORollback()
+{
+    cout << "\nShielded UTXO rollback test\n";
+    io::Reactor::Ptr mainReactor{ io::Reactor::create() };
+    io::Reactor::Scope scope(*mainReactor);
+    auto db = createSenderWalletDB();
+
+    // create shieldedUTXO
+    ShieldedCoin coin;
+    Height height = 123123;
+    Height spentHeight = height + 100;
+
+    coin.m_confirmHeight = height;
+    coin.m_spentHeight = spentHeight;
+
+    db->saveShieldedCoin(coin);
+
+    db->rollbackConfirmedShieldedUtxo(height - 100);
+
+    auto coins = db->getShieldedCoins(Asset::s_BeamID);
+    WALLET_CHECK(coins.size() == 1);
+    WALLET_CHECK(coins[0].m_spentHeight == MaxHeight);
+    WALLET_CHECK(coins[0].m_confirmHeight == MaxHeight);
+
+    db->clearShieldedCoins();
+    coins = db->getShieldedCoins(Asset::s_BeamID);
+    WALLET_CHECK(coins.empty());
+}
+
+void TestPushTxRollbackByLowFee()
+{
+    cout << "\nTest rollback pushTx(reason: low fee).\n";
+    io::Reactor::Ptr mainReactor{ io::Reactor::create() };
+    io::Reactor::Scope scope(*mainReactor);
+
+    auto completeAction = [&mainReactor](auto)
+    {
+        mainReactor->stop();        
+    };
+
+    auto senderWalletDB = createSenderWalletDB(0, 0);
+    auto binaryTreasury = createTreasury(senderWalletDB, kDefaultTestAmounts);
+    TestWalletRig sender(senderWalletDB, completeAction, TestWalletRig::RegularWithoutPoWBbs);
+
+    sender.m_Wallet->RegisterTransactionType(TxType::PushTransaction, std::make_shared<lelantus::PushTransaction::Creator>(senderWalletDB));
+
+    sender.m_Wallet->RegisterTransactionType(TxType::PullTransaction, std::make_shared<lelantus::PullTransaction::Creator>());
+
+    Node node;
+    NodeObserver observer([&]()
+        {
+            auto cursor = node.get_Processor().m_Cursor;
+            if (cursor.m_Sid.m_Height == Rules::get().pForks[2].m_Height + 3)
+            {
+                wallet::TxParameters parameters(GenerateTxID());
+
+                parameters.SetParameter(TxParameterID::TransactionType, TxType::PushTransaction)
+                    .SetParameter(TxParameterID::IsSender, true)
+                    .SetParameter(TxParameterID::Amount, 38000000)
+                    .SetParameter(TxParameterID::Fee, 200)
+                    .SetParameter(TxParameterID::MyID, sender.m_WalletID)
+                    .SetParameter(TxParameterID::Lifetime, kDefaultTxLifetime)
+                    .SetParameter(TxParameterID::PeerResponseTime, kDefaultTxResponseTime)
+                    .SetParameter(TxParameterID::CreateTime, getTimestamp());
+
+                sender.m_Wallet->StartTransaction(parameters);
+            }
+            else if (cursor.m_Sid.m_Height == Rules::get().pForks[2].m_Height + 10)
+            {
+                mainReactor->stop();
+            }
+        });
+
+    InitOwnNodeToTest(node, binaryTreasury, &observer, sender.m_WalletDB->get_MasterKdf(), 32125, 200);
+
+    mainReactor->run();
+
+    auto txHistory = sender.m_WalletDB->getTxHistory(TxType::PushTransaction);
+    // check Tx params
+    WALLET_CHECK(txHistory.size() == 1);
+    WALLET_CHECK(txHistory[0].m_status != TxStatus::Completed);
+    WALLET_CHECK(*txHistory[0].GetParameter<uint8_t>(TxParameterID::TransactionRegistered) == proto::TxStatus::LowFee);
+
+    // currently such a tx will stuck in 'in-progress' state.
+}
+
+void TestPullTxRollbackByLowFee()
+{
+    cout << "\nTest rollback pullTx(reason: low fee).\n";
+    io::Reactor::Ptr mainReactor{ io::Reactor::create() };
+    io::Reactor::Scope scope(*mainReactor);
+
+    int completedCount = 2;
+    auto completeAction = [&mainReactor, &completedCount](auto)
+    {
+        --completedCount;
+        if (completedCount == 0)
+        {
+            mainReactor->stop();
+        }
+    };
+
+    auto senderWalletDB = createSenderWalletDB(0, 0);
+    auto binaryTreasury = createTreasury(senderWalletDB, kDefaultTestAmounts);
+    TestWalletRig sender(senderWalletDB, completeAction, TestWalletRig::RegularWithoutPoWBbs);
+
+    sender.m_Wallet->RegisterTransactionType(TxType::PushTransaction, std::make_shared<lelantus::PushTransaction::Creator>(senderWalletDB));
+
+    sender.m_Wallet->RegisterTransactionType(TxType::PullTransaction, std::make_shared<lelantus::PullTransaction::Creator>());
+
+    TxID pullTxID = {};
+    Node node;
+    NodeObserver observer([&]()
+        {
+            auto cursor = node.get_Processor().m_Cursor;
+            if (cursor.m_Sid.m_Height == Rules::get().pForks[2].m_Height + 3)
+            {
+                auto parameters = lelantus::CreatePushTransactionParameters(sender.m_WalletID)
+                    .SetParameter(TxParameterID::Amount, 3800000)
+                    .SetParameter(TxParameterID::Fee, 1200000);
+
+                sender.m_Wallet->StartTransaction(parameters);
+            }
+            else if (cursor.m_Sid.m_Height == Rules::get().pForks[2].m_Height + 10)
+            {
+                auto parameters = lelantus::CreatePullTransactionParameters(sender.m_WalletID)
+                    .SetParameter(TxParameterID::Amount, 3600000)
+                    .SetParameter(TxParameterID::Fee, 200000)
+                    .SetParameter(TxParameterID::ShieldedOutputId, 0U);
+
+                pullTxID = sender.m_Wallet->StartTransaction(parameters);
+            }
+            else if (cursor.m_Sid.m_Height == Rules::get().pForks[2].m_Height + 20)
+            {
+                mainReactor->stop();
+            }
+        });
+
+    InitOwnNodeToTest(node, binaryTreasury, &observer, sender.m_WalletDB->get_MasterKdf(), 32125, 200);
+
+    mainReactor->run();
+
+    WALLET_CHECK(completedCount == 0);
+    auto txHistory = sender.m_WalletDB->getTxHistory(TxType::PullTransaction);
+    // check Tx params
+    WALLET_CHECK(txHistory.size() == 1);
+    WALLET_CHECK(txHistory[0].m_status == TxStatus::Failed);
+    WALLET_CHECK(*txHistory[0].GetParameter<uint8_t>(TxParameterID::TransactionRegistered) == proto::TxStatus::LowFee);
+    // check coins
+    auto coins = sender.m_WalletDB->getCoinsByTx(pullTxID);
+    WALLET_CHECK(coins.size() == 0);
+    auto shieldedCoins = sender.m_WalletDB->getShieldedCoins(Asset::Asset::s_BeamID);
+    WALLET_CHECK(shieldedCoins.size() == 1);
+    WALLET_CHECK(!shieldedCoins[0].m_spentTxId.is_initialized());
+}
+
+void TestExpiredTxs()
+{
+    cout << "\nTest expired lelantus tx\n";
+    io::Reactor::Ptr mainReactor{ io::Reactor::create() };
+    io::Reactor::Scope scope(*mainReactor);
+
+    int completedCount = 4;
+    auto completeAction = [&mainReactor, &completedCount](auto)
+    {
+        --completedCount;
+        if (completedCount == 0)
+        {
+            mainReactor->stop();
+        }
+    };
+
+    auto senderWalletDB = createSenderWalletDB(0, 0);
+    auto binaryTreasury = createTreasury(senderWalletDB, kDefaultTestAmounts);
+    TestWalletRig sender(senderWalletDB, completeAction, TestWalletRig::RegularWithoutPoWBbs);
+
+    sender.m_Wallet->RegisterTransactionType(TxType::PushTransaction, std::make_shared<lelantus::PushTransaction::Creator>(senderWalletDB));
+
+    sender.m_Wallet->RegisterTransactionType(TxType::PullTransaction, std::make_shared<lelantus::PullTransaction::Creator>());
+
+    Height startHeight = Rules::get().pForks[2].m_Height + 1;
+    TxID expiredPushTxId = {};
+    TxID expiredPullTxId = {};
+    TxID completedPushTxId = {};
+    TxID completedPullTxId = {};
+    Node node;
+    NodeObserver observer([&]()
+        {
+            auto cursor = node.get_Processor().m_Cursor;
+            if (cursor.m_Sid.m_Height == startHeight)
+            {
+                auto parameters = lelantus::CreatePushTransactionParameters(sender.m_WalletID)
+                    .SetParameter(TxParameterID::Amount, 38000000)
+                    .SetParameter(TxParameterID::Fee, 12000000)
+                    .SetParameter(TxParameterID::Lifetime, 0U);
+
+                expiredPushTxId = sender.m_Wallet->StartTransaction(parameters);
+            }
+            else if (cursor.m_Sid.m_Height == startHeight + 3)
+            {
+                auto parameters = lelantus::CreatePushTransactionParameters(sender.m_WalletID)
+                    .SetParameter(TxParameterID::Amount, 78000000)
+                    .SetParameter(TxParameterID::Fee, 12000000);
+
+                completedPushTxId = sender.m_Wallet->StartTransaction(parameters);
+            }
+            else if (cursor.m_Sid.m_Height == startHeight + 6)
+            {
+                auto parameters = lelantus::CreatePullTransactionParameters(sender.m_WalletID)
+                    .SetParameter(TxParameterID::Amount, 66000000)
+                    .SetParameter(TxParameterID::Fee, 12000000)
+                    .SetParameter(TxParameterID::ShieldedOutputId, 0U)
+                    .SetParameter(TxParameterID::Lifetime, 0U);
+
+                expiredPullTxId = sender.m_Wallet->StartTransaction(parameters);
+            }
+            else if (cursor.m_Sid.m_Height == startHeight + 9)
+            {
+                auto parameters = lelantus::CreatePullTransactionParameters(sender.m_WalletID)
+                    .SetParameter(TxParameterID::Amount, 66000000)
+                    .SetParameter(TxParameterID::Fee, 12000000)
+                    .SetParameter(TxParameterID::ShieldedOutputId, 0U);
+
+                completedPullTxId = sender.m_Wallet->StartTransaction(parameters);
+            }
+            else if (cursor.m_Sid.m_Height == startHeight + 12)
+            {
+                mainReactor->stop();
+            }
+        });
+
+    InitOwnNodeToTest(node, binaryTreasury, &observer, sender.m_WalletDB->get_MasterKdf(), 32125, 200);
+
+    mainReactor->run();
+
+    auto expiredPushTx = sender.m_WalletDB->getTx(expiredPushTxId);
+    WALLET_CHECK(expiredPushTx->m_status == TxStatus::Failed);
+    WALLET_CHECK(expiredPushTx->m_failureReason == TxFailureReason::TransactionExpired);
+
+    auto completedPushTx = sender.m_WalletDB->getTx(completedPushTxId);
+    WALLET_CHECK(completedPushTx->m_status == TxStatus::Completed);
+
+    auto expiredPullTx = sender.m_WalletDB->getTx(expiredPullTxId);
+    WALLET_CHECK(expiredPullTx->m_status == TxStatus::Failed);
+    WALLET_CHECK(expiredPullTx->m_failureReason == TxFailureReason::TransactionExpired);
+
+    auto completedPullTx = sender.m_WalletDB->getTx(completedPullTxId);
+    WALLET_CHECK(completedPullTx->m_status == TxStatus::Completed);
+}
+
+void TestReextract()
+{
+    cout << "\nTest re-extraction of the shieldedCoin\n";
+    io::Reactor::Ptr mainReactor{ io::Reactor::create() };
+    io::Reactor::Scope scope(*mainReactor);
+
+    int completedCount = 3;
+    auto completeAction = [&mainReactor, &completedCount](auto)
+    {
+        --completedCount;
+        if (completedCount == 0)
+        {
+            mainReactor->stop();
+        }
+    };
+
+    auto senderWalletDB = createSenderWalletDB(0, 0);
+    auto binaryTreasury = createTreasury(senderWalletDB, kDefaultTestAmounts);
+    TestWalletRig sender(senderWalletDB, completeAction, TestWalletRig::RegularWithoutPoWBbs);
+
+    sender.m_Wallet->RegisterTransactionType(TxType::PushTransaction, std::make_shared<lelantus::PushTransaction::Creator>(senderWalletDB));
+
+    sender.m_Wallet->RegisterTransactionType(TxType::PullTransaction, std::make_shared<lelantus::PullTransaction::Creator>());
+
+    TxID firstPullTxID = {};
+    TxID secondPullTxID = {};
+
+    Node node;
+    NodeObserver observer([&]()
+        {
+            auto cursor = node.get_Processor().m_Cursor;
+            if (cursor.m_Sid.m_Height == Rules::get().pForks[2].m_Height + 3)
+            {
+                auto parameters = lelantus::CreatePushTransactionParameters(sender.m_WalletID)
+                    .SetParameter(TxParameterID::Amount, 38000000)
+                    .SetParameter(TxParameterID::Fee, 12000000);
+
+                sender.m_Wallet->StartTransaction(parameters);
+            }
+            else if (cursor.m_Sid.m_Height == Rules::get().pForks[2].m_Height + 10)
+            {
+                {
+                    auto parameters = lelantus::CreatePullTransactionParameters(sender.m_WalletID)
+                        .SetParameter(TxParameterID::Amount, 26000000)
+                        .SetParameter(TxParameterID::Fee, 12000000)
+                        .SetParameter(TxParameterID::ShieldedOutputId, 0U);
+                    firstPullTxID = *parameters.GetTxID();
+                    sender.m_Wallet->StartTransaction(parameters);
+                }
+                {
+                    auto parameters = lelantus::CreatePullTransactionParameters(sender.m_WalletID)
+                        .SetParameter(TxParameterID::Amount, 26000000)
+                        .SetParameter(TxParameterID::Fee, 12000000)
+                        .SetParameter(TxParameterID::ShieldedOutputId, 0U);
+                    secondPullTxID = *parameters.GetTxID();
+                    sender.m_Wallet->StartTransaction(parameters);
+                }
+            }
+            else if (cursor.m_Sid.m_Height == Rules::get().pForks[2].m_Height + 20)
+            {
+                mainReactor->stop();
+            }
+        });
+
+    InitOwnNodeToTest(node, binaryTreasury, &observer, sender.m_WalletDB->get_MasterKdf(), 32125, 200);
+
+    mainReactor->run();
+
+    WALLET_CHECK(completedCount == 0);
+    auto firstPullTx = sender.m_WalletDB->getTx(firstPullTxID);
+    auto secondPullTx = sender.m_WalletDB->getTx(secondPullTxID);
+    WALLET_CHECK(firstPullTx->m_status == TxStatus::Completed);
+    WALLET_CHECK(secondPullTx->m_status == TxStatus::Failed);
+    WALLET_CHECK(secondPullTx->m_failureReason == TxFailureReason::NoInputs);
+}
+
+int main()
+{
+    int logLevel = LOG_LEVEL_WARNING;
+    auto logger = beam::Logger::create(logLevel, logLevel);
+    Rules::get().FakePoW = true;
+    Rules::get().UpdateChecksum();
+    Height fork1Height = 6;
+    Height fork2Height = 12;
+    Rules::get().pForks[1].m_Height = fork1Height;
+    Rules::get().pForks[2].m_Height = fork2Height;
+
+
+    //TestUnlinkTx();
+    //TestCancelUnlinkTx();
+    TestTreasuryRestore();
+    TestSimpleTx();
+    TestMaxPrivacyTx();
+    TestPublicAddressTx();
+    TestDirectAnonymousPayment();
+    TestManyTransactons(20, Lelantus::Cfg{2, 5}, Lelantus::Cfg{2, 3});
+    TestManyTransactons(40, Lelantus::Cfg{ 2, 5 }, Lelantus::Cfg{ 2, 3 });
+    TestManyTransactons(100, Lelantus::Cfg{ 2, 5 }, Lelantus::Cfg{ 2, 3 });
+
+    ///*TestManyTransactons();*/
+
+    //TestShortWindow();
+
+    TestShieldedUTXORollback();
+    TestPushTxRollbackByLowFee();
+    //TestPullTxRollbackByLowFee(); test won't succeed, current pull logic will automatically add inputs and/or adjust fee
+    //TestExpiredTxs();
+
+    //TestReextract();
+
+    assert(g_failureCount == 0);
+    return WALLET_CHECK_RESULT;
 }