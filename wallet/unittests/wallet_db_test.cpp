// Copyright 2018 The Beam Team
//
// Licensed under the Apache License, Version 2.0 (the "License");
// you may not use this file except in compliance with the License.
// You may obtain a copy of the License at
//
//    http://www.apache.org/licenses/LICENSE-2.0
//
// Unless required by applicable law or agreed to in writing, software
// distributed under the License is distributed on an "AS IS" BASIS,
// WITHOUT WARRANTIES OR CONDITIONS OF ANY KIND, either express or implied.
// See the License for the specific language governing permissions and
// limitations under the License.

<<<<<<< HEAD
#include "wallet/wallet_db.h"
#include "wallet/base_transaction.h"
=======
#include "wallet/core/wallet_db.h"
#include "wallet/core/base_transaction.h"
>>>>>>> a86787b1
#include <assert.h>
#include "test_helpers.h"
#include "utility/test_helpers.h"

#include "utility/logger.h"
#include <boost/filesystem.hpp>
#include <numeric>
#include <queue>

#include "keykeeper/local_private_key_keeper.h"

using namespace std;
using namespace ECC;
using namespace beam;
using namespace beam::wallet;

WALLET_TEST_INIT

namespace
{

    struct WalletDBObserver : IWalletDbObserver
    {
        WalletDBObserver()
        {
        }
        void onCoinsChanged(ChangeAction action, const std::vector<Coin>& items) override
        {
            WALLET_CHECK(!m_changes.empty());
            const auto& c = m_changes.front();
            WALLET_CHECK(c.first == action);
            WALLET_CHECK(c.second == items);
            m_changes.pop();
        }
        std::queue<std::pair<ChangeAction, std::vector<Coin>>> m_changes;
    };

IWalletDB::Ptr createSqliteWalletDB(bool separatePrivateDB = false)
{
    const char* dbName = "wallet.db";
    if (boost::filesystem::exists(dbName))
    {
        boost::filesystem::remove(dbName);
    }
    if (separatePrivateDB)
    {
        string privateDbName = dbName;
        privateDbName += ".private";
        if (boost::filesystem::exists(privateDbName))
        {
            boost::filesystem::remove(privateDbName);
        }
    }
    ECC::NoLeak<ECC::uintBig> seed;
    seed.V = 10283UL;
    auto walletDB = WalletDB::init(dbName, string("pass123"), seed, separatePrivateDB);
    beam::Block::SystemState::ID id = { };
    id.m_Height = 134;
    walletDB->setSystemStateID(id);
    return walletDB;
}

Coin CreateCoin(Amount amount, Height maturity = MaxHeight, Height confirmHeight = MaxHeight, Height spentHeight = MaxHeight)
{
    Coin c(amount);
    c.m_maturity = maturity;
    c.m_confirmHeight = confirmHeight;
    c.m_spentHeight = spentHeight;
    return c;
}

Coin CreateAvailCoin(Amount amount, Height maturity = 10)
{
    return CreateCoin(amount, maturity, maturity);
}

void TestWalletDataBase()
{
    cout << "Wallet database test\n";
    {
        Coin coin{ 1234 };
        coin.m_ID.m_Type = Key::Type::Regular;
        coin.m_ID.m_Idx = 132;
        WALLET_CHECK(coin.m_ID.m_Idx == 132);
        WALLET_CHECK(coin.m_ID.m_Value == 1234);
        WALLET_CHECK(coin.m_ID.m_Type == Key::Type::Regular);
    }
    auto walletDB = createSqliteWalletDB();

    Coin coin1 = CreateAvailCoin(5);
    walletDB->storeCoin(coin1);

    Coin coin2 = CreateAvailCoin(2);
    walletDB->storeCoin(coin2);

    {
        auto coins = walletDB->selectCoins(7, Zero);
        WALLET_CHECK(coins.size() == 2);

        // simulate locking
        TxID txID;
        ZeroObject(txID);

        storage::setTxParameter(*walletDB, txID, wallet::TxParameterID::Status, TxStatus::InProgress, false);
        for (Coin& c : coins)
            c.m_spentTxId = txID;
        walletDB->saveCoins(coins);

        for (size_t i = 0; i < coins.size(); ++i)
        {
            walletDB->findCoin(coins[i]); // would refresh the status
            WALLET_CHECK(coins[i].m_status == Coin::Outgoing);
        }
    }

    WALLET_CHECK(walletDB->selectCoins(5, Zero).size() == 0);

    {
        Block::SystemState::ID a;
        Hash::Processor() << static_cast<uint32_t>(rand()) >> a.m_Hash;
        a.m_Height = rand();

        const char* name = "SystemStateID";
        storage::setVar(*walletDB, name, "dummy");
        storage::setVar(*walletDB, name, a);

        Block::SystemState::ID b;
        WALLET_CHECK(storage::getVar(*walletDB, name, b));

        WALLET_CHECK(a == b);
    }
}

void TestStoreCoins()
{
    cout << "\nWallet database coins test\n";

    {
        auto walletDB = createSqliteWalletDB();

        vector<Coin> coins;
        for (int i = 0; i < 10; ++i)
        {
            coins.push_back(CreateAvailCoin(i));
        }

        walletDB->storeCoins(coins);

        CoinIDList ids;
        for (const auto& c : coins)
        {
            ids.push_back(c.m_ID);
        }
        auto coins2 = walletDB->getCoinsByID(ids);
        WALLET_CHECK(coins2.size() == ids.size());
        WALLET_CHECK(equal(coins.begin(), coins.end(), coins2.begin()));
    }

    auto walletDB = createSqliteWalletDB();

  
    Coin coin = Coin(5, Key::Type::Coinbase);
    walletDB->storeCoin(coin);
    coin = Coin(4, Key::Type::Comission);
    walletDB->storeCoin(coin);
    coin = Coin(2, Key::Type::Regular);
    walletDB->storeCoin(coin);
    coin = Coin(5, Key::Type::Coinbase);
    walletDB->storeCoin(coin);
    coin = Coin(1, Key::Type::Regular);
    walletDB->storeCoin(coin);
    coin = Coin(5, Key::Type::Coinbase);
    walletDB->storeCoin(coin);
    coin = Coin(4, Key::Type::Comission);
    walletDB->storeCoin(coin);
    coin = Coin(1, Key::Type::Regular);
    walletDB->storeCoin(coin);
    coin = Coin(4, Key::Type::Comission);
    walletDB->storeCoin(coin);
    coin = Coin(1, Key::Type::Regular);
    walletDB->storeCoin(coin);
    coin = Coin(1, Key::Type::Regular);
    walletDB->storeCoin(coin);

    auto coins = vector<Coin>{
            Coin{ 5, Key::Type::Coinbase },
            Coin{ 4, Key::Type::Comission },
            Coin{ 2, Key::Type::Regular },
            Coin{ 5, Key::Type::Coinbase },
            Coin{ 1, Key::Type::Regular },
            Coin{ 5, Key::Type::Coinbase },
            Coin{ 4, Key::Type::Comission },
            Coin{ 1, Key::Type::Regular },
            Coin{ 4, Key::Type::Comission },
            Coin{ 1, Key::Type::Regular },
            Coin{ 1, Key::Type::Regular } };
    walletDB->storeCoins(coins);


    
    int coinBase = 0;
    int comission = 0;
    int regular = 0;
    walletDB->visitCoins([&coinBase, &comission, &regular](const Coin& coin)->bool
    {
        if (coin.m_ID.m_Type == Key::Type::Coinbase)
        {
            ++coinBase;
        }
        else if (coin.m_ID.m_Type == Key::Type::Comission)
        {
            ++comission;
        }
        else if (coin.m_ID.m_Type == Key::Type::Regular)
        {
            ++regular;
        }
        return true;
    });

    WALLET_CHECK(coinBase == 6);
    WALLET_CHECK(comission == 6);
    WALLET_CHECK(regular == 10);

    coins.clear();
    walletDB->visitCoins([&coins](const auto& coin)->bool
    {
        coins.push_back(coin);
        return false;
    });
    WALLET_CHECK(coins[0].m_confirmHeight == MaxHeight);
    coins[0].m_confirmHeight = 423;
    walletDB->saveCoin(coins[0]);
    coins.clear();
    walletDB->visitCoins([&coins](const auto& coin)->bool
    {
        coins.push_back(coin);
        return false;
    });
    beam::Merkle::Hash t;
    t = 12345678U;
    WALLET_CHECK(coins[0].m_confirmHeight == 423);
}
using namespace beam;
using namespace beam::wallet;
void TestStoreTxRecord()
{
    cout << "\nWallet database transactions test\n";
    auto walletDB = createSqliteWalletDB();
    TxID id = {{1, 3, 4, 5 ,65}};
    TxDescription tr(id);
    tr.m_txId = id;
    tr.m_amount = 34;
    tr.m_peerId.m_Pk = unsigned(23);
    tr.m_peerId.m_Channel = 0U;
    tr.m_myId.m_Pk = unsigned(42);
    tr.m_myId.m_Channel = 0U;
    tr.m_createTime = 123456;
    tr.m_minHeight = 134;
    tr.m_sender = true;
    tr.m_status = TxStatus::InProgress;
    tr.m_changeBeam = 5;
    tr.m_changeAsset = 7;

    WALLET_CHECK_NO_THROW(walletDB->saveTx(tr));
    WALLET_CHECK_NO_THROW(walletDB->saveTx(tr));
    {
        wallet::TxType type = TxType::Simple;
        WALLET_CHECK(storage::getTxParameter(*walletDB, id, TxParameterID::TransactionType, type));
        WALLET_CHECK(type == TxType::Simple);
    }

    TxDescription tr2 = tr;
    tr2.m_txId = id;
    tr2.m_amount = 43;
    tr2.m_minHeight = 234;
    tr2.m_createTime = 1234564;
    tr2.m_modifyTime = 12345644;
    tr2.m_status = TxStatus::Completed;
    tr2.m_changeBeam = 5;
    tr2.m_changeAsset = 7;
    WALLET_CHECK_NO_THROW(walletDB->saveTx(tr2));
    
    auto t = walletDB->getTxHistory();
    WALLET_CHECK(t.size() == 1);
    WALLET_CHECK(t[0].m_txId == tr.m_txId);
    WALLET_CHECK(t[0].m_amount == tr.m_amount);
    WALLET_CHECK(t[0].m_minHeight == tr.m_minHeight);
    WALLET_CHECK(t[0].m_peerId == tr.m_peerId);
    WALLET_CHECK(t[0].m_myId == tr.m_myId);
    WALLET_CHECK(t[0].m_createTime == tr.m_createTime);
    WALLET_CHECK(t[0].m_modifyTime == tr2.m_modifyTime);
    WALLET_CHECK(t[0].m_sender == tr.m_sender);
    WALLET_CHECK(t[0].m_status == tr2.m_status);
    WALLET_CHECK(t[0].m_changeBeam == tr.m_changeBeam);
    WALLET_CHECK(t[0].m_changeAsset == tr.m_changeAsset);
    TxID id2 = {{ 3,4,5 }};
    WALLET_CHECK_NO_THROW(walletDB->deleteTx(id2));
    WALLET_CHECK_NO_THROW(walletDB->deleteTx(id));
    {
        wallet::TxType type = TxType::Simple;
        WALLET_CHECK(storage::getTxParameter(*walletDB, id, TxParameterID::TransactionType, type));
        WALLET_CHECK(type == TxType::Simple);
    }

    WALLET_CHECK_NO_THROW(walletDB->saveTx(tr2));
    WALLET_CHECK_NO_THROW(walletDB->saveTx(tr2));
    boost::optional<TxDescription> tr3;
    WALLET_CHECK_NO_THROW(tr3 = walletDB->getTx(tr2.m_txId));
    WALLET_CHECK(tr3.is_initialized());
    WALLET_CHECK(tr3->m_txId == tr2.m_txId);
    WALLET_CHECK(tr3->m_amount == tr2.m_amount);
    WALLET_CHECK(tr3->m_peerId == tr2.m_peerId);
    WALLET_CHECK(tr3->m_myId == tr2.m_myId);
    WALLET_CHECK(tr3->m_message == tr2.m_message);
    WALLET_CHECK(tr3->m_createTime == tr2.m_createTime);
    WALLET_CHECK(tr3->m_modifyTime == tr2.m_modifyTime);
    WALLET_CHECK(tr3->m_sender == tr2.m_sender);
    WALLET_CHECK(tr3->m_status == tr2.m_status);
    WALLET_CHECK_NO_THROW(walletDB->deleteTx(tr2.m_txId));
    WALLET_CHECK(walletDB->getTxHistory().empty());

    for (uint8_t i = 0; i < 100; ++i)
    {
        tr.m_txId[0] = i;
        WALLET_CHECK_NO_THROW(walletDB->saveTx(tr));
    }
    WALLET_CHECK(walletDB->getTxHistory().size() == 100);
    t = walletDB->getTxHistory(TxType::Simple, 50, 2);
    WALLET_CHECK(t.size() == 2);
    t = walletDB->getTxHistory(TxType::Simple, 99, 10);
    WALLET_CHECK(t.size() == 1);
    t = walletDB->getTxHistory(TxType::Simple, 9, 0);
    WALLET_CHECK(t.size() == 0);
    t = walletDB->getTxHistory(TxType::Simple, 50, 2);
    id[0] = 50;
    WALLET_CHECK(t[0].m_txId == id);
    id[0] = 51;
    WALLET_CHECK(t[1].m_txId == id);

    t = walletDB->getTxHistory(TxType::Simple, 0, 1);
    WALLET_CHECK(t.size() == 1 && t[0].m_txId[0] == 0);

    t = walletDB->getTxHistory(TxType::Simple, 99, 1);
    WALLET_CHECK(t.size() == 1 && t[0].m_txId[0] == 99);

    t = walletDB->getTxHistory(TxType::Simple, 100, 1);
    WALLET_CHECK(t.size() == 0);
}

void TestUTXORollback()
{
    cout << "\nWallet database rollback test\n";
    {
        auto db = createSqliteWalletDB();
        Coin coin1 = CreateCoin(2000, 398006, 398006, 398007);
        db->storeCoin(coin1);

        db->rollbackConfirmedUtxo(398006);

        vector<Coin> coins;
        db->visitCoins([&coins](const auto& c)->bool
            {
                coins.push_back(c);
                return true;
            });
        WALLET_CHECK(coins.size() == 1);
        WALLET_CHECK(coins[0].m_maturity == 398006);
        WALLET_CHECK(coins[0].m_confirmHeight == 398006);
        WALLET_CHECK(coins[0].m_spentHeight == MaxHeight);

        db->rollbackConfirmedUtxo(398005);

        coins.clear();
        db->visitCoins([&coins](const auto& c)->bool
            {
                coins.push_back(c);
                return true;
            });
        WALLET_CHECK(coins.size() == 1);
        WALLET_CHECK(coins[0].m_maturity == 398006);
        WALLET_CHECK(coins[0].m_confirmHeight == MaxHeight);
        WALLET_CHECK(coins[0].m_spentHeight == MaxHeight);
    }
    {
        auto db = createSqliteWalletDB();
        for (uint64_t i = 0; i < 9; ++i)
        {
            Coin coin1 = CreateCoin(5, i + 10, Height(i + 1));
            db->storeCoin(coin1);
        }

        for (uint64_t i = 9; i < 10; ++i)
        {
            Coin coin1 = CreateCoin(5, 0, Height(1));
            db->storeCoin(coin1);
        }

        // was created after branch
        {
            Coin coin1 = CreateCoin(5, 7, Height(8));
            db->storeCoin(coin1);
        }


        // rewards
        // should not be deleted
        {
            Coin coin1 = CreateCoin(5, 8, Height(8));
            db->storeCoin(coin1);
        }

        {
            Coin coin1 = CreateCoin(5, 8, Height(8));
            db->storeCoin(coin1);
        }

        {
            Coin coin1 = CreateCoin(5, 9, Height(9));
            db->storeCoin(coin1);
        }

        {
            Coin coin1 = CreateCoin(5, 9, Height(9));
            db->storeCoin(coin1);
        }
        // should be preserved
        {
            Coin coin1 = CreateCoin(5, 7, Height(7), 8);
            db->storeCoin(coin1);
        }

        {
            Coin coin1 = CreateCoin(5, 7, Height(7), 8);
            db->storeCoin(coin1);
        }

        {
            Coin coin1 = CreateCoin(5, 5, Height(5), 6);
            db->storeCoin(coin1);
        }

        {
            Coin coin1 = CreateCoin(5, 5, Height(5), 7); // would be rolled-back
            db->storeCoin(coin1);
        }

        {
            Coin coin1 = CreateCoin(5, 4, Height(4));
            db->storeCoin(coin1);
        }

        {
            Coin coin1 = CreateCoin(5, 4, Height(4));
            db->storeCoin(coin1);
        }

        db->rollbackConfirmedUtxo(6);

        vector<Coin> coins;
        db->visitCoins([&coins](const auto& c)->bool
            {
                coins.push_back(c);
                return true;
            });

        WALLET_CHECK(coins.size() == 21);

        for (const Coin& c : coins)
        {
            WALLET_CHECK((Coin::Unavailable == c.m_status) == (c.m_confirmHeight == MaxHeight));
        }

        for (int i = 0; i < 5; ++i)
        {
            auto& c = coins[i];
            WALLET_CHECK(c.m_status == Coin::Available);
        }

        for (int i = 6; i < 9; ++i)
        {
            auto& c = coins[i];
            WALLET_CHECK(c.m_status == Coin::Unavailable);
        }
        for (int i = 9; i < 10; ++i)
        {
            auto& c = coins[i];
            WALLET_CHECK(c.m_status == Coin::Available);
        }

        {
            // for now it is unconfirmed in future we would have to distinguish such coins
            auto& c = coins[10];
            WALLET_CHECK(c.m_status == Coin::Unavailable);
        }

        for (int i = 11; i < 17; ++i)
        {
            auto& c = coins[i];
            WALLET_CHECK(c.m_status == Coin::Unavailable);
        }
        for (int i = 17; i < 18; ++i)
        {
            auto& c = coins[i];
            WALLET_CHECK(c.m_status == Coin::Spent);
        }
        for (int i = 18; i < 19; ++i)
        {
            auto& c = coins[i];
            WALLET_CHECK(c.m_status == Coin::Available);
        }
        for (int i = 19; i < 21; ++i)
        {
            auto& c = coins[i];
            WALLET_CHECK(c.m_status == Coin::Available);
        }
    }
}

void TestTxRollback()
{
    cout << "\nWallet database transaction rollback test\n";

    auto walletDB = createSqliteWalletDB();
    TxID id = { { 1, 3, 4, 5 ,65 } };
    TxID id2 = { {1, 3, 4} };

    Coin coin1 = CreateCoin(5, 10, 2);
    walletDB->storeCoin(coin1);

    Coin coin2 = CreateCoin(6, 11, 2);
    coin2.m_spentTxId = id;
    walletDB->storeCoin(coin2);

    Coin coin3 = CreateCoin(3, 2);
    coin3.m_createTxId = id;
    walletDB->storeCoin(coin3);
    walletDB->saveCoin(coin2);

    storage::setTxParameter(*walletDB, id, wallet::TxParameterID::Status, TxStatus::Registering, true);

    vector<Coin> coins;
    walletDB->visitCoins([&coins](const Coin& c)->bool
    {
        coins.push_back(c);
        return true;
    });

    WALLET_CHECK(coins.size() == 3);

    WALLET_CHECK(coins[1].m_status == Coin::Outgoing);
    WALLET_CHECK(coins[1].m_spentTxId == id);
    WALLET_CHECK(coins[2].m_status == Coin::Incoming);
    WALLET_CHECK(coins[2].m_createTxId == id);

    walletDB->rollbackTx(id2);

    coins.clear();
    walletDB->visitCoins([&coins](const Coin& c)->bool
    {
        coins.push_back(c);
        return true;
    });
    WALLET_CHECK(coins.size() == 3);

    {
        WalletDBObserver w;
        Coin c = coins[1];
        c.m_status = Coin::Available;
        c.m_spentTxId.reset();
        w.m_changes.push({ ChangeAction::Updated, { c } });
        c = coins[2];
        c.m_status = Coin::Unavailable;
        w.m_changes.push({ ChangeAction::Removed, { c } });

        walletDB->Subscribe(&w);
        walletDB->rollbackTx(id);
        walletDB->Unsubscribe(&w);
    }

    coins.clear();
    walletDB->visitCoins([&coins](const Coin& c)->bool
    {
        coins.push_back(c);
        return true;
    });

    WALLET_CHECK(coins.size() == 2);
    WALLET_CHECK(coins[1].m_status == Coin::Available);
    WALLET_CHECK(coins[1].m_spentTxId.is_initialized() == false);
}

void TestAddresses()
{
    cout << "\nWallet database addresses test\n";
    auto db = createSqliteWalletDB();
    auto addresses = db->getAddresses(true);
    WALLET_CHECK(addresses.empty());
    addresses = db->getAddresses(false);
    WALLET_CHECK(addresses.empty());

    WalletAddress a = {};
    a.m_label = "test label";
    a.m_category = "test category";
    a.m_createTime = beam::getTimestamp();
    a.m_duration = 23;
    a.m_OwnID = 44;
    db->get_SbbsWalletID(a.m_walletID, a.m_OwnID);
    WALLET_CHECK(a.m_Identity == Zero);
    db->saveAddress(a);

    WalletAddress c = {};
    c.m_label = "contact label";
    c.m_category = "test category";
    c.m_createTime = beam::getTimestamp();
    c.m_duration = 23;
    c.m_OwnID = 0;
    db->get_SbbsWalletID(c.m_walletID, 32);
    db->get_Identity(c.m_Identity, 32);

    db->saveAddress(c);

    addresses = db->getAddresses(true);
    WALLET_CHECK(addresses.size() == 1);
    WALLET_CHECK(addresses[0].m_walletID == a.m_walletID);
    WALLET_CHECK(addresses[0].m_label == a.m_label);
    WALLET_CHECK(addresses[0].m_category == a.m_category);
    WALLET_CHECK(addresses[0].m_createTime == a.m_createTime);
    WALLET_CHECK(addresses[0].m_duration == a.m_duration);
    WALLET_CHECK(addresses[0].m_OwnID == a.m_OwnID);
    
    PeerID identity = Zero;
    db->get_Identity(identity, a.m_OwnID);
    WALLET_CHECK(addresses[0].m_Identity == identity);

    auto contacts = db->getAddresses(false);
    WALLET_CHECK(contacts.size() == 1);
    WALLET_CHECK(contacts[0].m_walletID == c.m_walletID);
    WALLET_CHECK(contacts[0].m_label == c.m_label);
    WALLET_CHECK(contacts[0].m_category == c.m_category);
    WALLET_CHECK(contacts[0].m_createTime == c.m_createTime);
    WALLET_CHECK(contacts[0].m_duration == c.m_duration);
    WALLET_CHECK(contacts[0].m_OwnID == c.m_OwnID);
    WALLET_CHECK(contacts[0].m_Identity == c.m_Identity);


    a.m_category = "cat2";

    db->saveAddress(a);

    addresses = db->getAddresses(true);
    WALLET_CHECK(addresses.size() == 1);
    WALLET_CHECK(addresses[0].m_walletID == a.m_walletID);
    WALLET_CHECK(addresses[0].m_label == a.m_label);
    WALLET_CHECK(addresses[0].m_category == a.m_category);
    WALLET_CHECK(addresses[0].m_createTime == a.m_createTime);
    WALLET_CHECK(addresses[0].m_duration == a.m_duration);
    WALLET_CHECK(addresses[0].m_OwnID == a.m_OwnID);
    WALLET_CHECK(addresses[0].m_Identity == identity);

    auto exported = storage::ExportDataToJson(*db);
    WALLET_CHECK(!exported.empty());
 
    auto a2 = db->getAddress(a.m_walletID);
    WALLET_CHECK(a2.is_initialized());

    db->deleteAddress(a.m_walletID);
    WALLET_CHECK(db->getAddresses(true).empty());

    a2 = db->getAddress(a.m_walletID);
    WALLET_CHECK(!a2.is_initialized());

    WALLET_CHECK(storage::ImportDataFromJson(*db, &exported[0], exported.size()));
    {
        auto a3 = db->getAddress(a.m_walletID);
        WALLET_CHECK(a3.is_initialized());
        WALLET_CHECK(a3->m_category == a.m_category);
        WALLET_CHECK(a3->m_Identity == identity);
        auto a4 = db->getAddress(c.m_walletID);
        WALLET_CHECK(a4.is_initialized());
        WALLET_CHECK(a4->m_category == c.m_category);
        WALLET_CHECK(a4->m_Identity == c.m_Identity);

        WALLET_CHECK(addresses == db->getAddresses(true));
        WALLET_CHECK(contacts == db->getAddresses(false));
    }

    // check double import
    WALLET_CHECK(storage::ImportDataFromJson(*db, &exported[0], exported.size()));
    {
        auto a3 = db->getAddress(a.m_walletID);
        WALLET_CHECK(a3.is_initialized());
        auto a4 = db->getAddress(c.m_walletID);
        WALLET_CHECK(a4.is_initialized());

        WALLET_CHECK(addresses == db->getAddresses(true));
        WALLET_CHECK(contacts == db->getAddresses(false));
    }
}

void TestExportImportTx()
{
    cout << "\nWallet database transactions export/import test\n";
    auto walletDB = createSqliteWalletDB();

    WalletAddress wa;
    wa.m_OwnID = (*walletDB).AllocateKidRange(1);
    walletDB->get_SbbsWalletID(wa.m_walletID, wa.m_OwnID);
    TxDescription tr = { { {4, 5, 6, 7, 65} } };
    tr.m_amount = 52;
    tr.m_createTime = 45613;
    tr.m_minHeight = 185;
    tr.m_sender = false;
    tr.m_status = TxStatus::Pending;
    tr.m_changeBeam = 8;
    tr.m_changeAsset = 9;
    tr.m_myId = wa.m_walletID;
    walletDB->saveTx(tr);
    storage::setTxParameter(
        *walletDB,
        tr.m_txId,
        1,
        TxParameterID::MyAddressID,
        wa.m_OwnID,
        false);

    WalletAddress wa2;
    wa2.m_OwnID = (*walletDB).AllocateKidRange(1);
    walletDB->get_SbbsWalletID(wa2.m_walletID, wa2.m_OwnID);
    TxDescription tr2 = { { {7, 8, 9, 13} } };
    tr2.m_amount = 71;
    tr2.m_minHeight = 285;
    tr2.m_createTime = 4628;
    tr2.m_modifyTime = 45285;
    tr2.m_status = TxStatus::Canceled;
    tr2.m_changeBeam = 8;
    tr2.m_changeAsset = 9;
    tr2.m_myId = wa2.m_walletID;
    walletDB->saveTx(tr2); // without MyAddressID

    auto exported = storage::ExportDataToJson(*walletDB);
    walletDB->deleteTx(tr.m_txId);
    WALLET_CHECK(walletDB->getTxHistory().size() == 1);
    WALLET_CHECK(storage::ImportDataFromJson(*walletDB, &exported[0], exported.size()));
    auto _tr = walletDB->getTx(tr.m_txId);
    WALLET_CHECK(_tr.is_initialized());
    WALLET_CHECK(_tr.value().m_createTime == tr.m_createTime);
    WALLET_CHECK(_tr.value().m_minHeight == tr.m_minHeight);
    WALLET_CHECK(walletDB->getTxHistory().size() == 2);

    storage::setTxParameter(
        *walletDB,
        tr2.m_txId,
        1,
        TxParameterID::MyAddressID,
        (*walletDB).AllocateKidRange(1),
        false);
    exported = storage::ExportDataToJson(*walletDB);
    walletDB->deleteTx(tr2.m_txId);
    WALLET_CHECK(walletDB->getTxHistory().size() == 1);
<<<<<<< HEAD
    WALLET_CHECK(!storage::ImportDataFromJson(*walletDB, keyKeeper, &exported[0], exported.size()));
=======
    WALLET_CHECK(!storage::ImportDataFromJson(*walletDB, &exported[0], exported.size()));
>>>>>>> a86787b1
    WALLET_CHECK(walletDB->getTxHistory().size() == 1);
    _tr = walletDB->getTx(tr2.m_txId);
    WALLET_CHECK(!_tr.is_initialized());

    // ill-formed transations

    TxID tx3ID = GenerateTxID();

    storage::setTxParameter(
        *walletDB,
        tx3ID,
        kDefaultSubTxID,
        TxParameterID::MyAddressID,
        (*walletDB).AllocateKidRange(1),
        false);
    storage::setTxParameter(
        *walletDB,
        tx3ID,
        kDefaultSubTxID,
        TxParameterID::Amount,
        Amount(5),
        false);

    exported = storage::ExportDataToJson(*walletDB);
    walletDB->deleteTx(tx3ID);
    WALLET_CHECK(walletDB->getTxHistory().size() == 1);
<<<<<<< HEAD
    WALLET_CHECK(storage::ImportDataFromJson(*walletDB, keyKeeper, &exported[0], exported.size()));
=======
    WALLET_CHECK(storage::ImportDataFromJson(*walletDB, &exported[0], exported.size()));
>>>>>>> a86787b1
    WALLET_CHECK(walletDB->getTxHistory().size() == 1);
    _tr = walletDB->getTx(tx3ID);
    WALLET_CHECK(!_tr.is_initialized());

}

vector<Coin::ID> ExtractIDs(const vector<Coin>& src)
{
    vector<Coin::ID> res;
    res.reserve(src.size());
    for (const Coin& c : src)
        res.push_back(c.m_ID);
    return res;
}

void TestSelect()
{
    cout << "\nWallet database coin selection 1 test\n";
    auto db = createSqliteWalletDB();
    const Amount c = 10;
    for (Amount i = 1; i <= c; ++i)
    {
        Coin coin = CreateAvailCoin(i);
        db->storeCoin(coin);
    }
    for (Amount i = 1; i <= c; ++i)
    {
        auto coins = db->selectCoins(i, Zero);
        WALLET_CHECK(coins.size() == 1);
        WALLET_CHECK(coins[0].m_ID.m_Value == i);
    }
    {
        auto coins = db->selectCoins(56, Zero);
        WALLET_CHECK(coins.empty());
    }
    {
        auto coins = db->selectCoins(55, Zero);
        WALLET_CHECK(coins.size() == 10);
    }
    {
        auto coins = db->selectCoins(15, Zero);
        WALLET_CHECK(coins.size() == 2);
    }
    for (Amount i = c + 1; i <= 55; ++i)
    {
        auto coins = db->selectCoins(i, Zero);
        WALLET_CHECK(!coins.empty());
    }
    // double coins
    for (Amount i = 1; i <= c; ++i)
    {
        Coin coin = CreateAvailCoin(i);
        db->storeCoin(coin);
    }
    for (Amount i = 1; i <= c; ++i)
    {
        auto coins = db->selectCoins(i, Zero);
        WALLET_CHECK(coins.size() == 1);
        WALLET_CHECK(coins[0].m_ID.m_Value == i);
    }
    {
        auto coins = db->selectCoins(111, Zero);
        WALLET_CHECK(coins.empty());
    }
    {
        auto coins = db->selectCoins(110, Zero);
        WALLET_CHECK(coins.size() == 20);
    }
    for (Amount i = c + 1; i <= 110; ++i)
    {
        auto coins = db->selectCoins(i, Zero);
        WALLET_CHECK(!coins.empty());
        auto sum = accumulate(coins.begin(), coins.end(), Amount(0), [](const auto& left, const auto& right) {return left + right.m_ID.m_Value; });
        WALLET_CHECK(sum == i);
    }

    {
    db->removeCoins(ExtractIDs(db->selectCoins(110, Zero)));
    vector<Coin> coins = {
        CreateAvailCoin(2),
        CreateAvailCoin(1),
        CreateAvailCoin(9) };

    db->storeCoins(coins);
    coins = db->selectCoins(6, Zero);
    WALLET_CHECK(coins.size() == 1);
    WALLET_CHECK(coins[0].m_ID.m_Value == 9);
    }
    {
        db->removeCoins(ExtractIDs(db->selectCoins(12, Zero)));
        vector<Coin> coins = {
            CreateAvailCoin(2),
            CreateAvailCoin(4),
            CreateAvailCoin(4),
            CreateAvailCoin(4),
            CreateAvailCoin(4) };
        db->storeCoins(coins);
        coins = db->selectCoins(5, Zero);
        WALLET_CHECK(coins.size() == 2);
        WALLET_CHECK(coins.back().m_ID.m_Value == 2);
    }
    {
        db->removeCoins(ExtractIDs(db->selectCoins(18, Zero)));
        vector<Coin> coins = {
            CreateAvailCoin(4),
            CreateAvailCoin(4),
            CreateAvailCoin(4),
            CreateAvailCoin(4) };
        db->storeCoins(coins);
        coins = db->selectCoins(1, Zero);
        WALLET_CHECK(coins.size() == 1);
        WALLET_CHECK(coins[0].m_ID.m_Value == 4);
    }
    {
        db->removeCoins(ExtractIDs(db->selectCoins(16, Zero)));
        vector<Coin> coins = {
            CreateAvailCoin(3),
            CreateAvailCoin(4),
            CreateAvailCoin(5),
            CreateAvailCoin(7) };

        db->storeCoins(coins);
        coins = db->selectCoins(6, Zero);
        WALLET_CHECK(coins.size() == 1);
        WALLET_CHECK(coins[0].m_ID.m_Value == 7);
    }
    {
        db->removeCoins(ExtractIDs(db->selectCoins(19, Zero)));
        vector<Coin> coins = {
            CreateAvailCoin(1),
            CreateAvailCoin(2),
            CreateAvailCoin(3),
            CreateAvailCoin(4) };

        db->storeCoins(coins);
        coins = db->selectCoins(4, Zero);
        WALLET_CHECK(coins.size() == 1);
        WALLET_CHECK(coins[0].m_ID.m_Value == 4);

        coins = db->selectCoins(7, Zero);
        WALLET_CHECK(coins.size() == 2);
        WALLET_CHECK(coins[0].m_ID.m_Value == 4);
        WALLET_CHECK(coins[1].m_ID.m_Value == 3);
    }
    {
        db->removeCoins(ExtractIDs(db->selectCoins(10, Zero)));
        vector<Coin> coins = {
            CreateAvailCoin(2),
            CreateAvailCoin(5),
            CreateAvailCoin(7) };

        db->storeCoins(coins);
        coins = db->selectCoins(6, Zero);
        WALLET_CHECK(coins.size() == 1);
        WALLET_CHECK(coins[0].m_ID.m_Value == 7);
    }
    {
        db->removeCoins(ExtractIDs(db->selectCoins(14, Zero)));
        vector<Coin> coins = {
            CreateAvailCoin(235689),
            CreateAvailCoin(2999057),
            CreateAvailCoin(500000),
            CreateAvailCoin(5000000),
            CreateAvailCoin(40000000),
            CreateAvailCoin(40000000),
            CreateAvailCoin(40000000),
        };

        db->storeCoins(coins);
        coins = db->selectCoins(41000000, Zero);
        WALLET_CHECK(coins.size() == 2);
        WALLET_CHECK(coins[1].m_ID.m_Value == 2999057);
        WALLET_CHECK(coins[0].m_ID.m_Value == 40000000);
        coins = db->selectCoins(4000000, Zero);
        WALLET_CHECK(coins.size() == 1);
        WALLET_CHECK(coins[0].m_ID.m_Value == 5000000);
    }
}

vector<Coin> SelectCoins(IWalletDB::Ptr db, Amount amount, bool printCoins = true)
{
    helpers::StopWatch sw;
    cout << "Selecting " << amount << " Groths\n";
    sw.start();
    auto selectedCoins = db->selectCoins(amount, Zero);
    sw.stop();
    cout << "Elapsed time: " << sw.milliseconds() << " ms\n";

    Amount sum = 0;
    for (auto coin : selectedCoins)
    {
        sum += coin.m_ID.m_Value;
        if (printCoins)
        {
            LOG_INFO() << coin.m_ID.m_Value;
        }
    }
    LOG_INFO() << "sum = " << sum << " change = " << sum - amount;
    WALLET_CHECK(amount <= sum);
#ifdef NDEBUG
    WALLET_CHECK(sw.milliseconds() <= 1000);
#endif // !NDEBUG

    return selectedCoins;
}

void TestSelect2()
{
    cout << "\nWallet database coin selection 2 test\n";
    auto db = createSqliteWalletDB();
    const Amount c = 100000;
    vector<Coin> t;
    t.reserve(c);
    for (Amount i = 1; i <= c; ++i)
    {
        t.push_back(CreateAvailCoin(40000000));
    }
    db->storeCoins(t);
    {
        Coin coin = CreateAvailCoin(30000000);
        db->storeCoin(coin);
    }

    auto coins = SelectCoins(db, 347'000'000, false);

    WALLET_CHECK(coins.size() == 9);
    WALLET_CHECK(coins[8].m_ID.m_Value == 30000000);
}

void TestTxParameters()
{
    cout << "\nWallet database transaction parameters test\n";
    auto db = createSqliteWalletDB();
    TxID txID = { {1, 3, 5} };
    // public parameter cannot be overriten
    Amount amount = 0;
    WALLET_CHECK(!storage::getTxParameter(*db, txID, TxParameterID::Amount, amount));
    WALLET_CHECK(amount == 0);
    WALLET_CHECK(storage::setTxParameter(*db, txID, TxParameterID::Amount, 8765, false));
    WALLET_CHECK(storage::getTxParameter(*db, txID, TxParameterID::Amount, amount));
    WALLET_CHECK(amount == 8765);
    WALLET_CHECK(!storage::setTxParameter(*db, txID, TxParameterID::Amount, 786, false));
    WALLET_CHECK(storage::getTxParameter(*db, txID, TxParameterID::Amount, amount));
    WALLET_CHECK(amount == 8765);

    // private parameter can be overriten
    TxStatus status = TxStatus::Pending;
    WALLET_CHECK(!storage::getTxParameter(*db, txID, TxParameterID::Status, status));
    WALLET_CHECK(status == TxStatus::Pending);
    WALLET_CHECK(storage::setTxParameter(*db, txID, TxParameterID::Status, TxStatus::Completed, false));
    WALLET_CHECK(storage::getTxParameter(*db, txID, TxParameterID::Status, status));
    WALLET_CHECK(status == TxStatus::Completed);
    WALLET_CHECK(storage::setTxParameter(*db, txID, TxParameterID::Status, TxStatus::InProgress, false));
    WALLET_CHECK(storage::getTxParameter(*db, txID, TxParameterID::Status, status));
    WALLET_CHECK(status == TxStatus::InProgress);

    // check different types

    ByteBuffer b = { 1, 2, 3 };
    WALLET_CHECK(storage::setTxParameter(*db, txID, TxParameterID::Status, b, false));
    ByteBuffer b2;
    WALLET_CHECK(storage::getTxParameter(*db, txID, TxParameterID::Status, b2));
    WALLET_CHECK(equal(b.begin(), b.end(), b2.begin(), b2.end()));

    ECC::Scalar::Native s, s2;
    s = 123U;
    WALLET_CHECK(storage::setTxParameter(*db, txID, TxParameterID::BlindingExcess, s, false));
    WALLET_CHECK(storage::getTxParameter(*db, txID, TxParameterID::BlindingExcess, s2));
    WALLET_CHECK(s == s2);

    ECC::Point p;
    p.m_X = unsigned(143521);
    p.m_Y = 0;
    ECC::Point::Native pt, pt2;
    pt.Import(p);
    WALLET_CHECK(storage::setTxParameter(*db, txID, TxParameterID::PeerPublicNonce, pt, false));
    WALLET_CHECK(storage::getTxParameter(*db, txID, TxParameterID::PeerPublicNonce, pt2));
    WALLET_CHECK(p == pt2);
}

void TestSelect3()
{
    cout << "\nWallet database coin selection 3 test\n";
    auto db = createSqliteWalletDB();
    const uint32_t count = 2500;
    const uint32_t partCount = 100;
    Amount startAmount = 80'000'000;
    vector<Coin> coins;
    coins.reserve(count);

    for (uint32_t i = 1; i <= count; ++i)
    {
        Amount a = Amount(startAmount / pow(2, i / partCount));

        coins.push_back(CreateAvailCoin(a));
    }

    db->storeCoins(coins);
    {
        Coin coin = CreateAvailCoin(30'000'000);
        db->storeCoin(coin);
    }

    SelectCoins(db, 45'678'910);
}

void TestSelect4()
{
    cout << "\nWallet database coin selection 4 test\n";
    auto db = createSqliteWalletDB();
    vector<Coin> coins;

    coins.push_back(CreateAvailCoin(2));

    coins.push_back(CreateAvailCoin(30101));
    coins.push_back(CreateAvailCoin(30102));
    coins.push_back(CreateAvailCoin(32000));

    db->storeCoins(coins);

    SelectCoins(db, 60203);
}

void TestSelect5()
{
    cout << "\nWallet database coin selection 5 test\n";
    auto db = createSqliteWalletDB();
    const uint32_t count = 10000;
    const uint32_t partCount = 400;
    Amount startAmount = 40'000'000;
    vector<Coin> coins;
    coins.reserve(count);

    for (uint32_t i = 1; i <= count; ++i)
    {
        Amount a = Amount(startAmount / pow(2, i / partCount));

        coins.push_back(CreateAvailCoin(a));
    }

    db->storeCoins(coins);
    {
        Coin coin = CreateAvailCoin(30'000'000);
        db->storeCoin(coin);
    }

    SelectCoins(db, 45'678'910);
}

void TestSelect6()
{
    cout << "\nWallet database coin selection 6 test\n";
    const uint32_t count = 100000;
    {
        auto db = createSqliteWalletDB();
        
        vector<Coin> coins;
        coins.reserve(count);

        for (uint32_t i = 1; i <= count; ++i)
        {
            coins.push_back(CreateAvailCoin(Amount(i)));
        }

        db->storeCoins(coins);

        SelectCoins(db, 450'678'910, false);
    }

    {
        auto db = createSqliteWalletDB();

        vector<Coin> coins;
        coins.reserve(count);

        for (uint32_t i = 1; i <= count; ++i)
        {
            Amount amount = rand();
            coins.push_back(CreateAvailCoin(amount));
        }

        db->storeCoins(coins);

        SelectCoins(db, 450'678'910, false);
    }

    {
        auto db = createSqliteWalletDB();

        vector<Coin> coins;
        coins.reserve(count);

        for (uint32_t i = 1; i <= count; ++i)
        {
            Amount amount = rand() % 10000;
            coins.push_back(CreateAvailCoin(amount));
        }

        db->storeCoins(coins);

        SelectCoins(db, 450'678'910, false);
    }
    {
        auto db = createSqliteWalletDB();

        vector<Coin> coins;
        coins.reserve(count);

        for (uint32_t i = 1; i <= count; ++i)
        {
            Amount amount = 1000000 + rand() % 100000;
            coins.push_back(CreateAvailCoin(amount));
        }

        db->storeCoins(coins);

        SelectCoins(db, 450'678'910, false);
    }
}

void TestWalletMessages()
{
    cout << "\nWallet database wallet messages test\n";
    auto db = createSqliteWalletDB();

    {
        auto messages = db->getWalletMessages();
        WALLET_CHECK(messages.empty());
    }

    WalletID walletID = Zero;
    WALLET_CHECK(walletID.FromHex("6b5992ffed7cb3c86bb7e408edfecafa047701eaa197ebf5b9e2df2f21b40caa4a"));
    {
        wallet::SetTxParameter msg;
        msg.m_From = walletID;
        msg.AddParameter(TxParameterID::Amount, 100);
        msg.AddParameter(TxParameterID::PeerID, walletID);
        msg.AddParameter(TxParameterID::Lifetime, 130);

        auto id = db->saveWalletMessage(OutgoingWalletMessage{ 0, walletID, toByteBuffer(msg)});
        WALLET_CHECK(id == 1);
        auto messages = db->getWalletMessages();
        WALLET_CHECK(messages.size() == 1);
        WALLET_CHECK(messages[0].m_ID == 1);
        WALLET_CHECK(messages[0].m_PeerID == walletID);
        Amount amount = 0;
        SetTxParameter message;
        WALLET_CHECK(fromByteBuffer(messages[0].m_Message, message));
        WALLET_CHECK(message.GetParameter(TxParameterID::Amount, amount) && amount == 100);
        WalletID walletID2 = Zero;
        WALLET_CHECK(message.GetParameter(TxParameterID::PeerID, walletID2) && walletID2 == walletID);
        Height lifetime = 0;
        WALLET_CHECK(message.GetParameter(TxParameterID::Lifetime, lifetime) && lifetime == 130);
    }

    {
        wallet::SetTxParameter msg;
        msg.m_From = walletID;
        msg.AddParameter(TxParameterID::Amount, 200);
        msg.AddParameter(TxParameterID::PeerID, walletID);
        msg.AddParameter(TxParameterID::Lifetime, 230);

        auto id = db->saveWalletMessage(OutgoingWalletMessage{ 0, walletID, toByteBuffer(msg) });
        WALLET_CHECK(id == 2);
        auto messages = db->getWalletMessages();
        WALLET_CHECK(messages.size() == 2);
        WALLET_CHECK(messages[1].m_ID == 2);
        WALLET_CHECK(messages[1].m_PeerID == walletID);
        Amount amount = 0;
        SetTxParameter message;
        WALLET_CHECK(fromByteBuffer(messages[1].m_Message, message));
        WALLET_CHECK(message.GetParameter(TxParameterID::Amount, amount) && amount == 200);
        WalletID walletID2 = Zero;
        WALLET_CHECK(message.GetParameter(TxParameterID::PeerID, walletID2) && walletID2 == walletID);
        Height lifetime = 0;
        WALLET_CHECK(message.GetParameter(TxParameterID::Lifetime, lifetime) && lifetime == 230);
    }
    {
        WALLET_CHECK_NO_THROW(db->deleteWalletMessage(0));
        WALLET_CHECK_NO_THROW(db->deleteWalletMessage(10));
        auto messages = db->getWalletMessages();
        WALLET_CHECK(messages.size() == 2);
    }
    {
        db->deleteWalletMessage(1);
        auto messages = db->getWalletMessages();
        WALLET_CHECK(messages.size() == 1);
    }

    {
        auto incoming = db->getIncomingWalletMessages();
        WALLET_CHECK(incoming.empty());
        ByteBuffer b = { 1, 45, 6 };
        auto id = db->saveIncomingWalletMessage(23, b);
        WALLET_CHECK(id == 1);
        incoming = db->getIncomingWalletMessages();
        WALLET_CHECK(incoming.size() == 1);
        WALLET_CHECK(incoming[0].m_Message == b);
        WALLET_CHECK(incoming[0].m_Channel == 23);
        db->deleteIncomingWalletMessage(1);
        incoming = db->getIncomingWalletMessages();
        WALLET_CHECK(incoming.empty());
    }
}

void TestNotifications()
{
    cout << "\nWallet database notifications test\n";
    auto db = createSqliteWalletDB();

    {
        auto notifications = db->getNotifications();
        WALLET_CHECK(notifications.empty());
    }

    {
        // create notification
        ECC::uintBig id;
        ECC::GenRandom(id);
        Notification n1 = {
            id,
            Notification::Type::SoftwareUpdateAvailable,
            Notification::State::Unread,
            getTimestamp(),
            toByteBuffer("notification1")
        };
        db->saveNotification(n1);

        // read notification
        std::vector<Notification> list;
        list = db->getNotifications();
        WALLET_CHECK(list.size() == 1);
        WALLET_CHECK(list[0] == n1);

        // update notification
        n1.m_type = Notification::Type::BeamNews;
        n1.m_createTime = 123456;
        n1.m_state = Notification::State::Read;
        n1.m_content = toByteBuffer("notification1changed");
        db->saveNotification(n1);

        list = db->getNotifications();
        WALLET_CHECK(list.size() == 1);
        WALLET_CHECK(list[0] == n1);

        // add one notification
        ECC::GenRandom(id);
        Notification n2 = {
            id,
            Notification::Type::AddressStatusChanged,
            Notification::State::Unread,
            789123,
            toByteBuffer("notification2")
        };
        db->saveNotification(n2);

        list = db->getNotifications();
        WALLET_CHECK(list.size() == 2);
        WALLET_CHECK(list[0] == n2);
        WALLET_CHECK(list[1] == n1);
    }
}

void TestExchangeRates()
{
    cout << "\nWallet database exchange rates test\n";
    auto db = createSqliteWalletDB();

    // empty storage
    {
        auto rates = db->getExchangeRates();
        WALLET_CHECK(rates.empty());
    }

    {
        // store rate
        ExchangeRate r1 { ExchangeRate::Currency::Beam,
                          ExchangeRate::Currency::Usd,
                          100000000,
                          111 };
        WALLET_CHECK_NO_THROW(db->saveExchangeRate(r1));

        // read
        auto rates = db->getExchangeRates();
        WALLET_CHECK(rates.size() == 1);
        WALLET_CHECK(rates[0] == r1);

        // store another one
        ExchangeRate r2 { ExchangeRate::Currency::Bitcoin,
                          ExchangeRate::Currency::Usd,
                          100000000000,
                          222 };
        db->saveExchangeRate(r2);
        rates = db->getExchangeRates();
        WALLET_CHECK(rates.size() == 2);
        WALLET_CHECK(rates[0] == r2);
        WALLET_CHECK(rates[1] == r1);

        // update one of
        r1.m_rate += 100500;
        r1.m_updateTime = 333;
        db->saveExchangeRate(r1);
        rates = db->getExchangeRates();
        WALLET_CHECK(rates.size() == 2);
        WALLET_CHECK(rates[0] == r1);
        WALLET_CHECK(rates[1] == r2);
    }
}

}

int main() 
{
    int logLevel = LOG_LEVEL_DEBUG;
#if LOG_VERBOSE_ENABLED
    logLevel = LOG_LEVEL_VERBOSE;
#endif
    auto logger = beam::Logger::create(logLevel, logLevel);
    ECC::InitializeContext();

    io::Reactor::Ptr mainReactor{ io::Reactor::create() };
    io::Reactor::Scope scope(*mainReactor);

    TestWalletDataBase();
    TestStoreCoins();
    TestStoreTxRecord();
    TestTxRollback();
    TestUTXORollback();
    TestSelect();
    TestSelect2();
    TestSelect3();
    TestSelect4();
    TestSelect5();
    TestSelect6();
    TestAddresses();
    TestExportImportTx();
    TestTxParameters();
    TestWalletMessages();
    TestNotifications();
    TestExchangeRates();

    return WALLET_CHECK_RESULT;
}
<|MERGE_RESOLUTION|>--- conflicted
+++ resolved
@@ -1,1460 +1,1447 @@
-// Copyright 2018 The Beam Team
-//
-// Licensed under the Apache License, Version 2.0 (the "License");
-// you may not use this file except in compliance with the License.
-// You may obtain a copy of the License at
-//
-//    http://www.apache.org/licenses/LICENSE-2.0
-//
-// Unless required by applicable law or agreed to in writing, software
-// distributed under the License is distributed on an "AS IS" BASIS,
-// WITHOUT WARRANTIES OR CONDITIONS OF ANY KIND, either express or implied.
-// See the License for the specific language governing permissions and
-// limitations under the License.
-
-<<<<<<< HEAD
-#include "wallet/wallet_db.h"
-#include "wallet/base_transaction.h"
-=======
-#include "wallet/core/wallet_db.h"
-#include "wallet/core/base_transaction.h"
->>>>>>> a86787b1
-#include <assert.h>
-#include "test_helpers.h"
-#include "utility/test_helpers.h"
-
-#include "utility/logger.h"
-#include <boost/filesystem.hpp>
-#include <numeric>
-#include <queue>
-
-#include "keykeeper/local_private_key_keeper.h"
-
-using namespace std;
-using namespace ECC;
-using namespace beam;
-using namespace beam::wallet;
-
-WALLET_TEST_INIT
-
-namespace
-{
-
-    struct WalletDBObserver : IWalletDbObserver
-    {
-        WalletDBObserver()
-        {
-        }
-        void onCoinsChanged(ChangeAction action, const std::vector<Coin>& items) override
-        {
-            WALLET_CHECK(!m_changes.empty());
-            const auto& c = m_changes.front();
-            WALLET_CHECK(c.first == action);
-            WALLET_CHECK(c.second == items);
-            m_changes.pop();
-        }
-        std::queue<std::pair<ChangeAction, std::vector<Coin>>> m_changes;
-    };
-
-IWalletDB::Ptr createSqliteWalletDB(bool separatePrivateDB = false)
-{
-    const char* dbName = "wallet.db";
-    if (boost::filesystem::exists(dbName))
-    {
-        boost::filesystem::remove(dbName);
-    }
-    if (separatePrivateDB)
-    {
-        string privateDbName = dbName;
-        privateDbName += ".private";
-        if (boost::filesystem::exists(privateDbName))
-        {
-            boost::filesystem::remove(privateDbName);
-        }
-    }
-    ECC::NoLeak<ECC::uintBig> seed;
-    seed.V = 10283UL;
-    auto walletDB = WalletDB::init(dbName, string("pass123"), seed, separatePrivateDB);
-    beam::Block::SystemState::ID id = { };
-    id.m_Height = 134;
-    walletDB->setSystemStateID(id);
-    return walletDB;
-}
-
-Coin CreateCoin(Amount amount, Height maturity = MaxHeight, Height confirmHeight = MaxHeight, Height spentHeight = MaxHeight)
-{
-    Coin c(amount);
-    c.m_maturity = maturity;
-    c.m_confirmHeight = confirmHeight;
-    c.m_spentHeight = spentHeight;
-    return c;
-}
-
-Coin CreateAvailCoin(Amount amount, Height maturity = 10)
-{
-    return CreateCoin(amount, maturity, maturity);
-}
-
-void TestWalletDataBase()
-{
-    cout << "Wallet database test\n";
-    {
-        Coin coin{ 1234 };
-        coin.m_ID.m_Type = Key::Type::Regular;
-        coin.m_ID.m_Idx = 132;
-        WALLET_CHECK(coin.m_ID.m_Idx == 132);
-        WALLET_CHECK(coin.m_ID.m_Value == 1234);
-        WALLET_CHECK(coin.m_ID.m_Type == Key::Type::Regular);
-    }
-    auto walletDB = createSqliteWalletDB();
-
-    Coin coin1 = CreateAvailCoin(5);
-    walletDB->storeCoin(coin1);
-
-    Coin coin2 = CreateAvailCoin(2);
-    walletDB->storeCoin(coin2);
-
-    {
-        auto coins = walletDB->selectCoins(7, Zero);
-        WALLET_CHECK(coins.size() == 2);
-
-        // simulate locking
-        TxID txID;
-        ZeroObject(txID);
-
-        storage::setTxParameter(*walletDB, txID, wallet::TxParameterID::Status, TxStatus::InProgress, false);
-        for (Coin& c : coins)
-            c.m_spentTxId = txID;
-        walletDB->saveCoins(coins);
-
-        for (size_t i = 0; i < coins.size(); ++i)
-        {
-            walletDB->findCoin(coins[i]); // would refresh the status
-            WALLET_CHECK(coins[i].m_status == Coin::Outgoing);
-        }
-    }
-
-    WALLET_CHECK(walletDB->selectCoins(5, Zero).size() == 0);
-
-    {
-        Block::SystemState::ID a;
-        Hash::Processor() << static_cast<uint32_t>(rand()) >> a.m_Hash;
-        a.m_Height = rand();
-
-        const char* name = "SystemStateID";
-        storage::setVar(*walletDB, name, "dummy");
-        storage::setVar(*walletDB, name, a);
-
-        Block::SystemState::ID b;
-        WALLET_CHECK(storage::getVar(*walletDB, name, b));
-
-        WALLET_CHECK(a == b);
-    }
-}
-
-void TestStoreCoins()
-{
-    cout << "\nWallet database coins test\n";
-
-    {
-        auto walletDB = createSqliteWalletDB();
-
-        vector<Coin> coins;
-        for (int i = 0; i < 10; ++i)
-        {
-            coins.push_back(CreateAvailCoin(i));
-        }
-
-        walletDB->storeCoins(coins);
-
-        CoinIDList ids;
-        for (const auto& c : coins)
-        {
-            ids.push_back(c.m_ID);
-        }
-        auto coins2 = walletDB->getCoinsByID(ids);
-        WALLET_CHECK(coins2.size() == ids.size());
-        WALLET_CHECK(equal(coins.begin(), coins.end(), coins2.begin()));
-    }
-
-    auto walletDB = createSqliteWalletDB();
-
-  
-    Coin coin = Coin(5, Key::Type::Coinbase);
-    walletDB->storeCoin(coin);
-    coin = Coin(4, Key::Type::Comission);
-    walletDB->storeCoin(coin);
-    coin = Coin(2, Key::Type::Regular);
-    walletDB->storeCoin(coin);
-    coin = Coin(5, Key::Type::Coinbase);
-    walletDB->storeCoin(coin);
-    coin = Coin(1, Key::Type::Regular);
-    walletDB->storeCoin(coin);
-    coin = Coin(5, Key::Type::Coinbase);
-    walletDB->storeCoin(coin);
-    coin = Coin(4, Key::Type::Comission);
-    walletDB->storeCoin(coin);
-    coin = Coin(1, Key::Type::Regular);
-    walletDB->storeCoin(coin);
-    coin = Coin(4, Key::Type::Comission);
-    walletDB->storeCoin(coin);
-    coin = Coin(1, Key::Type::Regular);
-    walletDB->storeCoin(coin);
-    coin = Coin(1, Key::Type::Regular);
-    walletDB->storeCoin(coin);
-
-    auto coins = vector<Coin>{
-            Coin{ 5, Key::Type::Coinbase },
-            Coin{ 4, Key::Type::Comission },
-            Coin{ 2, Key::Type::Regular },
-            Coin{ 5, Key::Type::Coinbase },
-            Coin{ 1, Key::Type::Regular },
-            Coin{ 5, Key::Type::Coinbase },
-            Coin{ 4, Key::Type::Comission },
-            Coin{ 1, Key::Type::Regular },
-            Coin{ 4, Key::Type::Comission },
-            Coin{ 1, Key::Type::Regular },
-            Coin{ 1, Key::Type::Regular } };
-    walletDB->storeCoins(coins);
-
-
-    
-    int coinBase = 0;
-    int comission = 0;
-    int regular = 0;
-    walletDB->visitCoins([&coinBase, &comission, &regular](const Coin& coin)->bool
-    {
-        if (coin.m_ID.m_Type == Key::Type::Coinbase)
-        {
-            ++coinBase;
-        }
-        else if (coin.m_ID.m_Type == Key::Type::Comission)
-        {
-            ++comission;
-        }
-        else if (coin.m_ID.m_Type == Key::Type::Regular)
-        {
-            ++regular;
-        }
-        return true;
-    });
-
-    WALLET_CHECK(coinBase == 6);
-    WALLET_CHECK(comission == 6);
-    WALLET_CHECK(regular == 10);
-
-    coins.clear();
-    walletDB->visitCoins([&coins](const auto& coin)->bool
-    {
-        coins.push_back(coin);
-        return false;
-    });
-    WALLET_CHECK(coins[0].m_confirmHeight == MaxHeight);
-    coins[0].m_confirmHeight = 423;
-    walletDB->saveCoin(coins[0]);
-    coins.clear();
-    walletDB->visitCoins([&coins](const auto& coin)->bool
-    {
-        coins.push_back(coin);
-        return false;
-    });
-    beam::Merkle::Hash t;
-    t = 12345678U;
-    WALLET_CHECK(coins[0].m_confirmHeight == 423);
-}
-using namespace beam;
-using namespace beam::wallet;
-void TestStoreTxRecord()
-{
-    cout << "\nWallet database transactions test\n";
-    auto walletDB = createSqliteWalletDB();
-    TxID id = {{1, 3, 4, 5 ,65}};
-    TxDescription tr(id);
-    tr.m_txId = id;
-    tr.m_amount = 34;
-    tr.m_peerId.m_Pk = unsigned(23);
-    tr.m_peerId.m_Channel = 0U;
-    tr.m_myId.m_Pk = unsigned(42);
-    tr.m_myId.m_Channel = 0U;
-    tr.m_createTime = 123456;
-    tr.m_minHeight = 134;
-    tr.m_sender = true;
-    tr.m_status = TxStatus::InProgress;
-    tr.m_changeBeam = 5;
-    tr.m_changeAsset = 7;
-
-    WALLET_CHECK_NO_THROW(walletDB->saveTx(tr));
-    WALLET_CHECK_NO_THROW(walletDB->saveTx(tr));
-    {
-        wallet::TxType type = TxType::Simple;
-        WALLET_CHECK(storage::getTxParameter(*walletDB, id, TxParameterID::TransactionType, type));
-        WALLET_CHECK(type == TxType::Simple);
-    }
-
-    TxDescription tr2 = tr;
-    tr2.m_txId = id;
-    tr2.m_amount = 43;
-    tr2.m_minHeight = 234;
-    tr2.m_createTime = 1234564;
-    tr2.m_modifyTime = 12345644;
-    tr2.m_status = TxStatus::Completed;
-    tr2.m_changeBeam = 5;
-    tr2.m_changeAsset = 7;
-    WALLET_CHECK_NO_THROW(walletDB->saveTx(tr2));
-    
-    auto t = walletDB->getTxHistory();
-    WALLET_CHECK(t.size() == 1);
-    WALLET_CHECK(t[0].m_txId == tr.m_txId);
-    WALLET_CHECK(t[0].m_amount == tr.m_amount);
-    WALLET_CHECK(t[0].m_minHeight == tr.m_minHeight);
-    WALLET_CHECK(t[0].m_peerId == tr.m_peerId);
-    WALLET_CHECK(t[0].m_myId == tr.m_myId);
-    WALLET_CHECK(t[0].m_createTime == tr.m_createTime);
-    WALLET_CHECK(t[0].m_modifyTime == tr2.m_modifyTime);
-    WALLET_CHECK(t[0].m_sender == tr.m_sender);
-    WALLET_CHECK(t[0].m_status == tr2.m_status);
-    WALLET_CHECK(t[0].m_changeBeam == tr.m_changeBeam);
-    WALLET_CHECK(t[0].m_changeAsset == tr.m_changeAsset);
-    TxID id2 = {{ 3,4,5 }};
-    WALLET_CHECK_NO_THROW(walletDB->deleteTx(id2));
-    WALLET_CHECK_NO_THROW(walletDB->deleteTx(id));
-    {
-        wallet::TxType type = TxType::Simple;
-        WALLET_CHECK(storage::getTxParameter(*walletDB, id, TxParameterID::TransactionType, type));
-        WALLET_CHECK(type == TxType::Simple);
-    }
-
-    WALLET_CHECK_NO_THROW(walletDB->saveTx(tr2));
-    WALLET_CHECK_NO_THROW(walletDB->saveTx(tr2));
-    boost::optional<TxDescription> tr3;
-    WALLET_CHECK_NO_THROW(tr3 = walletDB->getTx(tr2.m_txId));
-    WALLET_CHECK(tr3.is_initialized());
-    WALLET_CHECK(tr3->m_txId == tr2.m_txId);
-    WALLET_CHECK(tr3->m_amount == tr2.m_amount);
-    WALLET_CHECK(tr3->m_peerId == tr2.m_peerId);
-    WALLET_CHECK(tr3->m_myId == tr2.m_myId);
-    WALLET_CHECK(tr3->m_message == tr2.m_message);
-    WALLET_CHECK(tr3->m_createTime == tr2.m_createTime);
-    WALLET_CHECK(tr3->m_modifyTime == tr2.m_modifyTime);
-    WALLET_CHECK(tr3->m_sender == tr2.m_sender);
-    WALLET_CHECK(tr3->m_status == tr2.m_status);
-    WALLET_CHECK_NO_THROW(walletDB->deleteTx(tr2.m_txId));
-    WALLET_CHECK(walletDB->getTxHistory().empty());
-
-    for (uint8_t i = 0; i < 100; ++i)
-    {
-        tr.m_txId[0] = i;
-        WALLET_CHECK_NO_THROW(walletDB->saveTx(tr));
-    }
-    WALLET_CHECK(walletDB->getTxHistory().size() == 100);
-    t = walletDB->getTxHistory(TxType::Simple, 50, 2);
-    WALLET_CHECK(t.size() == 2);
-    t = walletDB->getTxHistory(TxType::Simple, 99, 10);
-    WALLET_CHECK(t.size() == 1);
-    t = walletDB->getTxHistory(TxType::Simple, 9, 0);
-    WALLET_CHECK(t.size() == 0);
-    t = walletDB->getTxHistory(TxType::Simple, 50, 2);
-    id[0] = 50;
-    WALLET_CHECK(t[0].m_txId == id);
-    id[0] = 51;
-    WALLET_CHECK(t[1].m_txId == id);
-
-    t = walletDB->getTxHistory(TxType::Simple, 0, 1);
-    WALLET_CHECK(t.size() == 1 && t[0].m_txId[0] == 0);
-
-    t = walletDB->getTxHistory(TxType::Simple, 99, 1);
-    WALLET_CHECK(t.size() == 1 && t[0].m_txId[0] == 99);
-
-    t = walletDB->getTxHistory(TxType::Simple, 100, 1);
-    WALLET_CHECK(t.size() == 0);
-}
-
-void TestUTXORollback()
-{
-    cout << "\nWallet database rollback test\n";
-    {
-        auto db = createSqliteWalletDB();
-        Coin coin1 = CreateCoin(2000, 398006, 398006, 398007);
-        db->storeCoin(coin1);
-
-        db->rollbackConfirmedUtxo(398006);
-
-        vector<Coin> coins;
-        db->visitCoins([&coins](const auto& c)->bool
-            {
-                coins.push_back(c);
-                return true;
-            });
-        WALLET_CHECK(coins.size() == 1);
-        WALLET_CHECK(coins[0].m_maturity == 398006);
-        WALLET_CHECK(coins[0].m_confirmHeight == 398006);
-        WALLET_CHECK(coins[0].m_spentHeight == MaxHeight);
-
-        db->rollbackConfirmedUtxo(398005);
-
-        coins.clear();
-        db->visitCoins([&coins](const auto& c)->bool
-            {
-                coins.push_back(c);
-                return true;
-            });
-        WALLET_CHECK(coins.size() == 1);
-        WALLET_CHECK(coins[0].m_maturity == 398006);
-        WALLET_CHECK(coins[0].m_confirmHeight == MaxHeight);
-        WALLET_CHECK(coins[0].m_spentHeight == MaxHeight);
-    }
-    {
-        auto db = createSqliteWalletDB();
-        for (uint64_t i = 0; i < 9; ++i)
-        {
-            Coin coin1 = CreateCoin(5, i + 10, Height(i + 1));
-            db->storeCoin(coin1);
-        }
-
-        for (uint64_t i = 9; i < 10; ++i)
-        {
-            Coin coin1 = CreateCoin(5, 0, Height(1));
-            db->storeCoin(coin1);
-        }
-
-        // was created after branch
-        {
-            Coin coin1 = CreateCoin(5, 7, Height(8));
-            db->storeCoin(coin1);
-        }
-
-
-        // rewards
-        // should not be deleted
-        {
-            Coin coin1 = CreateCoin(5, 8, Height(8));
-            db->storeCoin(coin1);
-        }
-
-        {
-            Coin coin1 = CreateCoin(5, 8, Height(8));
-            db->storeCoin(coin1);
-        }
-
-        {
-            Coin coin1 = CreateCoin(5, 9, Height(9));
-            db->storeCoin(coin1);
-        }
-
-        {
-            Coin coin1 = CreateCoin(5, 9, Height(9));
-            db->storeCoin(coin1);
-        }
-        // should be preserved
-        {
-            Coin coin1 = CreateCoin(5, 7, Height(7), 8);
-            db->storeCoin(coin1);
-        }
-
-        {
-            Coin coin1 = CreateCoin(5, 7, Height(7), 8);
-            db->storeCoin(coin1);
-        }
-
-        {
-            Coin coin1 = CreateCoin(5, 5, Height(5), 6);
-            db->storeCoin(coin1);
-        }
-
-        {
-            Coin coin1 = CreateCoin(5, 5, Height(5), 7); // would be rolled-back
-            db->storeCoin(coin1);
-        }
-
-        {
-            Coin coin1 = CreateCoin(5, 4, Height(4));
-            db->storeCoin(coin1);
-        }
-
-        {
-            Coin coin1 = CreateCoin(5, 4, Height(4));
-            db->storeCoin(coin1);
-        }
-
-        db->rollbackConfirmedUtxo(6);
-
-        vector<Coin> coins;
-        db->visitCoins([&coins](const auto& c)->bool
-            {
-                coins.push_back(c);
-                return true;
-            });
-
-        WALLET_CHECK(coins.size() == 21);
-
-        for (const Coin& c : coins)
-        {
-            WALLET_CHECK((Coin::Unavailable == c.m_status) == (c.m_confirmHeight == MaxHeight));
-        }
-
-        for (int i = 0; i < 5; ++i)
-        {
-            auto& c = coins[i];
-            WALLET_CHECK(c.m_status == Coin::Available);
-        }
-
-        for (int i = 6; i < 9; ++i)
-        {
-            auto& c = coins[i];
-            WALLET_CHECK(c.m_status == Coin::Unavailable);
-        }
-        for (int i = 9; i < 10; ++i)
-        {
-            auto& c = coins[i];
-            WALLET_CHECK(c.m_status == Coin::Available);
-        }
-
-        {
-            // for now it is unconfirmed in future we would have to distinguish such coins
-            auto& c = coins[10];
-            WALLET_CHECK(c.m_status == Coin::Unavailable);
-        }
-
-        for (int i = 11; i < 17; ++i)
-        {
-            auto& c = coins[i];
-            WALLET_CHECK(c.m_status == Coin::Unavailable);
-        }
-        for (int i = 17; i < 18; ++i)
-        {
-            auto& c = coins[i];
-            WALLET_CHECK(c.m_status == Coin::Spent);
-        }
-        for (int i = 18; i < 19; ++i)
-        {
-            auto& c = coins[i];
-            WALLET_CHECK(c.m_status == Coin::Available);
-        }
-        for (int i = 19; i < 21; ++i)
-        {
-            auto& c = coins[i];
-            WALLET_CHECK(c.m_status == Coin::Available);
-        }
-    }
-}
-
-void TestTxRollback()
-{
-    cout << "\nWallet database transaction rollback test\n";
-
-    auto walletDB = createSqliteWalletDB();
-    TxID id = { { 1, 3, 4, 5 ,65 } };
-    TxID id2 = { {1, 3, 4} };
-
-    Coin coin1 = CreateCoin(5, 10, 2);
-    walletDB->storeCoin(coin1);
-
-    Coin coin2 = CreateCoin(6, 11, 2);
-    coin2.m_spentTxId = id;
-    walletDB->storeCoin(coin2);
-
-    Coin coin3 = CreateCoin(3, 2);
-    coin3.m_createTxId = id;
-    walletDB->storeCoin(coin3);
-    walletDB->saveCoin(coin2);
-
-    storage::setTxParameter(*walletDB, id, wallet::TxParameterID::Status, TxStatus::Registering, true);
-
-    vector<Coin> coins;
-    walletDB->visitCoins([&coins](const Coin& c)->bool
-    {
-        coins.push_back(c);
-        return true;
-    });
-
-    WALLET_CHECK(coins.size() == 3);
-
-    WALLET_CHECK(coins[1].m_status == Coin::Outgoing);
-    WALLET_CHECK(coins[1].m_spentTxId == id);
-    WALLET_CHECK(coins[2].m_status == Coin::Incoming);
-    WALLET_CHECK(coins[2].m_createTxId == id);
-
-    walletDB->rollbackTx(id2);
-
-    coins.clear();
-    walletDB->visitCoins([&coins](const Coin& c)->bool
-    {
-        coins.push_back(c);
-        return true;
-    });
-    WALLET_CHECK(coins.size() == 3);
-
-    {
-        WalletDBObserver w;
-        Coin c = coins[1];
-        c.m_status = Coin::Available;
-        c.m_spentTxId.reset();
-        w.m_changes.push({ ChangeAction::Updated, { c } });
-        c = coins[2];
-        c.m_status = Coin::Unavailable;
-        w.m_changes.push({ ChangeAction::Removed, { c } });
-
-        walletDB->Subscribe(&w);
-        walletDB->rollbackTx(id);
-        walletDB->Unsubscribe(&w);
-    }
-
-    coins.clear();
-    walletDB->visitCoins([&coins](const Coin& c)->bool
-    {
-        coins.push_back(c);
-        return true;
-    });
-
-    WALLET_CHECK(coins.size() == 2);
-    WALLET_CHECK(coins[1].m_status == Coin::Available);
-    WALLET_CHECK(coins[1].m_spentTxId.is_initialized() == false);
-}
-
-void TestAddresses()
-{
-    cout << "\nWallet database addresses test\n";
-    auto db = createSqliteWalletDB();
-    auto addresses = db->getAddresses(true);
-    WALLET_CHECK(addresses.empty());
-    addresses = db->getAddresses(false);
-    WALLET_CHECK(addresses.empty());
-
-    WalletAddress a = {};
-    a.m_label = "test label";
-    a.m_category = "test category";
-    a.m_createTime = beam::getTimestamp();
-    a.m_duration = 23;
-    a.m_OwnID = 44;
-    db->get_SbbsWalletID(a.m_walletID, a.m_OwnID);
-    WALLET_CHECK(a.m_Identity == Zero);
-    db->saveAddress(a);
-
-    WalletAddress c = {};
-    c.m_label = "contact label";
-    c.m_category = "test category";
-    c.m_createTime = beam::getTimestamp();
-    c.m_duration = 23;
-    c.m_OwnID = 0;
-    db->get_SbbsWalletID(c.m_walletID, 32);
-    db->get_Identity(c.m_Identity, 32);
-
-    db->saveAddress(c);
-
-    addresses = db->getAddresses(true);
-    WALLET_CHECK(addresses.size() == 1);
-    WALLET_CHECK(addresses[0].m_walletID == a.m_walletID);
-    WALLET_CHECK(addresses[0].m_label == a.m_label);
-    WALLET_CHECK(addresses[0].m_category == a.m_category);
-    WALLET_CHECK(addresses[0].m_createTime == a.m_createTime);
-    WALLET_CHECK(addresses[0].m_duration == a.m_duration);
-    WALLET_CHECK(addresses[0].m_OwnID == a.m_OwnID);
-    
-    PeerID identity = Zero;
-    db->get_Identity(identity, a.m_OwnID);
-    WALLET_CHECK(addresses[0].m_Identity == identity);
-
-    auto contacts = db->getAddresses(false);
-    WALLET_CHECK(contacts.size() == 1);
-    WALLET_CHECK(contacts[0].m_walletID == c.m_walletID);
-    WALLET_CHECK(contacts[0].m_label == c.m_label);
-    WALLET_CHECK(contacts[0].m_category == c.m_category);
-    WALLET_CHECK(contacts[0].m_createTime == c.m_createTime);
-    WALLET_CHECK(contacts[0].m_duration == c.m_duration);
-    WALLET_CHECK(contacts[0].m_OwnID == c.m_OwnID);
-    WALLET_CHECK(contacts[0].m_Identity == c.m_Identity);
-
-
-    a.m_category = "cat2";
-
-    db->saveAddress(a);
-
-    addresses = db->getAddresses(true);
-    WALLET_CHECK(addresses.size() == 1);
-    WALLET_CHECK(addresses[0].m_walletID == a.m_walletID);
-    WALLET_CHECK(addresses[0].m_label == a.m_label);
-    WALLET_CHECK(addresses[0].m_category == a.m_category);
-    WALLET_CHECK(addresses[0].m_createTime == a.m_createTime);
-    WALLET_CHECK(addresses[0].m_duration == a.m_duration);
-    WALLET_CHECK(addresses[0].m_OwnID == a.m_OwnID);
-    WALLET_CHECK(addresses[0].m_Identity == identity);
-
-    auto exported = storage::ExportDataToJson(*db);
-    WALLET_CHECK(!exported.empty());
- 
-    auto a2 = db->getAddress(a.m_walletID);
-    WALLET_CHECK(a2.is_initialized());
-
-    db->deleteAddress(a.m_walletID);
-    WALLET_CHECK(db->getAddresses(true).empty());
-
-    a2 = db->getAddress(a.m_walletID);
-    WALLET_CHECK(!a2.is_initialized());
-
-    WALLET_CHECK(storage::ImportDataFromJson(*db, &exported[0], exported.size()));
-    {
-        auto a3 = db->getAddress(a.m_walletID);
-        WALLET_CHECK(a3.is_initialized());
-        WALLET_CHECK(a3->m_category == a.m_category);
-        WALLET_CHECK(a3->m_Identity == identity);
-        auto a4 = db->getAddress(c.m_walletID);
-        WALLET_CHECK(a4.is_initialized());
-        WALLET_CHECK(a4->m_category == c.m_category);
-        WALLET_CHECK(a4->m_Identity == c.m_Identity);
-
-        WALLET_CHECK(addresses == db->getAddresses(true));
-        WALLET_CHECK(contacts == db->getAddresses(false));
-    }
-
-    // check double import
-    WALLET_CHECK(storage::ImportDataFromJson(*db, &exported[0], exported.size()));
-    {
-        auto a3 = db->getAddress(a.m_walletID);
-        WALLET_CHECK(a3.is_initialized());
-        auto a4 = db->getAddress(c.m_walletID);
-        WALLET_CHECK(a4.is_initialized());
-
-        WALLET_CHECK(addresses == db->getAddresses(true));
-        WALLET_CHECK(contacts == db->getAddresses(false));
-    }
-}
-
-void TestExportImportTx()
-{
-    cout << "\nWallet database transactions export/import test\n";
-    auto walletDB = createSqliteWalletDB();
-
-    WalletAddress wa;
-    wa.m_OwnID = (*walletDB).AllocateKidRange(1);
-    walletDB->get_SbbsWalletID(wa.m_walletID, wa.m_OwnID);
-    TxDescription tr = { { {4, 5, 6, 7, 65} } };
-    tr.m_amount = 52;
-    tr.m_createTime = 45613;
-    tr.m_minHeight = 185;
-    tr.m_sender = false;
-    tr.m_status = TxStatus::Pending;
-    tr.m_changeBeam = 8;
-    tr.m_changeAsset = 9;
-    tr.m_myId = wa.m_walletID;
-    walletDB->saveTx(tr);
-    storage::setTxParameter(
-        *walletDB,
-        tr.m_txId,
-        1,
-        TxParameterID::MyAddressID,
-        wa.m_OwnID,
-        false);
-
-    WalletAddress wa2;
-    wa2.m_OwnID = (*walletDB).AllocateKidRange(1);
-    walletDB->get_SbbsWalletID(wa2.m_walletID, wa2.m_OwnID);
-    TxDescription tr2 = { { {7, 8, 9, 13} } };
-    tr2.m_amount = 71;
-    tr2.m_minHeight = 285;
-    tr2.m_createTime = 4628;
-    tr2.m_modifyTime = 45285;
-    tr2.m_status = TxStatus::Canceled;
-    tr2.m_changeBeam = 8;
-    tr2.m_changeAsset = 9;
-    tr2.m_myId = wa2.m_walletID;
-    walletDB->saveTx(tr2); // without MyAddressID
-
-    auto exported = storage::ExportDataToJson(*walletDB);
-    walletDB->deleteTx(tr.m_txId);
-    WALLET_CHECK(walletDB->getTxHistory().size() == 1);
-    WALLET_CHECK(storage::ImportDataFromJson(*walletDB, &exported[0], exported.size()));
-    auto _tr = walletDB->getTx(tr.m_txId);
-    WALLET_CHECK(_tr.is_initialized());
-    WALLET_CHECK(_tr.value().m_createTime == tr.m_createTime);
-    WALLET_CHECK(_tr.value().m_minHeight == tr.m_minHeight);
-    WALLET_CHECK(walletDB->getTxHistory().size() == 2);
-
-    storage::setTxParameter(
-        *walletDB,
-        tr2.m_txId,
-        1,
-        TxParameterID::MyAddressID,
-        (*walletDB).AllocateKidRange(1),
-        false);
-    exported = storage::ExportDataToJson(*walletDB);
-    walletDB->deleteTx(tr2.m_txId);
-    WALLET_CHECK(walletDB->getTxHistory().size() == 1);
-<<<<<<< HEAD
-    WALLET_CHECK(!storage::ImportDataFromJson(*walletDB, keyKeeper, &exported[0], exported.size()));
-=======
-    WALLET_CHECK(!storage::ImportDataFromJson(*walletDB, &exported[0], exported.size()));
->>>>>>> a86787b1
-    WALLET_CHECK(walletDB->getTxHistory().size() == 1);
-    _tr = walletDB->getTx(tr2.m_txId);
-    WALLET_CHECK(!_tr.is_initialized());
-
-    // ill-formed transations
-
-    TxID tx3ID = GenerateTxID();
-
-    storage::setTxParameter(
-        *walletDB,
-        tx3ID,
-        kDefaultSubTxID,
-        TxParameterID::MyAddressID,
-        (*walletDB).AllocateKidRange(1),
-        false);
-    storage::setTxParameter(
-        *walletDB,
-        tx3ID,
-        kDefaultSubTxID,
-        TxParameterID::Amount,
-        Amount(5),
-        false);
-
-    exported = storage::ExportDataToJson(*walletDB);
-    walletDB->deleteTx(tx3ID);
-    WALLET_CHECK(walletDB->getTxHistory().size() == 1);
-<<<<<<< HEAD
-    WALLET_CHECK(storage::ImportDataFromJson(*walletDB, keyKeeper, &exported[0], exported.size()));
-=======
-    WALLET_CHECK(storage::ImportDataFromJson(*walletDB, &exported[0], exported.size()));
->>>>>>> a86787b1
-    WALLET_CHECK(walletDB->getTxHistory().size() == 1);
-    _tr = walletDB->getTx(tx3ID);
-    WALLET_CHECK(!_tr.is_initialized());
-
-}
-
-vector<Coin::ID> ExtractIDs(const vector<Coin>& src)
-{
-    vector<Coin::ID> res;
-    res.reserve(src.size());
-    for (const Coin& c : src)
-        res.push_back(c.m_ID);
-    return res;
-}
-
-void TestSelect()
-{
-    cout << "\nWallet database coin selection 1 test\n";
-    auto db = createSqliteWalletDB();
-    const Amount c = 10;
-    for (Amount i = 1; i <= c; ++i)
-    {
-        Coin coin = CreateAvailCoin(i);
-        db->storeCoin(coin);
-    }
-    for (Amount i = 1; i <= c; ++i)
-    {
-        auto coins = db->selectCoins(i, Zero);
-        WALLET_CHECK(coins.size() == 1);
-        WALLET_CHECK(coins[0].m_ID.m_Value == i);
-    }
-    {
-        auto coins = db->selectCoins(56, Zero);
-        WALLET_CHECK(coins.empty());
-    }
-    {
-        auto coins = db->selectCoins(55, Zero);
-        WALLET_CHECK(coins.size() == 10);
-    }
-    {
-        auto coins = db->selectCoins(15, Zero);
-        WALLET_CHECK(coins.size() == 2);
-    }
-    for (Amount i = c + 1; i <= 55; ++i)
-    {
-        auto coins = db->selectCoins(i, Zero);
-        WALLET_CHECK(!coins.empty());
-    }
-    // double coins
-    for (Amount i = 1; i <= c; ++i)
-    {
-        Coin coin = CreateAvailCoin(i);
-        db->storeCoin(coin);
-    }
-    for (Amount i = 1; i <= c; ++i)
-    {
-        auto coins = db->selectCoins(i, Zero);
-        WALLET_CHECK(coins.size() == 1);
-        WALLET_CHECK(coins[0].m_ID.m_Value == i);
-    }
-    {
-        auto coins = db->selectCoins(111, Zero);
-        WALLET_CHECK(coins.empty());
-    }
-    {
-        auto coins = db->selectCoins(110, Zero);
-        WALLET_CHECK(coins.size() == 20);
-    }
-    for (Amount i = c + 1; i <= 110; ++i)
-    {
-        auto coins = db->selectCoins(i, Zero);
-        WALLET_CHECK(!coins.empty());
-        auto sum = accumulate(coins.begin(), coins.end(), Amount(0), [](const auto& left, const auto& right) {return left + right.m_ID.m_Value; });
-        WALLET_CHECK(sum == i);
-    }
-
-    {
-    db->removeCoins(ExtractIDs(db->selectCoins(110, Zero)));
-    vector<Coin> coins = {
-        CreateAvailCoin(2),
-        CreateAvailCoin(1),
-        CreateAvailCoin(9) };
-
-    db->storeCoins(coins);
-    coins = db->selectCoins(6, Zero);
-    WALLET_CHECK(coins.size() == 1);
-    WALLET_CHECK(coins[0].m_ID.m_Value == 9);
-    }
-    {
-        db->removeCoins(ExtractIDs(db->selectCoins(12, Zero)));
-        vector<Coin> coins = {
-            CreateAvailCoin(2),
-            CreateAvailCoin(4),
-            CreateAvailCoin(4),
-            CreateAvailCoin(4),
-            CreateAvailCoin(4) };
-        db->storeCoins(coins);
-        coins = db->selectCoins(5, Zero);
-        WALLET_CHECK(coins.size() == 2);
-        WALLET_CHECK(coins.back().m_ID.m_Value == 2);
-    }
-    {
-        db->removeCoins(ExtractIDs(db->selectCoins(18, Zero)));
-        vector<Coin> coins = {
-            CreateAvailCoin(4),
-            CreateAvailCoin(4),
-            CreateAvailCoin(4),
-            CreateAvailCoin(4) };
-        db->storeCoins(coins);
-        coins = db->selectCoins(1, Zero);
-        WALLET_CHECK(coins.size() == 1);
-        WALLET_CHECK(coins[0].m_ID.m_Value == 4);
-    }
-    {
-        db->removeCoins(ExtractIDs(db->selectCoins(16, Zero)));
-        vector<Coin> coins = {
-            CreateAvailCoin(3),
-            CreateAvailCoin(4),
-            CreateAvailCoin(5),
-            CreateAvailCoin(7) };
-
-        db->storeCoins(coins);
-        coins = db->selectCoins(6, Zero);
-        WALLET_CHECK(coins.size() == 1);
-        WALLET_CHECK(coins[0].m_ID.m_Value == 7);
-    }
-    {
-        db->removeCoins(ExtractIDs(db->selectCoins(19, Zero)));
-        vector<Coin> coins = {
-            CreateAvailCoin(1),
-            CreateAvailCoin(2),
-            CreateAvailCoin(3),
-            CreateAvailCoin(4) };
-
-        db->storeCoins(coins);
-        coins = db->selectCoins(4, Zero);
-        WALLET_CHECK(coins.size() == 1);
-        WALLET_CHECK(coins[0].m_ID.m_Value == 4);
-
-        coins = db->selectCoins(7, Zero);
-        WALLET_CHECK(coins.size() == 2);
-        WALLET_CHECK(coins[0].m_ID.m_Value == 4);
-        WALLET_CHECK(coins[1].m_ID.m_Value == 3);
-    }
-    {
-        db->removeCoins(ExtractIDs(db->selectCoins(10, Zero)));
-        vector<Coin> coins = {
-            CreateAvailCoin(2),
-            CreateAvailCoin(5),
-            CreateAvailCoin(7) };
-
-        db->storeCoins(coins);
-        coins = db->selectCoins(6, Zero);
-        WALLET_CHECK(coins.size() == 1);
-        WALLET_CHECK(coins[0].m_ID.m_Value == 7);
-    }
-    {
-        db->removeCoins(ExtractIDs(db->selectCoins(14, Zero)));
-        vector<Coin> coins = {
-            CreateAvailCoin(235689),
-            CreateAvailCoin(2999057),
-            CreateAvailCoin(500000),
-            CreateAvailCoin(5000000),
-            CreateAvailCoin(40000000),
-            CreateAvailCoin(40000000),
-            CreateAvailCoin(40000000),
-        };
-
-        db->storeCoins(coins);
-        coins = db->selectCoins(41000000, Zero);
-        WALLET_CHECK(coins.size() == 2);
-        WALLET_CHECK(coins[1].m_ID.m_Value == 2999057);
-        WALLET_CHECK(coins[0].m_ID.m_Value == 40000000);
-        coins = db->selectCoins(4000000, Zero);
-        WALLET_CHECK(coins.size() == 1);
-        WALLET_CHECK(coins[0].m_ID.m_Value == 5000000);
-    }
-}
-
-vector<Coin> SelectCoins(IWalletDB::Ptr db, Amount amount, bool printCoins = true)
-{
-    helpers::StopWatch sw;
-    cout << "Selecting " << amount << " Groths\n";
-    sw.start();
-    auto selectedCoins = db->selectCoins(amount, Zero);
-    sw.stop();
-    cout << "Elapsed time: " << sw.milliseconds() << " ms\n";
-
-    Amount sum = 0;
-    for (auto coin : selectedCoins)
-    {
-        sum += coin.m_ID.m_Value;
-        if (printCoins)
-        {
-            LOG_INFO() << coin.m_ID.m_Value;
-        }
-    }
-    LOG_INFO() << "sum = " << sum << " change = " << sum - amount;
-    WALLET_CHECK(amount <= sum);
-#ifdef NDEBUG
-    WALLET_CHECK(sw.milliseconds() <= 1000);
-#endif // !NDEBUG
-
-    return selectedCoins;
-}
-
-void TestSelect2()
-{
-    cout << "\nWallet database coin selection 2 test\n";
-    auto db = createSqliteWalletDB();
-    const Amount c = 100000;
-    vector<Coin> t;
-    t.reserve(c);
-    for (Amount i = 1; i <= c; ++i)
-    {
-        t.push_back(CreateAvailCoin(40000000));
-    }
-    db->storeCoins(t);
-    {
-        Coin coin = CreateAvailCoin(30000000);
-        db->storeCoin(coin);
-    }
-
-    auto coins = SelectCoins(db, 347'000'000, false);
-
-    WALLET_CHECK(coins.size() == 9);
-    WALLET_CHECK(coins[8].m_ID.m_Value == 30000000);
-}
-
-void TestTxParameters()
-{
-    cout << "\nWallet database transaction parameters test\n";
-    auto db = createSqliteWalletDB();
-    TxID txID = { {1, 3, 5} };
-    // public parameter cannot be overriten
-    Amount amount = 0;
-    WALLET_CHECK(!storage::getTxParameter(*db, txID, TxParameterID::Amount, amount));
-    WALLET_CHECK(amount == 0);
-    WALLET_CHECK(storage::setTxParameter(*db, txID, TxParameterID::Amount, 8765, false));
-    WALLET_CHECK(storage::getTxParameter(*db, txID, TxParameterID::Amount, amount));
-    WALLET_CHECK(amount == 8765);
-    WALLET_CHECK(!storage::setTxParameter(*db, txID, TxParameterID::Amount, 786, false));
-    WALLET_CHECK(storage::getTxParameter(*db, txID, TxParameterID::Amount, amount));
-    WALLET_CHECK(amount == 8765);
-
-    // private parameter can be overriten
-    TxStatus status = TxStatus::Pending;
-    WALLET_CHECK(!storage::getTxParameter(*db, txID, TxParameterID::Status, status));
-    WALLET_CHECK(status == TxStatus::Pending);
-    WALLET_CHECK(storage::setTxParameter(*db, txID, TxParameterID::Status, TxStatus::Completed, false));
-    WALLET_CHECK(storage::getTxParameter(*db, txID, TxParameterID::Status, status));
-    WALLET_CHECK(status == TxStatus::Completed);
-    WALLET_CHECK(storage::setTxParameter(*db, txID, TxParameterID::Status, TxStatus::InProgress, false));
-    WALLET_CHECK(storage::getTxParameter(*db, txID, TxParameterID::Status, status));
-    WALLET_CHECK(status == TxStatus::InProgress);
-
-    // check different types
-
-    ByteBuffer b = { 1, 2, 3 };
-    WALLET_CHECK(storage::setTxParameter(*db, txID, TxParameterID::Status, b, false));
-    ByteBuffer b2;
-    WALLET_CHECK(storage::getTxParameter(*db, txID, TxParameterID::Status, b2));
-    WALLET_CHECK(equal(b.begin(), b.end(), b2.begin(), b2.end()));
-
-    ECC::Scalar::Native s, s2;
-    s = 123U;
-    WALLET_CHECK(storage::setTxParameter(*db, txID, TxParameterID::BlindingExcess, s, false));
-    WALLET_CHECK(storage::getTxParameter(*db, txID, TxParameterID::BlindingExcess, s2));
-    WALLET_CHECK(s == s2);
-
-    ECC::Point p;
-    p.m_X = unsigned(143521);
-    p.m_Y = 0;
-    ECC::Point::Native pt, pt2;
-    pt.Import(p);
-    WALLET_CHECK(storage::setTxParameter(*db, txID, TxParameterID::PeerPublicNonce, pt, false));
-    WALLET_CHECK(storage::getTxParameter(*db, txID, TxParameterID::PeerPublicNonce, pt2));
-    WALLET_CHECK(p == pt2);
-}
-
-void TestSelect3()
-{
-    cout << "\nWallet database coin selection 3 test\n";
-    auto db = createSqliteWalletDB();
-    const uint32_t count = 2500;
-    const uint32_t partCount = 100;
-    Amount startAmount = 80'000'000;
-    vector<Coin> coins;
-    coins.reserve(count);
-
-    for (uint32_t i = 1; i <= count; ++i)
-    {
-        Amount a = Amount(startAmount / pow(2, i / partCount));
-
-        coins.push_back(CreateAvailCoin(a));
-    }
-
-    db->storeCoins(coins);
-    {
-        Coin coin = CreateAvailCoin(30'000'000);
-        db->storeCoin(coin);
-    }
-
-    SelectCoins(db, 45'678'910);
-}
-
-void TestSelect4()
-{
-    cout << "\nWallet database coin selection 4 test\n";
-    auto db = createSqliteWalletDB();
-    vector<Coin> coins;
-
-    coins.push_back(CreateAvailCoin(2));
-
-    coins.push_back(CreateAvailCoin(30101));
-    coins.push_back(CreateAvailCoin(30102));
-    coins.push_back(CreateAvailCoin(32000));
-
-    db->storeCoins(coins);
-
-    SelectCoins(db, 60203);
-}
-
-void TestSelect5()
-{
-    cout << "\nWallet database coin selection 5 test\n";
-    auto db = createSqliteWalletDB();
-    const uint32_t count = 10000;
-    const uint32_t partCount = 400;
-    Amount startAmount = 40'000'000;
-    vector<Coin> coins;
-    coins.reserve(count);
-
-    for (uint32_t i = 1; i <= count; ++i)
-    {
-        Amount a = Amount(startAmount / pow(2, i / partCount));
-
-        coins.push_back(CreateAvailCoin(a));
-    }
-
-    db->storeCoins(coins);
-    {
-        Coin coin = CreateAvailCoin(30'000'000);
-        db->storeCoin(coin);
-    }
-
-    SelectCoins(db, 45'678'910);
-}
-
-void TestSelect6()
-{
-    cout << "\nWallet database coin selection 6 test\n";
-    const uint32_t count = 100000;
-    {
-        auto db = createSqliteWalletDB();
-        
-        vector<Coin> coins;
-        coins.reserve(count);
-
-        for (uint32_t i = 1; i <= count; ++i)
-        {
-            coins.push_back(CreateAvailCoin(Amount(i)));
-        }
-
-        db->storeCoins(coins);
-
-        SelectCoins(db, 450'678'910, false);
-    }
-
-    {
-        auto db = createSqliteWalletDB();
-
-        vector<Coin> coins;
-        coins.reserve(count);
-
-        for (uint32_t i = 1; i <= count; ++i)
-        {
-            Amount amount = rand();
-            coins.push_back(CreateAvailCoin(amount));
-        }
-
-        db->storeCoins(coins);
-
-        SelectCoins(db, 450'678'910, false);
-    }
-
-    {
-        auto db = createSqliteWalletDB();
-
-        vector<Coin> coins;
-        coins.reserve(count);
-
-        for (uint32_t i = 1; i <= count; ++i)
-        {
-            Amount amount = rand() % 10000;
-            coins.push_back(CreateAvailCoin(amount));
-        }
-
-        db->storeCoins(coins);
-
-        SelectCoins(db, 450'678'910, false);
-    }
-    {
-        auto db = createSqliteWalletDB();
-
-        vector<Coin> coins;
-        coins.reserve(count);
-
-        for (uint32_t i = 1; i <= count; ++i)
-        {
-            Amount amount = 1000000 + rand() % 100000;
-            coins.push_back(CreateAvailCoin(amount));
-        }
-
-        db->storeCoins(coins);
-
-        SelectCoins(db, 450'678'910, false);
-    }
-}
-
-void TestWalletMessages()
-{
-    cout << "\nWallet database wallet messages test\n";
-    auto db = createSqliteWalletDB();
-
-    {
-        auto messages = db->getWalletMessages();
-        WALLET_CHECK(messages.empty());
-    }
-
-    WalletID walletID = Zero;
-    WALLET_CHECK(walletID.FromHex("6b5992ffed7cb3c86bb7e408edfecafa047701eaa197ebf5b9e2df2f21b40caa4a"));
-    {
-        wallet::SetTxParameter msg;
-        msg.m_From = walletID;
-        msg.AddParameter(TxParameterID::Amount, 100);
-        msg.AddParameter(TxParameterID::PeerID, walletID);
-        msg.AddParameter(TxParameterID::Lifetime, 130);
-
-        auto id = db->saveWalletMessage(OutgoingWalletMessage{ 0, walletID, toByteBuffer(msg)});
-        WALLET_CHECK(id == 1);
-        auto messages = db->getWalletMessages();
-        WALLET_CHECK(messages.size() == 1);
-        WALLET_CHECK(messages[0].m_ID == 1);
-        WALLET_CHECK(messages[0].m_PeerID == walletID);
-        Amount amount = 0;
-        SetTxParameter message;
-        WALLET_CHECK(fromByteBuffer(messages[0].m_Message, message));
-        WALLET_CHECK(message.GetParameter(TxParameterID::Amount, amount) && amount == 100);
-        WalletID walletID2 = Zero;
-        WALLET_CHECK(message.GetParameter(TxParameterID::PeerID, walletID2) && walletID2 == walletID);
-        Height lifetime = 0;
-        WALLET_CHECK(message.GetParameter(TxParameterID::Lifetime, lifetime) && lifetime == 130);
-    }
-
-    {
-        wallet::SetTxParameter msg;
-        msg.m_From = walletID;
-        msg.AddParameter(TxParameterID::Amount, 200);
-        msg.AddParameter(TxParameterID::PeerID, walletID);
-        msg.AddParameter(TxParameterID::Lifetime, 230);
-
-        auto id = db->saveWalletMessage(OutgoingWalletMessage{ 0, walletID, toByteBuffer(msg) });
-        WALLET_CHECK(id == 2);
-        auto messages = db->getWalletMessages();
-        WALLET_CHECK(messages.size() == 2);
-        WALLET_CHECK(messages[1].m_ID == 2);
-        WALLET_CHECK(messages[1].m_PeerID == walletID);
-        Amount amount = 0;
-        SetTxParameter message;
-        WALLET_CHECK(fromByteBuffer(messages[1].m_Message, message));
-        WALLET_CHECK(message.GetParameter(TxParameterID::Amount, amount) && amount == 200);
-        WalletID walletID2 = Zero;
-        WALLET_CHECK(message.GetParameter(TxParameterID::PeerID, walletID2) && walletID2 == walletID);
-        Height lifetime = 0;
-        WALLET_CHECK(message.GetParameter(TxParameterID::Lifetime, lifetime) && lifetime == 230);
-    }
-    {
-        WALLET_CHECK_NO_THROW(db->deleteWalletMessage(0));
-        WALLET_CHECK_NO_THROW(db->deleteWalletMessage(10));
-        auto messages = db->getWalletMessages();
-        WALLET_CHECK(messages.size() == 2);
-    }
-    {
-        db->deleteWalletMessage(1);
-        auto messages = db->getWalletMessages();
-        WALLET_CHECK(messages.size() == 1);
-    }
-
-    {
-        auto incoming = db->getIncomingWalletMessages();
-        WALLET_CHECK(incoming.empty());
-        ByteBuffer b = { 1, 45, 6 };
-        auto id = db->saveIncomingWalletMessage(23, b);
-        WALLET_CHECK(id == 1);
-        incoming = db->getIncomingWalletMessages();
-        WALLET_CHECK(incoming.size() == 1);
-        WALLET_CHECK(incoming[0].m_Message == b);
-        WALLET_CHECK(incoming[0].m_Channel == 23);
-        db->deleteIncomingWalletMessage(1);
-        incoming = db->getIncomingWalletMessages();
-        WALLET_CHECK(incoming.empty());
-    }
-}
-
-void TestNotifications()
-{
-    cout << "\nWallet database notifications test\n";
-    auto db = createSqliteWalletDB();
-
-    {
-        auto notifications = db->getNotifications();
-        WALLET_CHECK(notifications.empty());
-    }
-
-    {
-        // create notification
-        ECC::uintBig id;
-        ECC::GenRandom(id);
-        Notification n1 = {
-            id,
-            Notification::Type::SoftwareUpdateAvailable,
-            Notification::State::Unread,
-            getTimestamp(),
-            toByteBuffer("notification1")
-        };
-        db->saveNotification(n1);
-
-        // read notification
-        std::vector<Notification> list;
-        list = db->getNotifications();
-        WALLET_CHECK(list.size() == 1);
-        WALLET_CHECK(list[0] == n1);
-
-        // update notification
-        n1.m_type = Notification::Type::BeamNews;
-        n1.m_createTime = 123456;
-        n1.m_state = Notification::State::Read;
-        n1.m_content = toByteBuffer("notification1changed");
-        db->saveNotification(n1);
-
-        list = db->getNotifications();
-        WALLET_CHECK(list.size() == 1);
-        WALLET_CHECK(list[0] == n1);
-
-        // add one notification
-        ECC::GenRandom(id);
-        Notification n2 = {
-            id,
-            Notification::Type::AddressStatusChanged,
-            Notification::State::Unread,
-            789123,
-            toByteBuffer("notification2")
-        };
-        db->saveNotification(n2);
-
-        list = db->getNotifications();
-        WALLET_CHECK(list.size() == 2);
-        WALLET_CHECK(list[0] == n2);
-        WALLET_CHECK(list[1] == n1);
-    }
-}
-
-void TestExchangeRates()
-{
-    cout << "\nWallet database exchange rates test\n";
-    auto db = createSqliteWalletDB();
-
-    // empty storage
-    {
-        auto rates = db->getExchangeRates();
-        WALLET_CHECK(rates.empty());
-    }
-
-    {
-        // store rate
-        ExchangeRate r1 { ExchangeRate::Currency::Beam,
-                          ExchangeRate::Currency::Usd,
-                          100000000,
-                          111 };
-        WALLET_CHECK_NO_THROW(db->saveExchangeRate(r1));
-
-        // read
-        auto rates = db->getExchangeRates();
-        WALLET_CHECK(rates.size() == 1);
-        WALLET_CHECK(rates[0] == r1);
-
-        // store another one
-        ExchangeRate r2 { ExchangeRate::Currency::Bitcoin,
-                          ExchangeRate::Currency::Usd,
-                          100000000000,
-                          222 };
-        db->saveExchangeRate(r2);
-        rates = db->getExchangeRates();
-        WALLET_CHECK(rates.size() == 2);
-        WALLET_CHECK(rates[0] == r2);
-        WALLET_CHECK(rates[1] == r1);
-
-        // update one of
-        r1.m_rate += 100500;
-        r1.m_updateTime = 333;
-        db->saveExchangeRate(r1);
-        rates = db->getExchangeRates();
-        WALLET_CHECK(rates.size() == 2);
-        WALLET_CHECK(rates[0] == r1);
-        WALLET_CHECK(rates[1] == r2);
-    }
-}
-
-}
-
-int main() 
-{
-    int logLevel = LOG_LEVEL_DEBUG;
-#if LOG_VERBOSE_ENABLED
-    logLevel = LOG_LEVEL_VERBOSE;
-#endif
-    auto logger = beam::Logger::create(logLevel, logLevel);
-    ECC::InitializeContext();
-
-    io::Reactor::Ptr mainReactor{ io::Reactor::create() };
-    io::Reactor::Scope scope(*mainReactor);
-
-    TestWalletDataBase();
-    TestStoreCoins();
-    TestStoreTxRecord();
-    TestTxRollback();
-    TestUTXORollback();
-    TestSelect();
-    TestSelect2();
-    TestSelect3();
-    TestSelect4();
-    TestSelect5();
-    TestSelect6();
-    TestAddresses();
-    TestExportImportTx();
-    TestTxParameters();
-    TestWalletMessages();
-    TestNotifications();
-    TestExchangeRates();
-
-    return WALLET_CHECK_RESULT;
-}
+// Copyright 2018 The Beam Team
+//
+// Licensed under the Apache License, Version 2.0 (the "License");
+// you may not use this file except in compliance with the License.
+// You may obtain a copy of the License at
+//
+//    http://www.apache.org/licenses/LICENSE-2.0
+//
+// Unless required by applicable law or agreed to in writing, software
+// distributed under the License is distributed on an "AS IS" BASIS,
+// WITHOUT WARRANTIES OR CONDITIONS OF ANY KIND, either express or implied.
+// See the License for the specific language governing permissions and
+// limitations under the License.
+
+#include "wallet/core/wallet_db.h"
+#include "wallet/core/base_transaction.h"
+#include <assert.h>
+#include "test_helpers.h"
+#include "utility/test_helpers.h"
+
+#include "utility/logger.h"
+#include <boost/filesystem.hpp>
+#include <numeric>
+#include <queue>
+
+#include "keykeeper/local_private_key_keeper.h"
+
+using namespace std;
+using namespace ECC;
+using namespace beam;
+using namespace beam::wallet;
+
+WALLET_TEST_INIT
+
+namespace
+{
+
+    struct WalletDBObserver : IWalletDbObserver
+    {
+        WalletDBObserver()
+        {
+        }
+        void onCoinsChanged(ChangeAction action, const std::vector<Coin>& items) override
+        {
+            WALLET_CHECK(!m_changes.empty());
+            const auto& c = m_changes.front();
+            WALLET_CHECK(c.first == action);
+            WALLET_CHECK(c.second == items);
+            m_changes.pop();
+        }
+        std::queue<std::pair<ChangeAction, std::vector<Coin>>> m_changes;
+    };
+
+IWalletDB::Ptr createSqliteWalletDB(bool separatePrivateDB = false)
+{
+    const char* dbName = "wallet.db";
+    if (boost::filesystem::exists(dbName))
+    {
+        boost::filesystem::remove(dbName);
+    }
+    if (separatePrivateDB)
+    {
+        string privateDbName = dbName;
+        privateDbName += ".private";
+        if (boost::filesystem::exists(privateDbName))
+        {
+            boost::filesystem::remove(privateDbName);
+        }
+    }
+    ECC::NoLeak<ECC::uintBig> seed;
+    seed.V = 10283UL;
+    auto walletDB = WalletDB::init(dbName, string("pass123"), seed, separatePrivateDB);
+    beam::Block::SystemState::ID id = { };
+    id.m_Height = 134;
+    walletDB->setSystemStateID(id);
+    return walletDB;
+}
+
+Coin CreateCoin(Amount amount, Height maturity = MaxHeight, Height confirmHeight = MaxHeight, Height spentHeight = MaxHeight)
+{
+    Coin c(amount);
+    c.m_maturity = maturity;
+    c.m_confirmHeight = confirmHeight;
+    c.m_spentHeight = spentHeight;
+    return c;
+}
+
+Coin CreateAvailCoin(Amount amount, Height maturity = 10)
+{
+    return CreateCoin(amount, maturity, maturity);
+}
+
+void TestWalletDataBase()
+{
+    cout << "Wallet database test\n";
+    {
+        Coin coin{ 1234 };
+        coin.m_ID.m_Type = Key::Type::Regular;
+        coin.m_ID.m_Idx = 132;
+        WALLET_CHECK(coin.m_ID.m_Idx == 132);
+        WALLET_CHECK(coin.m_ID.m_Value == 1234);
+        WALLET_CHECK(coin.m_ID.m_Type == Key::Type::Regular);
+    }
+    auto walletDB = createSqliteWalletDB();
+
+    Coin coin1 = CreateAvailCoin(5);
+    walletDB->storeCoin(coin1);
+
+    Coin coin2 = CreateAvailCoin(2);
+    walletDB->storeCoin(coin2);
+
+    {
+        auto coins = walletDB->selectCoins(7, Zero);
+        WALLET_CHECK(coins.size() == 2);
+
+        // simulate locking
+        TxID txID;
+        ZeroObject(txID);
+
+        storage::setTxParameter(*walletDB, txID, wallet::TxParameterID::Status, TxStatus::InProgress, false);
+        for (Coin& c : coins)
+            c.m_spentTxId = txID;
+        walletDB->saveCoins(coins);
+
+        for (size_t i = 0; i < coins.size(); ++i)
+        {
+            walletDB->findCoin(coins[i]); // would refresh the status
+            WALLET_CHECK(coins[i].m_status == Coin::Outgoing);
+        }
+    }
+
+    WALLET_CHECK(walletDB->selectCoins(5, Zero).size() == 0);
+
+    {
+        Block::SystemState::ID a;
+        Hash::Processor() << static_cast<uint32_t>(rand()) >> a.m_Hash;
+        a.m_Height = rand();
+
+        const char* name = "SystemStateID";
+        storage::setVar(*walletDB, name, "dummy");
+        storage::setVar(*walletDB, name, a);
+
+        Block::SystemState::ID b;
+        WALLET_CHECK(storage::getVar(*walletDB, name, b));
+
+        WALLET_CHECK(a == b);
+    }
+}
+
+void TestStoreCoins()
+{
+    cout << "\nWallet database coins test\n";
+
+    {
+        auto walletDB = createSqliteWalletDB();
+
+        vector<Coin> coins;
+        for (int i = 0; i < 10; ++i)
+        {
+            coins.push_back(CreateAvailCoin(i));
+        }
+
+        walletDB->storeCoins(coins);
+
+        CoinIDList ids;
+        for (const auto& c : coins)
+        {
+            ids.push_back(c.m_ID);
+        }
+        auto coins2 = walletDB->getCoinsByID(ids);
+        WALLET_CHECK(coins2.size() == ids.size());
+        WALLET_CHECK(equal(coins.begin(), coins.end(), coins2.begin()));
+    }
+
+    auto walletDB = createSqliteWalletDB();
+
+  
+    Coin coin = Coin(5, Key::Type::Coinbase);
+    walletDB->storeCoin(coin);
+    coin = Coin(4, Key::Type::Comission);
+    walletDB->storeCoin(coin);
+    coin = Coin(2, Key::Type::Regular);
+    walletDB->storeCoin(coin);
+    coin = Coin(5, Key::Type::Coinbase);
+    walletDB->storeCoin(coin);
+    coin = Coin(1, Key::Type::Regular);
+    walletDB->storeCoin(coin);
+    coin = Coin(5, Key::Type::Coinbase);
+    walletDB->storeCoin(coin);
+    coin = Coin(4, Key::Type::Comission);
+    walletDB->storeCoin(coin);
+    coin = Coin(1, Key::Type::Regular);
+    walletDB->storeCoin(coin);
+    coin = Coin(4, Key::Type::Comission);
+    walletDB->storeCoin(coin);
+    coin = Coin(1, Key::Type::Regular);
+    walletDB->storeCoin(coin);
+    coin = Coin(1, Key::Type::Regular);
+    walletDB->storeCoin(coin);
+
+    auto coins = vector<Coin>{
+            Coin{ 5, Key::Type::Coinbase },
+            Coin{ 4, Key::Type::Comission },
+            Coin{ 2, Key::Type::Regular },
+            Coin{ 5, Key::Type::Coinbase },
+            Coin{ 1, Key::Type::Regular },
+            Coin{ 5, Key::Type::Coinbase },
+            Coin{ 4, Key::Type::Comission },
+            Coin{ 1, Key::Type::Regular },
+            Coin{ 4, Key::Type::Comission },
+            Coin{ 1, Key::Type::Regular },
+            Coin{ 1, Key::Type::Regular } };
+    walletDB->storeCoins(coins);
+
+
+    
+    int coinBase = 0;
+    int comission = 0;
+    int regular = 0;
+    walletDB->visitCoins([&coinBase, &comission, &regular](const Coin& coin)->bool
+    {
+        if (coin.m_ID.m_Type == Key::Type::Coinbase)
+        {
+            ++coinBase;
+        }
+        else if (coin.m_ID.m_Type == Key::Type::Comission)
+        {
+            ++comission;
+        }
+        else if (coin.m_ID.m_Type == Key::Type::Regular)
+        {
+            ++regular;
+        }
+        return true;
+    });
+
+    WALLET_CHECK(coinBase == 6);
+    WALLET_CHECK(comission == 6);
+    WALLET_CHECK(regular == 10);
+
+    coins.clear();
+    walletDB->visitCoins([&coins](const auto& coin)->bool
+    {
+        coins.push_back(coin);
+        return false;
+    });
+    WALLET_CHECK(coins[0].m_confirmHeight == MaxHeight);
+    coins[0].m_confirmHeight = 423;
+    walletDB->saveCoin(coins[0]);
+    coins.clear();
+    walletDB->visitCoins([&coins](const auto& coin)->bool
+    {
+        coins.push_back(coin);
+        return false;
+    });
+    beam::Merkle::Hash t;
+    t = 12345678U;
+    WALLET_CHECK(coins[0].m_confirmHeight == 423);
+}
+using namespace beam;
+using namespace beam::wallet;
+void TestStoreTxRecord()
+{
+    cout << "\nWallet database transactions test\n";
+    auto walletDB = createSqliteWalletDB();
+    TxID id = {{1, 3, 4, 5 ,65}};
+    TxDescription tr(id);
+    tr.m_txId = id;
+    tr.m_amount = 34;
+    tr.m_peerId.m_Pk = unsigned(23);
+    tr.m_peerId.m_Channel = 0U;
+    tr.m_myId.m_Pk = unsigned(42);
+    tr.m_myId.m_Channel = 0U;
+    tr.m_createTime = 123456;
+    tr.m_minHeight = 134;
+    tr.m_sender = true;
+    tr.m_status = TxStatus::InProgress;
+    tr.m_changeBeam = 5;
+    tr.m_changeAsset = 7;
+
+    WALLET_CHECK_NO_THROW(walletDB->saveTx(tr));
+    WALLET_CHECK_NO_THROW(walletDB->saveTx(tr));
+    {
+        wallet::TxType type = TxType::Simple;
+        WALLET_CHECK(storage::getTxParameter(*walletDB, id, TxParameterID::TransactionType, type));
+        WALLET_CHECK(type == TxType::Simple);
+    }
+
+    TxDescription tr2 = tr;
+    tr2.m_txId = id;
+    tr2.m_amount = 43;
+    tr2.m_minHeight = 234;
+    tr2.m_createTime = 1234564;
+    tr2.m_modifyTime = 12345644;
+    tr2.m_status = TxStatus::Completed;
+    tr2.m_changeBeam = 5;
+    tr2.m_changeAsset = 7;
+    WALLET_CHECK_NO_THROW(walletDB->saveTx(tr2));
+    
+    auto t = walletDB->getTxHistory();
+    WALLET_CHECK(t.size() == 1);
+    WALLET_CHECK(t[0].m_txId == tr.m_txId);
+    WALLET_CHECK(t[0].m_amount == tr.m_amount);
+    WALLET_CHECK(t[0].m_minHeight == tr.m_minHeight);
+    WALLET_CHECK(t[0].m_peerId == tr.m_peerId);
+    WALLET_CHECK(t[0].m_myId == tr.m_myId);
+    WALLET_CHECK(t[0].m_createTime == tr.m_createTime);
+    WALLET_CHECK(t[0].m_modifyTime == tr2.m_modifyTime);
+    WALLET_CHECK(t[0].m_sender == tr.m_sender);
+    WALLET_CHECK(t[0].m_status == tr2.m_status);
+    WALLET_CHECK(t[0].m_changeBeam == tr.m_changeBeam);
+    WALLET_CHECK(t[0].m_changeAsset == tr.m_changeAsset);
+    TxID id2 = {{ 3,4,5 }};
+    WALLET_CHECK_NO_THROW(walletDB->deleteTx(id2));
+    WALLET_CHECK_NO_THROW(walletDB->deleteTx(id));
+    {
+        wallet::TxType type = TxType::Simple;
+        WALLET_CHECK(storage::getTxParameter(*walletDB, id, TxParameterID::TransactionType, type));
+        WALLET_CHECK(type == TxType::Simple);
+    }
+
+    WALLET_CHECK_NO_THROW(walletDB->saveTx(tr2));
+    WALLET_CHECK_NO_THROW(walletDB->saveTx(tr2));
+    boost::optional<TxDescription> tr3;
+    WALLET_CHECK_NO_THROW(tr3 = walletDB->getTx(tr2.m_txId));
+    WALLET_CHECK(tr3.is_initialized());
+    WALLET_CHECK(tr3->m_txId == tr2.m_txId);
+    WALLET_CHECK(tr3->m_amount == tr2.m_amount);
+    WALLET_CHECK(tr3->m_peerId == tr2.m_peerId);
+    WALLET_CHECK(tr3->m_myId == tr2.m_myId);
+    WALLET_CHECK(tr3->m_message == tr2.m_message);
+    WALLET_CHECK(tr3->m_createTime == tr2.m_createTime);
+    WALLET_CHECK(tr3->m_modifyTime == tr2.m_modifyTime);
+    WALLET_CHECK(tr3->m_sender == tr2.m_sender);
+    WALLET_CHECK(tr3->m_status == tr2.m_status);
+    WALLET_CHECK_NO_THROW(walletDB->deleteTx(tr2.m_txId));
+    WALLET_CHECK(walletDB->getTxHistory().empty());
+
+    for (uint8_t i = 0; i < 100; ++i)
+    {
+        tr.m_txId[0] = i;
+        WALLET_CHECK_NO_THROW(walletDB->saveTx(tr));
+    }
+    WALLET_CHECK(walletDB->getTxHistory().size() == 100);
+    t = walletDB->getTxHistory(TxType::Simple, 50, 2);
+    WALLET_CHECK(t.size() == 2);
+    t = walletDB->getTxHistory(TxType::Simple, 99, 10);
+    WALLET_CHECK(t.size() == 1);
+    t = walletDB->getTxHistory(TxType::Simple, 9, 0);
+    WALLET_CHECK(t.size() == 0);
+    t = walletDB->getTxHistory(TxType::Simple, 50, 2);
+    id[0] = 50;
+    WALLET_CHECK(t[0].m_txId == id);
+    id[0] = 51;
+    WALLET_CHECK(t[1].m_txId == id);
+
+    t = walletDB->getTxHistory(TxType::Simple, 0, 1);
+    WALLET_CHECK(t.size() == 1 && t[0].m_txId[0] == 0);
+
+    t = walletDB->getTxHistory(TxType::Simple, 99, 1);
+    WALLET_CHECK(t.size() == 1 && t[0].m_txId[0] == 99);
+
+    t = walletDB->getTxHistory(TxType::Simple, 100, 1);
+    WALLET_CHECK(t.size() == 0);
+}
+
+void TestUTXORollback()
+{
+    cout << "\nWallet database rollback test\n";
+    {
+        auto db = createSqliteWalletDB();
+        Coin coin1 = CreateCoin(2000, 398006, 398006, 398007);
+        db->storeCoin(coin1);
+
+        db->rollbackConfirmedUtxo(398006);
+
+        vector<Coin> coins;
+        db->visitCoins([&coins](const auto& c)->bool
+            {
+                coins.push_back(c);
+                return true;
+            });
+        WALLET_CHECK(coins.size() == 1);
+        WALLET_CHECK(coins[0].m_maturity == 398006);
+        WALLET_CHECK(coins[0].m_confirmHeight == 398006);
+        WALLET_CHECK(coins[0].m_spentHeight == MaxHeight);
+
+        db->rollbackConfirmedUtxo(398005);
+
+        coins.clear();
+        db->visitCoins([&coins](const auto& c)->bool
+            {
+                coins.push_back(c);
+                return true;
+            });
+        WALLET_CHECK(coins.size() == 1);
+        WALLET_CHECK(coins[0].m_maturity == 398006);
+        WALLET_CHECK(coins[0].m_confirmHeight == MaxHeight);
+        WALLET_CHECK(coins[0].m_spentHeight == MaxHeight);
+    }
+    {
+        auto db = createSqliteWalletDB();
+        for (uint64_t i = 0; i < 9; ++i)
+        {
+            Coin coin1 = CreateCoin(5, i + 10, Height(i + 1));
+            db->storeCoin(coin1);
+        }
+
+        for (uint64_t i = 9; i < 10; ++i)
+        {
+            Coin coin1 = CreateCoin(5, 0, Height(1));
+            db->storeCoin(coin1);
+        }
+
+        // was created after branch
+        {
+            Coin coin1 = CreateCoin(5, 7, Height(8));
+            db->storeCoin(coin1);
+        }
+
+
+        // rewards
+        // should not be deleted
+        {
+            Coin coin1 = CreateCoin(5, 8, Height(8));
+            db->storeCoin(coin1);
+        }
+
+        {
+            Coin coin1 = CreateCoin(5, 8, Height(8));
+            db->storeCoin(coin1);
+        }
+
+        {
+            Coin coin1 = CreateCoin(5, 9, Height(9));
+            db->storeCoin(coin1);
+        }
+
+        {
+            Coin coin1 = CreateCoin(5, 9, Height(9));
+            db->storeCoin(coin1);
+        }
+        // should be preserved
+        {
+            Coin coin1 = CreateCoin(5, 7, Height(7), 8);
+            db->storeCoin(coin1);
+        }
+
+        {
+            Coin coin1 = CreateCoin(5, 7, Height(7), 8);
+            db->storeCoin(coin1);
+        }
+
+        {
+            Coin coin1 = CreateCoin(5, 5, Height(5), 6);
+            db->storeCoin(coin1);
+        }
+
+        {
+            Coin coin1 = CreateCoin(5, 5, Height(5), 7); // would be rolled-back
+            db->storeCoin(coin1);
+        }
+
+        {
+            Coin coin1 = CreateCoin(5, 4, Height(4));
+            db->storeCoin(coin1);
+        }
+
+        {
+            Coin coin1 = CreateCoin(5, 4, Height(4));
+            db->storeCoin(coin1);
+        }
+
+        db->rollbackConfirmedUtxo(6);
+
+        vector<Coin> coins;
+        db->visitCoins([&coins](const auto& c)->bool
+            {
+                coins.push_back(c);
+                return true;
+            });
+
+        WALLET_CHECK(coins.size() == 21);
+
+        for (const Coin& c : coins)
+        {
+            WALLET_CHECK((Coin::Unavailable == c.m_status) == (c.m_confirmHeight == MaxHeight));
+        }
+
+        for (int i = 0; i < 5; ++i)
+        {
+            auto& c = coins[i];
+            WALLET_CHECK(c.m_status == Coin::Available);
+        }
+
+        for (int i = 6; i < 9; ++i)
+        {
+            auto& c = coins[i];
+            WALLET_CHECK(c.m_status == Coin::Unavailable);
+        }
+        for (int i = 9; i < 10; ++i)
+        {
+            auto& c = coins[i];
+            WALLET_CHECK(c.m_status == Coin::Available);
+        }
+
+        {
+            // for now it is unconfirmed in future we would have to distinguish such coins
+            auto& c = coins[10];
+            WALLET_CHECK(c.m_status == Coin::Unavailable);
+        }
+
+        for (int i = 11; i < 17; ++i)
+        {
+            auto& c = coins[i];
+            WALLET_CHECK(c.m_status == Coin::Unavailable);
+        }
+        for (int i = 17; i < 18; ++i)
+        {
+            auto& c = coins[i];
+            WALLET_CHECK(c.m_status == Coin::Spent);
+        }
+        for (int i = 18; i < 19; ++i)
+        {
+            auto& c = coins[i];
+            WALLET_CHECK(c.m_status == Coin::Available);
+        }
+        for (int i = 19; i < 21; ++i)
+        {
+            auto& c = coins[i];
+            WALLET_CHECK(c.m_status == Coin::Available);
+        }
+    }
+}
+
+void TestTxRollback()
+{
+    cout << "\nWallet database transaction rollback test\n";
+
+    auto walletDB = createSqliteWalletDB();
+    TxID id = { { 1, 3, 4, 5 ,65 } };
+    TxID id2 = { {1, 3, 4} };
+
+    Coin coin1 = CreateCoin(5, 10, 2);
+    walletDB->storeCoin(coin1);
+
+    Coin coin2 = CreateCoin(6, 11, 2);
+    coin2.m_spentTxId = id;
+    walletDB->storeCoin(coin2);
+
+    Coin coin3 = CreateCoin(3, 2);
+    coin3.m_createTxId = id;
+    walletDB->storeCoin(coin3);
+    walletDB->saveCoin(coin2);
+
+    storage::setTxParameter(*walletDB, id, wallet::TxParameterID::Status, TxStatus::Registering, true);
+
+    vector<Coin> coins;
+    walletDB->visitCoins([&coins](const Coin& c)->bool
+    {
+        coins.push_back(c);
+        return true;
+    });
+
+    WALLET_CHECK(coins.size() == 3);
+
+    WALLET_CHECK(coins[1].m_status == Coin::Outgoing);
+    WALLET_CHECK(coins[1].m_spentTxId == id);
+    WALLET_CHECK(coins[2].m_status == Coin::Incoming);
+    WALLET_CHECK(coins[2].m_createTxId == id);
+
+    walletDB->rollbackTx(id2);
+
+    coins.clear();
+    walletDB->visitCoins([&coins](const Coin& c)->bool
+    {
+        coins.push_back(c);
+        return true;
+    });
+    WALLET_CHECK(coins.size() == 3);
+
+    {
+        WalletDBObserver w;
+        Coin c = coins[1];
+        c.m_status = Coin::Available;
+        c.m_spentTxId.reset();
+        w.m_changes.push({ ChangeAction::Updated, { c } });
+        c = coins[2];
+        c.m_status = Coin::Unavailable;
+        w.m_changes.push({ ChangeAction::Removed, { c } });
+
+        walletDB->Subscribe(&w);
+        walletDB->rollbackTx(id);
+        walletDB->Unsubscribe(&w);
+    }
+
+    coins.clear();
+    walletDB->visitCoins([&coins](const Coin& c)->bool
+    {
+        coins.push_back(c);
+        return true;
+    });
+
+    WALLET_CHECK(coins.size() == 2);
+    WALLET_CHECK(coins[1].m_status == Coin::Available);
+    WALLET_CHECK(coins[1].m_spentTxId.is_initialized() == false);
+}
+
+void TestAddresses()
+{
+    cout << "\nWallet database addresses test\n";
+    auto db = createSqliteWalletDB();
+    auto addresses = db->getAddresses(true);
+    WALLET_CHECK(addresses.empty());
+    addresses = db->getAddresses(false);
+    WALLET_CHECK(addresses.empty());
+
+    WalletAddress a = {};
+    a.m_label = "test label";
+    a.m_category = "test category";
+    a.m_createTime = beam::getTimestamp();
+    a.m_duration = 23;
+    a.m_OwnID = 44;
+    db->get_SbbsWalletID(a.m_walletID, a.m_OwnID);
+    WALLET_CHECK(a.m_Identity == Zero);
+    db->saveAddress(a);
+
+    WalletAddress c = {};
+    c.m_label = "contact label";
+    c.m_category = "test category";
+    c.m_createTime = beam::getTimestamp();
+    c.m_duration = 23;
+    c.m_OwnID = 0;
+    db->get_SbbsWalletID(c.m_walletID, 32);
+    db->get_Identity(c.m_Identity, 32);
+
+    db->saveAddress(c);
+
+    addresses = db->getAddresses(true);
+    WALLET_CHECK(addresses.size() == 1);
+    WALLET_CHECK(addresses[0].m_walletID == a.m_walletID);
+    WALLET_CHECK(addresses[0].m_label == a.m_label);
+    WALLET_CHECK(addresses[0].m_category == a.m_category);
+    WALLET_CHECK(addresses[0].m_createTime == a.m_createTime);
+    WALLET_CHECK(addresses[0].m_duration == a.m_duration);
+    WALLET_CHECK(addresses[0].m_OwnID == a.m_OwnID);
+    
+    PeerID identity = Zero;
+    db->get_Identity(identity, a.m_OwnID);
+    WALLET_CHECK(addresses[0].m_Identity == identity);
+
+    auto contacts = db->getAddresses(false);
+    WALLET_CHECK(contacts.size() == 1);
+    WALLET_CHECK(contacts[0].m_walletID == c.m_walletID);
+    WALLET_CHECK(contacts[0].m_label == c.m_label);
+    WALLET_CHECK(contacts[0].m_category == c.m_category);
+    WALLET_CHECK(contacts[0].m_createTime == c.m_createTime);
+    WALLET_CHECK(contacts[0].m_duration == c.m_duration);
+    WALLET_CHECK(contacts[0].m_OwnID == c.m_OwnID);
+    WALLET_CHECK(contacts[0].m_Identity == c.m_Identity);
+
+
+    a.m_category = "cat2";
+
+    db->saveAddress(a);
+
+    addresses = db->getAddresses(true);
+    WALLET_CHECK(addresses.size() == 1);
+    WALLET_CHECK(addresses[0].m_walletID == a.m_walletID);
+    WALLET_CHECK(addresses[0].m_label == a.m_label);
+    WALLET_CHECK(addresses[0].m_category == a.m_category);
+    WALLET_CHECK(addresses[0].m_createTime == a.m_createTime);
+    WALLET_CHECK(addresses[0].m_duration == a.m_duration);
+    WALLET_CHECK(addresses[0].m_OwnID == a.m_OwnID);
+    WALLET_CHECK(addresses[0].m_Identity == identity);
+
+    auto exported = storage::ExportDataToJson(*db);
+    WALLET_CHECK(!exported.empty());
+ 
+    auto a2 = db->getAddress(a.m_walletID);
+    WALLET_CHECK(a2.is_initialized());
+
+    db->deleteAddress(a.m_walletID);
+    WALLET_CHECK(db->getAddresses(true).empty());
+
+    a2 = db->getAddress(a.m_walletID);
+    WALLET_CHECK(!a2.is_initialized());
+
+    WALLET_CHECK(storage::ImportDataFromJson(*db, &exported[0], exported.size()));
+    {
+        auto a3 = db->getAddress(a.m_walletID);
+        WALLET_CHECK(a3.is_initialized());
+        WALLET_CHECK(a3->m_category == a.m_category);
+        WALLET_CHECK(a3->m_Identity == identity);
+        auto a4 = db->getAddress(c.m_walletID);
+        WALLET_CHECK(a4.is_initialized());
+        WALLET_CHECK(a4->m_category == c.m_category);
+        WALLET_CHECK(a4->m_Identity == c.m_Identity);
+
+        WALLET_CHECK(addresses == db->getAddresses(true));
+        WALLET_CHECK(contacts == db->getAddresses(false));
+    }
+
+    // check double import
+    WALLET_CHECK(storage::ImportDataFromJson(*db, &exported[0], exported.size()));
+    {
+        auto a3 = db->getAddress(a.m_walletID);
+        WALLET_CHECK(a3.is_initialized());
+        auto a4 = db->getAddress(c.m_walletID);
+        WALLET_CHECK(a4.is_initialized());
+
+        WALLET_CHECK(addresses == db->getAddresses(true));
+        WALLET_CHECK(contacts == db->getAddresses(false));
+    }
+}
+
+void TestExportImportTx()
+{
+    cout << "\nWallet database transactions export/import test\n";
+    auto walletDB = createSqliteWalletDB();
+
+    WalletAddress wa;
+    wa.m_OwnID = (*walletDB).AllocateKidRange(1);
+    walletDB->get_SbbsWalletID(wa.m_walletID, wa.m_OwnID);
+    TxDescription tr = { { {4, 5, 6, 7, 65} } };
+    tr.m_amount = 52;
+    tr.m_createTime = 45613;
+    tr.m_minHeight = 185;
+    tr.m_sender = false;
+    tr.m_status = TxStatus::Pending;
+    tr.m_changeBeam = 8;
+    tr.m_changeAsset = 9;
+    tr.m_myId = wa.m_walletID;
+    walletDB->saveTx(tr);
+    storage::setTxParameter(
+        *walletDB,
+        tr.m_txId,
+        1,
+        TxParameterID::MyAddressID,
+        wa.m_OwnID,
+        false);
+
+    WalletAddress wa2;
+    wa2.m_OwnID = (*walletDB).AllocateKidRange(1);
+    walletDB->get_SbbsWalletID(wa2.m_walletID, wa2.m_OwnID);
+    TxDescription tr2 = { { {7, 8, 9, 13} } };
+    tr2.m_amount = 71;
+    tr2.m_minHeight = 285;
+    tr2.m_createTime = 4628;
+    tr2.m_modifyTime = 45285;
+    tr2.m_status = TxStatus::Canceled;
+    tr2.m_changeBeam = 8;
+    tr2.m_changeAsset = 9;
+    tr2.m_myId = wa2.m_walletID;
+    walletDB->saveTx(tr2); // without MyAddressID
+
+    auto exported = storage::ExportDataToJson(*walletDB);
+    walletDB->deleteTx(tr.m_txId);
+    WALLET_CHECK(walletDB->getTxHistory().size() == 1);
+    WALLET_CHECK(storage::ImportDataFromJson(*walletDB, &exported[0], exported.size()));
+    auto _tr = walletDB->getTx(tr.m_txId);
+    WALLET_CHECK(_tr.is_initialized());
+    WALLET_CHECK(_tr.value().m_createTime == tr.m_createTime);
+    WALLET_CHECK(_tr.value().m_minHeight == tr.m_minHeight);
+    WALLET_CHECK(walletDB->getTxHistory().size() == 2);
+
+    storage::setTxParameter(
+        *walletDB,
+        tr2.m_txId,
+        1,
+        TxParameterID::MyAddressID,
+        (*walletDB).AllocateKidRange(1),
+        false);
+    exported = storage::ExportDataToJson(*walletDB);
+    walletDB->deleteTx(tr2.m_txId);
+    WALLET_CHECK(walletDB->getTxHistory().size() == 1);
+    WALLET_CHECK(!storage::ImportDataFromJson(*walletDB, &exported[0], exported.size()));
+    WALLET_CHECK(walletDB->getTxHistory().size() == 1);
+    _tr = walletDB->getTx(tr2.m_txId);
+    WALLET_CHECK(!_tr.is_initialized());
+
+    // ill-formed transations
+
+    TxID tx3ID = GenerateTxID();
+
+    storage::setTxParameter(
+        *walletDB,
+        tx3ID,
+        kDefaultSubTxID,
+        TxParameterID::MyAddressID,
+        (*walletDB).AllocateKidRange(1),
+        false);
+    storage::setTxParameter(
+        *walletDB,
+        tx3ID,
+        kDefaultSubTxID,
+        TxParameterID::Amount,
+        Amount(5),
+        false);
+
+    exported = storage::ExportDataToJson(*walletDB);
+    walletDB->deleteTx(tx3ID);
+    WALLET_CHECK(walletDB->getTxHistory().size() == 1);
+    WALLET_CHECK(storage::ImportDataFromJson(*walletDB, &exported[0], exported.size()));
+    WALLET_CHECK(walletDB->getTxHistory().size() == 1);
+    _tr = walletDB->getTx(tx3ID);
+    WALLET_CHECK(!_tr.is_initialized());
+
+}
+
+vector<Coin::ID> ExtractIDs(const vector<Coin>& src)
+{
+    vector<Coin::ID> res;
+    res.reserve(src.size());
+    for (const Coin& c : src)
+        res.push_back(c.m_ID);
+    return res;
+}
+
+void TestSelect()
+{
+    cout << "\nWallet database coin selection 1 test\n";
+    auto db = createSqliteWalletDB();
+    const Amount c = 10;
+    for (Amount i = 1; i <= c; ++i)
+    {
+        Coin coin = CreateAvailCoin(i);
+        db->storeCoin(coin);
+    }
+    for (Amount i = 1; i <= c; ++i)
+    {
+        auto coins = db->selectCoins(i, Zero);
+        WALLET_CHECK(coins.size() == 1);
+        WALLET_CHECK(coins[0].m_ID.m_Value == i);
+    }
+    {
+        auto coins = db->selectCoins(56, Zero);
+        WALLET_CHECK(coins.empty());
+    }
+    {
+        auto coins = db->selectCoins(55, Zero);
+        WALLET_CHECK(coins.size() == 10);
+    }
+    {
+        auto coins = db->selectCoins(15, Zero);
+        WALLET_CHECK(coins.size() == 2);
+    }
+    for (Amount i = c + 1; i <= 55; ++i)
+    {
+        auto coins = db->selectCoins(i, Zero);
+        WALLET_CHECK(!coins.empty());
+    }
+    // double coins
+    for (Amount i = 1; i <= c; ++i)
+    {
+        Coin coin = CreateAvailCoin(i);
+        db->storeCoin(coin);
+    }
+    for (Amount i = 1; i <= c; ++i)
+    {
+        auto coins = db->selectCoins(i, Zero);
+        WALLET_CHECK(coins.size() == 1);
+        WALLET_CHECK(coins[0].m_ID.m_Value == i);
+    }
+    {
+        auto coins = db->selectCoins(111, Zero);
+        WALLET_CHECK(coins.empty());
+    }
+    {
+        auto coins = db->selectCoins(110, Zero);
+        WALLET_CHECK(coins.size() == 20);
+    }
+    for (Amount i = c + 1; i <= 110; ++i)
+    {
+        auto coins = db->selectCoins(i, Zero);
+        WALLET_CHECK(!coins.empty());
+        auto sum = accumulate(coins.begin(), coins.end(), Amount(0), [](const auto& left, const auto& right) {return left + right.m_ID.m_Value; });
+        WALLET_CHECK(sum == i);
+    }
+
+    {
+    db->removeCoins(ExtractIDs(db->selectCoins(110, Zero)));
+    vector<Coin> coins = {
+        CreateAvailCoin(2),
+        CreateAvailCoin(1),
+        CreateAvailCoin(9) };
+
+    db->storeCoins(coins);
+    coins = db->selectCoins(6, Zero);
+    WALLET_CHECK(coins.size() == 1);
+    WALLET_CHECK(coins[0].m_ID.m_Value == 9);
+    }
+    {
+        db->removeCoins(ExtractIDs(db->selectCoins(12, Zero)));
+        vector<Coin> coins = {
+            CreateAvailCoin(2),
+            CreateAvailCoin(4),
+            CreateAvailCoin(4),
+            CreateAvailCoin(4),
+            CreateAvailCoin(4) };
+        db->storeCoins(coins);
+        coins = db->selectCoins(5, Zero);
+        WALLET_CHECK(coins.size() == 2);
+        WALLET_CHECK(coins.back().m_ID.m_Value == 2);
+    }
+    {
+        db->removeCoins(ExtractIDs(db->selectCoins(18, Zero)));
+        vector<Coin> coins = {
+            CreateAvailCoin(4),
+            CreateAvailCoin(4),
+            CreateAvailCoin(4),
+            CreateAvailCoin(4) };
+        db->storeCoins(coins);
+        coins = db->selectCoins(1, Zero);
+        WALLET_CHECK(coins.size() == 1);
+        WALLET_CHECK(coins[0].m_ID.m_Value == 4);
+    }
+    {
+        db->removeCoins(ExtractIDs(db->selectCoins(16, Zero)));
+        vector<Coin> coins = {
+            CreateAvailCoin(3),
+            CreateAvailCoin(4),
+            CreateAvailCoin(5),
+            CreateAvailCoin(7) };
+
+        db->storeCoins(coins);
+        coins = db->selectCoins(6, Zero);
+        WALLET_CHECK(coins.size() == 1);
+        WALLET_CHECK(coins[0].m_ID.m_Value == 7);
+    }
+    {
+        db->removeCoins(ExtractIDs(db->selectCoins(19, Zero)));
+        vector<Coin> coins = {
+            CreateAvailCoin(1),
+            CreateAvailCoin(2),
+            CreateAvailCoin(3),
+            CreateAvailCoin(4) };
+
+        db->storeCoins(coins);
+        coins = db->selectCoins(4, Zero);
+        WALLET_CHECK(coins.size() == 1);
+        WALLET_CHECK(coins[0].m_ID.m_Value == 4);
+
+        coins = db->selectCoins(7, Zero);
+        WALLET_CHECK(coins.size() == 2);
+        WALLET_CHECK(coins[0].m_ID.m_Value == 4);
+        WALLET_CHECK(coins[1].m_ID.m_Value == 3);
+    }
+    {
+        db->removeCoins(ExtractIDs(db->selectCoins(10, Zero)));
+        vector<Coin> coins = {
+            CreateAvailCoin(2),
+            CreateAvailCoin(5),
+            CreateAvailCoin(7) };
+
+        db->storeCoins(coins);
+        coins = db->selectCoins(6, Zero);
+        WALLET_CHECK(coins.size() == 1);
+        WALLET_CHECK(coins[0].m_ID.m_Value == 7);
+    }
+    {
+        db->removeCoins(ExtractIDs(db->selectCoins(14, Zero)));
+        vector<Coin> coins = {
+            CreateAvailCoin(235689),
+            CreateAvailCoin(2999057),
+            CreateAvailCoin(500000),
+            CreateAvailCoin(5000000),
+            CreateAvailCoin(40000000),
+            CreateAvailCoin(40000000),
+            CreateAvailCoin(40000000),
+        };
+
+        db->storeCoins(coins);
+        coins = db->selectCoins(41000000, Zero);
+        WALLET_CHECK(coins.size() == 2);
+        WALLET_CHECK(coins[1].m_ID.m_Value == 2999057);
+        WALLET_CHECK(coins[0].m_ID.m_Value == 40000000);
+        coins = db->selectCoins(4000000, Zero);
+        WALLET_CHECK(coins.size() == 1);
+        WALLET_CHECK(coins[0].m_ID.m_Value == 5000000);
+    }
+}
+
+vector<Coin> SelectCoins(IWalletDB::Ptr db, Amount amount, bool printCoins = true)
+{
+    helpers::StopWatch sw;
+    cout << "Selecting " << amount << " Groths\n";
+    sw.start();
+    auto selectedCoins = db->selectCoins(amount, Zero);
+    sw.stop();
+    cout << "Elapsed time: " << sw.milliseconds() << " ms\n";
+
+    Amount sum = 0;
+    for (auto coin : selectedCoins)
+    {
+        sum += coin.m_ID.m_Value;
+        if (printCoins)
+        {
+            LOG_INFO() << coin.m_ID.m_Value;
+        }
+    }
+    LOG_INFO() << "sum = " << sum << " change = " << sum - amount;
+    WALLET_CHECK(amount <= sum);
+#ifdef NDEBUG
+    WALLET_CHECK(sw.milliseconds() <= 1000);
+#endif // !NDEBUG
+
+    return selectedCoins;
+}
+
+void TestSelect2()
+{
+    cout << "\nWallet database coin selection 2 test\n";
+    auto db = createSqliteWalletDB();
+    const Amount c = 100000;
+    vector<Coin> t;
+    t.reserve(c);
+    for (Amount i = 1; i <= c; ++i)
+    {
+        t.push_back(CreateAvailCoin(40000000));
+    }
+    db->storeCoins(t);
+    {
+        Coin coin = CreateAvailCoin(30000000);
+        db->storeCoin(coin);
+    }
+
+    auto coins = SelectCoins(db, 347'000'000, false);
+
+    WALLET_CHECK(coins.size() == 9);
+    WALLET_CHECK(coins[8].m_ID.m_Value == 30000000);
+}
+
+void TestTxParameters()
+{
+    cout << "\nWallet database transaction parameters test\n";
+    auto db = createSqliteWalletDB();
+    TxID txID = { {1, 3, 5} };
+    // public parameter cannot be overriten
+    Amount amount = 0;
+    WALLET_CHECK(!storage::getTxParameter(*db, txID, TxParameterID::Amount, amount));
+    WALLET_CHECK(amount == 0);
+    WALLET_CHECK(storage::setTxParameter(*db, txID, TxParameterID::Amount, 8765, false));
+    WALLET_CHECK(storage::getTxParameter(*db, txID, TxParameterID::Amount, amount));
+    WALLET_CHECK(amount == 8765);
+    WALLET_CHECK(!storage::setTxParameter(*db, txID, TxParameterID::Amount, 786, false));
+    WALLET_CHECK(storage::getTxParameter(*db, txID, TxParameterID::Amount, amount));
+    WALLET_CHECK(amount == 8765);
+
+    // private parameter can be overriten
+    TxStatus status = TxStatus::Pending;
+    WALLET_CHECK(!storage::getTxParameter(*db, txID, TxParameterID::Status, status));
+    WALLET_CHECK(status == TxStatus::Pending);
+    WALLET_CHECK(storage::setTxParameter(*db, txID, TxParameterID::Status, TxStatus::Completed, false));
+    WALLET_CHECK(storage::getTxParameter(*db, txID, TxParameterID::Status, status));
+    WALLET_CHECK(status == TxStatus::Completed);
+    WALLET_CHECK(storage::setTxParameter(*db, txID, TxParameterID::Status, TxStatus::InProgress, false));
+    WALLET_CHECK(storage::getTxParameter(*db, txID, TxParameterID::Status, status));
+    WALLET_CHECK(status == TxStatus::InProgress);
+
+    // check different types
+
+    ByteBuffer b = { 1, 2, 3 };
+    WALLET_CHECK(storage::setTxParameter(*db, txID, TxParameterID::Status, b, false));
+    ByteBuffer b2;
+    WALLET_CHECK(storage::getTxParameter(*db, txID, TxParameterID::Status, b2));
+    WALLET_CHECK(equal(b.begin(), b.end(), b2.begin(), b2.end()));
+
+    ECC::Scalar::Native s, s2;
+    s = 123U;
+    WALLET_CHECK(storage::setTxParameter(*db, txID, TxParameterID::BlindingExcess, s, false));
+    WALLET_CHECK(storage::getTxParameter(*db, txID, TxParameterID::BlindingExcess, s2));
+    WALLET_CHECK(s == s2);
+
+    ECC::Point p;
+    p.m_X = unsigned(143521);
+    p.m_Y = 0;
+    ECC::Point::Native pt, pt2;
+    pt.Import(p);
+    WALLET_CHECK(storage::setTxParameter(*db, txID, TxParameterID::PeerPublicNonce, pt, false));
+    WALLET_CHECK(storage::getTxParameter(*db, txID, TxParameterID::PeerPublicNonce, pt2));
+    WALLET_CHECK(p == pt2);
+}
+
+void TestSelect3()
+{
+    cout << "\nWallet database coin selection 3 test\n";
+    auto db = createSqliteWalletDB();
+    const uint32_t count = 2500;
+    const uint32_t partCount = 100;
+    Amount startAmount = 80'000'000;
+    vector<Coin> coins;
+    coins.reserve(count);
+
+    for (uint32_t i = 1; i <= count; ++i)
+    {
+        Amount a = Amount(startAmount / pow(2, i / partCount));
+
+        coins.push_back(CreateAvailCoin(a));
+    }
+
+    db->storeCoins(coins);
+    {
+        Coin coin = CreateAvailCoin(30'000'000);
+        db->storeCoin(coin);
+    }
+
+    SelectCoins(db, 45'678'910);
+}
+
+void TestSelect4()
+{
+    cout << "\nWallet database coin selection 4 test\n";
+    auto db = createSqliteWalletDB();
+    vector<Coin> coins;
+
+    coins.push_back(CreateAvailCoin(2));
+
+    coins.push_back(CreateAvailCoin(30101));
+    coins.push_back(CreateAvailCoin(30102));
+    coins.push_back(CreateAvailCoin(32000));
+
+    db->storeCoins(coins);
+
+    SelectCoins(db, 60203);
+}
+
+void TestSelect5()
+{
+    cout << "\nWallet database coin selection 5 test\n";
+    auto db = createSqliteWalletDB();
+    const uint32_t count = 10000;
+    const uint32_t partCount = 400;
+    Amount startAmount = 40'000'000;
+    vector<Coin> coins;
+    coins.reserve(count);
+
+    for (uint32_t i = 1; i <= count; ++i)
+    {
+        Amount a = Amount(startAmount / pow(2, i / partCount));
+
+        coins.push_back(CreateAvailCoin(a));
+    }
+
+    db->storeCoins(coins);
+    {
+        Coin coin = CreateAvailCoin(30'000'000);
+        db->storeCoin(coin);
+    }
+
+    SelectCoins(db, 45'678'910);
+}
+
+void TestSelect6()
+{
+    cout << "\nWallet database coin selection 6 test\n";
+    const uint32_t count = 100000;
+    {
+        auto db = createSqliteWalletDB();
+        
+        vector<Coin> coins;
+        coins.reserve(count);
+
+        for (uint32_t i = 1; i <= count; ++i)
+        {
+            coins.push_back(CreateAvailCoin(Amount(i)));
+        }
+
+        db->storeCoins(coins);
+
+        SelectCoins(db, 450'678'910, false);
+    }
+
+    {
+        auto db = createSqliteWalletDB();
+
+        vector<Coin> coins;
+        coins.reserve(count);
+
+        for (uint32_t i = 1; i <= count; ++i)
+        {
+            Amount amount = rand();
+            coins.push_back(CreateAvailCoin(amount));
+        }
+
+        db->storeCoins(coins);
+
+        SelectCoins(db, 450'678'910, false);
+    }
+
+    {
+        auto db = createSqliteWalletDB();
+
+        vector<Coin> coins;
+        coins.reserve(count);
+
+        for (uint32_t i = 1; i <= count; ++i)
+        {
+            Amount amount = rand() % 10000;
+            coins.push_back(CreateAvailCoin(amount));
+        }
+
+        db->storeCoins(coins);
+
+        SelectCoins(db, 450'678'910, false);
+    }
+    {
+        auto db = createSqliteWalletDB();
+
+        vector<Coin> coins;
+        coins.reserve(count);
+
+        for (uint32_t i = 1; i <= count; ++i)
+        {
+            Amount amount = 1000000 + rand() % 100000;
+            coins.push_back(CreateAvailCoin(amount));
+        }
+
+        db->storeCoins(coins);
+
+        SelectCoins(db, 450'678'910, false);
+    }
+}
+
+void TestWalletMessages()
+{
+    cout << "\nWallet database wallet messages test\n";
+    auto db = createSqliteWalletDB();
+
+    {
+        auto messages = db->getWalletMessages();
+        WALLET_CHECK(messages.empty());
+    }
+
+    WalletID walletID = Zero;
+    WALLET_CHECK(walletID.FromHex("6b5992ffed7cb3c86bb7e408edfecafa047701eaa197ebf5b9e2df2f21b40caa4a"));
+    {
+        wallet::SetTxParameter msg;
+        msg.m_From = walletID;
+        msg.AddParameter(TxParameterID::Amount, 100);
+        msg.AddParameter(TxParameterID::PeerID, walletID);
+        msg.AddParameter(TxParameterID::Lifetime, 130);
+
+        auto id = db->saveWalletMessage(OutgoingWalletMessage{ 0, walletID, toByteBuffer(msg)});
+        WALLET_CHECK(id == 1);
+        auto messages = db->getWalletMessages();
+        WALLET_CHECK(messages.size() == 1);
+        WALLET_CHECK(messages[0].m_ID == 1);
+        WALLET_CHECK(messages[0].m_PeerID == walletID);
+        Amount amount = 0;
+        SetTxParameter message;
+        WALLET_CHECK(fromByteBuffer(messages[0].m_Message, message));
+        WALLET_CHECK(message.GetParameter(TxParameterID::Amount, amount) && amount == 100);
+        WalletID walletID2 = Zero;
+        WALLET_CHECK(message.GetParameter(TxParameterID::PeerID, walletID2) && walletID2 == walletID);
+        Height lifetime = 0;
+        WALLET_CHECK(message.GetParameter(TxParameterID::Lifetime, lifetime) && lifetime == 130);
+    }
+
+    {
+        wallet::SetTxParameter msg;
+        msg.m_From = walletID;
+        msg.AddParameter(TxParameterID::Amount, 200);
+        msg.AddParameter(TxParameterID::PeerID, walletID);
+        msg.AddParameter(TxParameterID::Lifetime, 230);
+
+        auto id = db->saveWalletMessage(OutgoingWalletMessage{ 0, walletID, toByteBuffer(msg) });
+        WALLET_CHECK(id == 2);
+        auto messages = db->getWalletMessages();
+        WALLET_CHECK(messages.size() == 2);
+        WALLET_CHECK(messages[1].m_ID == 2);
+        WALLET_CHECK(messages[1].m_PeerID == walletID);
+        Amount amount = 0;
+        SetTxParameter message;
+        WALLET_CHECK(fromByteBuffer(messages[1].m_Message, message));
+        WALLET_CHECK(message.GetParameter(TxParameterID::Amount, amount) && amount == 200);
+        WalletID walletID2 = Zero;
+        WALLET_CHECK(message.GetParameter(TxParameterID::PeerID, walletID2) && walletID2 == walletID);
+        Height lifetime = 0;
+        WALLET_CHECK(message.GetParameter(TxParameterID::Lifetime, lifetime) && lifetime == 230);
+    }
+    {
+        WALLET_CHECK_NO_THROW(db->deleteWalletMessage(0));
+        WALLET_CHECK_NO_THROW(db->deleteWalletMessage(10));
+        auto messages = db->getWalletMessages();
+        WALLET_CHECK(messages.size() == 2);
+    }
+    {
+        db->deleteWalletMessage(1);
+        auto messages = db->getWalletMessages();
+        WALLET_CHECK(messages.size() == 1);
+    }
+
+    {
+        auto incoming = db->getIncomingWalletMessages();
+        WALLET_CHECK(incoming.empty());
+        ByteBuffer b = { 1, 45, 6 };
+        auto id = db->saveIncomingWalletMessage(23, b);
+        WALLET_CHECK(id == 1);
+        incoming = db->getIncomingWalletMessages();
+        WALLET_CHECK(incoming.size() == 1);
+        WALLET_CHECK(incoming[0].m_Message == b);
+        WALLET_CHECK(incoming[0].m_Channel == 23);
+        db->deleteIncomingWalletMessage(1);
+        incoming = db->getIncomingWalletMessages();
+        WALLET_CHECK(incoming.empty());
+    }
+}
+
+void TestNotifications()
+{
+    cout << "\nWallet database notifications test\n";
+    auto db = createSqliteWalletDB();
+
+    {
+        auto notifications = db->getNotifications();
+        WALLET_CHECK(notifications.empty());
+    }
+
+    {
+        // create notification
+        ECC::uintBig id;
+        ECC::GenRandom(id);
+        Notification n1 = {
+            id,
+            Notification::Type::SoftwareUpdateAvailable,
+            Notification::State::Unread,
+            getTimestamp(),
+            toByteBuffer("notification1")
+        };
+        db->saveNotification(n1);
+
+        // read notification
+        std::vector<Notification> list;
+        list = db->getNotifications();
+        WALLET_CHECK(list.size() == 1);
+        WALLET_CHECK(list[0] == n1);
+
+        // update notification
+        n1.m_type = Notification::Type::BeamNews;
+        n1.m_createTime = 123456;
+        n1.m_state = Notification::State::Read;
+        n1.m_content = toByteBuffer("notification1changed");
+        db->saveNotification(n1);
+
+        list = db->getNotifications();
+        WALLET_CHECK(list.size() == 1);
+        WALLET_CHECK(list[0] == n1);
+
+        // add one notification
+        ECC::GenRandom(id);
+        Notification n2 = {
+            id,
+            Notification::Type::AddressStatusChanged,
+            Notification::State::Unread,
+            789123,
+            toByteBuffer("notification2")
+        };
+        db->saveNotification(n2);
+
+        list = db->getNotifications();
+        WALLET_CHECK(list.size() == 2);
+        WALLET_CHECK(list[0] == n2);
+        WALLET_CHECK(list[1] == n1);
+    }
+}
+
+void TestExchangeRates()
+{
+    cout << "\nWallet database exchange rates test\n";
+    auto db = createSqliteWalletDB();
+
+    // empty storage
+    {
+        auto rates = db->getExchangeRates();
+        WALLET_CHECK(rates.empty());
+    }
+
+    {
+        // store rate
+        ExchangeRate r1 { ExchangeRate::Currency::Beam,
+                          ExchangeRate::Currency::Usd,
+                          100000000,
+                          111 };
+        WALLET_CHECK_NO_THROW(db->saveExchangeRate(r1));
+
+        // read
+        auto rates = db->getExchangeRates();
+        WALLET_CHECK(rates.size() == 1);
+        WALLET_CHECK(rates[0] == r1);
+
+        // store another one
+        ExchangeRate r2 { ExchangeRate::Currency::Bitcoin,
+                          ExchangeRate::Currency::Usd,
+                          100000000000,
+                          222 };
+        db->saveExchangeRate(r2);
+        rates = db->getExchangeRates();
+        WALLET_CHECK(rates.size() == 2);
+        WALLET_CHECK(rates[0] == r2);
+        WALLET_CHECK(rates[1] == r1);
+
+        // update one of
+        r1.m_rate += 100500;
+        r1.m_updateTime = 333;
+        db->saveExchangeRate(r1);
+        rates = db->getExchangeRates();
+        WALLET_CHECK(rates.size() == 2);
+        WALLET_CHECK(rates[0] == r1);
+        WALLET_CHECK(rates[1] == r2);
+    }
+}
+
+}
+
+int main() 
+{
+    int logLevel = LOG_LEVEL_DEBUG;
+#if LOG_VERBOSE_ENABLED
+    logLevel = LOG_LEVEL_VERBOSE;
+#endif
+    auto logger = beam::Logger::create(logLevel, logLevel);
+    ECC::InitializeContext();
+
+    io::Reactor::Ptr mainReactor{ io::Reactor::create() };
+    io::Reactor::Scope scope(*mainReactor);
+
+    TestWalletDataBase();
+    TestStoreCoins();
+    TestStoreTxRecord();
+    TestTxRollback();
+    TestUTXORollback();
+    TestSelect();
+    TestSelect2();
+    TestSelect3();
+    TestSelect4();
+    TestSelect5();
+    TestSelect6();
+    TestAddresses();
+    TestExportImportTx();
+    TestTxParameters();
+    TestWalletMessages();
+    TestNotifications();
+    TestExchangeRates();
+
+    return WALLET_CHECK_RESULT;
+}