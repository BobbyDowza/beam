#include "sender.h"

namespace beam::wallet
{
    using namespace ECC;
    using namespace std;

    void Sender::FSMDefinition::initTx(const msmf::none&)
    {
        // 1. Create transaction Uuid
        auto invitationData = make_shared<sender::InvitationData>();
        invitationData->m_txId = m_txId;

        m_coins = m_keychain->getCoins(m_amount); // need to lock 
        invitationData->m_amount = m_amount;
        m_kernel.m_Fee = 0;
        m_kernel.m_HeightMin = 0; 
        m_kernel.m_HeightMax = static_cast<Height>(-1);
        m_kernel.get_Hash(invitationData->m_message);
        
        // 2. Set lock_height for output (current chain height)
        // 3. Select inputs using desired selection strategy
        {
            m_blindingExcess = Zero;
            for (const auto& coin: m_coins)
            {
                assert(coin.m_status == Coin::Locked);
                Input::Ptr input = make_unique<Input>();

                Scalar::Native key{ m_keychain->calcKey(coin.m_id) };
                input->m_Commitment = Commitment(key, coin.m_amount);

                invitationData->m_inputs.push_back(move(input));
                m_blindingExcess += key;
            }
        }
        // 4. Create change_output
        // 5. Select blinding factor for change_output
        {
            Amount change = 0;
            for (const auto &coin : m_coins)
            {
                change += coin.m_amount;
            }

            change -= m_amount;

            Output::Ptr output = make_unique<Output>();
            output->m_Coinbase = false;

            Scalar::Native blindingFactor = m_keychain->calcKey(m_keychain->getNextID());
            output->m_Commitment = Commitment(blindingFactor, change);

            output->m_pPublic.reset(new RangeProof::Public);
            output->m_pPublic->m_Value = change;
            output->m_pPublic->Create(blindingFactor);

            blindingFactor = -blindingFactor;
            m_blindingExcess += blindingFactor;

            invitationData->m_outputs.push_back(move(output));
        }
        // 6. calculate tx_weight
        // 7. calculate fee
        // 8. Calculate total blinding excess for all inputs and outputs xS
        // 9. Select random nonce kS
        Signature::MultiSig msig;
        m_nonce = generateNonce();

        msig.m_Nonce = m_nonce;
        // 10. Multiply xS and kS by generator G to create public curve points xSG and kSG
        m_publicBlindingExcess = Context::get().G * m_blindingExcess;
        invitationData->m_publicSenderBlindingExcess = m_publicBlindingExcess;
            
        m_publicNonce = Context::get().G * m_nonce;
        invitationData->m_publicSenderNonce = m_publicNonce;
        // an attempt to implement "stingy" transaction
        m_gateway.send_tx_invitation(invitationData);
    }

    bool Sender::FSMDefinition::is_valid_signature(const TxInitCompleted& event)
    {
        auto data = event.data;
        // 4. Compute Sender Schnorr signature
        // 1. Calculate message m
        Signature::MultiSig msig;
        msig.m_Nonce = m_nonce;
        msig.m_NoncePub = m_publicNonce + data->m_publicReceiverNonce;
        Hash::Value message;
        m_kernel.get_Hash(message);
        m_kernel.m_Signature.CoSign(m_senderSignature, message, m_blindingExcess, msig);
        

        // 2. Compute Schnorr challenge e
        Point::Native k;
        k = m_publicNonce + data->m_publicReceiverNonce;
        Scalar::Native e = m_kernel.m_Signature.m_e;
 
        // 3. Verify recepients Schnorr signature 
        Point::Native s, s2;
        Scalar::Native ne;
        Point::Native publicReceiverBlindingExcess;
        publicReceiverBlindingExcess = data->m_publicReceiverBlindingExcess;
        ne = -e;
        s = data->m_publicReceiverNonce;
        s += publicReceiverBlindingExcess * ne;

        s2 = Context::get().G * data->m_receiverSignature;
        Point p(s), p2(s2);

        return (p == p2);
    }

    bool Sender::FSMDefinition::is_invalid_signature(const TxInitCompleted& event)
    {
        return !is_valid_signature(event);
    }

    void Sender::FSMDefinition::confirm_tx(const TxInitCompleted& event)
    {
        auto data = event.data;
        // 4. Compute Sender Schnorr signature
        auto confirmationData = make_shared<sender::ConfirmationData>();
        confirmationData->m_txId = m_txId;
        Signature::MultiSig msig;
        msig.m_Nonce = m_nonce;
        msig.m_NoncePub = m_publicNonce + data->m_publicReceiverNonce;
        Hash::Value message;
        m_kernel.get_Hash(message);
        Scalar::Native senderSignature;
        m_kernel.m_Signature.CoSign(senderSignature, message, m_blindingExcess, msig);
        confirmationData->m_senderSignature = senderSignature;
        m_gateway.send_tx_confirmation(confirmationData);
    }

    void Sender::FSMDefinition::rollback_tx(const TxFailed& )
    {
    }

    void Sender::FSMDefinition::cancel_tx(const TxInitCompleted& )
    {
        
    }

    void Sender::FSMDefinition::confirm_change_output(const TxConfirmationCompleted&)
    {
        m_gateway.send_output_confirmation();
    }

    void Sender::FSMDefinition::complete_tx(const TxOutputConfirmCompleted&)
    {
        cout << "Sender::complete_tx\n";
<<<<<<< HEAD
        for (auto& c : m_coins)
        {
            c.m_status = Coin::Spent;
        }
        if (m_changeOutput != boost::none)
        {
            m_changeOutput->m_status = Coin::Unspent;
            m_coins.push_back(*m_changeOutput);
        }
        m_keychain->update(m_coins);
=======
        for (auto& c : m_coins)
        {
            c.m_status = Coin::Spent;
        }
        if (m_changeOutput)
        {
            m_changeOutput->m_status = Coin::Unspent;
            m_coins.push_back(*m_changeOutput);
        }
        m_keychain->update(m_coins);
>>>>>>> c19295e3
    }
}<|MERGE_RESOLUTION|>--- conflicted
+++ resolved
@@ -150,18 +150,6 @@
     void Sender::FSMDefinition::complete_tx(const TxOutputConfirmCompleted&)
     {
         cout << "Sender::complete_tx\n";
-<<<<<<< HEAD
-        for (auto& c : m_coins)
-        {
-            c.m_status = Coin::Spent;
-        }
-        if (m_changeOutput != boost::none)
-        {
-            m_changeOutput->m_status = Coin::Unspent;
-            m_coins.push_back(*m_changeOutput);
-        }
-        m_keychain->update(m_coins);
-=======
         for (auto& c : m_coins)
         {
             c.m_status = Coin::Spent;
@@ -172,6 +160,5 @@
             m_coins.push_back(*m_changeOutput);
         }
         m_keychain->update(m_coins);
->>>>>>> c19295e3
     }
 }