--- conflicted
+++ resolved
@@ -13,6 +13,9 @@
 
         m_coins = m_keychain->getCoins(m_amount); // need to lock 
         invitationData->m_amount = m_amount;
+        m_kernel.m_Fee = 0;
+        m_kernel.m_HeightMin = 0;
+        m_kernel.m_HeightMax = static_cast<Height>(-1);
         m_kernel.get_Hash(invitationData->m_message);
         
         // 2. Set lock_height for output (current chain height)
@@ -21,21 +24,11 @@
             m_blindingExcess = Zero;
             for (const auto& coin: m_coins)
             {
-<<<<<<< HEAD
                 assert(coin.m_status == Coin::Locked);
                 Input::Ptr input = make_unique<Input>();
-                input->m_Height = coin.m_height;
-                input->m_Coinbase = coin.m_isCoinbase;
 
                 Scalar::Native key{ coin.m_key };
-                Point::Native pt = Commitment(key, coin.m_amount);
-                input->m_Commitment = pt;
-=======
-                Input::Ptr input = std::make_unique<Input>();
-
-                ECC::Scalar::Native key(coin.m_key);
-                input->m_Commitment = ECC::Commitment(key, coin.m_amount);
->>>>>>> 0a1236b7
+                input->m_Commitment = Commitment(key, coin.m_amount);
 
                 invitationData->m_inputs.push_back(move(input));
                 m_blindingExcess += key;
@@ -56,15 +49,7 @@
             output->m_Coinbase = false;
 
             Scalar::Native blindingFactor = m_keychain->getNextKey();
-
-<<<<<<< HEAD
-            Point::Native pt = Commitment(blindingFactor, change);
-            output->m_Commitment = pt;
-=======
-            ECC::Scalar::Native blindingFactor;
-            SetRandom(blindingFactor);
-            output->m_Commitment = ECC::Commitment(blindingFactor, change);
->>>>>>> 0a1236b7
+            output->m_Commitment = Commitment(blindingFactor, change);
 
             output->m_pPublic.reset(new RangeProof::Public);
             output->m_pPublic->m_Value = change;
@@ -151,32 +136,32 @@
         m_gateway.send_tx_confirmation(confirmationData);
     }
 
-    void Sender::FSMDefinition::rollback_tx(const TxFailed& )
-    {
+    void Sender::FSMDefinition::rollback_tx(const TxFailed& )
+    {
+    }
+
+    void Sender::FSMDefinition::cancel_tx(const TxInitCompleted& )
+    {
+        
     }
 
-    void Sender::FSMDefinition::cancel_tx(const TxInitCompleted& )
-    {
-        
-    }
-
-    void Sender::FSMDefinition::confirm_change_output(const TxConfirmationCompleted&)
-    {
-        m_gateway.send_output_confirmation();
-    }
-
-    void Sender::FSMDefinition::complete_tx(const TxOutputConfirmCompleted&)
-    {
+    void Sender::FSMDefinition::confirm_change_output(const TxConfirmationCompleted&)
+    {
+        m_gateway.send_output_confirmation();
+    }
+
+    void Sender::FSMDefinition::complete_tx(const TxOutputConfirmCompleted&)
+    {
         cout << "Sender::complete_tx\n";
-        for (auto& c : m_coins)
-        {
-            c.m_status = Coin::Spent;
-        }
-        if (m_changeOutput != boost::none)
-        {
-            m_changeOutput->m_status = Coin::Unspent;
-            m_coins.push_back(*m_changeOutput);
-        }
-        m_keychain->update(m_coins);
+        for (auto& c : m_coins)
+        {
+            c.m_status = Coin::Spent;
+        }
+        if (m_changeOutput != boost::none)
+        {
+            m_changeOutput->m_status = Coin::Unspent;
+            m_coins.push_back(*m_changeOutput);
+        }
+        m_keychain->update(m_coins);
     }
 }