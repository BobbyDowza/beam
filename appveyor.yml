--- conflicted
+++ resolved
@@ -42,17 +42,6 @@
         
     mkdir pdb
     
-<<<<<<< HEAD
-    copy "c:\projects\beam\BeamWallet-%BEAM_VERSION%-win64.exe" "pack\ui\Beam-Wallet.exe"
-    
-    copy beam\%BUILD_CONFIG%\beam-node.exe pack\node && copy beam\beam-node.cfg pack\node
-    
-    copy wallet\%BUILD_CONFIG%\beam-wallet.exe pack\wallet && copy wallet\beam-wallet.cfg pack\wallet
-    
-    7z a c:/projects/beam/beam/beam-pack-%BEAM_VERSION%.zip %CD%\pack\wallet %CD%\pack\node %CD%\pack\ui
-    
-=======
->>>>>>> fa53f142
     7z a c:/projects/beam/beam/beam-pdb-%BEAM_VERSION%.zip "c:/projects/beam/ui/%BUILD_CONFIG%/Beam Wallet.pdb" "c:/projects/beam/beam/%BUILD_CONFIG%/beam-node.pdb" "c:/projects/beam/wallet/%BUILD_CONFIG%/beam-wallet.pdb"
 
     copy c:\projects\beam\beam\%BUILD_CONFIG%\beam-node-%BEAM_VERSION%.zip c:\projects\beam\beam-node-%BEAM_VERSION%.zip
@@ -83,11 +72,7 @@
 
     curl --retry 3 --ftp-create-dirs -T "c:/projects/beam/beam/%BUILD_CONFIG%/wallet-api-%BEAM_VERSION%.zip" "%BUILDS_SERVER_PATH%/wallet-api-%BEAM_VERSION%.zip"
 
-<<<<<<< HEAD
-    curl --retry 3 --ftp-create-dirs -T "c:/projects/beam/BeamWallet-%BEAM_VERSION%-win64.exe" "%BUILDS_SERVER_PATH%Beam-Wallet-%BEAM_VERSION%.exe"
-=======
     curl --retry 3 --ftp-create-dirs -T "c:/projects/beam/BeamWallet-%BEAM_VERSION%-win64.exe" "%BUILDS_SERVER_PATH%/Beam-Wallet-%BEAM_VERSION%.exe"
->>>>>>> fa53f142
 
     curl --retry 3 --ftp-create-dirs -T "c:/projects/beam/beam/beam-pdb-%BEAM_VERSION%.zip" "%BUILDS_SERVER_PATH%/pdb/beam-pdb-%BEAM_VERSION%.zip"
 
