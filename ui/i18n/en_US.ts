<?xml version="1.0" encoding="utf-8"?>
<!DOCTYPE TS>
<TS version="2.1">
<context>
    <name></name>
    <message id="general-beam">
        <source>BEAM</source>
        <translation>BEAM</translation>
    </message>
    <message id="general-groth">
        <source>GROTH</source>
        <translation>GROTH</translation>
    </message>
    <message id="general-bitcoin">
        <source>Bitcoin</source>
        <translation>Bitcoin</translation>
    </message>
    <message id="general-litecoin">
        <source>Litecoin</source>
        <translation>Litecoin</translation>
    </message>
    <message id="general-qtum">
        <source>QTUM</source>
        <translation>QTUM</translation>
    </message>
    <message id="general-comment">
        <source>Comment</source>
        <translation>Comment</translation>
    </message>
    <message id="general-contact">
        <source>Contact</source>
        <translation>Contact</translation>
    </message>
    <message id="general-category">
        <source>Category</source>
        <translation>Category</translation>
    </message>
    <message id="general-actions">
        <source>Actions</source>
        <translation>Actions</translation>
    </message>
    <message id="general-address">
        <source>Address</source>
        <translation>Address</translation>
    </message>
    <message id="general-exp-date">
        <source>Expiration date</source>
        <translation>Expiration date</translation>
    </message>
    <message id="general-created">
        <source>Created</source>
        <translation>Created</translation>
    </message>
    <message id="general-send">
        <source>Send</source>
        <translation>Send</translation>
    </message>
    <message id="general-amount">
        <source>Amount</source>
        <translation>Amount</translation>
    </message>
    <message id="general-status">
        <source>Status</source>
        <translation>Status</translation>
    </message>
    <message id="general-cancel">
        <source>Cancel</source>
        <extracomment>Edit addres dialog, cancel button</extracomment>
        <translation>Cancel</translation>
    </message>
    <message id="general-delete">
        <source>Delete</source>
        <translation>Delete</translation>
    </message>
    <message id="general-receiving">
        <source>receiving</source>
        <translation>receiving</translation>
    </message>
    <message id="general-sending">
        <source>sending</source>
        <translation>sending</translation>
    </message>
    <message id="general-locked">
        <source>locked</source>
        <translation>locked</translation>
    </message>
    <message id="general-rescan">
        <source>Rescan</source>
        <translation>Rescan</translation>
    </message>
    <message id="general-change-pwd">
        <source>Change wallet password</source>
        <translation>Change wallet password</translation>
    </message>
    <message id="general-pwd-empty-error">
        <source>Please, enter password</source>
        <translation>Please, enter password</translation>
    </message>
    <message id="general-pwd-invalid">
        <source>Invalid password provided</source>
        <translation>Invalid password provided</translation>
    </message>
    <message id="general-payment-proof">
        <source>Payment proof</source>
        <translation>Payment proof</translation>
    </message>
    <message id="general-close">
        <source>Close</source>
        <translation>Close</translation>
    </message>
    <message id="general-details">
        <source>Details</source>
        <translation>Details</translation>
    </message>
    <message id="general-kernel-id">
        <source>Kernel ID</source>
        <translation>Kernel ID</translation>
    </message>
    <message id="general-copy">
        <source>Copy</source>
        <translation>Copy</translation>
    </message>
    <message id="general-paste">
        <source>Paste</source>
        <translation>Paste</translation>
    </message>
    <message id="general-fee">
        <source>Transaction fee</source>
        <extracomment>UTXO type fee</extracomment>
        <translation>Transaction fee</translation>
    </message>
    <message id="general-fee-rate">
        <source>Transaction fee rate</source>
        <translation>Transaction fee rate</translation>
    </message>
    <message id="general-ok">
        <source>Ok</source>
        <translation>Ok</translation>
    </message>
    <message id="general-invalid-address">
        <source>Invalid address</source>
        <translation>Invalid address</translation>
    </message>
    <message id="general-coinbase">
        <source>Coinbase</source>
        <extracomment>UTXO type Coinbase</extracomment>
        <translation>Coinbase</translation>
    </message>
    <message id="general-regular">
        <source>Regular</source>
        <extracomment>UTXO type Regular</extracomment>
        <translation>Regular</translation>
    </message>
    <message id="general-change">
        <source>Change</source>
        <extracomment>UTXO type Change</extracomment>
        <translation>Change</translation>
    </message>
    <message id="general-treasury">
        <source>Treasury</source>
        <extracomment>UTXO type Treasury</extracomment>
        <translation>Treasury</translation>
    </message>
    <message id="general-back">
        <source>Back</source>
        <translation>Back</translation>
    </message>
    <message id="general-next">
        <source>Next</source>
        <translation>Next</translation>
    </message>
    <message id="general-create-wallet">
        <source>Create new wallet</source>
        <translation>Create new wallet</translation>
    </message>
    <message id="general-restore-or-create-wallet">
        <source>Restore wallet or create a new one</source>
        <translation>Restore wallet or create a new one</translation>
    </message>
    <message id="general-select-db">
        <source>Select the wallet database file</source>
        <translation>Select the wallet database file</translation>
    </message>
    <message id="general-restore-wallet">
        <source>Restore wallet</source>
        <translation>Restore wallet</translation>
    </message>
    <message id="general-start-using">
        <source>Start using your wallet</source>
        <translation>Start using your wallet</translation>
    </message>
    <message id="general-open-wallet">
        <source>Open my wallet</source>
        <translation>Open my wallet</translation>
    </message>
    <message id="general-proceed">
        <source>Proceed</source>
        <extracomment>confirm password dialog, ok button</extracomment>
        <translation>Proceed</translation>
    </message>
    <message id="general-show-in-folder">
        <source>Show in folder</source>
        <translation>Show in folder</translation>
    </message>
    <message id="general-addr-comment-error">
        <source>Address with the same comment already exists</source>
        <translation>Address with the same comment already exists</translation>
    </message>
    <message id="general-fee-fail">
        <source>The minimum fee is %1 %2</source>
        <translation>The minimum fee is %1 %2</translation>
    </message>
    <message id="general-comment-local">
        <source>Comments are local and won&apos;t be shared</source>
        <translation>Comments are local and won&apos;t be shared</translation>
    </message>
    <message id="general-change-settings">
        <source>Change settings</source>
        <translation>Change settings</translation>
    </message>
    <message id="general-rate">
        <source>Rate</source>
        <translation>Rate</translation>
    </message>
    <message id="wallet-receive-button">
        <source>Receive</source>
        <translation>Receive</translation>
    </message>
    <message id="wallet-in-progress-title">
        <source>In progress</source>
        <translation>In progress</translation>
    </message>
    <message id="wallet-transactions-title">
        <source>Transactions</source>
        <translation>Transactions</translation>
    </message>
    <message id="wallet-verify-payment">
        <source>Verify payment</source>
        <translation>Verify payment</translation>
    </message>
    <message id="wallet-txs-date-time">
        <source>Date | Time</source>
        <translation>Date | Time</translation>
    </message>
    <message id="wallet-txs-copy-addr-cm">
        <source>Copy address</source>
        <translation>Copy address</translation>
    </message>
    <message id="wallet-txs-delete-message">
        <source>The transaction will be deleted. This operation can not be undone</source>
        <translation>The transaction will be deleted. This operation can not be undone</translation>
    </message>
    <message id="wallet-txs-status-pending">
        <source>pending</source>
        <translation>pending</translation>
    </message>
    <message id="wallet-txs-status-waiting-sender">
        <source>waiting for sender</source>
        <translation>waiting for sender</translation>
    </message>
    <message id="wallet-txs-status-waiting-receiver">
        <source>waiting for receiver</source>
        <translation>waiting for receiver</translation>
    </message>
    <message id="wallet-txs-status-completed">
        <source>completed</source>
        <translation>completed</translation>
    </message>
    <message id="wallet-txs-status-received">
        <source>received</source>
        <translation>received</translation>
    </message>
    <message id="wallet-txs-status-sent">
        <source>sent</source>
        <translation>sent</translation>
    </message>
    <message id="wallet-txs-status-cancelled">
        <source>cancelled</source>
        <translation>cancelled</translation>
    </message>
    <message id="wallet-txs-status-expired">
        <source>expired</source>
        <translation>expired</translation>
    </message>
    <message id="wallet-txs-status-failed">
        <source>failed</source>
        <translation>failed</translation>
    </message>
    <message id="wallet-txs-status-unknown">
        <source>unknown</source>
        <translation>unknown</translation>
    </message>
    <message id="addresses-tittle">
        <source>Addresses</source>
        <translation>Addresses</translation>
    </message>
    <message id="addresses-tab-active">
        <source>My active addresses</source>
        <translation>My active addresses</translation>
    </message>
    <message id="addresses-tab-expired">
        <source>My expired addresses</source>
        <translation>My expired addresses</translation>
    </message>
    <message id="addresses-tab-contacts">
        <source>Contacts</source>
        <translation>Contacts</translation>
    </message>
    <message id="address-table-cm-show-qr">
        <source>Show QR code</source>
        <extracomment>Entry in adress table context menu to show QR</extracomment>
        <translation>Show QR code</translation>
    </message>
    <message id="address-table-cm-edit">
        <source>Edit address</source>
        <extracomment>Entry in adress table context menu to edit</extracomment>
        <translation>Edit address</translation>
    </message>
    <message id="address-table-cm-delete">
        <source>Delete address</source>
        <extracomment>Entry in adress table context menu to delete</extracomment>
        <translation>Delete address</translation>
    </message>
    <message id="address-table-cm-delete-contact">
        <source>Delete contact</source>
        <translation>Delete contact</translation>
    </message>
    <message id="available-panel-available">
        <source>Available</source>
        <translation>Available</translation>
    </message>
    <message id="available-panel-where-to-buy">
        <source>Where to buy BEAM?</source>
        <translation>Where to buy BEAM?</translation>
    </message>
    <message id="settings-version">
        <source>Version</source>
        <extracomment>settings tab, version label</extracomment>
        <translation>Version</translation>
    </message>
    <message id="settings-remote-node-ip-port">
        <source>ip:port</source>
        <extracomment>settings tab, node section, address label</extracomment>
        <translation>ip:port</translation>
    </message>
    <message id="settings-local-node-run-checkbox">
        <source>Run local node</source>
        <extracomment>settings tab, node section, run node label</extracomment>
        <translation>Run local node</translation>
    </message>
    <message id="settings-local-node-port">
        <source>Port</source>
        <extracomment>settings tab, node section, port label</extracomment>
        <translation>Port</translation>
    </message>
    <message id="settings-rescan-confirmation-message">
        <source>Rescan will sync transaction and UTXO data with the latest information on the blockchain. The process might take long time.</source>
        <extracomment>settings tab, confirm rescan dialog message</extracomment>
        <translation>Rescan will sync transaction and UTXO data with the latest information on the blockchain. The process might take long time.</translation>
    </message>
    <message id="settings-general-title">
        <source>General settings</source>
        <extracomment>settings tab, general section, title</extracomment>
        <translation>General settings</translation>
    </message>
    <message id="settings-general-lock-screen">
        <source>Lock screen</source>
        <extracomment>settings tab, general section, lock screen label</extracomment>
        <translation>Lock screen</translation>
    </message>
    <message id="settings-general-require-pwd-to-spend">
        <source>Ask password for every sending transaction</source>
        <extracomment>settings tab, general section, ask password to send label</extracomment>
        <translation>Ask password for every sending transaction</translation>
    </message>
    <message id="settings-report-problem-title">
        <source>Report problem</source>
        <extracomment>settings tab, report problem section, title</extracomment>
        <translation>Report problem</translation>
    </message>
    <message id="settings-wallet-location-label">
        <source>Wallet folder location</source>
        <extracomment>settings tab, general section, wallet data folder location label</extracomment>
        <translation>Wallet folder location</translation>
    </message>
    <message id="settings-apply">
        <source>Apply</source>
        <extracomment>settings tab, node section, apply button</extracomment>
        <translation>Apply</translation>
    </message>
    <message id="settings-node-address">
        <source>Node Address</source>
        <translation>Node Address</translation>
    </message>
    <message id="settings-username">
        <source>Username</source>
        <translation>Username</translation>
    </message>
    <message id="settings-password">
        <source>Password</source>
        <translation>Password</translation>
    </message>
    <message id="settings-fee-rate">
        <source>Default fee</source>
        <translation>Default fee</translation>
    </message>
    <message id="settings-reset">
        <source>Switch off</source>
        <translation>Switch off</translation>
    </message>
    <message id="logo-description">
        <source>Scalable confidential cryptocurrency</source>
        <translation>Scalable confidential cryptocurrency</translation>
    </message>
    <message id="change-pwd-old-empty">
        <source>Please, enter old password</source>
        <translation>Please, enter old password</translation>
    </message>
    <message id="change-pwd-new-empty">
        <source>Please, enter new password</source>
        <translation>Please, enter new password</translation>
    </message>
    <message id="change-pwd-confirm-empty">
        <source>Please, confirm new password</source>
        <translation>Please, confirm new password</translation>
    </message>
    <message id="change-pwd-new-same-as-old">
        <source>New password cannot be the same as old</source>
        <translation>New password cannot be the same as old</translation>
    </message>
    <message id="change-pwd-confirm-fail">
        <source>New password doesn&apos;t match the confirm password</source>
        <translation>New password doesn&apos;t match the confirm password</translation>
    </message>
    <message id="change-pwd-old-fail">
        <source>The old password you have entered is incorrect</source>
        <translation>The old password you have entered is incorrect</translation>
    </message>
    <message id="change-pwd-old-pwd-label">
        <source>Enter old password</source>
        <translation>Enter old password</translation>
    </message>
    <message id="change-pwd-new-pwd-label">
        <source>Enter new password</source>
        <translation>Enter new password</translation>
    </message>
    <message id="change-pwd-confirm-pwd-label">
        <source>Confirm new password</source>
        <translation>Confirm new password</translation>
    </message>
    <message id="change-pwd-ok">
        <source>Сhange password</source>
        <translation>Change password</translation>
    </message>
    <message id="loading-loading">
        <source>Loading wallet...</source>
        <translation>Loading wallet...</translation>
    </message>
    <message id="loading-restoring">
        <source>Restoring wallet...</source>
        <translation>Restoring wallet...</translation>
    </message>
    <message id="loading-creating">
        <source>Creating wallet...</source>
        <translation>Creating wallet...</translation>
    </message>
    <message id="start-open-pwd-invitation">
        <source>Enter your password to access the wallet</source>
        <translation>Enter your password to access the wallet</translation>
    </message>
    <message id="open-show-wallet-button">
        <source>Show my wallet</source>
        <translation>Show my wallet</translation>
    </message>
    <message id="edit-addr-title">
        <source>Edit address</source>
        <extracomment>Edit addres dialog title</extracomment>
        <translation>Edit address</translation>
    </message>
    <message id="edit-addr-addr-id">
        <source>Address ID</source>
        <extracomment>Edit addres dialog, address label</extracomment>
        <translation>Address ID</translation>
    </message>
    <message id="edit-addr-save-button">
        <source>Save</source>
        <extracomment>Edit addres dialog, save button</extracomment>
        <translation>Save</translation>
    </message>
    <message id="payment-info-proof-verification">
        <source>Payment proof verification</source>
        <translation>Payment proof verification</translation>
    </message>
    <message id="payment-info-proof-label">
        <source>Paste your payment proof here</source>
        <translation>Paste your payment proof here</translation>
    </message>
    <message id="payment-info-proof-decode-fail">
        <source>Cannot decode a proof, illegal sequence.</source>
        <translation>Cannot decode a proof, illegal sequence.</translation>
    </message>
    <message id="payment-info-proof-code-label">
        <source>Code</source>
        <translation>Code</translation>
    </message>
    <message id="payment-info-proof-sender-label">
        <source>Sender</source>
        <translation>Sender</translation>
    </message>
    <message id="payment-info-proof-receiver-label">
        <source>Receiver</source>
        <translation>Receiver</translation>
    </message>
    <message id="payment-info-copy-details-button">
        <source>Copy details</source>
        <translation>Copy details</translation>
    </message>
    <message id="payment-info-copy-code-button">
        <source>Copy code</source>
        <translation>Copy code</translation>
    </message>
    <message id="secondary-panel-maturing">
        <source>Maturing</source>
        <translation type="vanished">Maturing</translation>
    </message>
    <message id="info-title">
        <source>Info view</source>
        <translation>Info view</translation>
    </message>
    <message id="loading-try-again-button">
        <source>Try again</source>
        <translation>Try again</translation>
    </message>
    <message id="notifications-title">
        <source>Notifications view</source>
        <translation>Notifications view</translation>
    </message>
    <message id="status-connecting">
        <source>connecting</source>
        <translation>connecting</translation>
    </message>
    <message id="status-online">
        <source>online</source>
        <translation>online</translation>
    </message>
    <message id="status-updating">
        <source>updating</source>
        <translation>updating</translation>
    </message>
    <message id="tx-details-title">
        <source>General transaction info</source>
        <translation>General transaction info</translation>
    </message>
    <message id="tx-details-sending-addr-label">
        <source>Sending address</source>
        <translation>Sending address</translation>
    </message>
    <message id="tx-details-receiving-addr-label">
        <source>Receiving address</source>
        <translation>Receiving address</translation>
    </message>
    <message id="tx-details-error-label">
        <source>Error</source>
        <translation>Error</translation>
    </message>
    <message id="settings-report-problem-save-log-button">
        <source>Save wallet logs</source>
        <extracomment>settings tab, report problem section, save logs button</extracomment>
        <translation>Save wallet logs</translation>
    </message>
    <message id="settings-rescan-confirmation-message-line-2">
        <source>Are you sure?</source>
        <extracomment>settings tab, confirm rescan dialog additional message</extracomment>
        <translation>Are you sure?</translation>
    </message>
    <message id="settings-title">
        <source>Settings</source>
        <extracomment>settings tab title</extracomment>
        <translation>Settings</translation>
    </message>
    <message id="cant-send-to-expired-message">
        <source>Can&apos;t send to the expired address.</source>
        <translation>Can&apos;t send to the expired address.</translation>
    </message>
    <message id="send-confirmation-title">
        <source>Confirm transaction details</source>
        <translation>Confirm transaction details</translation>
    </message>
    <message id="send-confirmation-recipient-label">
        <source>Recipient</source>
        <translation>Recipient</translation>
    </message>
    <message id="send-confirmation-pwd-require-message">
        <source>To broadcast your transaction please enter your password</source>
        <translation>To broadcast your transaction please enter your password</translation>
    </message>
    <message id="wallet-title">
        <source>Wallet</source>
        <translation>Wallet</translation>
    </message>
    <message id="wallet-receive-title">
        <source>Receive</source>
        <translation>Receive</translation>
    </message>
    <message id="wallet-receive-swap-title">
        <source>Create swap offer</source>
        <translation>Create swap offer</translation>
    </message>
    <message id="wallet-send-invalid-token">
        <source>Invalid address or token</source>
        <translation>Invalid address or token</translation>
    </message>
    <message id="wallet-send-swap-title">
        <source>Swap currencies</source>
        <translation>Swap currencies</translation>
    </message>
    <message id="wallet-send-swap-expires-label">
        <source>Expires on</source>
        <translation>Expires on</translation>
    </message>
    <message id="wallet-send-swap-offered-label">
        <source>Offered on</source>
        <translation>Offered on</translation>
    </message>
    <message id="wallet-swap-title">
        <source>Create swap offer</source>
        <translation type="vanished">Create swap offer</translation>
    </message>
    <message id="wallet-receive-my-addr-label">
        <source>My address (auto-generated)</source>
        <translation>My address (auto-generated)</translation>
    </message>
    <message id="wallet-receive-expires-label">
        <source>Expires in</source>
        <translation>Expires in</translation>
    </message>
    <message id="wallet-receive-offer-expires-label">
        <source>Offer expiration time</source>
        <translation>Offer expiration time</translation>
    </message>
    <message id="wallet-receive-expires-24">
        <source>24 hours</source>
        <translation>24 hours</translation>
    </message>
    <message id="wallet-receive-expires-12">
        <source>12 hours</source>
        <translation>12 hours</translation>
    </message>
    <message id="wallet-receive-expires-6">
        <source>6 hours</source>
        <translation>6 hours</translation>
    </message>
    <message id="wallet-receive-expires-never">
        <source>Never</source>
        <translation>Never</translation>
    </message>
    <message id="wallet-receive-qr-label">
        <source>Scan to send</source>
        <translation>Scan to send</translation>
    </message>
    <message id="wallet-receive-addr-message">
        <source>Send this address to the sender over an external secure channel or scan the QR code</source>
        <translation>Send address to the sender over an external secure channel or scan the QR code</translation>
    </message>
    <message id="wallet-receive-token-message">
        <source>Send this token to the sender over an external secure channel or scan the QR code</source>
        <translation type="vanished">Send this token to the sender over an external secure channel or scan the QR code</translation>
    </message>
    <message id="wallet-swap-token-message">
        <source>Send this token to the sender over an external secure channel</source>
        <translation>Send this token to the sender over an external secure channel</translation>
    </message>
    <message id="wallet-receive-your-token">
        <source>Your transaction token:</source>
        <translation>Your transaction token:</translation>
    </message>
    <message id="wallet-receive-swap-publish">
        <source>publish transaction token</source>
        <translation>publish transaction token</translation>
    </message>
    <message id="wallet-swap">
        <source>Swap</source>
        <translation>Swap</translation>
    </message>
    <message id="wallet-receive-copy-address">
        <source>Copy transaction address</source>
        <translation>Copy transaction address</translation>
    </message>
    <message id="invalid-addr-got-it-button">
        <source>Got it</source>
        <translation type="vanished">Got it</translation>
    </message>
    <message id="send-title">
        <source>Send</source>
        <translation>Send</translation>
    </message>
    <message id="send-send-to-label">
        <source>Transaction token or contact</source>
        <translation>Transaction token or contact</translation>
    </message>
    <message id="send-swap-to-label">
        <source>Transaction token</source>
        <translation>Transaction token</translation>
    </message>
    <message id="send-contact-placeholder">
        <source>Please specify contact or transaction token</source>
        <translation>Please specify contact or transaction token</translation>
    </message>
    <message id="send-amount-label">
        <source>Transaction amount</source>
        <translation>Transaction amount</translation>
    </message>
    <message id="send-founds-fail">
        <source>Insufficient funds: you would need %1 to complete the transaction</source>
        <translation>Insufficient funds: you would need %1 to complete the transaction</translation>
    </message>
    <message id="send-not-enough">
        <source>There is not enough funds to completer the transaction</source>
        <translation>There is not enough funds to completer the transaction</translation>
    </message>
    <message id="send-fee-fail">
        <source>The minimum fee is %1 GROTH</source>
        <translation type="vanished">The minimum fee is %1 GROTH</translation>
    </message>
    <message id="send-curency-sub-name">
        <source>GROTH</source>
        <translation type="vanished">GROTH</translation>
    </message>
    <message id="send-remaining-label">
        <source>Remaining</source>
        <translation>Remaining</translation>
    </message>
    <message id="send-total-label">
        <source>Total UTXO value</source>
        <translation>Total UTXO value</translation>
    </message>
    <message id="swap-na-message">
        <source>You do not have any 3rd-party currencies connected.\nUpdate your settings and try again.</source>
        <translation>You do not have any 3rd-party currencies connected.\nUpdate your settings and try again.</translation>
    </message>
    <message id="swap-currency-na-message">
        <source>You do not have %1 connected.\nUpdate your settings and try again.</source>
        <translation>You do not have %1 connected.\nUpdate your settings and try again.</translation>
    </message>
    <message id="send-send-fail">
        <source>Address %1 is invalid</source>
        <translation type="vanished">Address %1 is invalid</translation>
    </message>
    <message id="start-restore-confirm-button">
        <source>I agree</source>
        <translation>I agree</translation>
    </message>
    <message id="start-restore-message-line">
        <source>You are trying to restore an existing Beam Wallet. Please notice that if you use your wallet on another device, your balance will be up to date, but  transaction history and addresses will be kept separately on each device.</source>
        <translation>You are trying to restore an existing Beam Wallet. Please notice that if you use your wallet on another device, your balance will be up to date, but  transaction history and addresses will be kept separately on each device.</translation>
    </message>
    <message id="start-migration-message">
        <source>Your wallet will be migrated to v.</source>
        <translation>Your wallet will be migrated to v.</translation>
    </message>
    <message id="start-migration-button">
        <source>Start auto migration</source>
        <extracomment>migration screen, start auto migration button</extracomment>
        <translation>Start auto migration</translation>
    </message>
    <message id="start-select-db-thead-name">
        <source>Name</source>
        <translation>Name</translation>
    </message>
    <message id="start-select-db-thead-size">
        <source>Size</source>
        <translation>Size</translation>
    </message>
    <message id="kb-unit">
        <source>kb</source>
        <translation>kb</translation>
    </message>
    <message id="start-select-db-thead-modified">
        <source>Date modified</source>
        <extracomment>start screen, select db for migration, Date modified column title</extracomment>
        <translation>Date modified</translation>
    </message>
    <message id="start-create-new-message-line-1">
        <source>Create new wallet with generating seed phrase.</source>
        <translation>Create new wallet with generating seed phrase.</translation>
    </message>
    <message id="start-create-new-message-line-2">
        <source>If you ever lose your device, you will need this phrase to recover your wallet!</source>
        <translation>If you ever lose your device, you will need this phrase to recover your wallet!</translation>
    </message>
    <message id="start-create-new-securiry-note-1">
        <source>Do not let anyone see your seed phrase</source>
        <translation>Do not let anyone see your seed phrase</translation>
    </message>
    <message id="start-create-new-securiry-note-2">
        <source>Never type your seed phrase into password managers or elsewhere</source>
        <translation>Never type your seed phrase into password managers or elsewhere</translation>
    </message>
    <message id="start-create-new-securiry-note-3">
        <source>Keep the copies of your seed phrase in a safe place</source>
        <translation>Keep the copies of your seed phrase in a safe place</translation>
    </message>
    <message id="start-generate-seed-phrase-button">
        <source>Generate seed phrase</source>
        <translation>Generate seed phrase</translation>
    </message>
    <message id="start-generate-seed-phrase-message">
        <source>Your seed phrase is the access key to all the cryptocurrencies in your wallet. Write down the phrase to keep it in a safe or in a locked vault. Without the phrase you will not be able to recover your money.</source>
        <translation>Your seed phrase is the access key to all the cryptocurrencies in your wallet. Write down the phrase to keep it in a safe or in a locked vault. Without the phrase you will not be able to recover your money.</translation>
    </message>
    <message id="start-confirm-seed-phrase-button">
        <source>I understand</source>
        <translation>I understand</translation>
    </message>
    <message id="start-confirm-seed-phrase-message">
        <source>It is strictly recommended to write down the seed phrase on a paper. Storing it in a file makes it prone to cyber attacks and, therefore, less secure.</source>
        <translation>It is strictly recommended to write down the seed phrase on a paper. Storing it in a file makes it prone to cyber attacks and, therefore, less secure.</translation>
    </message>
    <message id="start-check-seed-phrase-message">
        <source>To ensure the seed phrase is written down, please fill-in the specific words below</source>
        <translation>To ensure the seed phrase is written down, please fill-in the specific words below</translation>
    </message>
    <message id="start-restore-message">
        <source>Type in or paste your seed phrase</source>
        <translation>Type in or paste your seed phrase</translation>
    </message>
    <message id="start-create-pwd-message">
        <source>Create password to access your wallet</source>
        <translation>Create password to access your wallet</translation>
    </message>
    <message id="start-pwd-label">
        <source>Password</source>
        <translation>Password</translation>
    </message>
    <message id="start-create-pwd-confirm-label">
        <source>Confirm password</source>
        <translation>Confirm password</translation>
    </message>
    <message id="start-create-pwd-not-match-error">
        <source>Passwords do not match</source>
        <translation>Passwords do not match</translation>
    </message>
    <message id="start-node-title">
        <source>Setup node connectivity</source>
        <translation>Setup node connectivity</translation>
    </message>
    <message id="start-node-integrated-radio">
        <source>Run integrated node (recommended)</source>
        <translation>Run integrated node (recommended)</translation>
    </message>
    <message id="start-node-port-label">
        <source>Enter port to listen</source>
        <translation>Enter port to listen</translation>
    </message>
    <message id="start-node-peer-label">
        <source>Peer</source>
        <translation>Peer</translation>
    </message>
    <message id="start-node-random-radio">
        <source>Connect to random remote node</source>
        <translation>Connect to random remote node</translation>
    </message>
    <message id="start-node-remote-radio">
        <source>Connect to specific remote node</source>
        <translation>Connect to specific remote node</translation>
    </message>
    <message id="start-node-port-empty-error">
        <source>Please specify port</source>
        <translation>Please specify port</translation>
    </message>
    <message id="start-node-port-value-error">
        <source>Port must be a number between 1 and 65535</source>
        <translation>Port must be a number between 1 and 65535</translation>
    </message>
    <message id="start-node-peer-empty-error">
        <source>Please specify peer</source>
        <translation>Please specify peer</translation>
    </message>
    <message id="start-node-peer-error">
        <source>Incorrect address</source>
        <translation>Incorrect address</translation>
    </message>
    <message id="start-node-empty-error">
        <source>Please specify address of the remote node</source>
        <translation>Please specify address of the remote node</translation>
    </message>
    <message id="appmodel-failed-start-node">
        <source>Failed to start node. Please check your node configuration</source>
        <translation>Failed to start node. Please check your node configuration</translation>
    </message>
    <message id="wallet-model-node-protocol-error">
        <source>Node protocol error!</source>
        <translation>Node protocol error!</translation>
    </message>
    <message id="wallet-model-incompatible-peer-error">
        <source>You are trying to connect to incompatible peer.</source>
        <translation>You are trying to connect to incompatible peer.</translation>
    </message>
    <message id="wallet-model-connection-base-error">
        <source>Connection error</source>
        <translation>Connection error</translation>
    </message>
    <message id="wallet-model-connection-time-out-error">
        <source>Connection timed out</source>
        <translation>Connection timed out</translation>
    </message>
    <message id="wallet-model-connection-refused-error">
        <source>Cannot connect to node</source>
        <translation>Cannot connect to node</translation>
    </message>
    <message id="wallet-model-connection-host-unreach-error">
        <source>Node is unreachable</source>
        <translation>Node is unreachable</translation>
    </message>
    <message id="wallet-model-connection-addr-in-use-error">
        <source>The port %1 is already in use. Check if a wallet is already running on this machine or change the port settings.</source>
        <translation>The port %1 is already in use. Check if a wallet is already running on this machine or change the port settings.</translation>
    </message>
    <message id="wallet-model-time-sync-error">
        <source>System time not synchronized</source>
        <translation>System time not synchronized</translation>
    </message>
    <message id="wallet-model-host-unresolved-error">
        <source>Incorrect node name or no Internet connection.</source>
        <translation>Incorrect node name or no Internet connection.</translation>
    </message>
    <message id="wallet-model-undefined-error">
        <source>Unexpected error!</source>
        <translation>Unexpected error!</translation>
    </message>
    <message id="wallet-model-data-location-error">
        <source>Failed to start wallet. Please check your wallet data location</source>
        <translation>Failed to start wallet. Please check your wallet data location</translation>
    </message>
    <message id="loading-view-download-blocks">
        <source>Downloading blocks</source>
        <translation>Downloading blocks</translation>
    </message>
    <message id="loading-view-scaning-utxo">
        <source>Scanning UTXO %d/%d</source>
        <translation>Scanning UTXO %d/%d</translation>
    </message>
    <message id="loading-view-protocol-error">
        <source>Incompatible peer</source>
        <translation>Incompatible peer</translation>
    </message>
    <message id="loading-view-connection-error">
        <source>Connection error</source>
        <translation>Connection error</translation>
    </message>
    <message id="start-view-printer-not-found-error">
        <source>Printer is not found. Please, check your printer preferences.</source>
        <translation>Printer is not found. Please, check your printer preferences.</translation>
    </message>
    <message id="start-view-printer-error">
        <source>Failed to print seed phrase. Please, check your printer.</source>
        <translation>Failed to print seed phrase. Please, check your printer.</translation>
    </message>
    <message id="start-view-db-file-filter">
        <source>SQLite database file (*.db)</source>
        <translation>SQLite database file (*.db)</translation>
    </message>
    <message id="status-bar-view-not-connected">
        <source>Wallet is not connected to the node</source>
        <translation>Wallet is not connected to the node</translation>
    </message>
    <message id="tx-failture-undefined">
        <source>Unexpected reason, please send wallet logs to Beam support</source>
        <translation>Unexpected reason, please send wallet logs to Beam support</translation>
    </message>
    <message id="tx-failture-cancelled">
        <source>Transaction cancelled</source>
        <translation>Transaction cancelled</translation>
    </message>
    <message id="tx-failture-receiver-signature-invalid">
        <source>Receiver signature in not valid, please send wallet logs to Beam support</source>
        <translation>Receiver signature in not valid, please send wallet logs to Beam support</translation>
    </message>
    <message id="tx-failture-not-registered-in-blockchain">
        <source>Failed to register transaction with the blockchain, see node logs for details</source>
        <translation>Failed to register transaction with the blockchain, see node logs for details</translation>
    </message>
    <message id="tx-failture-not-valid">
        <source>Transaction is not valid, please send wallet logs to Beam support</source>
        <translation>Transaction is not valid, please send wallet logs to Beam support</translation>
    </message>
    <message id="tx-failture-kernel-invalid">
        <source>Invalid kernel proof provided</source>
        <translation>Invalid kernel proof provided</translation>
    </message>
    <message id="tx-failture-parameters-not-sended">
        <source>Failed to send Transaction parameters</source>
        <translation>Failed to send Transaction parameters</translation>
    </message>
    <message id="tx-failture-no-inputs">
        <source>No inputs</source>
        <translation>No inputs</translation>
    </message>
    <message id="tx-failture-addr-expired">
        <source>Address is expired</source>
        <translation>Address is expired</translation>
    </message>
    <message id="tx-failture-parameters-not-readed">
        <source>Failed to get transaction parameters</source>
        <translation>Failed to get transaction parameters</translation>
    </message>
    <message id="tx-failture-time-out">
        <source>Transaction timed out</source>
        <translation>Transaction timed out</translation>
    </message>
    <message id="tx-failture-not-signed-by-receiver">
        <source>Payment not signed by the receiver, please send wallet logs to Beam support</source>
        <translation>Payment not signed by the receiver, please send wallet logs to Beam support</translation>
    </message>
    <message id="tx-failture-max-height-to-high">
        <source>Kernel maximum height is too high</source>
        <translation>Kernel maximum height is too high</translation>
    </message>
    <message id="tx-failture-invalid-state">
        <source>Transaction has invalid state</source>
        <translation>Transaction has invalid state</translation>
    </message>
    <message id="tx-curency-name">
        <source>BEAM</source>
        <translation type="vanished">BEAM</translation>
    </message>
    <message id="tx-curency-sub-name">
        <source>GROTH</source>
        <translation type="vanished">GROTH</translation>
    </message>
    <message id="utxo-utxo">
        <source>UTXO</source>
        <translation>UTXO</translation>
    </message>
    <message id="utxo-blockchain-height">
        <source>Blockchain Height</source>
        <translation>Blockchain Height</translation>
    </message>
    <message id="utxo-last-block-hash">
        <source>Last block hash</source>
        <translation>Last block hash</translation>
    </message>
    <message id="utxo-head-maturity">
        <source>Maturity</source>
        <translation>Maturity</translation>
    </message>
    <message id="utxo-head-type">
        <source>Type</source>
        <translation>Type</translation>
    </message>
    <message id="utxo-status-available">
        <source>Available</source>
        <translation>Available</translation>
    </message>
    <message id="utxo-status-maturing">
        <source>Maturing%1(till block height %2)</source>
        <translation>Maturing%1(till block height %2)</translation>
    </message>
    <message id="utxo-status-unavailable">
        <source>Unavailable%1(mining result rollback)</source>
        <translation>Unavailable%1(mining result rollback)</translation>
    </message>
    <message id="utxo-status-outgoing">
        <source>In progress%1(outgoing)</source>
        <translation>In progress%1(outgoing)</translation>
    </message>
    <message id="utxo-status-change">
        <source>In progress%1(change)</source>
        <translation>In progress%1(change)</translation>
    </message>
    <message id="utxo-status-incoming">
        <source>In progress%1(incoming)</source>
        <translation>In progress%1(incoming)</translation>
    </message>
    <message id="utxo-status-spent">
        <source>Spent</source>
        <translation>Spent</translation>
    </message>
    <message id="offer-book-title">
        <source>Offer Book</source>
        <translation>Offer Book</translation>
    </message>
    <message id="offer-book-title-2">
        <source>Active offers</source>
        <translation>Active offers</translation>
    </message>
    <message id="offer-book-coins">
        <source>Coins</source>
        <translation>Coins</translation>
    </message>
    <message id="offer-book-create">
        <source>Create an offer</source>
        <translation>Create an offer</translation>
    </message>
    <message id="offer-book-all-tab">
        <source>All</source>
        <translation>All</translation>
    </message>
    <message id="offer-book-mine-tab">
        <source>Mine</source>
        <translation>Mine</translation>
    </message>
    <message id="offer-book-others-tab">
        <source>Others</source>
        <translation>Others</translation>
    </message>
    <message id="offer-book-time-created">
        <source>Date | time</source>
        <translation>Date | time</translation>
    </message>
    <message id="offer-book-amount">
        <source>Amount</source>
        <translation>Amount</translation>
    </message>
    <message id="offer-book-amount-swap">
        <source>Amount</source>
        <translation>Amount</translation>
    </message>
    <message id="offer-book-rate">
        <source>Rate</source>
        <translation>Rate</translation>
    </message>
    <message id="offer-book-expiration">
        <source>Expiration</source>
        <translation>Expiration</translation>
    </message>
    <message id="offer-book-accept">
        <source>Accept offer</source>
        <translation>Accept offer</translation>
    </message>
    <message id="offer-book-cancel">
        <source>Cancel offer</source>
        <translation>Cancel offer</translation>
    </message>
    <message id="settings-general-lock-screen-never">
        <source>Never</source>
        <translation>Never</translation>
    </message>
    <message id="settings-general-lock-screen-1m">
        <source>1 minute</source>
        <translation>1 minute</translation>
    </message>
    <message id="settings-general-lock-screen-5m">
        <source>5 minutes</source>
        <translation>5 minutes</translation>
    </message>
    <message id="settings-general-lock-screen-15m">
        <source>15 minutes</source>
        <translation>15 minutes</translation>
    </message>
    <message id="settings-general-lock-screen-30m">
        <source>30 minutes</source>
        <translation>30 minutes</translation>
    </message>
    <message id="settings-general-lock-screen-1h">
        <source>1 hour</source>
        <translation>1 hour</translation>
    </message>
    <message id="receive-amount-label">
        <source>Receive amount (optional)</source>
        <translation>Receive amount (optional)</translation>
    </message>
    <message id="receive-amount-swap-label">
        <source>Receive amount</source>
        <translation>Receive amount</translation>
    </message>
    <message id="sent-amount-label">
        <source>Sent amount</source>
        <translation>Sent amount</translation>
    </message>
    <message id="tx-details-tx-id-label">
        <source>Transaction ID</source>
        <translation>Transaction ID</translation>
    </message>
    <message id="appmodel-failed-time-not-synced">
        <source>Failed to start the integrated node: the timezone settings of your machine are out of sync. Please fix them and restart the wallet.</source>
        <translation>Failed to start the integrated node: the timezone settings of your machine are out of sync. Please fix them and restart the wallet.</translation>
    </message>
    <message id="can-not-generate-new-address-message">
        <source>You cannot generate new address. Your wallet doesn&apos;t have a master key.</source>
        <translation>You cannot generate new address. Your wallet doesn&apos;t have a master key.</translation>
    </message>
    <message id="settings-general-language">
        <source>Language</source>
        <extracomment>settings tab, general section, language label</extracomment>
        <translation>Language</translation>
    </message>
    <message id="open-external-open">
        <source>Open</source>
        <translation>Open</translation>
    </message>
    <message id="open-external-title">
        <source>External link</source>
        <translation>External link</translation>
    </message>
    <message id="open-external-message">
        <source>Beam Wallet app requires permission to open external link in the browser. This action will expose your IP to the web server. To avoid it, choose -Cancel-. You can change your choice in app setting anytime.</source>
        <translation>Beam Wallet app requires permission to open external link in the browser. This action will expose your IP to the web server. To avoid it, choose &quot;Cancel&quot;. You can change your choice in app setting anytime.</translation>
    </message>
    <message id="start-open-change-wallet-message">
        <source>If you&apos;ll restore a wallet all transaction history and addresses will be lost.</source>
        <translation>If you&apos;ll restore a wallet all transaction history and addresses will be lost.</translation>
    </message>
    <message id="loading-restore-message-line1">
        <source>Please wait for synchronization and do not close or minimize the application.</source>
        <translation>Please wait for synchronization and do not close or minimize the application.</translation>
    </message>
    <message id="loading-restore-message-line2">
        <source>Only the wallet balance (UTXO) can be restored, transaction info and addresses are always private and never kept in the blockchain.</source>
        <translation>Only the wallet balance (UTXO) can be restored, transaction info and addresses are always private and never kept in the blockchain.</translation>
    </message>
    <message id="start-recovery-title">
        <source>Create new password</source>
        <translation>Create new password</translation>
    </message>
    <message id="start-recovery-pwd-message">
        <source>Create new password to access your wallet</source>
        <translation>Create new password to access your wallet</translation>
    </message>
    <message id="start-create-pwd-strength-message">
        <source>Strong password needs to meet the following requirements:\n•  the length must be at least 10 characters\n•  must contain at least one lowercase letter\n•  must contain at least one uppercase letter\n•  must contain at least one number</source>
        <translation>Strong password needs to meet the following requirements:
        •  the length must be at least 10 characters
        •  must contain at least one lowercase letter
        •  must contain at least one uppercase letter
        •  must contain at least one number</translation>
    </message>
    <message id="start-open-caps-warning">
        <source>Caps lock is on!</source>
        <translation>Caps lock is on!</translation>
    </message>
    <message id="show-qr-title">
        <source>QR code</source>
        <extracomment>show QR dialog title</extracomment>
        <translation>QR code</translation>
    </message>
    <message id="show-qr-tx-token-label">
        <source>Your address</source>
        <extracomment>show qr dialog address label</extracomment>
        <translation>Your address</translation>
    </message>
    <message id="show-qr-message">
        <source>Scan this QR code or send this address to the sender over secure channel</source>
        <extracomment>show QR dialog message, how to use this QR</extracomment>
        <translation>Scan this QR code
or send this address to the sender over secure channel</translation>
    </message>
    <message id="settings-peers-title">
        <source>Peers</source>
        <extracomment>settings tab, node section, peers label</extracomment>
        <translation>Peers</translation>
    </message>
    <message id="settings-node-title">
        <source>Node</source>
        <extracomment>settings tab, node section, title</extracomment>
        <translation>Node</translation>
    </message>
    <message id="settings-general-allow-beammw-label">
        <source>Allow access to %1 and %2 (to fetch exchanges and transaction data)</source>
        <extracomment>general settings, label for alow open external links</extracomment>
        <translation>Allow access to %1 and %2 (to fetch exchanges and transaction data)</translation>
    </message>
    <message id="settings-report-problem-message-l0">
        <source>To report a problem:</source>
        <translation>To report a problem:</translation>
    </message>
    <message id="settings-report-problem-message-l1">
        <source>1. Click “Save wallet logs” and choose a destination folder for log archive</source>
        <translation>1. Click “Save wallet logs” and choose a destination folder for log archive</translation>
    </message>
    <message id="settings-report-problem-message-l2">
        <source>2. Send email to %1 or open a ticket in %2</source>
        <translation>2. Send email to %1 or open a ticket in %2</translation>
    </message>
    <message id="settings-report-problem-message-l3">
        <source>3. Don’t forget to attach logs archive</source>
        <translation>3. Don’t forget to attach logs archive</translation>
    </message>
    <message id="explorer">
        <source>blockchain explorer</source>
        <translation>blockchain explorer</translation>
    </message>
    <message id="edit-addr-24-option">
        <source>In 24 hours from now</source>
        <extracomment>Edit address dialog, expiration option, in 24 hours from now</extracomment>
        <translation>In 24 hours from now</translation>
    </message>
    <message id="edit-addr-never-option">
        <source>Never</source>
        <extracomment>Edit address dialog, expiration option, never</extracomment>
        <translation>Never</translation>
    </message>
    <message id="edit-addr-as-is-option">
        <source>Within 24 hours</source>
        <extracomment>Edit address dialog, expiration option, do not change</extracomment>
        <translation>Within 24 hours</translation>
    </message>
    <message id="edit-addr-expires-label">
        <source>Expires</source>
        <extracomment>Edit addres dialog, expires label</extracomment>
        <translation>Expires</translation>
    </message>
    <message id="edit-addr-expire-now-label">
        <source>Now</source>
        <extracomment>Edit addres dialog, expire now label</extracomment>
        <translation>Now</translation>
    </message>
    <message id="edit-addr-expire-now-switch">
        <source>Expire address now</source>
        <extracomment>Edit addres dialog, expire now switch</extracomment>
        <translation>Expire address now</translation>
    </message>
    <message id="edit-addr-expiration-time-label">
        <source>Expired on </source>
        <extracomment>Edit addres dialog, expiration time label</extracomment>
        <translation>Expired on </translation>
    </message>
    <message id="edit-addr-activate-addr-switch">
        <source>Activate address</source>
        <extracomment>Edit addres dialog, expiration time label</extracomment>
        <translation>Activate address</translation>
    </message>
    <message id="time-never">
        <source>Never</source>
        <extracomment>time never string</extracomment>
        <translation>Never</translation>
    </message>
    <message id="start-pwd-difficulty-very-weak">
        <source>Very weak password</source>
        <extracomment>set passwort, difficulty message, very weak</extracomment>
        <translation>Very weak password</translation>
    </message>
    <message id="start-pwd-difficulty-weak">
        <source>Weak password</source>
        <extracomment>set passwort, difficulty message, weak</extracomment>
        <translation>Weak password</translation>
    </message>
    <message id="start-pwd-difficulty-medium">
        <source>Medium strength password</source>
        <extracomment>set passwort, difficulty message, medium</extracomment>
        <translation>Medium strength password</translation>
    </message>
    <message id="start-pwd-difficulty-strong">
        <source>Strong password</source>
        <extracomment>set passwort, difficulty message, strong</extracomment>
        <translation>Strong password</translation>
    </message>
    <message id="start-pwd-difficulty-very-strong">
        <source>Very strong password</source>
        <extracomment>set passwort, difficulty message, very strong</extracomment>
        <translation>Very strong password</translation>
    </message>
    <message id="start-migration-select-file-button">
        <source>Select wallet database file manually</source>
        <extracomment>migration screen, select db file button</extracomment>
        <translation>Select wallet database file manually</translation>
    </message>
    <message id="start-select-db-best-match-label">
        <source>(best match)</source>
        <extracomment>start screen, select db for migration, best match label</extracomment>
        <translation>(best match)</translation>
    </message>
    <message id="start-select-db-thead-created">
        <source>Date created</source>
        <extracomment>start screen, select db for migration, Date created column title</extracomment>
        <translation>Date created</translation>
    </message>
    <message id="settings-general-require-pwd-to-spend-confirm-pwd-title">
        <source>Don’t ask password on every Send</source>
        <extracomment>settings tab, general section, ask password to send, confirm password dialog, title</extracomment>
        <translation>Don’t ask password on every Send</translation>
    </message>
    <message id="settings-general-require-pwd-to-spend-confirm-pwd-message">
        <source>Password verification is required to change that setting</source>
        <extracomment>settings tab, general section, ask password to send, confirm password dialog, message</extracomment>
        <translation>Password verification is required to change that setting</translation>
    </message>
<<<<<<< HEAD
    <message id="general-address-from">
        <source>From</source>
        <translation></translation>
    </message>
    <message id="general-address-to">
        <source>To</source>
        <translation></translation>
    </message>
    <message id="general-amount-sent">
        <source>Sent</source>
        <translation></translation>
    </message>
    <message id="general-amount-received">
        <source>Received</source>
        <translation></translation>
=======
    <message id="open-in-explorer">
        <source>Open in Blockchain Explorer</source>
        <translation>Open in Blockchain Explorer</translation>
    </message>
    <message id="restore-finish-alert-button">
        <source>I understand</source>
        <translation>I understand</translation>
    </message>
    <message id="restore-finish-alert-title">
        <source>Do not simultaneously run two wallets initiated from the same seed phrase</source>
        <translation>Do not simultaneously run two wallets initiated from the same seed phrase</translation>
    </message>
    <message id="restore-finish-alert-message-line">
        <source>Don’t use same seed phrase on several devices, your balance and transaction list won’t be synchronized.</source>
        <translation>Don’t use same seed phrase on several devices, your balance and transaction list won’t be synchronized.</translation>
>>>>>>> 98a98880
    </message>
</context>
</TS><|MERGE_RESOLUTION|>--- conflicted
+++ resolved
@@ -11,18 +11,6 @@
         <source>GROTH</source>
         <translation>GROTH</translation>
     </message>
-    <message id="general-bitcoin">
-        <source>Bitcoin</source>
-        <translation>Bitcoin</translation>
-    </message>
-    <message id="general-litecoin">
-        <source>Litecoin</source>
-        <translation>Litecoin</translation>
-    </message>
-    <message id="general-qtum">
-        <source>QTUM</source>
-        <translation>QTUM</translation>
-    </message>
     <message id="general-comment">
         <source>Comment</source>
         <translation>Comment</translation>
@@ -80,10 +68,6 @@
         <source>sending</source>
         <translation>sending</translation>
     </message>
-    <message id="general-locked">
-        <source>locked</source>
-        <translation>locked</translation>
-    </message>
     <message id="general-rescan">
         <source>Rescan</source>
         <translation>Rescan</translation>
@@ -129,10 +113,6 @@
         <extracomment>UTXO type fee</extracomment>
         <translation>Transaction fee</translation>
     </message>
-    <message id="general-fee-rate">
-        <source>Transaction fee rate</source>
-        <translation>Transaction fee rate</translation>
-    </message>
     <message id="general-ok">
         <source>Ok</source>
         <translation>Ok</translation>
@@ -204,23 +184,8 @@
     </message>
     <message id="general-addr-comment-error">
         <source>Address with the same comment already exists</source>
-        <translation>Address with the same comment already exists</translation>
-    </message>
-    <message id="general-fee-fail">
-        <source>The minimum fee is %1 %2</source>
-        <translation>The minimum fee is %1 %2</translation>
-    </message>
-    <message id="general-comment-local">
-        <source>Comments are local and won&apos;t be shared</source>
-        <translation>Comments are local and won&apos;t be shared</translation>
-    </message>
-    <message id="general-change-settings">
-        <source>Change settings</source>
-        <translation>Change settings</translation>
-    </message>
-    <message id="general-rate">
-        <source>Rate</source>
-        <translation>Rate</translation>
+        <oldsource>Address with same comment already exist</oldsource>
+        <translation type="unfinished">Address with same comment already exist</translation>
     </message>
     <message id="wallet-receive-button">
         <source>Receive</source>
@@ -388,26 +353,6 @@
         <extracomment>settings tab, node section, apply button</extracomment>
         <translation>Apply</translation>
     </message>
-    <message id="settings-node-address">
-        <source>Node Address</source>
-        <translation>Node Address</translation>
-    </message>
-    <message id="settings-username">
-        <source>Username</source>
-        <translation>Username</translation>
-    </message>
-    <message id="settings-password">
-        <source>Password</source>
-        <translation>Password</translation>
-    </message>
-    <message id="settings-fee-rate">
-        <source>Default fee</source>
-        <translation>Default fee</translation>
-    </message>
-    <message id="settings-reset">
-        <source>Switch off</source>
-        <translation>Switch off</translation>
-    </message>
     <message id="logo-description">
         <source>Scalable confidential cryptocurrency</source>
         <translation>Scalable confidential cryptocurrency</translation>
@@ -527,6 +472,10 @@
         <source>Info view</source>
         <translation>Info view</translation>
     </message>
+    <message id="loading-change-settings-button">
+        <source>Change settings</source>
+        <translation type="vanished">Change settings</translation>
+    </message>
     <message id="loading-try-again-button">
         <source>Try again</source>
         <translation>Try again</translation>
@@ -600,56 +549,23 @@
     </message>
     <message id="wallet-receive-title">
         <source>Receive</source>
-        <translation>Receive</translation>
-    </message>
-    <message id="wallet-receive-swap-title">
-        <source>Create swap offer</source>
-        <translation>Create swap offer</translation>
-    </message>
-    <message id="wallet-send-invalid-token">
-        <source>Invalid address or token</source>
-        <translation>Invalid address or token</translation>
-    </message>
-    <message id="wallet-send-swap-title">
-        <source>Swap currencies</source>
-        <translation>Swap currencies</translation>
-    </message>
-    <message id="wallet-send-swap-expires-label">
-        <source>Expires on</source>
-        <translation>Expires on</translation>
-    </message>
-    <message id="wallet-send-swap-offered-label">
-        <source>Offered on</source>
-        <translation>Offered on</translation>
-    </message>
-    <message id="wallet-swap-title">
-        <source>Create swap offer</source>
-        <translation type="vanished">Create swap offer</translation>
+        <oldsource>Receive Beam</oldsource>
+        <translation type="unfinished">Receive Beam</translation>
     </message>
     <message id="wallet-receive-my-addr-label">
         <source>My address (auto-generated)</source>
-        <translation>My address (auto-generated)</translation>
+        <oldsource>My address</oldsource>
+        <translation type="unfinished">My address</translation>
     </message>
     <message id="wallet-receive-expires-label">
         <source>Expires in</source>
-        <translation>Expires in</translation>
-    </message>
-    <message id="wallet-receive-offer-expires-label">
-        <source>Offer expiration time</source>
-        <translation>Offer expiration time</translation>
+        <oldsource>Expires</oldsource>
+        <translation type="unfinished">Expires</translation>
     </message>
     <message id="wallet-receive-expires-24">
         <source>24 hours</source>
         <translation>24 hours</translation>
     </message>
-    <message id="wallet-receive-expires-12">
-        <source>12 hours</source>
-        <translation>12 hours</translation>
-    </message>
-    <message id="wallet-receive-expires-6">
-        <source>6 hours</source>
-        <translation>6 hours</translation>
-    </message>
     <message id="wallet-receive-expires-never">
         <source>Never</source>
         <translation>Never</translation>
@@ -658,33 +574,9 @@
         <source>Scan to send</source>
         <translation>Scan to send</translation>
     </message>
-    <message id="wallet-receive-addr-message">
-        <source>Send this address to the sender over an external secure channel or scan the QR code</source>
-        <translation>Send address to the sender over an external secure channel or scan the QR code</translation>
-    </message>
-    <message id="wallet-receive-token-message">
-        <source>Send this token to the sender over an external secure channel or scan the QR code</source>
-        <translation type="vanished">Send this token to the sender over an external secure channel or scan the QR code</translation>
-    </message>
-    <message id="wallet-swap-token-message">
-        <source>Send this token to the sender over an external secure channel</source>
-        <translation>Send this token to the sender over an external secure channel</translation>
-    </message>
-    <message id="wallet-receive-your-token">
-        <source>Your transaction token:</source>
-        <translation>Your transaction token:</translation>
-    </message>
-    <message id="wallet-receive-swap-publish">
-        <source>publish transaction token</source>
-        <translation>publish transaction token</translation>
-    </message>
-    <message id="wallet-swap">
-        <source>Swap</source>
-        <translation>Swap</translation>
-    </message>
-    <message id="wallet-receive-copy-address">
-        <source>Copy transaction address</source>
-        <translation>Copy transaction address</translation>
+    <message id="wallet-receive-propogate-addr-message">
+        <source>Send this address to the sender over an external secure channel</source>
+        <translation type="vanished">Send this address to the sender over an external secure channel</translation>
     </message>
     <message id="invalid-addr-got-it-button">
         <source>Got it</source>
@@ -692,19 +584,18 @@
     </message>
     <message id="send-title">
         <source>Send</source>
-        <translation>Send</translation>
+        <oldsource>Send Beam</oldsource>
+        <translation type="unfinished">Send Beam</translation>
     </message>
     <message id="send-send-to-label">
         <source>Transaction token or contact</source>
-        <translation>Transaction token or contact</translation>
-    </message>
-    <message id="send-swap-to-label">
-        <source>Transaction token</source>
-        <translation>Transaction token</translation>
+        <oldsource>Send To</oldsource>
+        <translation type="unfinished">Send To</translation>
     </message>
     <message id="send-contact-placeholder">
         <source>Please specify contact or transaction token</source>
-        <translation>Please specify contact or transaction token</translation>
+        <oldsource>Please specify contact</oldsource>
+        <translation type="unfinished">Please specify contact</translation>
     </message>
     <message id="send-amount-label">
         <source>Transaction amount</source>
@@ -714,10 +605,6 @@
         <source>Insufficient funds: you would need %1 to complete the transaction</source>
         <translation>Insufficient funds: you would need %1 to complete the transaction</translation>
     </message>
-    <message id="send-not-enough">
-        <source>There is not enough funds to completer the transaction</source>
-        <translation>There is not enough funds to completer the transaction</translation>
-    </message>
     <message id="send-fee-fail">
         <source>The minimum fee is %1 GROTH</source>
         <translation type="vanished">The minimum fee is %1 GROTH</translation>
@@ -729,18 +616,6 @@
     <message id="send-remaining-label">
         <source>Remaining</source>
         <translation>Remaining</translation>
-    </message>
-    <message id="send-total-label">
-        <source>Total UTXO value</source>
-        <translation>Total UTXO value</translation>
-    </message>
-    <message id="swap-na-message">
-        <source>You do not have any 3rd-party currencies connected.\nUpdate your settings and try again.</source>
-        <translation>You do not have any 3rd-party currencies connected.\nUpdate your settings and try again.</translation>
-    </message>
-    <message id="swap-currency-na-message">
-        <source>You do not have %1 connected.\nUpdate your settings and try again.</source>
-        <translation>You do not have %1 connected.\nUpdate your settings and try again.</translation>
     </message>
     <message id="send-send-fail">
         <source>Address %1 is invalid</source>
@@ -1076,62 +951,6 @@
         <source>Spent</source>
         <translation>Spent</translation>
     </message>
-    <message id="offer-book-title">
-        <source>Offer Book</source>
-        <translation>Offer Book</translation>
-    </message>
-    <message id="offer-book-title-2">
-        <source>Active offers</source>
-        <translation>Active offers</translation>
-    </message>
-    <message id="offer-book-coins">
-        <source>Coins</source>
-        <translation>Coins</translation>
-    </message>
-    <message id="offer-book-create">
-        <source>Create an offer</source>
-        <translation>Create an offer</translation>
-    </message>
-    <message id="offer-book-all-tab">
-        <source>All</source>
-        <translation>All</translation>
-    </message>
-    <message id="offer-book-mine-tab">
-        <source>Mine</source>
-        <translation>Mine</translation>
-    </message>
-    <message id="offer-book-others-tab">
-        <source>Others</source>
-        <translation>Others</translation>
-    </message>
-    <message id="offer-book-time-created">
-        <source>Date | time</source>
-        <translation>Date | time</translation>
-    </message>
-    <message id="offer-book-amount">
-        <source>Amount</source>
-        <translation>Amount</translation>
-    </message>
-    <message id="offer-book-amount-swap">
-        <source>Amount</source>
-        <translation>Amount</translation>
-    </message>
-    <message id="offer-book-rate">
-        <source>Rate</source>
-        <translation>Rate</translation>
-    </message>
-    <message id="offer-book-expiration">
-        <source>Expiration</source>
-        <translation>Expiration</translation>
-    </message>
-    <message id="offer-book-accept">
-        <source>Accept offer</source>
-        <translation>Accept offer</translation>
-    </message>
-    <message id="offer-book-cancel">
-        <source>Cancel offer</source>
-        <translation>Cancel offer</translation>
-    </message>
     <message id="settings-general-lock-screen-never">
         <source>Never</source>
         <translation>Never</translation>
@@ -1159,14 +978,6 @@
     <message id="receive-amount-label">
         <source>Receive amount (optional)</source>
         <translation>Receive amount (optional)</translation>
-    </message>
-    <message id="receive-amount-swap-label">
-        <source>Receive amount</source>
-        <translation>Receive amount</translation>
-    </message>
-    <message id="sent-amount-label">
-        <source>Sent amount</source>
-        <translation>Sent amount</translation>
     </message>
     <message id="tx-details-tx-id-label">
         <source>Transaction ID</source>
@@ -1375,23 +1186,6 @@
         <extracomment>settings tab, general section, ask password to send, confirm password dialog, message</extracomment>
         <translation>Password verification is required to change that setting</translation>
     </message>
-<<<<<<< HEAD
-    <message id="general-address-from">
-        <source>From</source>
-        <translation></translation>
-    </message>
-    <message id="general-address-to">
-        <source>To</source>
-        <translation></translation>
-    </message>
-    <message id="general-amount-sent">
-        <source>Sent</source>
-        <translation></translation>
-    </message>
-    <message id="general-amount-received">
-        <source>Received</source>
-        <translation></translation>
-=======
     <message id="open-in-explorer">
         <source>Open in Blockchain Explorer</source>
         <translation>Open in Blockchain Explorer</translation>
@@ -1407,7 +1201,218 @@
     <message id="restore-finish-alert-message-line">
         <source>Don’t use same seed phrase on several devices, your balance and transaction list won’t be synchronized.</source>
         <translation>Don’t use same seed phrase on several devices, your balance and transaction list won’t be synchronized.</translation>
->>>>>>> 98a98880
+    </message>
+    <message id="general-fee-rate">
+        <source>Transaction fee rate</source>
+        <translation type="unfinished"></translation>
+    </message>
+    <message id="general-fee-fail">
+        <source>The minimum fee is %1 %2</source>
+        <translation type="unfinished"></translation>
+    </message>
+    <message id="general-locked">
+        <source>locked</source>
+        <translation type="unfinished"></translation>
+    </message>
+    <message id="general-change-settings">
+        <source>Change settings</source>
+        <translation type="unfinished">Change settings</translation>
+    </message>
+    <message id="wallet-swap">
+        <source>Swap</source>
+        <translation type="unfinished"></translation>
+    </message>
+    <message id="settings-reset">
+        <source>Switch off</source>
+        <translation type="unfinished"></translation>
+    </message>
+    <message id="settings-node-address">
+        <source>Node Address</source>
+        <translation type="unfinished"></translation>
+    </message>
+    <message id="settings-username">
+        <source>Username</source>
+        <translation type="unfinished"></translation>
+    </message>
+    <message id="settings-password">
+        <source>Password</source>
+        <translation type="unfinished">Password</translation>
+    </message>
+    <message id="settings-fee-rate">
+        <source>Default fee</source>
+        <translation type="unfinished"></translation>
+    </message>
+    <message id="offer-book-title">
+        <source>Offer Book</source>
+        <translation type="unfinished"></translation>
+    </message>
+    <message id="offer-book-create">
+        <source>Create an offer</source>
+        <translation type="unfinished"></translation>
+    </message>
+    <message id="offer-book-title-2">
+        <source>Active offers</source>
+        <translation type="unfinished"></translation>
+    </message>
+    <message id="offer-book-coins">
+        <source>Coins</source>
+        <translation type="unfinished"></translation>
+    </message>
+    <message id="offer-book-all-tab">
+        <source>All</source>
+        <translation type="unfinished"></translation>
+    </message>
+    <message id="offer-book-mine-tab">
+        <source>Mine</source>
+        <translation type="unfinished"></translation>
+    </message>
+    <message id="offer-book-others-tab">
+        <source>Others</source>
+        <translation type="unfinished"></translation>
+    </message>
+    <message id="offer-book-time-created">
+        <source>Date | time</source>
+        <translation type="unfinished"></translation>
+    </message>
+    <message id="offer-book-amount">
+        <source>Amount</source>
+        <translation type="unfinished">Amount</translation>
+    </message>
+    <message id="offer-book-amount-swap">
+        <source>Amount</source>
+        <translation type="unfinished">Amount</translation>
+    </message>
+    <message id="offer-book-rate">
+        <source>Rate</source>
+        <translation type="unfinished"></translation>
+    </message>
+    <message id="offer-book-expiration">
+        <source>Expiration</source>
+        <translation type="unfinished"></translation>
+    </message>
+    <message id="offer-book-cancel">
+        <source>Cancel offer</source>
+        <translation type="unfinished"></translation>
+    </message>
+    <message id="offer-book-accept">
+        <source>Accept offer</source>
+        <translation type="unfinished"></translation>
+    </message>
+    <message id="swap-na-message">
+        <source>You do not have any 3rd-party currencies connected.\nUpdate your settings and try again.</source>
+        <translation type="unfinished"></translation>
+    </message>
+    <message id="wallet-receive-swap-title">
+        <source>Create swap offer</source>
+        <translation type="unfinished"></translation>
+    </message>
+    <message id="wallet-receive-addr-message">
+        <source>Send this address to the sender over an external secure channel or scan the QR code</source>
+        <translation type="unfinished"></translation>
+    </message>
+    <message id="wallet-receive-copy-address">
+        <source>Copy transaction address</source>
+        <translation type="unfinished"></translation>
+    </message>
+    <message id="receive-amount-swap-label">
+        <source>Receive amount</source>
+        <translation type="unfinished"></translation>
+    </message>
+    <message id="sent-amount-label">
+        <source>Sent amount</source>
+        <translation type="unfinished"></translation>
+    </message>
+    <message id="wallet-receive-offer-expires-label">
+        <source>Offer expiration time</source>
+        <translation type="unfinished"></translation>
+    </message>
+    <message id="wallet-receive-expires-12">
+        <source>12 hours</source>
+        <translation type="unfinished">24 hours {12 ?}</translation>
+    </message>
+    <message id="wallet-receive-expires-6">
+        <source>6 hours</source>
+        <translation type="unfinished">24 hours {6 ?}</translation>
+    </message>
+    <message id="general-rate">
+        <source>Rate</source>
+        <translation type="unfinished"></translation>
+    </message>
+    <message id="wallet-receive-your-token">
+        <source>Your transaction token:</source>
+        <translation type="unfinished"></translation>
+    </message>
+    <message id="wallet-swap-token-message">
+        <source>Send this token to the sender over an external secure channel</source>
+        <translation type="unfinished"></translation>
+    </message>
+    <message id="wallet-receive-swap-publish">
+        <source>publish transaction token</source>
+        <translation type="unfinished"></translation>
+    </message>
+    <message id="wallet-send-swap-title">
+        <source>Swap currencies</source>
+        <translation type="unfinished"></translation>
+    </message>
+    <message id="wallet-send-invalid-token">
+        <source>Invalid address or token</source>
+        <translation type="unfinished"></translation>
+    </message>
+    <message id="general-comment-local">
+        <source>Comments are local and won&apos;t be shared</source>
+        <translation type="unfinished"></translation>
+    </message>
+    <message id="send-total-label">
+        <source>Total UTXO value</source>
+        <translation type="unfinished"></translation>
+    </message>
+    <message id="general-bitcoin">
+        <source>Bitcoin</source>
+        <translation type="unfinished"></translation>
+    </message>
+    <message id="general-litecoin">
+        <source>Litecoin</source>
+        <translation type="unfinished"></translation>
+    </message>
+    <message id="general-qtum">
+        <source>QTUM</source>
+        <translation type="unfinished"></translation>
+    </message>
+    <message id="swap-currency-na-message">
+        <source>You do not have %1 connected.\nUpdate your settings and try again.</source>
+        <translation type="unfinished"></translation>
+    </message>
+    <message id="send-swap-to-label">
+        <source>Transaction token</source>
+        <translation type="unfinished"></translation>
+    </message>
+    <message id="send-not-enough">
+        <source>There is not enough funds to completer the transaction</source>
+        <translation type="unfinished"></translation>
+    </message>
+    <message id="wallet-send-swap-offered-label">
+        <source>Offered on</source>
+        <translation type="unfinished"></translation>
+    </message>
+    <message id="wallet-send-swap-expires-label">
+        <source>Expires on</source>
+        <translation type="unfinished"></translation>
+    </message>
+    <message id="general-address-from">
+        <source>From</source>
+        <translation type="unfinished"></translation>
+    </message>
+    <message id="general-address-to">
+        <source>To</source>
+        <translation type="unfinished"></translation>
+    </message>
+    <message id="general-amount-sent">
+        <source>Sent</source>
+        <translation type="unfinished"></translation>
+    </message>
+    <message id="general-amount-received">
+        <source>Received</source>
+        <translation type="unfinished"></translation>
     </message>
 </context>
 </TS>