<?xml version="1.0" encoding="utf-8"?>
<!DOCTYPE TS>
<TS version="2.1" language="es-ES" sourcelanguage="en">
<context>
    <name></name>
    <message id="general-beam">
        <source>BEAM</source>
        <translation>BEAM</translation>
    </message>
    <message id="general-groth">
        <source></source>
        <oldsource>GROTH</oldsource>
        <translation type="unfinished">GROTH</translation>
    </message>
    <message id="general-comment">
        <source>Comment</source>
        <translation>Comentario</translation>
    </message>
    <message id="general-contact">
        <source>Contact</source>
        <translation>Contacto</translation>
    </message>
    <message id="general-category">
        <source>Category</source>
        <translation>Categoria</translation>
    </message>
    <message id="general-actions">
        <source>Actions</source>
        <translation>Acciones</translation>
    </message>
    <message id="general-address">
        <source>Address</source>
        <translation>Dirección</translation>
    </message>
    <message id="general-exp-date">
        <source>Expiration date</source>
        <translation>Fecha de caducidad</translation>
    </message>
    <message id="general-created">
        <source>Created</source>
        <translation>Creado</translation>
    </message>
    <message id="general-send">
        <source>Send</source>
        <translation>Enviar</translation>
    </message>
    <message id="general-amount">
        <source>Amount</source>
        <translation>Cantidad</translation>
    </message>
    <message id="general-status">
        <source>Status</source>
        <translation>Estado</translation>
    </message>
    <message id="general-cancel">
        <source>Cancel</source>
        <extracomment>Edit addres dialog, cancel button</extracomment>
        <translation>Cancelar</translation>
    </message>
    <message id="general-delete">
        <source>Delete</source>
        <translation>Borrar</translation>
    </message>
    <message id="general-receiving">
        <source>receiving</source>
        <translation>recibiendo</translation>
    </message>
    <message id="general-sending">
        <source>sending</source>
        <translation>enviando</translation>
    </message>
    <message id="general-rescan">
        <source>Rescan</source>
        <translation>Vuelve a buscar</translation>
    </message>
    <message id="general-change-pwd">
        <source>Change wallet password</source>
        <translation>Cambia la contraseña del wallet</translation>
    </message>
    <message id="general-pwd-empty-error">
        <source>Please, enter password</source>
        <translation>Por favor, introduce la contraseña</translation>
    </message>
    <message id="general-pwd-invalid">
        <source>Invalid password provided</source>
        <translation>La contraseña introducida es errónea</translation>
    </message>
    <message id="general-payment-proof">
        <source>Payment proof</source>
        <translation>Prueba de pago</translation>
    </message>
    <message id="general-close">
        <source>Close</source>
        <translation>Cerrar</translation>
    </message>
    <message id="general-details">
        <source>Details</source>
        <translation>Detalles</translation>
    </message>
    <message id="general-kernel-id">
        <source>Kernel ID</source>
        <translation>ID del Kernel</translation>
    </message>
    <message id="general-copy">
        <source>Copy</source>
        <translation>Copiar</translation>
    </message>
    <message id="general-paste">
        <source>Paste</source>
        <translation>Pegar</translation>
    </message>
    <message id="general-fee">
        <source>Transaction fee</source>
        <translation>Tarifa de la transacción</translation>
    </message>
    <message id="general-ok">
        <source>Ok</source>
        <translation>Ok</translation>
    </message>
    <message id="general-invalid-address">
        <source>Invalid address</source>
        <translation>Dirección erronea</translation>
    </message>
    <message id="general-coinbase">
        <source>Coinbase</source>
        <translation>Coinbase</translation>
    </message>
    <message id="general-regular">
        <source>Regular</source>
        <translation>Regular</translation>
    </message>
    <message id="general-change">
        <source>Change</source>
        <translation>Cambiar</translation>
    </message>
    <message id="general-treasury">
        <source>Treasury</source>
        <translation>Tesorería</translation>
    </message>
    <message id="general-back">
        <source>Back</source>
        <translation>Volver</translation>
    </message>
    <message id="general-next">
        <source>Next</source>
        <translation>Siguiente</translation>
    </message>
    <message id="general-create-wallet">
        <source>Create new wallet</source>
        <translation>Crear nuevo wallet</translation>
    </message>
    <message id="general-restore-or-create-wallet">
        <source>Restore wallet or create a new one</source>
        <translation>Restaure wallet o cree una nueva</translation>
    </message>
    <message id="general-select-db">
        <source>Select the wallet database file</source>
        <translation>Selecciona el archivo de base de datos del wallet</translation>
    </message>
    <message id="general-restore-wallet">
        <source>Restore wallet</source>
        <translation>Restaura wallet</translation>
    </message>
    <message id="general-start-using">
        <source>Start using your wallet</source>
        <translation>Empieza a usar tu wallet</translation>
    </message>
    <message id="general-open-wallet">
        <source>Open my wallet</source>
        <translation>Abrir mi wallet</translation>
    </message>
    <message id="general-proceed">
        <source>Proceed</source>
        <extracomment>confirm password dialog, ok button</extracomment>
        <translation>Proceder</translation>
    </message>
    <message id="general-show-in-folder">
        <source>Show in folder</source>
        <translation>Mostrar en carpeta</translation>
    </message>
    <message id="general-addr-comment-error">
        <source>Address with same comment already exist</source>
        <translation>Todavia existe una dirección con el mismo comentario</translation>
    </message>
    <message id="wallet-receive-button">
        <source>Receive</source>
        <translation>Recibir</translation>
    </message>
    <message id="wallet-in-progress-title">
        <source>In progress</source>
        <translation>En progreso</translation>
    </message>
    <message id="wallet-transactions-title">
        <source>Transactions</source>
        <translation>Transacciones</translation>
    </message>
    <message id="wallet-verify-payment">
        <source>Verify payment</source>
        <translation>Verificar pago</translation>
    </message>
    <message id="wallet-txs-date-time">
        <source>Date | Time</source>
        <translation>Fecha | hora</translation>
    </message>
    <message id="wallet-txs-copy-addr-cm">
        <source>Copy address</source>
        <translation>Copiar dirección</translation>
    </message>
    <message id="wallet-txs-delete-message">
        <source>The transaction will be deleted. This operation can not be undone</source>
        <translation>La transacción será eliminada. Esta operación no se puede deshacer</translation>
    </message>
    <message id="wallet-txs-status-pending">
        <source>pending</source>
        <translation>pendiente</translation>
    </message>
    <message id="wallet-txs-status-waiting-sender">
        <source>waiting for sender</source>
        <translation>esperando remitente</translation>
    </message>
    <message id="wallet-txs-status-waiting-receiver">
        <source>waiting for receiver</source>
        <translation>esperando destinatario</translation>
    </message>
    <message id="wallet-txs-status-completed">
        <source>completed</source>
        <translation>completado</translation>
    </message>
    <message id="wallet-txs-status-received">
        <source>received</source>
        <translation>recibido</translation>
    </message>
    <message id="wallet-txs-status-sent">
        <source>sent</source>
        <translation>enviado</translation>
    </message>
    <message id="wallet-txs-status-cancelled">
        <source>cancelled</source>
        <translation>cancelado</translation>
    </message>
    <message id="wallet-txs-status-expired">
        <source>expired</source>
        <translation>caducado</translation>
    </message>
    <message id="wallet-txs-status-failed">
        <source>failed</source>
        <translation>fallado</translation>
    </message>
    <message id="wallet-txs-status-unknown">
        <source>unknown</source>
        <translation>desconocido</translation>
    </message>
    <message id="addresses-tittle">
        <source>Addresses</source>
        <translation>Direcciones</translation>
    </message>
    <message id="addresses-tab-active">
        <source>My active addresses</source>
        <translation>Mis direcciones activas</translation>
    </message>
    <message id="addresses-tab-expired">
        <source>My expired addresses</source>
        <translation>Mis direcciones caducadas</translation>
    </message>
    <message id="addresses-tab-contacts">
        <source>Contacts</source>
        <translation>Contactos</translation>
    </message>
    <message id="address-table-cm-show-qr">
        <source>Show QR code</source>
        <extracomment>Entry in adress table context menu to show QR</extracomment>
        <translation>Mostrar código QR</translation>
    </message>
    <message id="address-table-cm-edit">
        <source>Edit address</source>
        <extracomment>Entry in adress table context menu to edit</extracomment>
        <translation>Editar dirección</translation>
    </message>
    <message id="address-table-cm-delete">
        <source>Delete address</source>
        <extracomment>Entry in adress table context menu to delete</extracomment>
        <translation>Borrar dirección</translation>
    </message>
    <message id="address-table-cm-delete-contact">
        <source>Delete contact</source>
        <translation>Borrar contacto</translation>
    </message>
    <message id="available-panel-available">
        <source>Available</source>
        <translation>Disponible</translation>
    </message>
    <message id="available-panel-where-to-buy">
        <source>Where to buy BEAM?</source>
        <translation>¿Donde comprar BEAM?</translation>
    </message>
    <message id="settings-version">
        <source>Version</source>
        <extracomment>settings tab, version label</extracomment>
        <translation>Versión</translation>
    </message>
    <message id="settings-remote-node-ip-port">
        <source>ip:port</source>
        <extracomment>settings tab, node section, address label</extracomment>
        <translation>ip: puerto</translation>
    </message>
    <message id="settings-local-node-run-checkbox">
        <source>Run local node</source>
        <extracomment>settings tab, node section, run node label</extracomment>
        <translation>Inicia nodo local</translation>
    </message>
    <message id="settings-local-node-port">
        <source>Port</source>
        <extracomment>settings tab, node section, port label</extracomment>
        <translation>Puerto</translation>
    </message>
    <message id="settings-rescan-confirmation-message">
        <source>Rescan will sync transaction and UTXO data with the latest information on the blockchain. The process might take long time.</source>
        <extracomment>settings tab, confirm rescan dialog message</extracomment>
        <translation>La nueva búsqueda sincronizará la transacción y los datos UTXO con la información más reciente sobre la cadena de bloques. El proceso puede llevar mucho tiempo.</translation>
    </message>
    <message id="settings-general-title">
        <source>General settings</source>
        <extracomment>settings tab, general section, title</extracomment>
        <translation>Configuración general</translation>
    </message>
    <message id="settings-general-lock-screen">
        <source>Lock screen</source>
        <extracomment>settings tab, general section, lock screen label</extracomment>
        <translation>Bloquear pantalla</translation>
    </message>
    <message id="settings-general-require-pwd-to-spend">
        <source>Ask password for every sending transaction</source>
        <extracomment>settings tab, general section, ask password to send label</extracomment>
        <translation>Pedir la contraseña para cada transacción de envío</translation>
    </message>
    <message id="settings-report-problem-title">
        <source>Report problem</source>
        <extracomment>settings tab, report problem section, title</extracomment>
        <translation>Informar de un problema</translation>
    </message>
    <message id="settings-wallet-location-label">
        <source>Wallet folder location</source>
        <extracomment>settings tab, general section, wallet data folder location label</extracomment>
        <translation>Ubicación de la carpeta del wallet</translation>
    </message>
    <message id="settings-apply">
        <source>Apply</source>
        <extracomment>settings tab, node section, apply button</extracomment>
        <translation>Utilizar</translation>
    </message>
    <message id="logo-description">
        <source>Scalable confidential cryptocurrency</source>
        <translation>Criptomoneda confidencial escalable</translation>
    </message>
    <message id="change-pwd-old-empty">
        <source>Please, enter old password</source>
        <translation>Por favor, introduce la contraseña antigua</translation>
    </message>
    <message id="change-pwd-new-empty">
        <source>Please, enter new password</source>
        <translation>Por favor, introduce la nueva contraseña</translation>
    </message>
    <message id="change-pwd-confirm-empty">
        <source>Please, confirm new password</source>
        <translation>Por favor, confirma la nueva contraseña</translation>
    </message>
    <message id="change-pwd-new-same-as-old">
        <source>New password cannot be the same as old</source>
        <translation>La nueva contraseña no puede ser la misma que la anterior</translation>
    </message>
    <message id="change-pwd-confirm-fail">
        <source>New password doesn&apos;t match the confirm password</source>
        <translation>La nueva contraseña no coincide con la contraseña confirmada</translation>
    </message>
    <message id="change-pwd-old-fail">
        <source>The old password you have entered is incorrect</source>
        <translation>La antigua contraseña que has introducido no es correcta</translation>
    </message>
    <message id="change-pwd-old-pwd-label">
        <source>Enter old password</source>
        <translation>Introduce la contraseña antigua</translation>
    </message>
    <message id="change-pwd-new-pwd-label">
        <source>Enter new password</source>
        <translation>Introduce la nueva contraseña</translation>
    </message>
    <message id="change-pwd-confirm-pwd-label">
        <source>Confirm new password</source>
        <translation>Confirma la nueva contraseña</translation>
    </message>
    <message id="change-pwd-ok">
        <source>Сhange password</source>
        <translation>Cambia la contraseña</translation>
    </message>
    <message id="loading-loading">
        <source>Loading wallet...</source>
        <translation>Cargando wallet...</translation>
    </message>
    <message id="loading-restoring">
        <source>Restoring wallet...</source>
        <translation>Restaurando wallet...</translation>
    </message>
    <message id="loading-creating">
        <source>Creating wallet...</source>
        <translation>Creando wallet...</translation>
    </message>
    <message id="start-open-pwd-invitation">
        <source>Enter your password to access the wallet</source>
        <translation>Introduce tu contraseña para acceder al wallet</translation>
    </message>
    <message id="open-show-wallet-button">
        <source>Show my wallet</source>
        <translation>Mostrar mi wallet</translation>
    </message>
    <message id="edit-addr-title">
        <source>Edit address</source>
        <extracomment>Edit addres dialog title</extracomment>
        <translation>Editar dirección</translation>
    </message>
    <message id="edit-addr-addr-id">
        <source>Address ID</source>
        <extracomment>Edit addres dialog, address label</extracomment>
        <translation>ID de la dirección</translation>
    </message>
    <message id="edit-addr-save-button">
        <source>Save</source>
        <extracomment>Edit addres dialog, save button</extracomment>
        <translation>Salvar</translation>
    </message>
    <message id="payment-info-proof-verification">
        <source>Payment proof verification</source>
        <translation>Verificación de prueba de pago</translation>
    </message>
    <message id="payment-info-proof-label">
        <source>Paste your payment proof here</source>
        <translation>Pega tu comprobante de pago aquí</translation>
    </message>
    <message id="payment-info-proof-decode-fail">
        <source>Cannot decode a proof, illegal sequence.</source>
        <translation>No se puede descodificar la prueba, secuencia ilegal.</translation>
    </message>
    <message id="payment-info-proof-code-label">
        <source>Code</source>
        <translation>Código</translation>
    </message>
    <message id="payment-info-proof-sender-label">
        <source>Sender</source>
        <translation>Remitente</translation>
    </message>
    <message id="payment-info-proof-receiver-label">
        <source>Receiver</source>
        <translation>Destinatario</translation>
    </message>
    <message id="payment-info-copy-details-button">
        <source>Copy details</source>
        <translation>Copia los detalles</translation>
    </message>
    <message id="payment-info-copy-code-button">
        <source>Copy code</source>
        <translation>Copia el código</translation>
    </message>
    <message id="secondary-panel-maturing">
        <source>Maturing</source>
        <translation>Madurando</translation>
    </message>
    <message id="info-title">
        <source>Info view</source>
        <translation>Ver información</translation>
    </message>
    <message id="loading-change-settings-button">
        <source>Change settings</source>
        <translation>Cambiar ajustes</translation>
    </message>
    <message id="loading-try-again-button">
        <source>Try again</source>
        <translation type="unfinished">Try again</translation>
    </message>
    <message id="notifications-title">
        <source>Notifications view</source>
        <translation>Ver notificaciones</translation>
    </message>
    <message id="status-connecting">
        <source>connecting</source>
        <translation>conectando</translation>
    </message>
    <message id="status-online">
        <source>online</source>
        <translation>conectado</translation>
    </message>
    <message id="status-updating">
        <source>updating</source>
        <translation>actualizando</translation>
    </message>
    <message id="tx-details-title">
        <source>General transaction info</source>
        <translation>Información general de la transacción</translation>
    </message>
    <message id="tx-details-sending-addr-label">
        <source>Sending address</source>
        <translation>Dirección de remitente</translation>
    </message>
    <message id="tx-details-receiving-addr-label">
        <source>Receiving address</source>
        <translation>Dirección de destinatario</translation>
    </message>
    <message id="tx-details-error-label">
        <source>Error</source>
        <translation>Error</translation>
    </message>
    <message id="settings-report-problem-save-log-button">
        <source>Save wallet logs</source>
        <extracomment>settings tab, report problem section, save logs button</extracomment>
        <translation>Guardar registros del wallet</translation>
    </message>
    <message id="settings-rescan-confirmation-message-line-2">
        <source>Are you sure?</source>
        <extracomment>settings tab, confirm rescan dialog additional message</extracomment>
        <translation>¿Estás seguro?</translation>
    </message>
    <message id="settings-title">
        <source>Settings</source>
        <extracomment>settings tab title</extracomment>
        <translation>Ajustes</translation>
    </message>
    <message id="cant-send-to-expired-message">
        <source>Can&apos;t send to the expired address.</source>
        <translation>No se puede enviar a la dirección caducada.</translation>
    </message>
    <message id="send-confirmation-title">
        <source>Confirm transaction details</source>
        <translation>Confirmar los detalles de la transacción</translation>
    </message>
    <message id="send-confirmation-recipient-label">
        <source>Recipient</source>
        <translation>Destinatario</translation>
    </message>
    <message id="send-confirmation-pwd-require-message">
        <source>To broadcast your transaction please enter your password</source>
        <translation>Para transmitir su transacción por favor introduzca su contraseña</translation>
    </message>
    <message id="wallet-title">
        <source>Wallet</source>
        <translation>Wallet</translation>
    </message>
    <message id="wallet-receive-title">
<<<<<<< HEAD
        <source></source>
        <oldsource>Receive</oldsource>
=======
        <source>Receive</source>
        <oldsource>Receive Beam</oldsource>
>>>>>>> 62785db3
        <translation type="unfinished">Recibir Beam</translation>
    </message>
    <message id="wallet-receive-my-addr-label">
        <source>My address (auto-generated)</source>
        <oldsource>My address</oldsource>
        <translation type="unfinished">Mi dirección</translation>
    </message>
    <message id="wallet-receive-expires-label">
        <source></source>
        <oldsource>Expires</oldsource>
        <translation type="unfinished">Caduca</translation>
    </message>
    <message id="wallet-receive-expires-24">
        <source>24 hours</source>
        <translation>24 horas</translation>
    </message>
    <message id="wallet-receive-expires-never">
        <source>Never</source>
        <translation>Nunca</translation>
    </message>
    <message id="wallet-receive-qr-label">
        <source>Scan to send</source>
        <translation>Escanear para enviar</translation>
    </message>
    <message id="wallet-receive-propogate-addr-message">
        <source></source>
        <oldsource>Send this address to the sender over an external secure channel</oldsource>
        <translation type="unfinished">Enviar esta dirección al remitente a través de un canal externo seguro</translation>
    </message>
    <message id="invalid-addr-got-it-button">
        <source>Got it</source>
        <translation type="vanished">Ok</translation>
    </message>
    <message id="send-title">
        <source></source>
        <oldsource>Send Beam</oldsource>
        <translation type="unfinished">Enviar Beam</translation>
    </message>
    <message id="send-send-to-label">
        <source></source>
        <oldsource>Send To</oldsource>
        <translation type="unfinished">Enviar a</translation>
    </message>
    <message id="send-contact-placeholder">
        <source></source>
        <oldsource>Please specify contact</oldsource>
        <translation type="unfinished">Por favor especifique el contacto</translation>
    </message>
    <message id="send-amount-label">
        <source></source>
        <oldsource>Transaction amount</oldsource>
        <translation type="unfinished">Importe de la transacción</translation>
    </message>
    <message id="send-founds-fail">
        <source></source>
        <oldsource>Insufficient funds: you would need %1 to complete the transaction</oldsource>
        <translation type="unfinished">Fondos insuficientes: usted necesitaría un 1% para completar la transacción</translation>
    </message>
    <message id="send-fee-fail">
        <source>The minimum fee is %1 GROTH</source>
        <translation type="vanished">La cuota minima es %1 GROTH</translation>
    </message>
    <message id="send-curency-sub-name">
        <source>GROTH</source>
        <translation type="vanished">GROTH</translation>
    </message>
    <message id="send-remaining-label">
        <source></source>
        <oldsource>Remaining</oldsource>
        <translation type="unfinished">Restante</translation>
    </message>
    <message id="send-send-fail">
        <source>Address %1 is invalid</source>
        <translation type="vanished">La dirección 1% no es válida</translation>
    </message>
    <message id="start-restore-confirm-button">
        <source>I agree</source>
        <translation>Estoy de acuerdo</translation>
    </message>
    <message id="start-restore-message-line">
        <source>You are trying to restore an existing Beam Wallet. Please notice that if you use your wallet on another device, your balance will be up to date, but  transaction history and addresses will be kept separately on each device.</source>
        <translation>Está intentando restaurar un monedero de Beam existente. Tenga en cuenta que si usa su monedero en otro dispositivo, su saldo estará actualizado, pero el historial de transacciones y las direcciones se guardarán por separado en cada dispositivo.</translation>
    </message>
    <message id="start-migration-message">
        <source>Your wallet will be migrated to v.</source>
        <translation>Su monedero será migrado a v.</translation>
    </message>
    <message id="start-migration-button">
        <source>Start auto migration</source>
        <extracomment>migration screen, start auto migration button</extracomment>
        <translation>Empezar migración automatica</translation>
    </message>
    <message id="start-select-db-thead-name">
        <source>Name</source>
        <translation>Nombre</translation>
    </message>
    <message id="start-select-db-thead-size">
        <source>Size</source>
        <translation>Tamaño</translation>
    </message>
    <message id="kb-unit">
        <source>kb</source>
        <translation>kb</translation>
    </message>
    <message id="start-select-db-thead-modified">
        <source>Date modified</source>
        <extracomment>start screen, select db for migration, Date modified column title</extracomment>
        <translation>Fecha modificada</translation>
    </message>
    <message id="start-create-new-message-line-1">
        <source>Create new wallet with generating seed phrase.</source>
        <translation>Crear nuevo wallet generando la frase semilla.</translation>
    </message>
    <message id="start-create-new-message-line-2">
        <source>If you ever lose your device, you will need this phrase to recover your wallet!</source>
        <translation>Si alguna vez pierde su dispositivo, necesitará esta frase para recuperar su wallet!</translation>
    </message>
    <message id="start-create-new-securiry-note-1">
        <source>Do not let anyone see your seed phrase</source>
        <translation>No dejes que nadie vea tu frase semilla</translation>
    </message>
    <message id="start-create-new-securiry-note-2">
        <source>Never type your seed phrase into password managers or elsewhere</source>
        <translation>Nunca escriba su frase semilla en los administradores de contraseñas o en otro lugar</translation>
    </message>
    <message id="start-create-new-securiry-note-3">
        <source>Keep the copies of your seed phrase in a safe place</source>
        <translation>Guarde las copias de su frase semilla en un lugar seguro</translation>
    </message>
    <message id="start-generate-seed-phrase-button">
        <source>Generate seed phrase</source>
        <translation>Generar frase semilla</translation>
    </message>
    <message id="start-generate-seed-phrase-message">
        <source>Your seed phrase is the access key to all the cryptocurrencies in your wallet. Write down the phrase to keep it in a safe or in a locked vault. Without the phrase you will not be able to recover your money.</source>
        <translation>Su frase semilla es la clave de acceso a todas las criptomonedas en su wallet. Escriba la frase para guardarla en un lugar seguro o caja de seguridad. Sin la frase no podrás recuperar tu dinero.</translation>
    </message>
    <message id="start-confirm-seed-phrase-button">
        <source>I understand</source>
        <translation>Lo entiendo</translation>
    </message>
    <message id="start-confirm-seed-phrase-message">
        <source>It is strictly recommended to write down the seed phrase on a paper. Storing it in a file makes it prone to cyber attacks and, therefore, less secure.</source>
        <translation>Se recomienda estrictamente anotar la frase semilla en un papel. Almacenarla en un archivo digital lo hace propenso a ataques cibernéticos y, por lo tanto, menos seguro.</translation>
    </message>
    <message id="start-check-seed-phrase-message">
        <source>To ensure the seed phrase is written down, please fill-in the specific words below</source>
        <translation>Para asegurarse de que la frase semilla esté bien escrita, complete las palabras específicas a continuación</translation>
    </message>
    <message id="start-restore-message">
        <source>Type in or paste your seed phrase</source>
        <translation>Escribe o pega tu frase semilla</translation>
    </message>
    <message id="start-create-pwd-message">
        <source>Create password to access your wallet</source>
        <translation>Crea la contraseña para acceder a tu wallet</translation>
    </message>
    <message id="start-pwd-label">
        <source>Password</source>
        <translation>Contraseña</translation>
    </message>
    <message id="start-create-pwd-confirm-label">
        <source>Confirm password</source>
        <translation>Confirma la contraseña</translation>
    </message>
    <message id="start-create-pwd-not-match-error">
        <source>Passwords do not match</source>
        <translation>Las contraseñas no coinciden</translation>
    </message>
    <message id="start-node-title">
        <source>Setup node connectivity</source>
        <translation>Configuración de conectividad del nodo</translation>
    </message>
    <message id="start-node-integrated-radio">
        <source>Run integrated node (recommended)</source>
        <translation>Ejecutar nodo integrado (recomendado)</translation>
    </message>
    <message id="start-node-port-label">
        <source>Enter port to listen</source>
        <translation>Introduce puerto para escuchar</translation>
    </message>
    <message id="start-node-peer-label">
        <source>Peer</source>
        <translation>Par</translation>
    </message>
    <message id="start-node-random-radio">
        <source>Connect to random remote node</source>
        <translation>Conectar al nodo remoto aleatorio</translation>
    </message>
    <message id="start-node-remote-radio">
        <source>Connect to specific remote node</source>
        <translation>Conectar al nodo remoto específico</translation>
    </message>
    <message id="start-node-port-empty-error">
        <source>Please specify port</source>
        <translation>Por favor, especifique el número de puerto para escucharlo</translation>
    </message>
    <message id="start-node-port-value-error">
        <source>Port must be a number between 1 and 65535</source>
        <translation>El puerto debe ser un número entre 1 y 65535</translation>
    </message>
    <message id="start-node-peer-empty-error">
        <source>Please specify peer</source>
        <translation>Por favor, especifica el par</translation>
    </message>
    <message id="start-node-peer-error">
        <source>Incorrect address</source>
        <translation>Por favor, especifica el par correcto</translation>
    </message>
    <message id="start-node-empty-error">
        <source>Please specify address of the remote node</source>
        <translation>Por favor, especifica la dirección del nodo remoto</translation>
    </message>
    <message id="appmodel-failed-start-node">
        <source>Failed to start node. Please check your node configuration</source>
        <translation>Error al iniciar el nodo. Por favor revise la configuración de su nodo</translation>
    </message>
    <message id="wallet-model-node-protocol-error">
        <source>Node protocol error!</source>
        <translation>Error del protocolo del nodo!</translation>
    </message>
    <message id="wallet-model-incompatible-peer-error">
        <source>You are trying to connect to incompatible peer.</source>
        <translation>Estás tratando de conectarte con un par incompatible.</translation>
    </message>
    <message id="wallet-model-connection-base-error">
        <source>Connection error</source>
        <translation>Error de conexión</translation>
    </message>
    <message id="wallet-model-connection-time-out-error">
        <source>Connection timed out</source>
        <translation>Tiempo de conexión agotado</translation>
    </message>
    <message id="wallet-model-connection-refused-error">
        <source>Cannot connect to node</source>
        <translation>No se puede conectar al nodo</translation>
    </message>
    <message id="wallet-model-connection-host-unreach-error">
        <source>Node is unreachable</source>
        <translation>El nodo es inalcanzable</translation>
    </message>
    <message id="wallet-model-connection-addr-in-use-error">
        <source>The port %1 is already in use. Check if a wallet is already running on this machine or change the port settings.</source>
        <translation>El puerto 1% ya está en uso. Compruebe si ya se está ejecutando una wallet en esta máquina o cambie la configuración del puerto.</translation>
    </message>
    <message id="wallet-model-time-sync-error">
        <source>System time not synchronized</source>
        <translation>La hora del sistema no está sincronizada</translation>
    </message>
    <message id="wallet-model-host-unresolved-error">
        <source>Incorrect node name or no Internet connection.</source>
        <translation>Nombre de nodo incorrecto o sin conexión a Internet.</translation>
    </message>
    <message id="wallet-model-undefined-error">
        <source>Unexpected error!</source>
        <translation>¡Error inesperado!</translation>
    </message>
    <message id="wallet-model-data-location-error">
        <source>Failed to start wallet. Please check your wallet data location</source>
        <translation>No se pudo iniciar el wallet. Por favor, compruebe la ubicación de los datos de su wallet</translation>
    </message>
    <message id="loading-view-download-blocks">
        <source>Downloading blocks</source>
        <translation>Descargando bloques</translation>
    </message>
    <message id="loading-view-scaning-utxo">
        <source>Scanning UTXO %d/%d</source>
        <translation>Escaneando UTXO %d/%d</translation>
    </message>
    <message id="loading-view-protocol-error">
        <source>Incompatible peer</source>
        <translation>Par incompatible</translation>
    </message>
    <message id="loading-view-connection-error">
        <source>Connection error</source>
        <translation>Error de conexión</translation>
    </message>
    <message id="start-view-printer-not-found-error">
        <source>Printer is not found. Please, check your printer preferences.</source>
        <translation>Impresora no encontrada. Por favor revisa las preferencias de tu impresora.</translation>
    </message>
    <message id="start-view-printer-error">
        <source>Failed to print seed phrase. Please, check your printer.</source>
        <translation>Error al imprimir la frase semilla. Por favor, compruebe su impresora.</translation>
    </message>
    <message id="start-view-db-file-filter">
        <source>SQLite database file (*.db)</source>
        <translation>SQLite archivo de la base de datos (*.db)</translation>
    </message>
    <message id="status-bar-view-not-connected">
        <source>Wallet is not connected to the node</source>
        <translation>La Wallet no está conectada al nodo</translation>
    </message>
    <message id="tx-failture-undefined">
        <source>Unexpected reason, please send wallet logs to Beam support</source>
        <translation>Razón inesperada, envíe registros de la wallet al soporte de Beam</translation>
    </message>
    <message id="tx-failture-cancelled">
        <source>Transaction cancelled</source>
        <translation>Transacción cancelada</translation>
    </message>
    <message id="tx-failture-receiver-signature-invalid">
        <source>Receiver signature in not valid, please send wallet logs to Beam support</source>
        <translation>La firma del destinatario no es válida, envíe los registros del wallet al soporte de Beam</translation>
    </message>
    <message id="tx-failture-not-registered-in-blockchain">
        <source>Failed to register transaction with the blockchain, see node logs for details</source>
        <translation>Error al registrar la transacción con la blockchain, consulte los registros del nodo para obtener más detalles</translation>
    </message>
    <message id="tx-failture-not-valid">
        <source>Transaction is not valid, please send wallet logs to Beam support</source>
        <translation>La transacción no es válida, envíe los registros del wallet al soporte de Beam</translation>
    </message>
    <message id="tx-failture-kernel-invalid">
        <source>Invalid kernel proof provided</source>
        <translation>La prueba proporcionada del kernel es inválida</translation>
    </message>
    <message id="tx-failture-parameters-not-sended">
        <source>Failed to send Transaction parameters</source>
        <translation>Error al enviar los parámetros de transacción</translation>
    </message>
    <message id="tx-failture-no-inputs">
        <source>No inputs</source>
        <translation>No hay entradas</translation>
    </message>
    <message id="tx-failture-addr-expired">
        <source>Address is expired</source>
        <translation>La dirección ha caducado</translation>
    </message>
    <message id="tx-failture-parameters-not-readed">
        <source>Failed to get transaction parameters</source>
        <translation>Error al obtener los parámetros de transacción</translation>
    </message>
    <message id="tx-failture-time-out">
        <source>Transaction timed out</source>
        <translation>Transacción expirada</translation>
    </message>
    <message id="tx-failture-not-signed-by-receiver">
        <source>Payment not signed by the receiver, please send wallet logs to Beam support</source>
        <translation>El pago no está firmado por el destinatario, por favor envíe los registros del wallet al soporte de Beam</translation>
    </message>
    <message id="tx-failture-max-height-to-high">
        <source>Kernel maximum height is too high</source>
        <translation>La altura máxima del Kernel es demasiado alta</translation>
    </message>
    <message id="tx-failture-invalid-state">
        <source>Transaction has invalid state</source>
        <translation>La transacción tiene un estado inválido</translation>
    </message>
    <message id="tx-curency-name">
        <source>BEAM</source>
        <translation type="vanished">BEAM</translation>
    </message>
    <message id="tx-curency-sub-name">
        <source>GROTH</source>
        <translation type="vanished">GROTH</translation>
    </message>
    <message id="utxo-utxo">
        <source>UTXO</source>
        <translation>UTXO</translation>
    </message>
    <message id="utxo-blockchain-height">
        <source>Blockchain Height</source>
        <translation>Altura de la blockchain</translation>
    </message>
    <message id="utxo-last-block-hash">
        <source>Last block hash</source>
        <translation>Hash del último bloque</translation>
    </message>
    <message id="utxo-head-maturity">
        <source>Maturity</source>
        <translation>Madurez</translation>
    </message>
    <message id="utxo-head-type">
        <source>Type</source>
        <translation>Escriba</translation>
    </message>
    <message id="utxo-status-available">
        <source>Available</source>
        <translation>Disponible</translation>
    </message>
    <message id="utxo-status-maturing">
        <source>Maturing%1(till block height %2)</source>
        <translation>Maduración %1 (hasta la altura del bloque %2)</translation>
    </message>
    <message id="utxo-status-unavailable">
        <source>Unavailable%1(mining result rollback)</source>
        <translation>No disponible %1 (reversión de los resultados de minería)</translation>
    </message>
    <message id="utxo-status-outgoing">
        <source>In progress%1(outgoing)</source>
        <translation>En progreso %1 (saliente)</translation>
    </message>
    <message id="utxo-status-change">
        <source>In progress%1(change)</source>
        <translation>En progreso %1 (cambiar)</translation>
    </message>
    <message id="utxo-status-incoming">
        <source>In progress%1(incoming)</source>
        <translation>En progreso %1 (entrante)</translation>
    </message>
    <message id="utxo-status-spent">
        <source>Spent</source>
        <translation>Gastado</translation>
    </message>
    <message id="settings-general-lock-screen-never">
        <source>Never</source>
        <translation>Nunca</translation>
    </message>
    <message id="settings-general-lock-screen-1m">
        <source>1 minute</source>
        <translation>1 minuto</translation>
    </message>
    <message id="settings-general-lock-screen-5m">
        <source>5 minutes</source>
        <translation>5 minutos</translation>
    </message>
    <message id="settings-general-lock-screen-15m">
        <source>15 minutes</source>
        <translation>15 minutos</translation>
    </message>
    <message id="settings-general-lock-screen-30m">
        <source>30 minutes</source>
        <translation>30 minutos</translation>
    </message>
    <message id="settings-general-lock-screen-1h">
        <source>1 hour</source>
        <translation>1 hora</translation>
    </message>
    <message id="receive-amount-label">
        <source></source>
        <oldsource>Receive amount (optional)</oldsource>
        <translation type="unfinished">Recibir cantidad (opcional)</translation>
    </message>
    <message id="tx-details-tx-id-label">
        <source>Transaction ID</source>
        <translation>ID de la transacción</translation>
    </message>
    <message id="appmodel-failed-time-not-synced">
        <source>Failed to start the integrated node: the timezone settings of your machine are out of sync. Please fix them and restart the wallet.</source>
        <translation>Error al iniciar el nodo integrado: la configuración de la zona horaria de su máquina no está sincronizada. Por favor, corríjalo y reinicie el wallet.</translation>
    </message>
    <message id="can-not-generate-new-address-message">
        <source>You cannot generate new address. Your wallet doesn&apos;t have a master key.</source>
        <translation>No puedes generar una nueva dirección. Su wallet no tiene una llave maestra.</translation>
    </message>
    <message id="settings-general-language">
        <source>Language</source>
        <extracomment>settings tab, general section, language label</extracomment>
        <translation>Idioma</translation>
    </message>
    <message id="open-external-open">
        <source>Open</source>
        <translation>Abierto</translation>
    </message>
    <message id="open-external-title">
        <source>External link</source>
        <translation>Enlace externo</translation>
    </message>
    <message id="open-external-message">
        <source>Beam Wallet app requires permission to open external link in the browser. This action will expose your IP to the web server. To avoid it, choose -Cancel-. You can chage your choice in app setting anytime.</source>
        <translation>La aplicación Beam Wallet requiere permiso para abrir un enlace externo en el navegador. Esta acción expondrá su IP al servidor web. Para evitarlo, elija -Cancelar-. Puede cambiar su elección en la configuración de la aplicación en cualquier momento.</translation>
    </message>
    <message id="start-open-change-wallet-message">
        <source>If you&apos;ll restore a wallet all transaction history and addresses will be lost.</source>
        <translation>Si restaura un wallet, se perderán todas las direcciones y el historial de transacciones.</translation>
    </message>
    <message id="loading-restore-message-line1">
        <source>Please wait for synchronization and do not close or minimize the application.</source>
        <translation>Por favor espere a la sincronización y no cierre ni minimice la aplicación.</translation>
    </message>
    <message id="loading-restore-message-line2">
        <source>Only the wallet balance (UTXO) can be restored, transaction info and addresses are always private and never kept in the blockchain.</source>
        <translation>Solo se puede restaurar el saldo del wallet (UTXO), la información de la transacción siempre es privada y nunca se mantiene en la cadena de bloques.</translation>
    </message>
    <message id="start-recovery-title">
        <source>Create new password</source>
        <translation>Introduce la nueva contraseña</translation>
    </message>
    <message id="start-recovery-pwd-message">
        <source>Create new password to access your wallet</source>
        <translation>Crea una nueva contraseña para acceder a tu wallet</translation>
    </message>
    <message id="start-create-pwd-strength-message">
        <source>Strong password needs to meet the following requirements:\n•  the length must be at least 10 characters\n•  must contain at least one lowercase letter\n•  must contain at least one uppercase letter\n•  must contain at least one number</source>
        <translation>La contraseña segura debe cumplir los siguientes requisitos:\n• la longitud debe ser de al menos 10 caracteres\n• debe contener al menos una letra minúscula\n• debe contener al menos una letra mayúscula\n• debe contener al menos un número</translation>
    </message>
    <message id="start-open-caps-warning">
        <source>Caps lock is on!</source>
        <translation>¡La tecla de mayúsculas está activada!</translation>
    </message>
    <message id="show-qr-title">
        <source>QR code</source>
        <extracomment>show QR dialog title</extracomment>
        <translation>Código QR</translation>
    </message>
    <message id="show-qr-tx-token-label">
        <source>Your address</source>
        <extracomment>show qr dialog address label</extracomment>
        <translation>Tu dirección</translation>
    </message>
    <message id="show-qr-message">
        <source>Scan this QR code or send this address to the sender over secure channel</source>
        <extracomment>show QR dialog message, how to use this QR</extracomment>
        <translation>72/5000
Escanee este código QR o envíe esta dirección al remitente a través de un canal seguro</translation>
    </message>
    <message id="settings-peers-title">
        <source>Peers</source>
        <extracomment>settings tab, node section, peers label</extracomment>
        <translation>Pares</translation>
    </message>
    <message id="settings-node-title">
        <source>Node</source>
        <extracomment>settings tab, node section, title</extracomment>
        <translation>Nodo</translation>
    </message>
    <message id="settings-general-allow-beammw-label">
        <source>Allow access to %1 and %2 (to fetch exchanges and transaction data)</source>
        <extracomment>general settings, label for alow open external links</extracomment>
        <translation>Allow access to %1 and %2 (para buscar intercambios y datos de transacciones)</translation>
    </message>
    <message id="settings-report-problem-message-l0">
        <source>To report a problem:</source>
        <translation>To report a problem</translation>
    </message>
    <message id="settings-report-problem-message-l1">
        <source>1. Click “Save wallet logs” and choose a destination folder for log archive</source>
        <translation>1. Haga clic en “Guardar registros de cartera” y elija una carpeta de destino para el archivo de registro</translation>
    </message>
    <message id="settings-report-problem-message-l2">
        <source>2. Send email to %1 or open a ticket in %2</source>
        <translation>2. Enviar email a %1 o abrir ticket en %2</translation>
    </message>
    <message id="settings-report-problem-message-l3">
        <source>3. Don’t forget to attach logs archive</source>
        <translation>3. No olvide adjuntar los archivos de registro</translation>
    </message>
    <message id="explorer">
        <source>blockchain explorer</source>
        <translation>explorador de la blockchain</translation>
    </message>
    <message id="edit-addr-24-option">
        <source>In 24 hours from now</source>
        <extracomment>Edit address dialog, expiration option, in 24 hours from now</extracomment>
        <translation>En 24 horas a partir de ahora</translation>
    </message>
    <message id="edit-addr-never-option">
        <source>Never</source>
        <extracomment>Edit address dialog, expiration option, never</extracomment>
        <translation>Nunca</translation>
    </message>
    <message id="edit-addr-as-is-option">
        <source>Within 24 hours</source>
        <extracomment>Edit address dialog, expiration option, do not change</extracomment>
        <translation>Dentro de 24 horas</translation>
    </message>
    <message id="edit-addr-expires-label">
        <source>Expires</source>
        <extracomment>Edit addres dialog, expires label</extracomment>
        <translation>Caduca</translation>
    </message>
    <message id="edit-addr-expire-now-label">
        <source>Now</source>
        <extracomment>Edit addres dialog, expire now label</extracomment>
        <translation>Ahora</translation>
    </message>
    <message id="edit-addr-expire-now-switch">
        <source>Expire address now</source>
        <extracomment>Edit addres dialog, expire now switch</extracomment>
        <translation>Caducar dirección ahora</translation>
    </message>
    <message id="edit-addr-expiration-time-label">
        <source>Expired on </source>
        <extracomment>Edit addres dialog, expiration time label</extracomment>
        <translation>Caducado en </translation>
    </message>
    <message id="edit-addr-activate-addr-switch">
        <source>Activate address</source>
        <extracomment>Edit addres dialog, expiration time label</extracomment>
        <translation>Activar dirección</translation>
    </message>
    <message id="time-never">
        <source>Never</source>
        <extracomment>time never string</extracomment>
        <translation>Nunca</translation>
    </message>
    <message id="start-pwd-difficulty-very-weak">
        <source>Very weak password</source>
        <extracomment>set passwort, difficulty message, very weak</extracomment>
        <translation>Contraseña muy débil</translation>
    </message>
    <message id="start-pwd-difficulty-weak">
        <source>Weak password</source>
        <extracomment>set passwort, difficulty message, weak</extracomment>
        <translation>Contraseña débil</translation>
    </message>
    <message id="start-pwd-difficulty-medium">
        <source>Medium strength password</source>
        <extracomment>set passwort, difficulty message, medium</extracomment>
        <translation>Contraseña de resistencia media</translation>
    </message>
    <message id="start-pwd-difficulty-strong">
        <source>Strong password</source>
        <extracomment>set passwort, difficulty message, strong</extracomment>
        <translation>Contraseña segura</translation>
    </message>
    <message id="start-pwd-difficulty-very-strong">
        <source>Very strong password</source>
        <extracomment>set passwort, difficulty message, very strong</extracomment>
        <translation>Contraseña muy segura</translation>
    </message>
    <message id="start-migration-select-file-button">
        <source>Select wallet database file manually</source>
        <extracomment>migration screen, select db file button</extracomment>
        <translation>Selecciona el archivo de base de datos de wallet manualmente</translation>
    </message>
    <message id="start-select-db-best-match-label">
        <source>(best match)</source>
        <extracomment>start screen, select db for migration, best match label</extracomment>
        <translation>(mejor juego)</translation>
    </message>
    <message id="start-select-db-thead-created">
        <source>Date created</source>
        <extracomment>start screen, select db for migration, Date created column title</extracomment>
        <translation>Hecha de creación</translation>
    </message>
    <message id="settings-general-require-pwd-to-spend-confirm-pwd-title">
        <source>Don’t ask password on every Send</source>
        <extracomment>settings tab, general section, ask password to send, confirm password dialog, title</extracomment>
        <translation>No pedir contraseña en cada envío</translation>
    </message>
    <message id="settings-general-require-pwd-to-spend-confirm-pwd-message">
        <source>Password verification is required to change that setting</source>
        <extracomment>settings tab, general section, ask password to send, confirm password dialog, message</extracomment>
        <translation>Hay que verificar la contraseña para cambiar esa configuración</translation>
    </message>
    <message id="general-fee-rate">
        <source></source>
        <translation type="unfinished"></translation>
    </message>
    <message id="general-fee-fail">
        <source>The minimum fee is %1 GROTH</source>
        <translation type="unfinished">La cuota minima es %1 GROTH</translation>
    </message>
<<<<<<< HEAD
    <message id="wallet-receive-swap-title">
        <source>Receive</source>
        <translation type="unfinished">Recibir</translation>
    </message>
=======
>>>>>>> 62785db3
    <message id="wallet-swap">
        <source></source>
        <translation type="unfinished"></translation>
    </message>
    <message id="wallet-receive-your-token">
        <source></source>
        <translation type="unfinished"></translation>
    </message>
    <message id="wallet-receive-copy-address">
        <source>Copy transaction address</source>
        <translation type="unfinished"></translation>
    </message>
    <message id="receive-amount-swap-label">
        <source></source>
        <translation type="unfinished"></translation>
    </message>
    <message id="sent-amount-label">
        <source></source>
        <translation type="unfinished"></translation>
    </message>
    <message id="wallet-receive-offer-expires-label">
        <source></source>
        <translation type="unfinished"></translation>
    </message>
    <message id="wallet-receive-expires-12">
        <source>12 hours</source>
        <translation type="unfinished">24 horas {12 ?}</translation>
    </message>
    <message id="wallet-receive-expires-6">
        <source>6 hours</source>
        <translation type="unfinished">24 horas {6 ?}</translation>
    </message>
    <message id="wallet-swap-propogate-addr-message">
        <source></source>
        <translation type="unfinished"></translation>
    </message>
<<<<<<< HEAD
=======
    <message id="wallet-receive-swap-title">
        <source></source>
        <translation type="unfinished"></translation>
    </message>
>>>>>>> 62785db3
    <message id="wallet-send-swap-title">
        <source></source>
        <translation type="unfinished"></translation>
    </message>
    <message id="general-comment-local">
        <source></source>
        <translation type="unfinished"></translation>
    </message>
    <message id="send-total-label">
        <source></source>
        <translation type="unfinished"></translation>
    </message>
    <message id="send-swap-to-label">
        <source></source>
        <translation type="unfinished"></translation>
    </message>
    <message id="send-not-enough">
        <source></source>
        <translation type="unfinished"></translation>
    </message>
    <message id="wallet-send-swap-offered-label">
        <source></source>
        <translation type="unfinished"></translation>
    </message>
    <message id="wallet-send-swap-expires-label">
        <source></source>
        <translation type="unfinished"></translation>
    </message>
<<<<<<< HEAD
    <message id="offers-title">
        <source>Offers</source>
        <translation type="unfinished"></translation>
    </message>
    <message id="offers-search">
        <source>Search...</source>
        <translation type="unfinished"></translation>
    </message>
    <message id="offers-create">
        <source>Create offer</source>
        <translation type="unfinished"></translation>
    </message>
    <message id="wallet-publish-swap">
        <source>Publish</source>
=======
    <message id="general-address-from">
        <source>From</source>
        <translation type="unfinished"></translation>
    </message>
    <message id="general-address-to">
        <source>To</source>
        <translation type="unfinished"></translation>
    </message>
    <message id="general-amount-sent">
        <source>Sent</source>
        <translation type="unfinished"></translation>
    </message>
    <message id="general-amount-received">
        <source>Received</source>
>>>>>>> 62785db3
        <translation type="unfinished"></translation>
    </message>
</context>
</TS><|MERGE_RESOLUTION|>--- conflicted
+++ resolved
@@ -543,13 +543,8 @@
         <translation>Wallet</translation>
     </message>
     <message id="wallet-receive-title">
-<<<<<<< HEAD
-        <source></source>
-        <oldsource>Receive</oldsource>
-=======
         <source>Receive</source>
         <oldsource>Receive Beam</oldsource>
->>>>>>> 62785db3
         <translation type="unfinished">Recibir Beam</translation>
     </message>
     <message id="wallet-receive-my-addr-label">
@@ -1195,13 +1190,6 @@
         <source>The minimum fee is %1 GROTH</source>
         <translation type="unfinished">La cuota minima es %1 GROTH</translation>
     </message>
-<<<<<<< HEAD
-    <message id="wallet-receive-swap-title">
-        <source>Receive</source>
-        <translation type="unfinished">Recibir</translation>
-    </message>
-=======
->>>>>>> 62785db3
     <message id="wallet-swap">
         <source></source>
         <translation type="unfinished"></translation>
@@ -1238,13 +1226,10 @@
         <source></source>
         <translation type="unfinished"></translation>
     </message>
-<<<<<<< HEAD
-=======
     <message id="wallet-receive-swap-title">
         <source></source>
         <translation type="unfinished"></translation>
     </message>
->>>>>>> 62785db3
     <message id="wallet-send-swap-title">
         <source></source>
         <translation type="unfinished"></translation>
@@ -1273,7 +1258,6 @@
         <source></source>
         <translation type="unfinished"></translation>
     </message>
-<<<<<<< HEAD
     <message id="offers-title">
         <source>Offers</source>
         <translation type="unfinished"></translation>
@@ -1288,7 +1272,6 @@
     </message>
     <message id="wallet-publish-swap">
         <source>Publish</source>
-=======
     <message id="general-address-from">
         <source>From</source>
         <translation type="unfinished"></translation>
@@ -1303,7 +1286,6 @@
     </message>
     <message id="general-amount-received">
         <source>Received</source>
->>>>>>> 62785db3
         <translation type="unfinished"></translation>
     </message>
 </context>
