--- conflicted
+++ resolved
@@ -989,22 +989,16 @@
         <translation>Crea una nueva contraseña para acceder a tu wallet</translation>
     </message>
     <message id="start-create-pwd-strength-message">
-        <source>Strong password needs to meet the following requirements:\n•  the length must be at least 10 characters\n•  must contain at least one lowercase letter\n•  must contain at least one uppercase letter\n•  must contain at least one number</source>
-        <oldsource>Strong password needs to meet the following requirements:
+        <source>Strong password needs to meet the following requirements:
 •  the length must be at least 10 characters
 •  must contain at least one lowercase letter
 •  must contain at least one uppercase letter
-<<<<<<< HEAD
-•  must contain at least one number</oldsource>
-        <translation type="unfinished">La contraseña segura debe cumplir los siguientes requisitos:\n• la longitud debe ser de al menos 10 caracteres\n• debe contener al menos una letra minúscula\n• debe contener al menos una letra mayúscula\n• debe contener al menos un número</translation>
-=======
 •  must contain at least one number</source>
         <translation>La contraseña segura debe cumplir los siguientes requisitos:
 • la longitud debe ser de al menos 10 caracteres
 • debe contener al menos una letra minúscula
 • debe contener al menos una letra mayúscula
 • debe contener al menos un número</translation>
->>>>>>> 1d80476b
     </message>
     <message id="start-open-caps-warning">
         <source>Caps lock is on!</source>
@@ -1271,16 +1265,10 @@
         <translation>Atomic Swap está en BETA</translation>
     </message>
     <message id="swap-na-message">
-<<<<<<< HEAD
-        <source>You do not have any 3rd-party currencies connected.\nUpdate your settings and try again.</source>
-        <oldsource>You do not have any 3rd-party currencies connected.
-Update your settings and try again.</oldsource>
-        <translation type="unfinished">No tienes ninguna moneda de terceros conectada.\nActualiza tus ajustes e inténtalo de nuevo.</translation>
-=======
         <source>You do not have any 3rd-party currencies connected.
 Update your settings and try again.</source>
-        <translation>No tienes ninguna moneda de terceros conectada.\nActualiza tus ajustes e inténtalo de nuevo.</translation>
->>>>>>> 1d80476b
+        <translation>No tienes ninguna moneda de terceros conectada.
+Actualiza tus ajustes e inténtalo de nuevo.</translation>
     </message>
     <message id="wallet-receive-swap-title">
         <source>Create a Swap Offer</source>
@@ -1363,20 +1351,10 @@
         <translation>Electrum</translation>
     </message>
     <message id="swap-currency-na-message">
-<<<<<<< HEAD
-        <source>%1 is not connected, \nplease review your settings and try again.</source>
-        <oldsource>%1 is not connected, 
-please review your settings and try again.</oldsource>
-        <translation type="unfinished">%1 no está conectado, \npor favor revise su configuración e inténtelo de nuevo.</translation>
-    </message>
-    <message id="send-swap-to-label">
-        <source>Transaction token</source>
-        <translation type="vanished">Token de transacción</translation>
-=======
         <source>%1 is not connected, 
 please review your settings and try again</source>
-        <translation>%1 no está conectado, \npor favor revise su configuración e inténtelo de nuevo.</translation>
->>>>>>> 1d80476b
+        <translation>%1 no está conectado,
+por favor revise su configuración e inténtelo de nuevo.</translation>
     </message>
     <message id="send-not-enough">
         <source>There is not enough funds to complete the transaction</source>
@@ -1580,27 +1558,16 @@
         <translation>Recibido</translation>
     </message>
     <message id="settings-progress-na">
-<<<<<<< HEAD
-        <source>You cannot disconnect wallet, edit seed phrase or change default\nfee while you have transactions in progress.</source>
-        <oldsource>You cannot disconnect wallet, edit seed phrase or change default
-fee while you have transactions in progress.</oldsource>
-        <translation type="unfinished">No puedes desconectar la wallet, edita la frase semilla o cambia la comisión predeterminada\nmientras tienes transacciones en curso.</translation>
-    </message>
-    <message id="atomic-no-offers">
-        <source>There are no active offers at the moment.\nPlease try again later or create an offer yourself.</source>
-        <oldsource>There are no active offers at the moment.
-Please try again later or create an offer yourself.</oldsource>
-        <translation type="unfinished">No hay ofertas activas en este momento.\nPor favor, inténtalo de nuevo más tarde o crea una oferta usted mismo.</translation>
-=======
         <source>You cannot disconnect wallet, edit seed phrase or change default
 fee while you have transactions in progress.</source>
-        <translation>No puedes desconectar la wallet, edita la frase semilla o cambia la comisión predeterminada\nmientras tienes transacciones en curso.</translation>
+        <translation>No puedes desconectar la wallet, edita la frase semilla o cambia la comisión predeterminada
+mientras tienes transacciones en curso.</translation>
     </message>
     <message id="atomic-no-offers">
         <source>There are no active offers at the moment.
 Please try again later or create an offer yourself.</source>
-        <translation>No hay ofertas activas en este momento.\nPor favor, inténtalo de nuevo más tarde o crea una oferta usted mismo.</translation>
->>>>>>> 1d80476b
+        <translation>No hay ofertas activas en este momento.
+nPor favor, inténtalo de nuevo más tarde o crea una oferta usted mismo.</translation>
     </message>
     <message id="send-less-than-fee">
         <source>The swap amount must be greater than the transaction fee</source>
@@ -1663,15 +1630,8 @@
         <translation>No se acepta la oferta propia</translation>
     </message>
     <message id="accept-own-offer-allert-body">
-<<<<<<< HEAD
-        <source>The transaction token was generated by you, therefore it is not allowed to accept your own offer.\nPlease check the swap token and try again.</source>
-        <oldsource>The transaction token was generated by you, therefore it is not allowed to accept your own offer.
-Please check the swap token and try again.</oldsource>
-        <translation type="unfinished">El token de transacción fue generado por usted, por lo tanto no está permitido aceptar su propia oferta.\nPor favor, compruebe el token de intercambio e inténtelo de nuevo.</translation>
-=======
         <source>The swap token was generated by you, and therefore cannot be accepted.</source>
         <translation>El token de transacción fue generado por usted, por lo tanto no está permitido aceptar su propia oferta.\nPor favor, compruebe el token de intercambio e inténtelo de nuevo.</translation>
->>>>>>> 1d80476b
     </message>
     <message id="swap-copy-token">
         <source>Copy token</source>
@@ -1778,16 +1738,10 @@
         <translation>La tasa no puede ser inferior a %1</translation>
     </message>
     <message id="swap-offer-duplicate-message">
-<<<<<<< HEAD
-        <source>The offer with this transaction token is already accepted.\nPlease check the swap token and try again.</source>
-        <oldsource>The offer with this transaction token is already accepted.
-Please check the swap token and try again.</oldsource>
-        <translation type="unfinished">La oferta con este token de transacción ya está aceptada.\nPor favor, comprueba el token de intercambio e inténtalo de nuevo.</translation>
-=======
         <source>The offer with this transaction token is already accepted.
 Please check the swap token and try again.</source>
-        <translation>La oferta con este token de transacción ya está aceptada.\nPor favor, comprueba el token de intercambio e inténtalo de nuevo.</translation>
->>>>>>> 1d80476b
+        <translation>La oferta con este token de transacción ya está aceptada.
+Por favor, comprueba el token de intercambio e inténtalo de nuevo.</translation>
     </message>
     <message id="swap-offer-duplicate-title">
         <source>Оffer is already accepted</source>
@@ -1830,15 +1784,8 @@
         <translation>Mostrar direcciones de la wallet</translation>
     </message>
     <message id="swap-seed-info-message">
-<<<<<<< HEAD
-        <source>Your seed phrase is the access key to all the funds! Print or write down the phrase and keep it in a safe or in a locked vault.\nWithout the phrase you will not be able to recover your money.</source>
-        <oldsource>Your seed phrase is the access key to all the funds! Print or write down the phrase and keep it in a safe or in a locked vault.
-Without the phrase you will not be able to recover your money.</oldsource>
-        <translation type="unfinished">¡Tu frase de semilla es la clave de acceso a todos los fondos! Imprima o escriba la frase y guárdela en un lugar seguro o bloqueado.\nSin la frase no podrás recuperar tu dinero.</translation>
-=======
         <source>Your seed phrase is the access key to all the funds! Print or write down the phrase and keep it in a safe or in a locked vault. Without the phrase you will not be able to recover your money.</source>
         <translation>¡Tu frase de semilla es la clave de acceso a todos los fondos! Imprima o escriba la frase y guárdela en un lugar seguro o bloqueado.\nSin la frase no podrás recuperar tu dinero.</translation>
->>>>>>> 1d80476b
     </message>
     <message id="settings-swap-seed-generate">
         <source>generate another seed phrase</source>
