--- conflicted
+++ resolved
@@ -9,7 +9,7 @@
     </message>
     <message id="general-groth">
         <source>GROTH</source>
-        <translation type="unfinished">GROTH</translation>
+        <translation>GROTH</translation>
     </message>
     <message id="general-comment">
         <source>Comment</source>
@@ -193,7 +193,7 @@
     </message>
     <message id="wallet-in-progress-title">
         <source>In progress</source>
-        <translation type="unfinished">진행중</translation>
+        <translation>진행중</translation>
     </message>
     <message id="wallet-transactions-title">
         <source>Transactions</source>
@@ -292,15 +292,11 @@
     </message>
     <message id="available-panel-available">
         <source>Available</source>
-<<<<<<< HEAD
-        <translation type="unfinished">사용 가능 금액</translation>
-=======
         <translation>사용가능</translation>
->>>>>>> 98a98880
     </message>
     <message id="available-panel-where-to-buy">
         <source>Where to buy BEAM?</source>
-        <translation type="unfinished">BEAM 은 어디서 사나요?</translation>
+        <translation>BEAM 은 어디서 사나요?</translation>
     </message>
     <message id="settings-version">
         <source>Version</source>
@@ -470,11 +466,7 @@
     </message>
     <message id="secondary-panel-maturing">
         <source>Maturing</source>
-<<<<<<< HEAD
-        <translation type="obsolete">Maturing</translation>
-=======
-        <translation>형성중</translation>
->>>>>>> 98a98880
+        <translation type="vanished">형성중</translation>
     </message>
     <message id="info-title">
         <source>Info view</source>
@@ -557,6 +549,7 @@
     </message>
     <message id="wallet-receive-title">
         <source>Receive</source>
+        <oldsource>Receive Beam</oldsource>
         <translation type="unfinished">Beam 받기</translation>
     </message>
     <message id="wallet-receive-my-addr-label">
@@ -566,6 +559,7 @@
     </message>
     <message id="wallet-receive-expires-label">
         <source>Expires in</source>
+        <oldsource>Expires</oldsource>
         <translation type="unfinished">만료</translation>
     </message>
     <message id="wallet-receive-expires-24">
@@ -581,9 +575,8 @@
         <translation>스캔하여 보내기</translation>
     </message>
     <message id="wallet-receive-propogate-addr-message">
-        <source></source>
-        <oldsource>Send this address to the sender over an external secure channel</oldsource>
-        <translation type="obsolete">해당 주소를 외부의 보안 채널로 보내는 사람에게 보냅니다.</translation>
+        <source>Send this address to the sender over an external secure channel</source>
+        <translation type="vanished">해당 주소를 외부의 보안 채널로 보내는 사람에게 보냅니다.</translation>
     </message>
     <message id="invalid-addr-got-it-button">
         <source>Got it</source>
@@ -591,28 +584,26 @@
     </message>
     <message id="send-title">
         <source>Send</source>
+        <oldsource>Send Beam</oldsource>
         <translation type="unfinished">Beam 보내기</translation>
     </message>
     <message id="send-send-to-label">
-<<<<<<< HEAD
         <source>Transaction token or contact</source>
-        <translation type="unfinished">~~ 에게 보내기</translation>
-=======
-        <source>Send To</source>
-        <translation>보내기</translation>
->>>>>>> 98a98880
+        <oldsource>Send To</oldsource>
+        <translation type="unfinished">보내기</translation>
     </message>
     <message id="send-contact-placeholder">
         <source>Please specify contact or transaction token</source>
+        <oldsource>Please specify contact</oldsource>
         <translation type="unfinished">연락처를 명확히 하십시오</translation>
     </message>
     <message id="send-amount-label">
         <source>Transaction amount</source>
-        <translation type="unfinished">거래량</translation>
+        <translation>거래량</translation>
     </message>
     <message id="send-founds-fail">
         <source>Insufficient funds: you would need %1 to complete the transaction</source>
-        <translation type="unfinished">자금이 부족합니다 : 거래를 완료하려면 %1 만큼의 자금이 필요합니다</translation>
+        <translation>자금이 부족합니다 : 거래를 완료하려면 %1 만큼의 자금이 필요합니다</translation>
     </message>
     <message id="send-fee-fail">
         <source>The minimum fee is %1 GROTH</source>
@@ -624,7 +615,7 @@
     </message>
     <message id="send-remaining-label">
         <source>Remaining</source>
-        <translation type="unfinished">남아있는</translation>
+        <translation>남아있는</translation>
     </message>
     <message id="send-send-fail">
         <source>Address %1 is invalid</source>
@@ -960,62 +951,6 @@
         <source>Spent</source>
         <translation>사용됨</translation>
     </message>
-    <message id="offer-book-title">
-        <source>Offer Book</source>
-        <translation type="unfinished"></translation>
-    </message>
-    <message id="offer-book-title-2">
-        <source>Active offers</source>
-        <translation type="unfinished"></translation>
-    </message>
-    <message id="offer-book-coins">
-        <source>Coins</source>
-        <translation type="unfinished"></translation>
-    </message>
-    <message id="offer-book-create">
-        <source>Create an offer</source>
-        <translation type="unfinished"></translation>
-    </message>
-    <message id="offer-book-all-tab">
-        <source>All</source>
-        <translation type="unfinished"></translation>
-    </message>
-    <message id="offer-book-mine-tab">
-        <source>Mine</source>
-        <translation type="unfinished"></translation>
-    </message>
-    <message id="offer-book-others-tab">
-        <source>Others</source>
-        <translation type="unfinished"></translation>
-    </message>
-    <message id="offer-book-time-created">
-        <source>Date | time</source>
-        <translation type="unfinished"></translation>
-    </message>
-    <message id="offer-book-amount">
-        <source>Amount</source>
-        <translation type="unfinished">양</translation>
-    </message>
-    <message id="offer-book-amount-swap">
-        <source>Amount</source>
-        <translation type="unfinished">양</translation>
-    </message>
-    <message id="offer-book-rate">
-        <source>Rate</source>
-        <translation type="unfinished"></translation>
-    </message>
-    <message id="offer-book-expiration">
-        <source>Expiration</source>
-        <translation type="unfinished"></translation>
-    </message>
-    <message id="offer-book-accept">
-        <source>Accept offer</source>
-        <translation type="unfinished"></translation>
-    </message>
-    <message id="offer-book-cancel">
-        <source>Cancel offer</source>
-        <translation type="unfinished"></translation>
-    </message>
     <message id="settings-general-lock-screen-never">
         <source>Never</source>
         <translation>안함</translation>
@@ -1042,7 +977,7 @@
     </message>
     <message id="receive-amount-label">
         <source>Receive amount (optional)</source>
-        <translation type="unfinished">받는 양 (선택)</translation>
+        <translation>받는 양 (선택)</translation>
     </message>
     <message id="tx-details-tx-id-label">
         <source>Transaction ID</source>
@@ -1246,21 +1181,128 @@
         <extracomment>settings tab, general section, ask password to send, confirm password dialog, message</extracomment>
         <translation>설정 바꾸기를 하려면 비밀번호 검증이 필요합니다</translation>
     </message>
-<<<<<<< HEAD
+    <message id="open-in-explorer">
+        <source>Open in Blockchain Explorer</source>
+        <translation type="unfinished"></translation>
+    </message>
+    <message id="restore-finish-alert-button">
+        <source>I understand</source>
+        <translation type="unfinished">이해합니다</translation>
+    </message>
+    <message id="restore-finish-alert-title">
+        <source>Do not simultaneously run two wallets initiated from the same seed phrase</source>
+        <translation type="unfinished"></translation>
+    </message>
+    <message id="restore-finish-alert-message-line">
+        <source>Don’t use same seed phrase on several devices, your balance and transaction list won’t be synchronized.</source>
+        <translation type="unfinished"></translation>
+    </message>
     <message id="general-fee-rate">
         <source>Transaction fee rate</source>
         <translation type="unfinished"></translation>
     </message>
     <message id="general-fee-fail">
         <source>The minimum fee is %1 %2</source>
-        <translation type="unfinished">최소 수수료는 %1 GROTH 입니다</translation>
+        <translation type="unfinished"></translation>
+    </message>
+    <message id="general-locked">
+        <source>locked</source>
+        <translation type="unfinished"></translation>
+    </message>
+    <message id="general-change-settings">
+        <source>Change settings</source>
+        <translation type="unfinished">설정 변경</translation>
     </message>
     <message id="wallet-swap">
         <source>Swap</source>
         <translation type="unfinished"></translation>
     </message>
-    <message id="wallet-receive-your-token">
-        <source>Your transaction token:</source>
+    <message id="settings-reset">
+        <source>Switch off</source>
+        <translation type="unfinished"></translation>
+    </message>
+    <message id="settings-node-address">
+        <source>Node Address</source>
+        <translation type="unfinished"></translation>
+    </message>
+    <message id="settings-username">
+        <source>Username</source>
+        <translation type="unfinished"></translation>
+    </message>
+    <message id="settings-password">
+        <source>Password</source>
+        <translation type="unfinished">비밀번호</translation>
+    </message>
+    <message id="settings-fee-rate">
+        <source>Default fee</source>
+        <translation type="unfinished"></translation>
+    </message>
+    <message id="offer-book-title">
+        <source>Offer Book</source>
+        <translation type="unfinished"></translation>
+    </message>
+    <message id="offer-book-create">
+        <source>Create an offer</source>
+        <translation type="unfinished"></translation>
+    </message>
+    <message id="offer-book-title-2">
+        <source>Active offers</source>
+        <translation type="unfinished"></translation>
+    </message>
+    <message id="offer-book-coins">
+        <source>Coins</source>
+        <translation type="unfinished"></translation>
+    </message>
+    <message id="offer-book-all-tab">
+        <source>All</source>
+        <translation type="unfinished"></translation>
+    </message>
+    <message id="offer-book-mine-tab">
+        <source>Mine</source>
+        <translation type="unfinished"></translation>
+    </message>
+    <message id="offer-book-others-tab">
+        <source>Others</source>
+        <translation type="unfinished"></translation>
+    </message>
+    <message id="offer-book-time-created">
+        <source>Date | time</source>
+        <translation type="unfinished"></translation>
+    </message>
+    <message id="offer-book-amount">
+        <source>Amount</source>
+        <translation type="unfinished">양</translation>
+    </message>
+    <message id="offer-book-amount-swap">
+        <source>Amount</source>
+        <translation type="unfinished">양</translation>
+    </message>
+    <message id="offer-book-rate">
+        <source>Rate</source>
+        <translation type="unfinished"></translation>
+    </message>
+    <message id="offer-book-expiration">
+        <source>Expiration</source>
+        <translation type="unfinished"></translation>
+    </message>
+    <message id="offer-book-cancel">
+        <source>Cancel offer</source>
+        <translation type="unfinished"></translation>
+    </message>
+    <message id="offer-book-accept">
+        <source>Accept offer</source>
+        <translation type="unfinished"></translation>
+    </message>
+    <message id="swap-na-message">
+        <source>You do not have any 3rd-party currencies connected.\nUpdate your settings and try again.</source>
+        <translation type="unfinished"></translation>
+    </message>
+    <message id="wallet-receive-swap-title">
+        <source>Create swap offer</source>
+        <translation type="unfinished"></translation>
+    </message>
+    <message id="wallet-receive-addr-message">
+        <source>Send this address to the sender over an external secure channel or scan the QR code</source>
         <translation type="unfinished"></translation>
     </message>
     <message id="wallet-receive-copy-address">
@@ -1287,14 +1329,30 @@
         <source>6 hours</source>
         <translation type="unfinished">24 시간 {6 ?}</translation>
     </message>
-    <message id="wallet-receive-swap-title">
-        <source>Create swap offer</source>
+    <message id="general-rate">
+        <source>Rate</source>
+        <translation type="unfinished"></translation>
+    </message>
+    <message id="wallet-receive-your-token">
+        <source>Your transaction token:</source>
+        <translation type="unfinished"></translation>
+    </message>
+    <message id="wallet-swap-token-message">
+        <source>Send this token to the sender over an external secure channel</source>
+        <translation type="unfinished"></translation>
+    </message>
+    <message id="wallet-receive-swap-publish">
+        <source>publish transaction token</source>
         <translation type="unfinished"></translation>
     </message>
     <message id="wallet-send-swap-title">
         <source>Swap currencies</source>
         <translation type="unfinished"></translation>
     </message>
+    <message id="wallet-send-invalid-token">
+        <source>Invalid address or token</source>
+        <translation type="unfinished"></translation>
+    </message>
     <message id="general-comment-local">
         <source>Comments are local and won&apos;t be shared</source>
         <translation type="unfinished"></translation>
@@ -1303,6 +1361,22 @@
         <source>Total UTXO value</source>
         <translation type="unfinished"></translation>
     </message>
+    <message id="general-bitcoin">
+        <source>Bitcoin</source>
+        <translation type="unfinished"></translation>
+    </message>
+    <message id="general-litecoin">
+        <source>Litecoin</source>
+        <translation type="unfinished"></translation>
+    </message>
+    <message id="general-qtum">
+        <source>QTUM</source>
+        <translation type="unfinished"></translation>
+    </message>
+    <message id="swap-currency-na-message">
+        <source>You do not have %1 connected.\nUpdate your settings and try again.</source>
+        <translation type="unfinished"></translation>
+    </message>
     <message id="send-swap-to-label">
         <source>Transaction token</source>
         <translation type="unfinished"></translation>
@@ -1335,89 +1409,5 @@
         <source>Received</source>
         <translation type="unfinished"></translation>
     </message>
-    <message id="general-locked">
-        <source>locked</source>
-        <translation type="unfinished"></translation>
-    </message>
-    <message id="general-change-settings">
-        <source>Change settings</source>
-        <translation type="unfinished">설정 변경</translation>
-    </message>
-    <message id="settings-reset">
-        <source>Switch off</source>
-        <translation type="unfinished"></translation>
-    </message>
-    <message id="settings-node-address">
-        <source>Node Address</source>
-        <translation type="unfinished"></translation>
-    </message>
-    <message id="settings-username">
-        <source>Username</source>
-        <translation type="unfinished"></translation>
-    </message>
-    <message id="settings-password">
-        <source>Password</source>
-        <translation type="unfinished">비밀번호</translation>
-    </message>
-    <message id="settings-fee-rate">
-        <source>Default fee</source>
-        <translation type="unfinished"></translation>
-    </message>
-    <message id="swap-na-message">
-        <source>You do not have any 3rd-party currencies connected.\nUpdate your settings and try again.</source>
-        <translation type="unfinished"></translation>
-    </message>
-    <message id="general-rate">
-        <source>Rate</source>
-        <translation type="unfinished"></translation>
-    </message>
-    <message id="wallet-receive-swap-publish">
-        <source>publish transaction token</source>
-        <translation type="unfinished"></translation>
-    </message>
-    <message id="wallet-send-invalid-token">
-        <source>Invalid address or token</source>
-        <translation type="unfinished"></translation>
-    </message>
-    <message id="general-bitcoin">
-        <source>Bitcoin</source>
-        <translation type="unfinished"></translation>
-    </message>
-    <message id="general-litecoin">
-        <source>Litecoin</source>
-        <translation type="unfinished"></translation>
-    </message>
-    <message id="general-qtum">
-        <source>QTUM</source>
-        <translation type="unfinished"></translation>
-    </message>
-    <message id="swap-currency-na-message">
-        <source>You do not have %1 connected.\nUpdate your settings and try again.</source>
-        <translation type="unfinished"></translation>
-    </message>
-    <message id="wallet-receive-addr-message">
-        <source>Send this address to the sender over an external secure channel or scan the QR code</source>
-        <translation type="unfinished"></translation>
-    </message>
-    <message id="wallet-swap-token-message">
-        <source>Send this token to the sender over an external secure channel</source>
-=======
-    <message id="open-in-explorer">
-        <source>Open in Blockchain Explorer</source>
-        <translation type="unfinished"></translation>
-    </message>
-    <message id="restore-finish-alert-button">
-        <source>I understand</source>
-        <translation type="unfinished">이해합니다</translation>
-    </message>
-    <message id="restore-finish-alert-title">
-        <source>Do not simultaneously run two wallets initiated from the same seed phrase</source>
-        <translation type="unfinished"></translation>
-    </message>
-    <message id="restore-finish-alert-message-line">
-        <source>Don’t use same seed phrase on several devices, your balance and transaction list won’t be synchronized.</source>
->>>>>>> 98a98880
-        <translation type="unfinished"></translation>
-    </message>
 </context>
 </TS>