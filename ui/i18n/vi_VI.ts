--- conflicted
+++ resolved
@@ -989,22 +989,16 @@
         <translation>Tạo mật khẩu mới để truy cập vào ví của bạn</translation>
     </message>
     <message id="start-create-pwd-strength-message">
-        <source>Strong password needs to meet the following requirements:\n•  the length must be at least 10 characters\n•  must contain at least one lowercase letter\n•  must contain at least one uppercase letter\n•  must contain at least one number</source>
-        <oldsource>Strong password needs to meet the following requirements:
+        <source>Strong password needs to meet the following requirements:
 •  the length must be at least 10 characters
 •  must contain at least one lowercase letter
 •  must contain at least one uppercase letter
-<<<<<<< HEAD
-•  must contain at least one number</oldsource>
-        <translation type="unfinished">Mật khẩu mạnh cần đáp ứng các yêu cầu sau:\n• độ dài ít nhất 10 ký tự\n• phải chứa ít nhất một chữ cái viết thường\n• phải chứa ít nhất một chữ cái viết hoa\n• phải chứa ít nhất một số</translation>
-=======
 •  must contain at least one number</source>
         <translation>Mật khẩu mạnh cần đáp ứng các yêu cầu sau:
 • độ dài ít nhất 10 ký tự
 • phải chứa ít nhất một chữ cái viết thường
 • phải chứa ít nhất một chữ cái viết hoa
 • phải chứa ít nhất một số</translation>
->>>>>>> 1d80476b
     </message>
     <message id="start-open-caps-warning">
         <source>Caps lock is on!</source>
@@ -1270,16 +1264,10 @@
         <translation>Atomic Swap is in BETA</translation>
     </message>
     <message id="swap-na-message">
-<<<<<<< HEAD
-        <source>You do not have any 3rd-party currencies connected.\nUpdate your settings and try again.</source>
-        <oldsource>You do not have any 3rd-party currencies connected.
-Update your settings and try again.</oldsource>
-        <translation type="unfinished">Bạn không có bất kỳ loại tiền tệ của bên thứ 3 nào được kết nối. \nCập nhật cài đặt và thử lại.</translation>
-=======
         <source>You do not have any 3rd-party currencies connected.
 Update your settings and try again.</source>
-        <translation>Bạn không có bất kỳ loại tiền tệ của bên thứ 3 nào được kết nối. \nCập nhật cài đặt và thử lại.</translation>
->>>>>>> 1d80476b
+        <translation>Bạn không có bất kỳ loại tiền tệ của bên thứ 3 nào được kết nối.
+Cập nhật cài đặt và thử lại.</translation>
     </message>
     <message id="wallet-receive-swap-title">
         <source>Create a Swap Offer</source>
@@ -1362,20 +1350,10 @@
         <translation type="unfinished">Electrum</translation>
     </message>
     <message id="swap-currency-na-message">
-<<<<<<< HEAD
-        <source>%1 is not connected, \nplease review your settings and try again.</source>
-        <oldsource>%1 is not connected, 
-please review your settings and try again.</oldsource>
-        <translation type="unfinished">%1 is not connected, \nplease review your settings and try again.</translation>
-    </message>
-    <message id="send-swap-to-label">
-        <source>Transaction token</source>
-        <translation type="vanished">Tiền điện tử giao dịch</translation>
-=======
         <source>%1 is not connected, 
 please review your settings and try again</source>
-        <translation>%1 is not connected, \nplease review your settings and try again.</translation>
->>>>>>> 1d80476b
+        <translation type="unfinished">%1 is not connected,
+please review your settings and try again.</translation>
     </message>
     <message id="send-not-enough">
         <source>There is not enough funds to complete the transaction</source>
@@ -1579,27 +1557,16 @@
         <translation>Đã nhận</translation>
     </message>
     <message id="settings-progress-na">
-<<<<<<< HEAD
-        <source>You cannot disconnect wallet, edit seed phrase or change default\nfee while you have transactions in progress.</source>
-        <oldsource>You cannot disconnect wallet, edit seed phrase or change default
-fee while you have transactions in progress.</oldsource>
-        <translation type="unfinished">You cannot disconnect wallet, edit seed phrase or change default\nfee while you have transactions in progress.</translation>
-    </message>
-    <message id="atomic-no-offers">
-        <source>There are no active offers at the moment.\nPlease try again later or create an offer yourself.</source>
-        <oldsource>There are no active offers at the moment.
-Please try again later or create an offer yourself.</oldsource>
-        <translation type="unfinished">There are no active offers at the moment.\nPlease try again later or create an offer yourself.</translation>
-=======
         <source>You cannot disconnect wallet, edit seed phrase or change default
 fee while you have transactions in progress.</source>
-        <translation>You cannot disconnect wallet, edit seed phrase or change default\nfee while you have transactions in progress.</translation>
+        <translation type="unfinished">You cannot disconnect wallet, edit seed phrase or change default
+fee while you have transactions in progress.</translation>
     </message>
     <message id="atomic-no-offers">
         <source>There are no active offers at the moment.
 Please try again later or create an offer yourself.</source>
-        <translation>There are no active offers at the moment.\nPlease try again later or create an offer yourself.</translation>
->>>>>>> 1d80476b
+        <translation type="unfinished">There are no active offers at the moment.
+Please try again later or create an offer yourself.</translation>
     </message>
     <message id="send-less-than-fee">
         <source>The swap amount must be greater than the transaction fee</source>
@@ -1662,15 +1629,9 @@
         <translation>Own offer can’t be accepted</translation>
     </message>
     <message id="accept-own-offer-allert-body">
-<<<<<<< HEAD
-        <source>The transaction token was generated by you, therefore it is not allowed to accept your own offer.\nPlease check the swap token and try again.</source>
-        <oldsource>The transaction token was generated by you, therefore it is not allowed to accept your own offer.
-Please check the swap token and try again.</oldsource>
-        <translation type="unfinished">The transaction token was generated by you, therefore it is not allowed to accept your own offer.\nPlease check the swap token and try again.</translation>
-=======
         <source>The swap token was generated by you, and therefore cannot be accepted.</source>
-        <translation>The transaction token was generated by you, therefore it is not allowed to accept your own offer.\nPlease check the swap token and try again.</translation>
->>>>>>> 1d80476b
+        <translation type="unfinished">The transaction token was generated by you, therefore it is not allowed to accept your own offer.
+Please check the swap token and try again.</translation>
     </message>
     <message id="swap-copy-token">
         <source>Copy token</source>
@@ -1777,16 +1738,10 @@
         <translation type="unfinished">Rate cannot be less than %1</translation>
     </message>
     <message id="swap-offer-duplicate-message">
-<<<<<<< HEAD
-        <source>The offer with this transaction token is already accepted.\nPlease check the swap token and try again.</source>
-        <oldsource>The offer with this transaction token is already accepted.
-Please check the swap token and try again.</oldsource>
-        <translation type="unfinished">The offer with this transaction token is already accepted.\nPlease check the swap token and try again.</translation>
-=======
         <source>The offer with this transaction token is already accepted.
 Please check the swap token and try again.</source>
-        <translation>The offer with this transaction token is already accepted.\nPlease check the swap token and try again.</translation>
->>>>>>> 1d80476b
+        <translation type="unfinished">The offer with this transaction token is already accepted.
+Please check the swap token and try again.</translation>
     </message>
     <message id="swap-offer-duplicate-title">
         <source>Оffer is already accepted</source>
@@ -1829,15 +1784,8 @@
         <translation type="unfinished">Show wallet addresses</translation>
     </message>
     <message id="swap-seed-info-message">
-<<<<<<< HEAD
-        <source>Your seed phrase is the access key to all the funds! Print or write down the phrase and keep it in a safe or in a locked vault.\nWithout the phrase you will not be able to recover your money.</source>
-        <oldsource>Your seed phrase is the access key to all the funds! Print or write down the phrase and keep it in a safe or in a locked vault.
-Without the phrase you will not be able to recover your money.</oldsource>
-        <translation type="unfinished">Your seed phrase is the access key to all the funds! Print or write down the phrase and keep it in a safe or in a locked vault.\nWithout the phrase you will not be able to recover your money.</translation>
-=======
         <source>Your seed phrase is the access key to all the funds! Print or write down the phrase and keep it in a safe or in a locked vault. Without the phrase you will not be able to recover your money.</source>
-        <translation>Your seed phrase is the access key to all the funds! Print or write down the phrase and keep it in a safe or in a locked vault.\nWithout the phrase you will not be able to recover your money.</translation>
->>>>>>> 1d80476b
+        <translation type="unfinished">Your seed phrase is the access key to all the funds! Print or write down the phrase and keep it in a safe or in a locked vault. Without the phrase you will not be able to recover your money.</translation>
     </message>
     <message id="settings-swap-seed-generate">
         <source>generate another seed phrase</source>
