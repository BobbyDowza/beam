--- conflicted
+++ resolved
@@ -9,11 +9,7 @@
     </message>
     <message id="general-groth">
         <source>GROTH</source>
-<<<<<<< HEAD
-        <translation type="unfinished"></translation>
-=======
         <translation type="unfinished">Groth: đơn vị nhỏ nhất của Beam </translation>
->>>>>>> d2fbc30a
     </message>
     <message id="general-comment">
         <source>Comment</source>
@@ -546,7 +542,8 @@
     </message>
     <message id="send-amount-label">
         <source>Amount to send</source>
-        <translation>Số tiền cần gửi</translation>
+        <oldsource>Send</oldsource>
+        <translation type="unfinished">Số tiền giao dịch</translation>
     </message>
     <message id="send-founds-fail">
         <source>Insufficient funds: you would need %1 to complete the transaction</source>
@@ -921,11 +918,13 @@
     </message>
     <message id="open-external-open">
         <source>proceed</source>
-        <translation type="unfinished">proceed</translation>
+        <oldsource>allow and open</oldsource>
+        <translation type="unfinished">Mở</translation>
     </message>
     <message id="open-external-title">
         <source>Open external link</source>
-        <translation type="unfinished">Open external link</translation>
+        <oldsource>External link</oldsource>
+        <translation type="unfinished">Liên kết bên ngoài</translation>
     </message>
     <message id="open-external-message">
         <source>Beam Wallet app requires a permission to open external links to Beam website in your default browser. This action will expose your IP to the web server.
@@ -934,9 +933,7 @@
         <oldsource>Beam Wallet app requires a permission to open external links to Beam website in your default browser. This action will expose your IP to the web server.
 
 Allow to open and proceed to the website? You can always update your choice in Settings.</oldsource>
-        <translation type="unfinished">Beam Wallet app requires a permission to open external links to Beam website in your default browser. This action will expose your IP to the web server.
-
-Allow to open and proceed to the website? You can always update your choice in Settings.</translation>
+        <translation type="unfinished">Ứng dụng Ví Beam yêu cầu sự cho phép để mở liên kết ngoài trong trình duyệt. Hành động này sẽ hiển thị IP của bạn cho máy chủ web. Để tránh điều này, chọn -Hủy-. Bạn có thể thay đổi lựa chọn của mình trong cài đặt ứng dụng bất cứ lúc nào.</translation>
     </message>
     <message id="start-open-change-wallet-message">
         <source>If you&apos;ll restore a wallet all transaction history and addresses will be lost.</source>
@@ -969,7 +966,7 @@
 •  must contain at least one lowercase letter
 •  must contain at least one uppercase letter
 •  must contain at least one number</oldsource>
-        <translation>Mật khẩu mạnh cần đáp ứng các yêu cầu sau:
+        <translation type="unfinished">Mật khẩu mạnh cần đáp ứng các yêu cầu sau:
 • độ dài ít nhất 10 ký tự
 • phải chứa ít nhất một chữ cái viết thường
 • phải chứa ít nhất một chữ cái viết hoa
@@ -1117,7 +1114,7 @@
     <message id="settings-general-require-pwd-to-spend-confirm-pwd-title">
         <source>Don&apos;t ask password on every Send</source>
         <extracomment>settings tab, general section, ask password to send, confirm password dialog, title if checked</extracomment>
-        <translation>Don&apos;t ask password on every Send</translation>
+        <translation type="unfinished">Don&apos;t ask password on every Send</translation>
     </message>
     <message id="settings-general-require-pwd-to-spend-confirm-pwd-message">
         <source>Password verification is required to change that setting</source>
@@ -1237,7 +1234,7 @@
 Update your settings and try again.</source>
         <oldsource>You do not have any 3rd-party currencies connected.
 Update your settings and try again.</oldsource>
-        <translation>Bạn không có bất kỳ loại tiền tệ của bên thứ 3 nào được kết nối. \nCập nhật cài đặt và thử lại.</translation>
+        <translation type="unfinished">Bạn không có bất kỳ loại tiền tệ của bên thứ 3 nào được kết nối. \nCập nhật cài đặt và thử lại.</translation>
     </message>
     <message id="wallet-receive-swap-title">
         <source>Create a Swap Offer</source>
@@ -1245,7 +1242,7 @@
     </message>
     <message id="wallet-receive-addr-message">
         <source>Send this token to the sender over an external secure channel or scan the QR code</source>
-        <translation type="unfinished">Send this token to the sender over an external secure channel or scan the QR code</translation>
+        <translation type="unfinished">Gửi địa chỉ này cho người gửi qua kênh bảo mật bên ngoài hoặc quét mã QR</translation>
     </message>
     <message id="receive-amount-swap-label">
         <source>Receive amount</source>
@@ -1316,7 +1313,7 @@
 please review your settings and try again</source>
         <oldsource>%1 is not connected, 
 please review your settings and try again</oldsource>
-        <translation>%1 is not connected, \nplease review your settings and try again.</translation>
+        <translation type="unfinished">%1 is not connected, \nplease review your settings and try again.</translation>
     </message>
     <message id="send-not-enough">
         <source>There is not enough funds to complete the transaction</source>
@@ -1484,7 +1481,7 @@
     </message>
     <message id="wallet-receive-copy-token">
         <source>copy swap token</source>
-        <translation>copy transaction token</translation>
+        <translation type="unfinished">copy transaction token</translation>
     </message>
     <message id="wallet-model-device-not-connected">
         <source>There is no Trezor device connected. Please, connect and try again.</source>
@@ -1511,14 +1508,14 @@
 fee while you have transactions in progress.</source>
         <oldsource>You cannot disconnect wallet, edit seed phrase or change default
 fee while you have transactions in progress.</oldsource>
-        <translation>You cannot disconnect wallet, edit seed phrase or change default\nfee while you have transactions in progress.</translation>
+        <translation type="unfinished">You cannot disconnect wallet, edit seed phrase or change default\nfee while you have transactions in progress.</translation>
     </message>
     <message id="atomic-no-offers">
         <source>There are no active offers at the moment.
 Please try again later or create an offer yourself.</source>
         <oldsource>There are no active offers at the moment.
 Please try again later or create an offer yourself.</oldsource>
-        <translation>There are no active offers at the moment.\nPlease try again later or create an offer yourself.</translation>
+        <translation type="unfinished">There are no active offers at the moment.\nPlease try again later or create an offer yourself.</translation>
     </message>
     <message id="send-less-than-fee">
         <source>The swap amount must be greater than the transaction fee</source>
@@ -1689,7 +1686,7 @@
 Please check the swap token and try again.</source>
         <oldsource>The offer with this transaction token is already accepted.
 Please check the swap token and try again.</oldsource>
-        <translation>The offer with this transaction token is already accepted.\nPlease check the swap token and try again.</translation>
+        <translation type="unfinished">The offer with this transaction token is already accepted.\nPlease check the swap token and try again.</translation>
     </message>
     <message id="swap-offer-duplicate-title">
         <source>Оffer is already accepted</source>
@@ -2016,11 +2013,11 @@
     </message>
     <message id="tx-state-initial-sender">
         <source>If the receiver won&apos;t get online in %1, the transaction will be canceled automatically</source>
-        <translation>If the receiver won&apos;t get online in %1, the transaction will be canceled automatically</translation>
+        <translation type="unfinished">If the receiver won&apos;t get online in %1, the transaction will be canceled automatically</translation>
     </message>
     <message id="tx-state-initial-receiver">
         <source>If the sender won&apos;t get online in %1, the transaction will be canceled automatically</source>
-        <translation>If the sender won&apos;t get online in %1, the transaction will be canceled automatically</translation>
+        <translation type="unfinished">If the sender won&apos;t get online in %1, the transaction will be canceled automatically</translation>
     </message>
     <message id="tx-state-in-progress-normal">
         <source>The transaction is usually expected to complete in a few minutes.</source>
@@ -2032,299 +2029,299 @@
     </message>
     <message id="amount-input-add-all">
         <source>add all</source>
-        <translation type="unfinished">add all</translation>
+        <translation type="unfinished"></translation>
     </message>
     <message id="settings-general-no-require-pwd-to-spend-confirm-pwd-title">
         <source>Ask password on every Send</source>
         <extracomment>settings tab, general section, ask password to send, confirm password dialog, title if unchecked</extracomment>
-        <translation type="unfinished">Ask password on every Send</translation>
+        <translation type="unfinished"></translation>
     </message>
     <message id="wallet-receive-your-token">
         <source>Your receive token</source>
-        <translation type="unfinished">Your receive token</translation>
+        <translation type="unfinished"></translation>
     </message>
     <message id="wallet-receive-regular-copy-token">
         <source>Copy transaction token</source>
-        <translation type="unfinished">Copy transaction token</translation>
+        <translation type="unfinished"></translation>
     </message>
     <message id="tx-failure-kernel-min-height">
         <source>Kernel&apos;s min height is unacceptable</source>
-        <translation type="unfinished">Kernel&apos;s min height is unacceptable</translation>
+        <translation type="unfinished"></translation>
     </message>
     <message id="tx-failure-loopback">
         <source>Not a loopback transaction</source>
-        <translation type="unfinished">Not a loopback transaction</translation>
+        <translation type="unfinished"></translation>
     </message>
     <message id="tx-failure-key-keeper-no-initialized">
         <source>Key keeper is not initialized</source>
-        <translation type="unfinished">Key keeper is not initialized</translation>
+        <translation type="unfinished"></translation>
     </message>
     <message id="tx-failure-invalid-asset-id">
         <source>No valid asset owner id/asset owner idx</source>
-        <translation type="unfinished">No valid asset owner id/asset owner idx</translation>
+        <translation type="unfinished"></translation>
     </message>
     <message id="tx-failure-invalid-asset-amount">
         <source>Cannot issue/consume more than MAX_INT64 asset groth in one transaction</source>
-        <translation type="unfinished">Cannot issue/consume more than MAX_INT64 asset groth in one transaction</translation>
+        <translation type="unfinished"></translation>
     </message>
     <message id="tx-failure-invalid-data-for-payment-proof">
         <source>Some mandatory data for payment proof is missing</source>
-        <translation type="unfinished">Some mandatory data for payment proof is missing</translation>
+        <translation type="unfinished"></translation>
     </message>
     <message id="general-invalid-port">
         <source>Port is mandatory</source>
         <extracomment>settings tab, node section, port error label</extracomment>
-        <translation type="unfinished">Port is mandatory</translation>
+        <translation type="unfinished"></translation>
     </message>
     <message id="tx-failure-there-is-no-master-key">
         <source>Master key is needed for this transaction, but unavailable</source>
-        <translation type="unfinished">Master key is needed for this transaction, but unavailable</translation>
+        <translation type="unfinished"></translation>
     </message>
     <message id="tx-failure-keeper-malfunctioned">
         <source>Key keeper malfunctioned</source>
-        <translation type="unfinished">Key keeper malfunctioned</translation>
+        <translation type="unfinished"></translation>
     </message>
     <message id="tx-failure-aborted-by-user">
         <source>Aborted by the user</source>
-        <translation type="unfinished">Aborted by the user</translation>
+        <translation type="unfinished"></translation>
     </message>
     <message id="tx-failure-asset-small-fee">
         <source>Asset registration fee is too small</source>
-        <translation type="unfinished">Asset registration fee is too small</translation>
+        <translation type="unfinished"></translation>
     </message>
     <message id="settings-notifications-title">
         <source>Notifications</source>
-        <translation>Thông báo</translation>
+        <translation type="unfinished"></translation>
     </message>
     <message id="settings-notifications-version">
         <source>Wallet version</source>
-        <translation type="unfinished">Wallet version</translation>
+        <translation type="unfinished"></translation>
     </message>
     <message id="settings-notifications-news">
         <source>News</source>
-        <translation type="unfinished">News</translation>
+        <translation type="unfinished"></translation>
     </message>
     <message id="settings-notifications-tx-status">
         <source>Transaction status</source>
-        <translation type="unfinished">Transaction status</translation>
+        <translation type="unfinished"></translation>
     </message>
     <message id="tx-failure-fee-too-large">
         <source>Fee is too large</source>
-        <translation type="unfinished">Fee is too large</translation>
+        <translation type="unfinished"></translation>
     </message>
     <message id="tx-failure-asset-invalid-info">
         <source>No asset info or asset info is not valid</source>
-        <translation type="unfinished">No asset info or asset info is not valid</translation>
+        <translation type="unfinished"></translation>
     </message>
     <message id="tx-failure-asset-invalid-metadata">
         <source>No asset metadata or asset metadata is not valid</source>
-        <translation type="unfinished">No asset metadata or asset metadata is not valid</translation>
+        <translation type="unfinished"></translation>
     </message>
     <message id="tx-failure-asset-invalid-id">
         <source>Invalid asset id</source>
-        <translation type="unfinished">Invalid asset id</translation>
+        <translation type="unfinished"></translation>
     </message>
     <message id="tx-failure-asset-confirmation">
         <source>Failed to receive asset confirmation</source>
-        <translation type="unfinished">Failed to receive asset confirmation</translation>
+        <translation type="unfinished"></translation>
     </message>
     <message id="tx-failure-asset-in-use">
         <source>Asset is still in use (issued amount &gt; 0)</source>
-        <translation type="unfinished">Asset is still in use (issued amount &gt; 0)</translation>
+        <translation type="unfinished"></translation>
     </message>
     <message id="tx-failure-asset-locked">
         <source>Asset is still locked</source>
-        <translation type="unfinished">Asset is still locked</translation>
+        <translation type="unfinished"></translation>
     </message>
     <message id="settings-general-amounts-unit">
         <source>Show amounts in</source>
         <extracomment>settings tab, general section, amounts unit label</extracomment>
-        <translation type="unfinished">Show amounts in</translation>
+        <translation type="unfinished"></translation>
     </message>
     <message id="notifications-title">
         <source>Notifications</source>
-        <translation>Thông báo</translation>
+        <translation type="unfinished"></translation>
     </message>
     <message id="notifications-clear-all">
         <source>clear all</source>
-        <translation type="unfinished">clear all</translation>
+        <translation type="unfinished"></translation>
     </message>
     <message id="notifications-empty">
         <source>There are no notifications yet.</source>
-        <translation type="unfinished">There are no notifications yet.</translation>
+        <translation type="unfinished"></translation>
     </message>
     <message id="notifications-read">
         <source>read</source>
-        <translation type="unfinished">read</translation>
+        <translation type="unfinished"></translation>
     </message>
     <message id="notifications-update-now">
         <source>update now</source>
-        <translation type="unfinished">update now</translation>
+        <translation type="unfinished"></translation>
     </message>
     <message id="notifications-activate">
         <source>activate</source>
-        <translation type="unfinished">activate</translation>
+        <translation type="unfinished"></translation>
     </message>
     <message id="notifications-details">
         <source>details</source>
-        <translation type="unfinished">details</translation>
+        <translation type="unfinished"></translation>
     </message>
     <message id="notification-update-title">
         <source>New version v %1 is available</source>
         <oldsource>New version v %1 is avalable</oldsource>
-        <translation type="unfinished">New version v %1 is available</translation>
+        <translation type="unfinished"></translation>
     </message>
     <message id="notification-address-expired">
         <source>Address expired</source>
-        <translation type="unfinished">Address expired</translation>
+        <translation type="unfinished"></translation>
     </message>
     <message id="notification-transaction-received">
         <source>Transaction was received</source>
         <oldsource>Transaction received</oldsource>
-        <translation type="unfinished">Transaction was received</translation>
+        <translation type="unfinished"></translation>
     </message>
     <message id="notification-transaction-sent-message">
         <source>You sent &lt;b&gt;%1&lt;/b&gt; BEAM to &lt;b&gt;%2&lt;/b&gt;.</source>
         <oldsource>You sent %1 BEAM to %2.</oldsource>
-        <translation type="unfinished">You sent &lt;b&gt;%1&lt;/b&gt; BEAM to &lt;b&gt;%2&lt;/b&gt;.</translation>
+        <translation type="unfinished"></translation>
     </message>
     <message id="notification-transaction-failed">
         <source>Transaction failed</source>
-        <translation>Giao dịch thất bại</translation>
+        <translation type="unfinished"></translation>
     </message>
     <message id="notification-news">
         <source>BEAM in the press</source>
-        <translation type="unfinished">BEAM in the press</translation>
+        <translation type="unfinished"></translation>
     </message>
     <message id="notification-address-expired-message">
         <source>&lt;b&gt;%1&lt;/b&gt; address expired.</source>
         <oldsource>Address expired</oldsource>
-        <translation type="unfinished">&lt;b&gt;%1&lt;/b&gt; address expired.</translation>
+        <translation type="unfinished"></translation>
     </message>
     <message id="notification-transaction-received-message">
         <source>You received &lt;b&gt;%1 BEAM&lt;/b&gt; from &lt;b&gt;%2&lt;/b&gt;.</source>
         <oldsource>You received %1 BEAM from %2.</oldsource>
-        <translation type="unfinished">You received &lt;b&gt;%1 BEAM&lt;/b&gt; from &lt;b&gt;%2&lt;/b&gt;.</translation>
+        <translation type="unfinished"></translation>
     </message>
     <message id="notification-transaction-send-failed-message">
         <source>Sending &lt;b&gt;%1 BEAM&lt;/b&gt; to &lt;b&gt;%2&lt;/b&gt; failed.</source>
         <oldsource>Sending %1 BEAM to %2 failed.</oldsource>
-        <translation type="unfinished">Sending &lt;b&gt;%1 BEAM&lt;/b&gt; to &lt;b&gt;%2&lt;/b&gt; failed.</translation>
+        <translation type="unfinished"></translation>
     </message>
     <message id="notification-transaction-receive-failed-message">
         <source>Receiving &lt;b&gt;%1 BEAM&lt;/b&gt; from &lt;b&gt;%2&lt;/b&gt; failed.</source>
         <oldsource>Receiving %1 BEAM from %2 failed.</oldsource>
-        <translation type="unfinished">Receiving &lt;b&gt;%1 BEAM&lt;/b&gt; from &lt;b&gt;%2&lt;/b&gt; failed.</translation>
+        <translation type="unfinished"></translation>
     </message>
     <message id="notification-transaction-sent">
         <source>Transaction was sent</source>
         <oldsource>Transaction sent</oldsource>
-        <translation type="unfinished">Transaction was sent</translation>
+        <translation type="unfinished"></translation>
     </message>
     <message id="settings-update-wallet">
         <source>update wallet</source>
         <extracomment>settings update wallet button</extracomment>
-        <translation type="unfinished">update wallet</translation>
+        <translation type="unfinished"></translation>
     </message>
     <message id="general-exchange-rate-not-available">
         <source>Exchange rate to %1 is not available</source>
-        <translation type="unfinished">Exchange rate to %1 is not available</translation>
+        <translation type="unfinished"></translation>
     </message>
     <message id="notification-swap-completed">
         <source>Atomic Swap offer completed</source>
-        <translation type="unfinished">Atomic Swap offer completed</translation>
+        <translation type="unfinished"></translation>
     </message>
     <message id="notification-swap-beam-completed-message">
         <source>Offer &lt;b&gt;%1 BEAM ➞ %2 %3&lt;/b&gt; with transaction ID &lt;b&gt;%4&lt;/b&gt; completed.</source>
-        <translation type="unfinished">Offer &lt;b&gt;%1 BEAM ➞ %2 %3&lt;/b&gt; with transaction ID &lt;b&gt;%4&lt;/b&gt; completed.</translation>
+        <translation type="unfinished"></translation>
     </message>
     <message id="notification-swap-completed-message">
         <source>Offer &lt;b&gt;%1 %3 ➞ %2 BEAM&lt;/b&gt; with transaction ID &lt;b&gt;%4&lt;/b&gt; completed.</source>
-        <translation type="unfinished">Offer &lt;b&gt;%1 %3 ➞ %2 BEAM&lt;/b&gt; with transaction ID &lt;b&gt;%4&lt;/b&gt; completed.</translation>
+        <translation type="unfinished"></translation>
     </message>
     <message id="notification-swap-beam-failed-message">
         <source>Offer &lt;b&gt;%1 BEAM ➞ %2 %3&lt;/b&gt; with transaction ID &lt;b&gt;%4&lt;/b&gt; failed.</source>
-        <translation type="unfinished">Offer &lt;b&gt;%1 BEAM ➞ %2 %3&lt;/b&gt; with transaction ID &lt;b&gt;%4&lt;/b&gt; failed.</translation>
+        <translation type="unfinished"></translation>
     </message>
     <message id="notification-swap-failed-message">
         <source>Offer &lt;b&gt;%1 %3 ➞ %2 BEAM&lt;/b&gt; with transaction ID &lt;b&gt;%4&lt;/b&gt; failed.</source>
-        <translation type="unfinished">Offer &lt;b&gt;%1 %3 ➞ %2 BEAM&lt;/b&gt; with transaction ID &lt;b&gt;%4&lt;/b&gt; failed.</translation>
+        <translation type="unfinished"></translation>
     </message>
     <message id="notification-swap-failed">
         <source>Atomic Swap offer failed</source>
-        <translation type="unfinished">Atomic Swap offer failed</translation>
+        <translation type="unfinished"></translation>
     </message>
     <message id="notification-swap-expired">
         <source>Atomic Swap offer expired</source>
-        <translation type="unfinished">Atomic Swap offer expired</translation>
+        <translation type="unfinished"></translation>
     </message>
     <message id="notification-swap-beam-expired-message">
         <source>Offer &lt;b&gt;%1 BEAM ➞ %2 %3&lt;/b&gt; with transaction ID &lt;b&gt;%4&lt;/b&gt; expired.</source>
-        <translation type="unfinished">Offer &lt;b&gt;%1 BEAM ➞ %2 %3&lt;/b&gt; with transaction ID &lt;b&gt;%4&lt;/b&gt; expired.</translation>
+        <translation type="unfinished"></translation>
     </message>
     <message id="notification-swap-expired-message">
         <source>Offer &lt;b&gt;%1 %3 ➞ %2 BEAM&lt;/b&gt; with transaction ID &lt;b&gt;%4&lt;/b&gt; expired.</source>
-        <translation type="unfinished">Offer &lt;b&gt;%1 %3 ➞ %2 BEAM&lt;/b&gt; with transaction ID &lt;b&gt;%4&lt;/b&gt; expired.</translation>
+        <translation type="unfinished"></translation>
     </message>
     <message id="general-identity">
         <source>Identity</source>
-        <translation>Danh tính</translation>
+        <translation type="unfinished"></translation>
     </message>
     <message id="notifications-activated">
         <source>activated</source>
-        <translation type="unfinished">activated</translation>
+        <translation type="unfinished"></translation>
     </message>
     <message id="tx-details-exchange-rate-not-available">
         <source>Exchange rate to %1 was not available at the time of transaction</source>
-        <translation type="unfinished">Exchange rate to %1 was not available at the time of transaction</translation>
+        <translation type="unfinished"></translation>
     </message>
     <message id="tx-details-second-currency-notification">
         <source>(for the day of transaction)</source>
-        <translation type="unfinished">(for the day of transaction)</translation>
+        <translation type="unfinished"></translation>
     </message>
     <message id="tx-details-title">
         <source>General transaction info</source>
-        <translation>Thông tin giao dịch chung</translation>
+        <translation type="unfinished"></translation>
     </message>
     <message id="tx-details-sending-addr-label">
         <source>Sending address</source>
-        <translation>Đang gửi địa chỉ</translation>
+        <translation type="unfinished"></translation>
     </message>
     <message id="tx-details-sender-identity">
         <source>Sender identity</source>
-        <translation type="unfinished">Sender identity</translation>
+        <translation type="unfinished"></translation>
     </message>
     <message id="tx-details-receiving-addr-label">
         <source>Receiving address</source>
-        <translation>Đang nhận địa chỉ</translation>
+        <translation type="unfinished"></translation>
     </message>
     <message id="tx-details-receiver-identity">
         <source>Receiver identity</source>
-        <translation type="unfinished">Receiver identity</translation>
+        <translation type="unfinished"></translation>
     </message>
     <message id="tx-details-amount-label">
         <source>Amount</source>
-        <translation>Số tiền</translation>
+        <translation type="unfinished">Số tiền</translation>
     </message>
     <message id="tx-details-second-currency-amount-label">
         <source>Currency amount</source>
-        <translation>Lượng tiền tệ</translation>
+        <translation type="unfinished"></translation>
     </message>
     <message id="tx-details-tx-id-label">
         <source>Transaction ID</source>
-        <translation>ID giao dịch</translation>
+        <translation type="unfinished">ID giao dịch</translation>
     </message>
     <message id="general-token">
         <source>Token</source>
-        <translation type="unfinished">Token</translation>
+        <translation type="unfinished"></translation>
     </message>
     <message id="open-in-explorer">
         <source>Open in Blockchain Explorer</source>
-        <translation>Mở trong Blockchain Explorer</translation>
+        <translation type="unfinished"></translation>
     </message>
     <message id="tx-details-error-label">
         <source>Error</source>
-        <translation>Lỗi</translation>
+        <translation type="unfinished">Lỗi</translation>
     </message>
 </context>
 </TS>