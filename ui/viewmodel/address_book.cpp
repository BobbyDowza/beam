<<<<<<< HEAD
#include "address_book.h"
#include "ui_helpers.h"

using namespace std;
using namespace beam;
using namespace beamui;

PeerAddressItem::PeerAddressItem()
	: m_walletID{}
	, m_name{}
	, m_category{}
{

}

PeerAddressItem::PeerAddressItem(const beam::WalletAddress& address)
    : m_walletID{beamui::toString(address.m_walletID)}
    , m_name{QString::fromStdString(address.m_label)}
    , m_category(QString::fromStdString(address.m_category))
{

}

=======
#include "address_book.h"
#include "ui_helpers.h"
#include <QApplication>
#include <QClipboard>

using namespace std;
using namespace beam;
using namespace beamui;

PeerAddressItem::PeerAddressItem()
	: m_walletID{}
	, m_name{}
	, m_category{}
{

}

PeerAddressItem::PeerAddressItem(const beam::WalletAddress& address)
    : m_walletID{beamui::toString(address.m_walletID)}
    , m_name{QString::fromStdString(address.m_label)}
    , m_category(QString::fromStdString(address.m_category))
{

}

>>>>>>> cbf5030b
QString PeerAddressItem::getWalletID() const
{
    return m_walletID;
}

void PeerAddressItem::setWalletID(const QString& value)
{
	m_walletID = value;
	emit onWalletIDChanged();
}

QString PeerAddressItem::getName() const
{
    return m_name;
}

void PeerAddressItem::setName(const QString& value)
{
    m_name = value;
	emit onNameChanged();
}

QString PeerAddressItem::getCategory() const
{
    return m_category;
}

<<<<<<< HEAD
void PeerAddressItem::setCategory(const QString& value)
{
    m_category = value;
	emit onCategoryChanged();
}

void PeerAddressItem::clean()
{
	setWalletID(QString{});
	setName(QString{});
	setCategory(QString{});
}

OwnAddressItem::OwnAddressItem()
	: PeerAddressItem{}
	, m_createDate{}
	, m_expirationDate{}
{

}

OwnAddressItem::OwnAddressItem(const beam::WalletAddress& address)
    : PeerAddressItem{ address }
    , m_createDate{toString(address.m_createTime)}
    , m_expirationDate{toString(address.m_createTime + address.m_duration)}
{

}

=======
void PeerAddressItem::setCategory(const QString& value)
{
    m_category = value;
	emit onCategoryChanged();
}

void PeerAddressItem::clean()
{
	setWalletID(QString{});
	setName(QString{});
	setCategory(QString{});
}

OwnAddressItem::OwnAddressItem()
	: PeerAddressItem{}
	, m_expirationDate{}
	, m_createDate{}
{

}

OwnAddressItem::OwnAddressItem(const beam::WalletAddress& address) 
    : PeerAddressItem{ address }
    , m_expirationDate{toString(address.m_createTime + address.m_duration)}
	, m_createDate{ toString(address.m_createTime) }
{

}

>>>>>>> cbf5030b
void OwnAddressItem::setExpirationDate(const QString& value)
{
	m_expirationDate = value;
}

void OwnAddressItem::setCreateDate(const QString& value)
{
	m_createDate = value;
}

QString OwnAddressItem::getExpirationDate() const
{
    return m_expirationDate;
}

QString OwnAddressItem::getCreateDate() const
{
    return m_createDate;
}

void OwnAddressItem::clean()
{
	PeerAddressItem::clean();
	setExpirationDate(QString{});
	setCreateDate(QString{});
}

AddressBookViewModel::AddressBookViewModel(WalletModel& model)
    : m_model{model}
{
    connect(&m_model, SIGNAL(onStatus(const WalletStatus&)),
        SLOT(onStatus(const WalletStatus&)));

    connect(&m_model, SIGNAL(onAdrresses(bool, const std::vector<beam::WalletAddress>&)),
        SLOT(onAdrresses(bool, const std::vector<beam::WalletAddress>&)));

	connect(&m_model, SIGNAL(onGeneratedNewWalletID(const beam::WalletID&)),
		SLOT(onGeneratedNewWalletID(const beam::WalletID&)));
}

QQmlListProperty<PeerAddressItem> AddressBookViewModel::getPeerAddresses()
{
    return QQmlListProperty<PeerAddressItem>(this, m_peerAddresses);
}

QQmlListProperty<OwnAddressItem> AddressBookViewModel::getOwnAddresses()
{
    return QQmlListProperty<OwnAddressItem>(this, m_ownAddresses);
}

PeerAddressItem* AddressBookViewModel::getNewPeerAddress()
{
	return &m_newPeerAddress;
}

OwnAddressItem* AddressBookViewModel::getNewOwnAddress()
{
	return &m_newOwnAddress;
}

void AddressBookViewModel::generateNewEmptyAddress()
{
	m_newOwnAddress.clean();
	m_newPeerAddress.clean();

	if (m_model.async)
	{
		m_model.async->generateNewWalletID();
	}
}

void AddressBookViewModel::createNewAddress()
{
    WalletAddress a = {};
    a.m_own = false;
    a.m_label = "My address " + to_string(chrono::system_clock::now().time_since_epoch().count());
    ECC::Hash::Processor() << a.m_label.c_str() >> a.m_walletID; // XXX!!!!
    a.m_createTime = beam::getTimestamp();
    a.m_duration = 1000000;
    a.m_category = "work";

    if (m_model.async)
    {
        m_model.async->createNewAddress(std::move(a));
        m_model.async->getAddresses(true);
        m_model.async->getAddresses(false);
    }
}

void AddressBookViewModel::createNewPeerAddress()
{
    WalletID walletID = from_hex(m_newPeerAddress.getWalletID().toStdString());
	WalletAddress peerAddress{};

	peerAddress.m_walletID = walletID;
	peerAddress.m_own = false;
	peerAddress.m_label = m_newPeerAddress.getName().toStdString();
	peerAddress.m_createTime = beam::getTimestamp();
	peerAddress.m_category = m_newPeerAddress.getCategory().toStdString();

	if (m_model.async)
	{
		m_model.async->createNewAddress(std::move(peerAddress));
		m_model.async->getAddresses(false);
		m_model.async->getAddresses(true);
	}
}

void AddressBookViewModel::createNewOwnAddress()
{
    WalletID id = from_hex(m_newOwnAddress.getWalletID().toStdString());
	WalletAddress ownAddress{};

	ownAddress.m_walletID = id;
	ownAddress.m_own = true;
	ownAddress.m_label = m_newOwnAddress.getName().toStdString();
	ownAddress.m_createTime = beam::getTimestamp();
	// TODO implement expiration date and duration
	//ownAddress.m_duration = m_newOwnAddress.getExpirationDate
	ownAddress.m_category = m_newOwnAddress.getCategory().toStdString();

	if (m_model.async)
	{
		m_model.async->createNewAddress(std::move(ownAddress));
	}
}

void AddressBookViewModel::changeCurrentPeerAddress(int index)
{
	if (m_model.async)
	{
		WalletID senderID = from_hex(m_ownAddresses.at(0)->getWalletID().toStdString());
		WalletID receivedID = from_hex(m_peerAddresses.at(index)->getWalletID().toStdString());

		m_model.async->changeCurrentWalletIDs(senderID, receivedID);
	}
}

void AddressBookViewModel::deletePeerAddress(int index)
{
    if (m_model.async)
    {
        WalletID peerID = from_hex(m_peerAddresses.at(index)->getWalletID().toStdString());
        m_model.async->deleteAddress(peerID);
    }
}

void AddressBookViewModel::deleteOwnAddress(int index)
{
    if (m_model.async)
    {
        WalletID peerID = from_hex(m_ownAddresses.at(index)->getWalletID().toStdString());
        m_model.async->deleteAddress(peerID);
    }
}

void AddressBookViewModel::copyAddressToClipboard(int index)
{
    QApplication::clipboard()->setText(m_ownAddresses.at(index)->getWalletID());
}

void AddressBookViewModel::onStatus(const WalletStatus&)
{
    if (m_model.async)
    {
        m_model.async->getAddresses(true);
        m_model.async->getAddresses(false);
    }
}

void AddressBookViewModel::onAdrresses(bool own, const std::vector<WalletAddress>& addresses)
{
    if (own)
    {
        m_ownAddresses.clear();

        for (const auto& addr : addresses)
        {
            m_ownAddresses.push_back(new OwnAddressItem(addr));
        }
    }
    else
    {
        m_peerAddresses.clear();

        for (const auto& addr : addresses)
        {
            m_peerAddresses.push_back(new PeerAddressItem(addr));
        }
    }

    emit addressesChanged();
}

void AddressBookViewModel::onGeneratedNewWalletID(const beam::WalletID& walletID)
{
	m_newOwnAddress.setWalletID(toString(walletID));
}<|MERGE_RESOLUTION|>--- conflicted
+++ resolved
@@ -1,6 +1,7 @@
-<<<<<<< HEAD
 #include "address_book.h"
 #include "ui_helpers.h"
+#include <QApplication>
+#include <QClipboard>
 
 using namespace std;
 using namespace beam;
@@ -22,33 +23,6 @@
 
 }
 
-=======
-#include "address_book.h"
-#include "ui_helpers.h"
-#include <QApplication>
-#include <QClipboard>
-
-using namespace std;
-using namespace beam;
-using namespace beamui;
-
-PeerAddressItem::PeerAddressItem()
-	: m_walletID{}
-	, m_name{}
-	, m_category{}
-{
-
-}
-
-PeerAddressItem::PeerAddressItem(const beam::WalletAddress& address)
-    : m_walletID{beamui::toString(address.m_walletID)}
-    , m_name{QString::fromStdString(address.m_label)}
-    , m_category(QString::fromStdString(address.m_category))
-{
-
-}
-
->>>>>>> cbf5030b
 QString PeerAddressItem::getWalletID() const
 {
     return m_walletID;
@@ -76,37 +50,6 @@
     return m_category;
 }
 
-<<<<<<< HEAD
-void PeerAddressItem::setCategory(const QString& value)
-{
-    m_category = value;
-	emit onCategoryChanged();
-}
-
-void PeerAddressItem::clean()
-{
-	setWalletID(QString{});
-	setName(QString{});
-	setCategory(QString{});
-}
-
-OwnAddressItem::OwnAddressItem()
-	: PeerAddressItem{}
-	, m_createDate{}
-	, m_expirationDate{}
-{
-
-}
-
-OwnAddressItem::OwnAddressItem(const beam::WalletAddress& address)
-    : PeerAddressItem{ address }
-    , m_createDate{toString(address.m_createTime)}
-    , m_expirationDate{toString(address.m_createTime + address.m_duration)}
-{
-
-}
-
-=======
 void PeerAddressItem::setCategory(const QString& value)
 {
     m_category = value;
@@ -128,7 +71,7 @@
 
 }
 
-OwnAddressItem::OwnAddressItem(const beam::WalletAddress& address) 
+OwnAddressItem::OwnAddressItem(const beam::WalletAddress& address)
     : PeerAddressItem{ address }
     , m_expirationDate{toString(address.m_createTime + address.m_duration)}
 	, m_createDate{ toString(address.m_createTime) }
@@ -136,7 +79,6 @@
 
 }
 
->>>>>>> cbf5030b
 void OwnAddressItem::setExpirationDate(const QString& value)
 {
 	m_expirationDate = value;
