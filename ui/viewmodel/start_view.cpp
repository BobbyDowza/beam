// Copyright 2018 The Beam Team
//
// Licensed under the Apache License, Version 2.0 (the "License");
// you may not use this file except in compliance with the License.
// You may obtain a copy of the License at
//
//    http://www.apache.org/licenses/LICENSE-2.0
//
// Unless required by applicable law or agreed to in writing, software
// distributed under the License is distributed on an "AS IS" BASIS,
// WITHOUT WARRANTIES OR CONDITIONS OF ANY KIND, either express or implied.
// See the License for the specific language governing permissions and
// limitations under the License.

#include "start_view.h"
#include "wallet/keystore.h"
#include <QMessageBox>
#include "settings_view.h"
#include "model/app_model.h"
#include "wallet/secstring.h"
#include <thread>

using namespace beam;
using namespace ECC;
using namespace std;

<<<<<<< HEAD
#define BEAM_TESTNET

=======
>>>>>>> a2342095
namespace
{
    const char* Testnet[] =
    {
#ifdef BEAM_TESTNET
        "104.248.112.39:8101",
        "104.248.144.187:8101",
        "104.248.144.248:8101",
        "104.248.55.141:8101",
        "104.248.55.33:8101",
        "104.248.59.230:8101",
        "104.248.62.29:8101",
        "139.59.138.214:8101",
        "139.59.85.59:8101",
        "139.59.88.178:8101",
        "142.93.34.30:8101",
        "142.93.85.129:8101",
        "142.93.93.121:8101",
        "159.203.16.71:8101",
        "159.203.62.139:8101",
        "159.65.159.100:8101",
        "159.65.199.166:8101",
        "159.89.159.90:8101",
        "159.89.179.243:8101",
        "165.227.103.139:8101",
        "165.227.105.73:8101",
        "167.99.152.50:8101",
        "167.99.184.124:8101",
        "167.99.184.99:8101",
        "167.99.191.32:8101",
        "167.99.209.93:8101",
        "167.99.223.132:8101",
        "178.128.147.10:8101",
        "206.189.129.73:8101",
        "206.189.173.169:8101",
        "206.189.201.131:8101",
        "207.154.228.133:8101",
        "207.154.228.141:8101",
        "207.154.236.20:8101",
        "207.154.236.21:8101",
        "209.97.181.63:8101",
        "209.97.186.216:8101",
        "209.97.188.105:8101",
#else
        "172.104.249.212:8101",
        "172.104.249.212:8102",
        "23.239.23.209:8201",
        "23.239.23.209:8202",
        "172.105.211.232:8301",
        "172.105.211.232:8302",
        "96.126.111.61:8401",
        "96.126.111.61:8402",
        "176.58.98.195:8501",
        "176.58.98.195:8502"
#endif
    };

    QString chooseRandomNode()
    {
        srand(time(0));
        return QString(Testnet[rand() % (sizeof(Testnet) / sizeof(Testnet[0]))]);
    }

}

StartViewModel::StartViewModel()
{

}

StartViewModel::~StartViewModel()
{

}

bool StartViewModel::walletExists() const
{
    return Keychain::isInitialized(AppModel::getInstance()->getSettings().getWalletStorage());
}

void StartViewModel::setupLocalNode(int port, int miningThreads, bool generateGenesys)
{
    auto& settings = AppModel::getInstance()->getSettings();
    settings.setLocalNodeMiningThreads(miningThreads);
    auto localAddress = QString::asprintf("127.0.0.1:%d", port);
    settings.setNodeAddress(localAddress);
    settings.setLocalNodePort(port);
    settings.setRunLocalNode(true);
    settings.setGenerateGenesys(generateGenesys);
    QStringList peers;
    peers.push_back(chooseRandomNode());
    settings.setLocalNodePeers(peers);
}

void StartViewModel::setupRemoteNode(const QString& nodeAddress)
{
    AppModel::getInstance()->getSettings().setNodeAddress(nodeAddress);
}

void StartViewModel::setupTestnetNode()
{
    AppModel::getInstance()->getSettings().setNodeAddress(chooseRandomNode());
}

<<<<<<< HEAD
uint StartViewModel::coreAmount() const
{
    return std::thread::hardware_concurrency();
=======
uint StartViewModel::coreAmount() const
{
    return std::thread::hardware_concurrency();
>>>>>>> a2342095
}

bool StartViewModel::createWallet(const QString& seed, const QString& pass)
{
    // TODO make this secure
    SecString secretSeed = seed.toStdString();
    SecString sectretPass = pass.toStdString();
    return AppModel::getInstance()->createWallet(secretSeed, sectretPass);
}

bool StartViewModel::openWallet(const QString& pass)
{
    // TODO make this secure
    SecString secretPass = pass.toStdString();
    return AppModel::getInstance()->openWallet(secretPass);
}<|MERGE_RESOLUTION|>--- conflicted
+++ resolved
@@ -24,11 +24,6 @@
 using namespace ECC;
 using namespace std;
 
-<<<<<<< HEAD
-#define BEAM_TESTNET
-
-=======
->>>>>>> a2342095
 namespace
 {
     const char* Testnet[] =
@@ -133,15 +128,9 @@
     AppModel::getInstance()->getSettings().setNodeAddress(chooseRandomNode());
 }
 
-<<<<<<< HEAD
 uint StartViewModel::coreAmount() const
 {
     return std::thread::hardware_concurrency();
-=======
-uint StartViewModel::coreAmount() const
-{
-    return std::thread::hardware_concurrency();
->>>>>>> a2342095
 }
 
 bool StartViewModel::createWallet(const QString& seed, const QString& pass)
