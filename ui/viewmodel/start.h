--- conflicted
+++ resolved
@@ -30,12 +30,8 @@
 
 	using DoneCallback = std::function<bool (beam::IKeyChain::Ptr db, const std::string& walletPass)>;
 
-<<<<<<< HEAD
-	StartViewModel(MessagesViewModel& model, const std::string& walletStorage, const std::string& bbsStorage, DoneCallback done);
-=======
 	StartViewModel();
     ~StartViewModel();
->>>>>>> 662a354f
 
 	bool walletExists() const;
 
@@ -50,15 +46,4 @@
 	bool createWallet(const QString& seed, const QString& pass);
 	bool openWallet(const QString& pass);
 
-private:
-<<<<<<< HEAD
-    MessagesViewModel& _messagesModel;
-	std::string _walletStorage;
-    std::string _bbsStorage;
-	DoneCallback _done;
-=======
-	//std::string _walletStorage;
-    //std::string _bbsStorage;
-	//DoneCallback _done;
->>>>>>> 662a354f
 };