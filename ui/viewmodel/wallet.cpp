--- conflicted
+++ resolved
@@ -1,4 +1,17 @@
-<<<<<<< HEAD
+// Copyright 2018 The Beam Team
+//
+// Licensed under the Apache License, Version 2.0 (the "License");
+// you may not use this file except in compliance with the License.
+// You may obtain a copy of the License at
+//
+//    http://www.apache.org/licenses/LICENSE-2.0
+//
+// Unless required by applicable law or agreed to in writing, software
+// distributed under the License is distributed on an "AS IS" BASIS,
+// WITHOUT WARRANTIES OR CONDITIONS OF ANY KIND, either express or implied.
+// See the License for the specific language governing permissions and
+// limitations under the License.
+
 #include "wallet.h"
 
 #include <iomanip>
@@ -71,141 +84,28 @@
     return BeamToString(_coin.m_amount) + " BEAM";
 }
 
-=======
-// Copyright 2018 The Beam Team
-//
-// Licensed under the Apache License, Version 2.0 (the "License");
-// you may not use this file except in compliance with the License.
-// You may obtain a copy of the License at
-//
-//    http://www.apache.org/licenses/LICENSE-2.0
-//
-// Unless required by applicable law or agreed to in writing, software
-// distributed under the License is distributed on an "AS IS" BASIS,
-// WITHOUT WARRANTIES OR CONDITIONS OF ANY KIND, either express or implied.
-// See the License for the specific language governing permissions and
-// limitations under the License.
-
-#include "wallet.h"
-
-#include <QDateTime>
-
-#include <iomanip>
-
-using namespace beam;
-using namespace std;
-
-namespace
-{
-
-	QString BeamToString(const Amount& value)
-	{
-		auto str = std::to_string(double(int64_t(value)) / Rules::Coin);
-
-		str.erase(str.find_last_not_of('0') + 1, std::string::npos);
-		str.erase(str.find_last_not_of('.') + 1, std::string::npos);
-
-		return QString::fromStdString(str);
-	}
-
-	inline void ltrim(std::string &s, char sym) 
-	{
-    	s.erase(s.begin(), std::find_if(s.begin(), s.end(), [sym](char ch) {return ch != sym;}));
-	}
-}
-
-TxObject::TxObject(const TxDescription& tx) : _tx(tx) {}
-
-bool TxObject::income() const
-{
-	return _tx.m_sender == false;
-}
-
-QString TxObject::date() const
-{
-	QDateTime datetime;
-	datetime.setTime_t(_tx.m_createTime);
-
-	return datetime.toString(Qt::SystemLocaleShortDate);
-}
-
-QString TxObject::user() const
-{
-	auto id = std::to_string(_tx.m_peerId);
-	ltrim(id, '0');
-	return QString::fromStdString(id);
-}
-
-QString TxObject::comment() const
-{
-	return "";
-}
-
-QString TxObject::amount() const
-{
-	return BeamToString(_tx.m_amount);
-}
-
-QString TxObject::amountUsd() const
-{
-	// TODO: don't know how we're going to calc amount USD
-	return BeamToString(_tx.m_amount) + " USD";
-}
-
-
-QString TxObject::change() const
-{
-	return BeamToString(_tx.m_change) + " BEAM";
-}
-
-QString TxObject::status() const
-{
-	static const char* Names[] = { "Pending", "InProgress", "Cancelled", "Completed", "Failed" };
-	return Names[_tx.m_status];
-}
-
-bool TxObject::canCancel() const
-{
-    return _tx.m_status == beam::TxDescription::InProgress
-        || _tx.m_status == beam::TxDescription::Pending;
-}
-
-
-UtxoItem::UtxoItem(const beam::Coin& coin)
-    : _coin{coin}
-{
-
-}
-
-QString UtxoItem::amount() const
-{
-    return BeamToString(_coin.m_amount) + " BEAM";
-}
-
->>>>>>> 830e1898
-QString UtxoItem::height() const
-{
-    return QString::number(_coin.m_createHeight);
-}
-
-QString UtxoItem::maturity() const
-{
-    return QString::number(_coin.m_createHeight);
-}
-
-QString UtxoItem::status() const
-{
+QString UtxoItem::height() const
+{
+    return QString::number(_coin.m_createHeight);
+}
+
+QString UtxoItem::maturity() const
+{
+    return QString::number(_coin.m_createHeight);
+}
+
+QString UtxoItem::status() const
+{
     static const char* Names[] = 
     {
         "Unconfirmed",
         "Unspent",
         "Locked",
         "Spent"
-    };
-    return Names[_coin.m_status];
-}
-
-<<<<<<< HEAD
+    };
+    return Names[_coin.m_status];
+}
+
 QString UtxoItem::type() const
 {
     static const char* Names[] = 
@@ -519,324 +419,4 @@
 QString WalletViewModel::change() const
 {
     return BeamToString(_change);
-}
-=======
-QString UtxoItem::type() const
-{
-    static const char* Names[] = 
-    {
-        "Comission",
-        "Coinbase",
-        "Kernel",
-        "Regular",
-        "Identity",
-        "SChannelNonce"
-    };
-    return Names[static_cast<int>(_coin.m_key_type)];
-}
-
-WalletViewModel::WalletViewModel(IKeyChain::Ptr keychain, uint16_t port, const string& nodeAddr)
-	: _model(keychain, port, nodeAddr)
-	, _status{ 0, 0, 0, 0, {0, 0, 0} }
-	, _sendAmount("0")
-	, _sendAmountMils("0")
-    , _feeMils("0")
-    , _change(0)
-    , _keychain(keychain)
-    , _loadingUtxo{false}
-{
-	connect(&_model, SIGNAL(onStatus(const WalletStatus&)), SLOT(onStatus(const WalletStatus&)));
-
-	connect(&_model, SIGNAL(onTxStatus(const std::vector<beam::TxDescription>&)), 
-		SLOT(onTxStatus(const std::vector<beam::TxDescription>&)));
-
-	connect(&_model, SIGNAL(onTxPeerUpdated(const std::vector<beam::TxPeer>&)),
-		SLOT(onTxPeerUpdated(const std::vector<beam::TxPeer>&)));
-
-	connect(&_model, SIGNAL(onSyncProgressUpdated(int, int)),
-		SLOT(onSyncProgressUpdated(int, int)));
-
-    connect(&_model, SIGNAL(onChangeCalculated(beam::Amount)),
-        SLOT(onChangeCalculated(beam::Amount)));
-
-    connect(&_model, SIGNAL(onUtxoChanged(const std::vector<beam::Coin>&)),
-        SLOT(onUtxoChanged(const std::vector<beam::Coin>&)));
-
-
-	_model.start();
-}
-
-void WalletViewModel::cancelTx(int index)
-{
-    auto *p = static_cast<TxObject*>(_tx[index]);
-    _model.async->cancelTx(p->_tx.m_txId);
-}
-
-void WalletViewModel::onStatus(const WalletStatus& status)
-{
-	bool changed = false;
-
-	if (_status.available != status.available)
-	{
-		_status.available = status.available;
-
-		changed = true;
-
-		emit actualAvailableChanged();
-	}
-
-	if (_status.received != status.received)
-	{
-		_status.received = status.received;
-
-		changed = true;
-	}
-
-	if (_status.sent != status.sent)
-	{
-		_status.sent = status.sent;
-
-		changed = true;
-	}
-
-	if (_status.unconfirmed != status.unconfirmed)
-	{
-		_status.unconfirmed = status.unconfirmed;
-
-		changed = true;
-	}
-
-	if (_status.update.lastTime != status.update.lastTime)
-	{
-		_status.update.lastTime = status.update.lastTime;
-
-		changed = true;
-	}
-
-    if (changed)
-    {
-        _utxos.clear();
-        emit stateChanged();
-    }
-}
-
-void WalletViewModel::onTxStatus(const std::vector<TxDescription>& history)
-{
-	_tx.clear();
-
-	for (const auto& item : history)
-	{
-		_tx.append(new TxObject(item));
-	}
-
-	emit txChanged();
-}
-
-void WalletViewModel::onTxPeerUpdated(const std::vector<beam::TxPeer>& peers)
-{
-	_addrList = peers;
-
-	emit addrBookChanged();
-}
-
-void WalletViewModel::onSyncProgressUpdated(int done, int total)
-{
-	_status.update.done = done;
-	_status.update.total = total;
-
-	emit stateChanged();
-}
-
-void WalletViewModel::onChangeCalculated(beam::Amount change)
-{
-    _change = change;
-    emit actualAvailableChanged();
-    emit changeChanged();
-}
-
-void WalletViewModel::onUtxoChanged(const std::vector<beam::Coin>& utxos)
-{
-    _utxos.clear();
-    for (const auto& utxo : utxos)
-    {
-        _utxos.push_back(new UtxoItem(utxo));
-    }
-    _loadingUtxo = false;
-
-    emit utxoChanged();
-}
-
-QString WalletViewModel::available() const
-{
-	return BeamToString(_status.available);
-}
-
-QString WalletViewModel::received() const
-{
-	return BeamToString(_status.received);
-}
-
-QString WalletViewModel::sent() const
-{
-	return BeamToString(_status.sent);
-}
-
-QString WalletViewModel::unconfirmed() const
-{
-	return BeamToString(_status.unconfirmed);
-}
-
-QString WalletViewModel::sendAmount() const
-{
-	return _sendAmount;
-}
-
-QString WalletViewModel::sendAmountMils() const
-{
-	return _sendAmountMils;
-}
-
-QString WalletViewModel::feeMils() const
-{
-    return _feeMils;
-}
-
-void WalletViewModel::setSendAmount(const QString& amount)
-{
-	if (amount != _sendAmount)
-	{
-		_sendAmount = amount;
-        _model.async->calcChange(calcTotalAmount());
-		emit sendAmountChanged();
-		emit actualAvailableChanged();
-	}
-}
-
-void WalletViewModel::setSendAmountMils(const QString& amount)
-{
-	if (amount != _sendAmountMils)
-	{
-		_sendAmountMils = amount;
-        _model.async->calcChange(calcTotalAmount());
-		emit sendAmountMilsChanged();
-		emit actualAvailableChanged();
-	}
-}
-
-void WalletViewModel::setFeeMils(const QString& amount)
-{
-    if (amount != _feeMils)
-    {
-        _feeMils = amount;
-        _model.async->calcChange(calcTotalAmount());
-        emit feeMilsChanged();
-        emit actualAvailableChanged();
-    }
-}
-
-void WalletViewModel::setSelectedAddr(int index)
-{
-	_selectedAddr = index;
-	emit selectedAddrChanged();
-}
-
-QString WalletViewModel::receiverAddr() const
-{
-	if (_selectedAddr < 0 || _addrList.empty()) return "";
-
-	stringstream str;
-	str << _addrList[_selectedAddr].m_walletID;
-	return QString::fromStdString(str.str());
-}
-
-QVariant WalletViewModel::tx() const
-{
-	return QVariant::fromValue(_tx);
-}
-
-QVariant WalletViewModel::addrBook() const
-{
-	QStringList book;
-
-	for (const auto& item : _addrList)
-	{
-		book.append(QString::fromStdString(item.m_label));
-	}
-
-	return QVariant::fromValue(book);
-}
-
-QString WalletViewModel::syncTime() const
-{
-	auto time = beam::format_timestamp("%Y.%m.%d %H:%M:%S", _status.update.lastTime * 1000, false);
-
-	return QString::fromStdString(time);
-}
-
-int WalletViewModel::syncProgress() const
-{
-	if (_status.update.total > 0)
-	{
-		return _status.update.done * 100 / _status.update.total;
-	}
-
-	return -1;
-}
-
-int WalletViewModel::selectedAddr() const
-{
-	return _selectedAddr;
-}
-
-QVariant WalletViewModel::utxos() 
-{
-    if (_utxos.empty() && _loadingUtxo == false && _model.async)
-    {
-        _loadingUtxo = true;
-        _model.async->getAvaliableUtxos();
-    }
-    return QVariant::fromValue(_utxos);
-}
-
-beam::Amount WalletViewModel::calcSendAmount() const
-{
-	return _sendAmount.toInt() * Rules::Coin + _sendAmountMils.toInt();
-}
-
-beam::Amount WalletViewModel::calcFeeAmount() const
-{
-    return _feeMils.toInt();
-}
-
-beam::Amount WalletViewModel::calcTotalAmount() const
-{
-    return calcSendAmount() + calcFeeAmount();
-}
-
-
-void WalletViewModel::sendMoney()
-{
-    if (_selectedAddr > -1)
-    {
-        auto& addr = _addrList[_selectedAddr];
-        // TODO: show 'operation in process' animation here?
-
-        _model.async->sendMoney(addr.m_walletID, calcSendAmount(), calcFeeAmount());
-    }
-}
-
-void WalletViewModel::syncWithNode()
-{
-	_model.async->syncWithNode();
-}
-
-QString WalletViewModel::actualAvailable() const
-{
-	return BeamToString(_status.available - calcTotalAmount() - _change);
-}
-
-QString WalletViewModel::change() const
-{
-    return BeamToString(_change);
-}
->>>>>>> 830e1898
+}