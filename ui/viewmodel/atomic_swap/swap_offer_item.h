--- conflicted
+++ resolved
@@ -19,18 +19,16 @@
 #include "model/wallet_model.h"
 #include "viewmodel/ui_helpers.h"
 
+using namespace beam::wallet;
+
 class SwapOfferItem : public QObject
 {
     Q_OBJECT
 
 public:
     SwapOfferItem() = default;
-<<<<<<< HEAD
     SwapOfferItem(const SwapOffer& offer, bool isOwn, const QDateTime& timeExpiration);
     bool operator==(const SwapOfferItem& other) const;
-=======
-    SwapOfferItem(const beam::wallet::SwapOffer& offer, bool isOwn, const QDateTime& timeExpiration);
->>>>>>> 5ae50895
 
     auto timeCreated() const -> QDateTime;
     auto timeExpiration() const -> QDateTime;
@@ -44,8 +42,8 @@
     auto rawAmountSend() const -> beam::Amount;
     auto rawAmountReceive() const -> beam::Amount;
 
-    auto getTxParameters() const -> beam::wallet::TxParameters;
-    auto getTxID() const ->beam::wallet::TxID;
+    auto getTxParameters() const -> TxParameters;
+    auto getTxID() const -> TxID;
     auto getSwapCoinName() const -> QString;
 
 signals:
