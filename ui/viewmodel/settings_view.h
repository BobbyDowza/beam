--- conflicted
+++ resolved
@@ -299,13 +299,10 @@
     QString m_qtumNodeAddress;
     int m_qtumFeeRate = 0;
 
-<<<<<<< HEAD
-=======
     QString m_qtumSeedEl;
     QString m_qtumNodeAddressEl;
     int m_qtumFeeRateEl = 0;
 
->>>>>>> 525b3b5e
     bool m_btcUseEL = false;
     bool m_ltcUseEL = false;
     bool m_qtumUseEL = false;
