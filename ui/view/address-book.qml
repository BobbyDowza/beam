import QtQuick 2.3
import QtQuick.Controls 1.2
import QtQuick.Controls 2.3
import QtQuick.Layouts 1.0
import QtQuick.Controls.Styles 1.2
import "controls"

ColumnLayout {
    id: addressRoot
    width: 800
    height: 600
    anchors.fill: parent
    state: "peers"
	SFText {
        Layout.minimumHeight: 40
        Layout.maximumHeight: 40
        font.pixelSize: 36
        color: Style.white
        text: qsTr("Address book")
    }

    Dialog {
		id: confirmationDialog
        property alias text: messageText.text
        property bool isOwn

		modal: true
		width: 520
		height: 200
		x: (parent.width - width) / 2
		y: (parent.height - height) / 2
		visible: false
		focus: true
		//background: null
        //standardButtons: Dialog.Ok | Dialog.Cancel

		background: Rectangle {
			radius: 10
            color: Style.dark_slate_blue
            anchors.fill: parent            
        }

        contentItem: Item {
            ColumnLayout {
                anchors.fill: parent
                Item {
                    Layout.fillWidth: true
	                Layout.minimumHeight: 48
	                Layout.maximumHeight: 48
                    Layout.leftMargin: 10
                    Layout.rightMargin: 10

                    SFText {
                        anchors.centerIn: parent
                        width: parent.width
                        id: messageText
                        font.pixelSize: 14
                        color: Style.white
                        wrapMode: Text.WordWrap
                    }
                }                
            }
        }

        footer: DialogButtonBox {
            alignment: Qt.AlignHCenter
            spacing: 30
            focus: true

            background: Rectangle {
			    radius: 10
                color: Style.dark_slate_blue
                anchors.fill: parent            
            }
            
			CustomButton {
				palette.button: Style.bright_teal
				height: 38
                width: 166
				text: qsTr("delete")
				palette.buttonText: Style.marine
                DialogButtonBox.buttonRole: DialogButtonBox.AcceptRole
			}

            CustomButton {
                id: cancelButton
				palette.buttonText: Style.white
                height: 38
				width: 122
                focus: true
				text: qsTr("cancel")
                DialogButtonBox.buttonRole: DialogButtonBox.RejectRole
			}
        }

        /*onAccepted: {
            console.log("deleted button")
			confirmationDialog.close();
        }*/

        /*onRejected: {
            console.log("cancel button")
			confirmationDialog.close()
        }*/

        onOpened: {
            console.log("dialog on cpmpleted")
            cancelButton.forceActiveFocus();
        }
    }

	Dialog {
		id: createAddress
		modal: true
		width: 520
		height: 454
		x: (parent.width - width) / 2
		y: (parent.height - height) / 2
		visible: false
		focus: true
		background: null

		Rectangle {
			radius: 10
            color: Style.dark_slate_blue

            anchors.fill: parent

			ColumnLayout {
				id: createAddressLayout
				anchors.fill: parent
				anchors.margins: 30
				state: "peers"

				Item {
					Layout.minimumHeight: 21
					Layout.maximumHeight: 21
					Layout.fillWidth: true;

					SFText {
						anchors.centerIn: parent
						font {
							pixelSize: 18
							weight: Font.Bold
						}
						color: Style.white
						text: qsTr("Create new address")
					}
				}

				Item {
					Layout.topMargin: 30
					Layout.fillWidth: true
					Layout.minimumHeight: 20
					Layout.maximumHeight: 20

					RowLayout {
						anchors.centerIn: parent
						Layout.minimumHeight: 14
						Layout.maximumHeight: 14

						TxFilter{
							id: peersFilterDlg
							label: qsTr("PEERS ADDRESSES")
							onClicked: createAddressLayout.state = "peers"
						}

                        TxFilter{
							id: ownFilterDlg
                            Layout.leftMargin: 40
							label: qsTr("OWN ADDRESSES")
							onClicked: createAddressLayout.state = "own"
						}
					}
				}

				ColumnLayout {
					id: createPeersAddressView
					Layout.fillWidth: true
					Layout.fillHeight: true
					Layout.topMargin: 30
					visible: false
					
					SFText {
						text: qsTr("Address ID")
						Layout.fillWidth: true
                        Layout.minimumHeight: 14
						font {
							pixelSize: 12
							weight: Font.Bold
						}
						color: Style.white
					}

					SFTextInput {
						id: addressID
						Layout.fillWidth: true
						Layout.minimumHeight: 14
						Layout.maximumHeight: 14
                        focus: true
						font.pixelSize: 12
						color: Style.white
						text: addressBookViewModel.newPeerAddress.walletID
					}

					Binding {
						target: addressBookViewModel.newPeerAddress
						property: "walletID"
						value: addressID.text
					}

					Rectangle {
						Layout.fillWidth: true
                        Layout.minimumHeight: 1
						height: 1

						color: Style.separator_color
					}
						
					SFText {
                        Layout.topMargin: 30
						Layout.fillWidth: true
						Layout.fillHeight: true
                        Layout.minimumHeight: 14
						text: qsTr("Name")
						font {
							pixelSize: 12
							weight: Font.Bold
						}
						color: Style.white
					}
					SFTextInput {
						Layout.fillWidth: true
						Layout.fillHeight: true
						id: nameAddress
                        Layout.minimumHeight: 14
						Layout.maximumHeight: 14
						font.pixelSize: 12
						color: Style.white
						height: 14
						text: addressBookViewModel.newPeerAddress.name
					}
					Binding {
						target: addressBookViewModel.newPeerAddress
						property: "name"
						value: nameAddress.text
					}
					Rectangle {
						Layout.fillWidth: true
                        Layout.minimumHeight: 1
						height: 1

						color: Style.separator_color
					}
						
					SFText {
                        Layout.topMargin: 30
						Layout.fillWidth: true
						Layout.fillHeight: true
                        Layout.minimumHeight: 14
						text: qsTr("Category")
						font {
							pixelSize: 12
							weight: Font.Bold
						}
						color: Style.white
					}
					SFTextInput {
						Layout.fillWidth: true
						Layout.fillHeight: true
                        Layout.minimumHeight: 14
						Layout.maximumHeight: 14
						id: categoryAddress
						font.pixelSize: 12
						color: Style.white
						height: 14
						text: addressBookViewModel.newPeerAddress.category
					}

					Binding {
						target: addressBookViewModel.newPeerAddress
						property: "category"
						value: categoryAddress.text
					}
					Rectangle {
						Layout.fillWidth: true
                        Layout.minimumHeight: 1
						height: 1

						color: Style.separator_color
					}
				}

				ColumnLayout {
					id: createOwnAddressView
					Layout.fillWidth: true
					Layout.fillHeight: true
					Layout.topMargin: 30
					visible: false
					
					SFText {
						text: qsTr("Address ID")
						Layout.fillWidth: true
                        Layout.minimumHeight: 14
						font {
							pixelSize: 12
							weight: Font.Bold
						}
						color: Style.white
					}

					SFTextInput {
						id: ownAddressID
						Layout.fillWidth: true
                        Layout.minimumHeight: 14
						Layout.maximumHeight: 14
						font.pixelSize: 12
						color: Style.disable_text_color
						readOnly: true
                        activeFocusOnTab: false
						text: addressBookViewModel.newOwnAddress.walletID
					}

                    Item {
                        Layout.fillWidth: true
                        Layout.minimumHeight: 1
                    }

					SFText {
                        Layout.topMargin: 30
						Layout.fillWidth: true
                        Layout.minimumHeight: 14
						text: qsTr("Name")
						font {
							pixelSize: 12
							weight: Font.Bold
						}
						color: Style.white
					}
					SFTextInput {
						Layout.fillWidth: true
                        Layout.minimumHeight: 14
						Layout.maximumHeight: 14
						id: nameOwnAddress
                        focus: true
						font.pixelSize: 12
						color: Style.white
						height: 14
						text: addressBookViewModel.newOwnAddress.name
					}

					Binding {
						target: addressBookViewModel.newOwnAddress
						property: "name"
						value: nameOwnAddress.text
					}
					Rectangle {
						Layout.fillWidth: true
                        Layout.minimumHeight: 1
						height: 1
						color: Style.separator_color
					}

					SFText {
                        Layout.topMargin: 30
						Layout.fillWidth: true
                        Layout.minimumHeight: 14
						text: qsTr("Category")
						font {
							pixelSize: 12
							weight: Font.Bold
						}
						color: Style.white
					}

					SFTextInput {
						Layout.fillWidth: true
                        Layout.minimumHeight: 14
						Layout.maximumHeight: 14
						id: categoryOwnAddress
						font.pixelSize: 12
						color: Style.white
						height: 14
						text: addressBookViewModel.newOwnAddress.category
					}

					Binding {
						target: addressBookViewModel.newOwnAddress
						property: "category"
						value: categoryOwnAddress.text
					}

					Rectangle {
						Layout.fillWidth: true
                        Layout.minimumHeight: 1

						height: 1

						color: Style.separator_color
					}
				}

				Item {
					Layout.fillWidth: true
					Layout.minimumHeight: 48
					Layout.maximumHeight: 48
					Layout.topMargin: 30

					RowLayout {
						anchors.centerIn: parent
						
						CustomButton {
							palette.buttonText: Style.white
                            Layout.minimumHeight: 38
							Layout.minimumWidth: 122
							text: qsTr("cancel")
							icon.source: "qrc:///assets/icon-cancel.svg"

							onClicked: {
								createAddress.close()
							}
						}

						CustomButton {
							palette.button: Style.bright_teal
							Layout.leftMargin: 31
                            Layout.minimumHeight: 38
                            Layout.minimumWidth: 166
							text: qsTr("create address")
							icon.source: "qrc:///assets/icon-done.svg"
							palette.buttonText: Style.marine
								
							onClicked: {
								if (createAddressLayout.state == "own") {
									addressBookViewModel.createNewOwnAddress();
								} else {
									addressBookViewModel.createNewPeerAddress();
								}
								createAddress.close();
							}
						}
					}
				}

				states: [
					State {
						name: "own"
						PropertyChanges {target: ownFilterDlg; state: "active"}
						PropertyChanges {target: createOwnAddressView; visible: true}
                        PropertyChanges {target: createPeersAddressView; visible: false}

                        StateChangeScript {
                            script: {
                                nameOwnAddress.forceActiveFocus();
                            }
                        }

					},
					State {
						name: "peers"
						PropertyChanges {target: peersFilterDlg; state: "active"}
                        PropertyChanges {target: createOwnAddressView; visible: false}
						PropertyChanges {target: createPeersAddressView; visible: true}

                        StateChangeScript {
                            script: {
                                addressID.forceActiveFocus();
                            }
                        }
					}
				]
			}
		}		
	}

    RowLayout {
        Layout.fillWidth: true
        Layout.minimumHeight: 40
        Layout.maximumHeight: 40
        spacing: 40

        TxFilter{
            id: peersFilter
            Layout.leftMargin: 20
            label: qsTr("PEERS ADDRESSES")
            onClicked: addressRoot.state = "peers"
        }

        TxFilter{
            id: ownFilter
            label: qsTr("OWN ADDRESSES")
            onClicked: addressRoot.state = "own"
        }

        Item {
            Layout.fillWidth: true
            Layout.fillHeight: true
            
            CustomButton {
                anchors.verticalCenter: parent.verticalCenter
                anchors.right: parent.right
                width: 195
				text: "create new address"
				palette.buttonText: Style.white
				icon.source: "qrc:///assets/icon-add.svg"
                onClicked: {
					addressBookViewModel.generateNewEmptyAddress();
					createAddressLayout.state = addressRoot.state;
					createAddress.open();
				}
            }
        }
    }

    Item {
        Layout.fillWidth: true
        Layout.fillHeight: true

        TableView {
            id: peersView
            anchors.fill: parent

            frameVisible: false
            selectionMode: SelectionMode.SingleSelection
            backgroundVisible: false
            model: addressBookViewModel.peerAddresses
            visible: false

            TableViewColumn {
                role: "walletID"
                title: qsTr("Address ID")
                width: 300 * parent.width / 700
                elideMode: Text.ElideMiddle
                movable: false
            }

            TableViewColumn {
                role: "name"
                title: qsTr("Name")
                width: 200 * parent.width / 700
                elideMode: Text.ElideRight
                movable: false
            }

            TableViewColumn {
                role: "category"
                title: qsTr("Category")
                elideMode: Text.ElideRight
                width: 200 * parent.width / 700
                movable: false
            }

            headerDelegate: Rectangle {
                height: 46

                color: Style.dark_slate_blue

                Text {
                    anchors.verticalCenter: parent.verticalCenter
					anchors.left: parent.left
                    anchors.leftMargin: 20
                    font.pixelSize: 12
                    color: Style.bluey_grey

                    text: styleData.value
                }
            }

            ContextMenu {
                id: peerAddressContextMenu
                property int index;

                Action {
                    text: qsTr("send money")
					icon.source: "qrc:///assets/icon-send-grey.svg"
                    onTriggered: {
                        addressBookViewModel.changeCurrentPeerAddress(peerAddressContextMenu.index);
						main.openSendDialog();
                    }
                }

				Action {
                    text: qsTr("request money")
					icon.source: "qrc:///assets/icon-recive-grey.svg"
					enabled: false
                }
				Action {
                    text: qsTr("transactions list")
					icon.source: "qrc:///assets/icon-transaction-list.svg"
					enabled: false
                }
				Action {
                    text: qsTr("copy address")
					icon.source: "qrc:///assets/icon-copy.svg"
					onTriggered: {
						if (peerAddressContextMenu.index >= 0)
						{
							var addr = addressBookViewModel.peerAddresses[peerAddressContextMenu.index];
							addressBookViewModel.copyToClipboard(addr.walletID);
						}
                    }
                }
				Action {
                    text: qsTr("edit address")
					icon.source: "qrc:///assets/icon-edit.svg"
					enabled: false
                }
				Action {
                    text: qsTr("delete address")
					icon.source: "qrc:///assets/icon-cancel.svg"
					onTriggered: {
                        var message = qsTr("The address %1 will be deleted. This operation can not be undone")
                        confirmationDialog.text = message.arg(addressBookViewModel.peerAddresses[peerAddressContextMenu.index].walletID)
                        confirmationDialog.isOwn = false
                        confirmationDialog.open();
                        console.log("after close dialog");
                    }                    
                }
                Connections {
                    target: confirmationDialog
                    onAccepted: {
                        if (!confirmationDialog.isOwn)
                            addressBookViewModel.deletePeerAddress(peerAddressContextMenu.index);
                    }
                }
            }

			ContextMenu {
                id: ownAddressContextMenu
                property int index;
				Action {
                    text: qsTr("copy address")
					icon.source: "qrc:///assets/icon-copy.svg"
					onTriggered: {
						if (ownAddressContextMenu.index >= 0)
						{
							var addr = addressBookViewModel.ownAddresses[ownAddressContextMenu.index];
							addressBookViewModel.copyToClipboard(addr.walletID);
						}
                    }
                }
				Action {
                    text: qsTr("delete address")
					icon.source: "qrc:///assets/icon-cancel.svg"
					onTriggered: {
                        addressBookViewModel.deleteOwnAddress(ownAddressContextMenu.index);                        
                    }
<<<<<<< HEAD
                }                
=======
                    // User shouldn't delete "default" or last own adress
                    enabled: ((ownAddressesView.rowCount > 1) && 
                              (addressBookViewModel.ownAddresses[ownAddressContextMenu.index].name !== "default"))
                }
>>>>>>> 5d452e62
            }

            rowDelegate: Item {

                height: 69

                anchors.left: parent.left
                anchors.right: parent.right

                Rectangle {
                    anchors.fill: parent

                    color: styleData.selected ? Style.bright_sky_blue : Style.light_navy
                    visible: styleData.selected ? true : styleData.alternate
                }

                MouseArea {
                    anchors.fill: parent
                    acceptedButtons: Qt.RightButton
                    onClicked: {
                        if (mouse.button === Qt.RightButton && styleData.row !== undefined)
                        {
                            peerAddressContextMenu.index = styleData.row;
                            peerAddressContextMenu.popup();
                        }
                    }
                }

            }

            itemDelegate: TableItem {
                text: styleData.value
                elide: styleData.elideMode
            }
        }

		TableView {
            id: ownAddressesView
            anchors.fill: parent

            frameVisible: false
            selectionMode: SelectionMode.NoSelection
            backgroundVisible: false
            model: addressBookViewModel.ownAddresses

            TableViewColumn {
                role: "walletID"
                title: qsTr("Address ID")
                width: 300 * parent.width / 850
                elideMode: Text.ElideMiddle
                movable: false
            }

            TableViewColumn {
                role: "name"
                title: qsTr("Name")
                width: 200 * parent.width / 850
                elideMode: Text.ElideRight
                movable: false
            }

            TableViewColumn {
                role: "category"
                title: qsTr("Category")
                elideMode: Text.ElideRight
                width: 200 * parent.width / 850
                movable: false
            }

//            TableViewColumn {
//                role: "expirationDate"
//                title: qsTr("Expiration date")
//                movable: false
//            }

            TableViewColumn {
                role: "createDate"
                title: qsTr("Created")
                elideMode: Text.ElideRight
                width: 150 * parent.width / 850
                movable: false
            }


            headerDelegate: Rectangle {
                height: 46

                color: Style.dark_slate_blue

                Text {
                    anchors.verticalCenter: parent.verticalCenter
					anchors.left: parent.left
                    anchors.leftMargin: 20
                    font.pixelSize: 12
                    color: Style.bluey_grey

                    text: styleData.value
                }
            }

            rowDelegate: Item {

                height: 69

                anchors.left: parent.left
                anchors.right: parent.right

                Rectangle {
                    anchors.fill: parent

                    color: styleData.selected ? Style.bright_sky_blue : Style.light_navy
                    visible: styleData.selected ? true : styleData.alternate
                }

				MouseArea {
                    anchors.fill: parent
                    acceptedButtons: Qt.RightButton
                    onClicked: {
                        if (mouse.button === Qt.RightButton && styleData.row !== undefined)
                        {
                            ownAddressContextMenu.index = styleData.row;
                            ownAddressContextMenu.popup();
                        }
                    }
                }
            }

            itemDelegate: TableItem {
                text: styleData.value
                elide: styleData.elideMode
            }
        }
    }

    states: [
        State {
            name: "own"
            PropertyChanges {target: ownFilter; state: "active"}
            PropertyChanges {
                target: ownAddressesView
                visible: true
            }

            PropertyChanges {
                target: peersView
                visible: false
            }
        },
        State {
            name: "peers"
            PropertyChanges {target: peersFilter; state: "active"}

            PropertyChanges {
                target: ownAddressesView
                visible: false
            }

            PropertyChanges {
                target: peersView
                visible: true
            }
        }
    ]

}<|MERGE_RESOLUTION|>--- conflicted
+++ resolved
@@ -20,21 +20,21 @@
     }
 
     Dialog {
-		id: confirmationDialog
-        property alias text: messageText.text
-        property bool isOwn
-
-		modal: true
-		width: 520
-		height: 200
-		x: (parent.width - width) / 2
-		y: (parent.height - height) / 2
-		visible: false
-		focus: true
-		//background: null
-        //standardButtons: Dialog.Ok | Dialog.Cancel
-
-		background: Rectangle {
+		id: confirmationDialog
+        property alias text: messageText.text
+        property bool isOwn
+
+		modal: true
+		width: 520
+		height: 200
+		x: (parent.width - width) / 2
+		y: (parent.height - height) / 2
+		visible: false
+		focus: true
+		//background: null
+        //standardButtons: Dialog.Ok | Dialog.Cancel
+
+		background: Rectangle {
 			radius: 10
             color: Style.dark_slate_blue
             anchors.fill: parent            
@@ -42,24 +42,24 @@
 
         contentItem: Item {
             ColumnLayout {
-                anchors.fill: parent
-                Item {
+                anchors.fill: parent
+                Item {
                     Layout.fillWidth: true
 	                Layout.minimumHeight: 48
-	                Layout.maximumHeight: 48
-                    Layout.leftMargin: 10
-                    Layout.rightMargin: 10
-
-                    SFText {
-                        anchors.centerIn: parent
-                        width: parent.width
-                        id: messageText
-                        font.pixelSize: 14
-                        color: Style.white
-                        wrapMode: Text.WordWrap
-                    }
-                }                
-            }
+	                Layout.maximumHeight: 48
+                    Layout.leftMargin: 10
+                    Layout.rightMargin: 10
+
+                    SFText {
+                        anchors.centerIn: parent
+                        width: parent.width
+                        id: messageText
+                        font.pixelSize: 14
+                        color: Style.white
+                        wrapMode: Text.WordWrap
+                    }
+                }                
+            }
         }
 
         footer: DialogButtonBox {
@@ -67,93 +67,93 @@
             spacing: 30
             focus: true
 
-            background: Rectangle {
+            background: Rectangle {
 			    radius: 10
                 color: Style.dark_slate_blue
                 anchors.fill: parent            
             }
             
 			CustomButton {
-				palette.button: Style.bright_teal
-				height: 38
-                width: 166
-				text: qsTr("delete")
+				palette.button: Style.bright_teal
+				height: 38
+                width: 166
+				text: qsTr("delete")
 				palette.buttonText: Style.marine
                 DialogButtonBox.buttonRole: DialogButtonBox.AcceptRole
-			}
-
+			}
+
             CustomButton {
                 id: cancelButton
-				palette.buttonText: Style.white
-                height: 38
-				width: 122
-                focus: true
-				text: qsTr("cancel")
+				palette.buttonText: Style.white
+                height: 38
+				width: 122
+                focus: true
+				text: qsTr("cancel")
                 DialogButtonBox.buttonRole: DialogButtonBox.RejectRole
-			}
+			}
         }
 
         /*onAccepted: {
-            console.log("deleted button")
-			confirmationDialog.close();
+            console.log("deleted button")
+			confirmationDialog.close();
         }*/
 
         /*onRejected: {
             console.log("cancel button")
-			confirmationDialog.close()
+			confirmationDialog.close()
         }*/
 
         onOpened: {
             console.log("dialog on cpmpleted")
-            cancelButton.forceActiveFocus();
+            cancelButton.forceActiveFocus();
         }
     }
 
 	Dialog {
-		id: createAddress
-		modal: true
-		width: 520
-		height: 454
-		x: (parent.width - width) / 2
-		y: (parent.height - height) / 2
-		visible: false
-		focus: true
-		background: null
-
-		Rectangle {
+		id: createAddress
+		modal: true
+		width: 520
+		height: 454
+		x: (parent.width - width) / 2
+		y: (parent.height - height) / 2
+		visible: false
+		focus: true
+		background: null
+
+		Rectangle {
 			radius: 10
             color: Style.dark_slate_blue
 
-            anchors.fill: parent
-
-			ColumnLayout {
-				id: createAddressLayout
-				anchors.fill: parent
-				anchors.margins: 30
-				state: "peers"
-
-				Item {
+            anchors.fill: parent
+
+			ColumnLayout {
+				id: createAddressLayout
+				anchors.fill: parent
+				anchors.margins: 30
+				state: "peers"
+
+				Item {
 					Layout.minimumHeight: 21
-					Layout.maximumHeight: 21
-					Layout.fillWidth: true;
-
+					Layout.maximumHeight: 21
+					Layout.fillWidth: true;
+
 					SFText {
 						anchors.centerIn: parent
 						font {
-							pixelSize: 18
-							weight: Font.Bold
+							pixelSize: 18
+							weight: Font.Bold
 						}
 						color: Style.white
 						text: qsTr("Create new address")
-					}
-				}
-
-				Item {
-					Layout.topMargin: 30
-					Layout.fillWidth: true
+					}
+				}
+
+				Item {
+					Layout.topMargin: 30
+					Layout.fillWidth: true
 					Layout.minimumHeight: 20
-					Layout.maximumHeight: 20
-
+					Layout.maximumHeight: 20
+
 					RowLayout {
 						anchors.centerIn: parent
 						Layout.minimumHeight: 14
@@ -171,277 +171,277 @@
 							label: qsTr("OWN ADDRESSES")
 							onClicked: createAddressLayout.state = "own"
 						}
-					}
-				}
-
-				ColumnLayout {
-					id: createPeersAddressView
-					Layout.fillWidth: true
-					Layout.fillHeight: true
-					Layout.topMargin: 30
-					visible: false
-					
-					SFText {
-						text: qsTr("Address ID")
-						Layout.fillWidth: true
-                        Layout.minimumHeight: 14
-						font {
-							pixelSize: 12
-							weight: Font.Bold
-						}
-						color: Style.white
-					}
-
-					SFTextInput {
-						id: addressID
-						Layout.fillWidth: true
+					}
+				}
+
+				ColumnLayout {
+					id: createPeersAddressView
+					Layout.fillWidth: true
+					Layout.fillHeight: true
+					Layout.topMargin: 30
+					visible: false
+					
+					SFText {
+						text: qsTr("Address ID")
+						Layout.fillWidth: true
+                        Layout.minimumHeight: 14
+						font {
+							pixelSize: 12
+							weight: Font.Bold
+						}
+						color: Style.white
+					}
+
+					SFTextInput {
+						id: addressID
+						Layout.fillWidth: true
 						Layout.minimumHeight: 14
-						Layout.maximumHeight: 14
-                        focus: true
-						font.pixelSize: 12
-						color: Style.white
-						text: addressBookViewModel.newPeerAddress.walletID
-					}
-
+						Layout.maximumHeight: 14
+                        focus: true
+						font.pixelSize: 12
+						color: Style.white
+						text: addressBookViewModel.newPeerAddress.walletID
+					}
+
 					Binding {
 						target: addressBookViewModel.newPeerAddress
 						property: "walletID"
 						value: addressID.text
-					}
-
+					}
+
 					Rectangle {
 						Layout.fillWidth: true
                         Layout.minimumHeight: 1
 						height: 1
 
 						color: Style.separator_color
-					}
-						
-					SFText {
-                        Layout.topMargin: 30
-						Layout.fillWidth: true
-						Layout.fillHeight: true
+					}
+						
+					SFText {
+                        Layout.topMargin: 30
+						Layout.fillWidth: true
+						Layout.fillHeight: true
+                        Layout.minimumHeight: 14
+						text: qsTr("Name")
+						font {
+							pixelSize: 12
+							weight: Font.Bold
+						}
+						color: Style.white
+					}
+					SFTextInput {
+						Layout.fillWidth: true
+						Layout.fillHeight: true
+						id: nameAddress
                         Layout.minimumHeight: 14
-						text: qsTr("Name")
-						font {
-							pixelSize: 12
-							weight: Font.Bold
-						}
-						color: Style.white
-					}
-					SFTextInput {
-						Layout.fillWidth: true
-						Layout.fillHeight: true
-						id: nameAddress
-                        Layout.minimumHeight: 14
-						Layout.maximumHeight: 14
-						font.pixelSize: 12
-						color: Style.white
-						height: 14
-						text: addressBookViewModel.newPeerAddress.name
-					}
+						Layout.maximumHeight: 14
+						font.pixelSize: 12
+						color: Style.white
+						height: 14
+						text: addressBookViewModel.newPeerAddress.name
+					}
 					Binding {
 						target: addressBookViewModel.newPeerAddress
 						property: "name"
 						value: nameAddress.text
-					}
+					}
 					Rectangle {
 						Layout.fillWidth: true
                         Layout.minimumHeight: 1
 						height: 1
 
 						color: Style.separator_color
-					}
-						
-					SFText {
-                        Layout.topMargin: 30
-						Layout.fillWidth: true
-						Layout.fillHeight: true
+					}
+						
+					SFText {
+                        Layout.topMargin: 30
+						Layout.fillWidth: true
+						Layout.fillHeight: true
+                        Layout.minimumHeight: 14
+						text: qsTr("Category")
+						font {
+							pixelSize: 12
+							weight: Font.Bold
+						}
+						color: Style.white
+					}
+					SFTextInput {
+						Layout.fillWidth: true
+						Layout.fillHeight: true
                         Layout.minimumHeight: 14
-						text: qsTr("Category")
-						font {
-							pixelSize: 12
-							weight: Font.Bold
-						}
-						color: Style.white
-					}
-					SFTextInput {
-						Layout.fillWidth: true
-						Layout.fillHeight: true
-                        Layout.minimumHeight: 14
-						Layout.maximumHeight: 14
-						id: categoryAddress
-						font.pixelSize: 12
-						color: Style.white
-						height: 14
-						text: addressBookViewModel.newPeerAddress.category
-					}
+						Layout.maximumHeight: 14
+						id: categoryAddress
+						font.pixelSize: 12
+						color: Style.white
+						height: 14
+						text: addressBookViewModel.newPeerAddress.category
+					}
 
 					Binding {
 						target: addressBookViewModel.newPeerAddress
 						property: "category"
 						value: categoryAddress.text
-					}
+					}
 					Rectangle {
 						Layout.fillWidth: true
                         Layout.minimumHeight: 1
 						height: 1
 
 						color: Style.separator_color
-					}
-				}
-
-				ColumnLayout {
-					id: createOwnAddressView
-					Layout.fillWidth: true
-					Layout.fillHeight: true
-					Layout.topMargin: 30
-					visible: false
-					
-					SFText {
-						text: qsTr("Address ID")
-						Layout.fillWidth: true
+					}
+				}
+
+				ColumnLayout {
+					id: createOwnAddressView
+					Layout.fillWidth: true
+					Layout.fillHeight: true
+					Layout.topMargin: 30
+					visible: false
+					
+					SFText {
+						text: qsTr("Address ID")
+						Layout.fillWidth: true
+                        Layout.minimumHeight: 14
+						font {
+							pixelSize: 12
+							weight: Font.Bold
+						}
+						color: Style.white
+					}
+
+					SFTextInput {
+						id: ownAddressID
+						Layout.fillWidth: true
                         Layout.minimumHeight: 14
-						font {
-							pixelSize: 12
-							weight: Font.Bold
-						}
-						color: Style.white
-					}
-
-					SFTextInput {
-						id: ownAddressID
-						Layout.fillWidth: true
+						Layout.maximumHeight: 14
+						font.pixelSize: 12
+						color: Style.disable_text_color
+						readOnly: true
+                        activeFocusOnTab: false
+						text: addressBookViewModel.newOwnAddress.walletID
+					}
+
+                    Item {
+                        Layout.fillWidth: true
+                        Layout.minimumHeight: 1
+                    }
+
+					SFText {
+                        Layout.topMargin: 30
+						Layout.fillWidth: true
+                        Layout.minimumHeight: 14
+						text: qsTr("Name")
+						font {
+							pixelSize: 12
+							weight: Font.Bold
+						}
+						color: Style.white
+					}
+					SFTextInput {
+						Layout.fillWidth: true
                         Layout.minimumHeight: 14
-						Layout.maximumHeight: 14
-						font.pixelSize: 12
-						color: Style.disable_text_color
-						readOnly: true
-                        activeFocusOnTab: false
-						text: addressBookViewModel.newOwnAddress.walletID
-					}
-
-                    Item {
-                        Layout.fillWidth: true
-                        Layout.minimumHeight: 1
-                    }
-
-					SFText {
-                        Layout.topMargin: 30
-						Layout.fillWidth: true
-                        Layout.minimumHeight: 14
-						text: qsTr("Name")
-						font {
-							pixelSize: 12
-							weight: Font.Bold
-						}
-						color: Style.white
-					}
-					SFTextInput {
-						Layout.fillWidth: true
-                        Layout.minimumHeight: 14
-						Layout.maximumHeight: 14
-						id: nameOwnAddress
-                        focus: true
-						font.pixelSize: 12
-						color: Style.white
-						height: 14
-						text: addressBookViewModel.newOwnAddress.name
-					}
+						Layout.maximumHeight: 14
+						id: nameOwnAddress
+                        focus: true
+						font.pixelSize: 12
+						color: Style.white
+						height: 14
+						text: addressBookViewModel.newOwnAddress.name
+					}
 
 					Binding {
 						target: addressBookViewModel.newOwnAddress
 						property: "name"
 						value: nameOwnAddress.text
-					}
+					}
 					Rectangle {
 						Layout.fillWidth: true
                         Layout.minimumHeight: 1
 						height: 1
 						color: Style.separator_color
-					}
-
-					SFText {
-                        Layout.topMargin: 30
-						Layout.fillWidth: true
+					}
+
+					SFText {
+                        Layout.topMargin: 30
+						Layout.fillWidth: true
+                        Layout.minimumHeight: 14
+						text: qsTr("Category")
+						font {
+							pixelSize: 12
+							weight: Font.Bold
+						}
+						color: Style.white
+					}
+
+					SFTextInput {
+						Layout.fillWidth: true
                         Layout.minimumHeight: 14
-						text: qsTr("Category")
-						font {
-							pixelSize: 12
-							weight: Font.Bold
-						}
-						color: Style.white
-					}
-
-					SFTextInput {
-						Layout.fillWidth: true
-                        Layout.minimumHeight: 14
-						Layout.maximumHeight: 14
-						id: categoryOwnAddress
-						font.pixelSize: 12
-						color: Style.white
-						height: 14
-						text: addressBookViewModel.newOwnAddress.category
-					}
+						Layout.maximumHeight: 14
+						id: categoryOwnAddress
+						font.pixelSize: 12
+						color: Style.white
+						height: 14
+						text: addressBookViewModel.newOwnAddress.category
+					}
 
 					Binding {
 						target: addressBookViewModel.newOwnAddress
 						property: "category"
 						value: categoryOwnAddress.text
-					}
-
+					}
+
 					Rectangle {
 						Layout.fillWidth: true
-                        Layout.minimumHeight: 1
+                        Layout.minimumHeight: 1
 
 						height: 1
 
 						color: Style.separator_color
-					}
-				}
-
-				Item {
+					}
+				}
+
+				Item {
 					Layout.fillWidth: true
 					Layout.minimumHeight: 48
 					Layout.maximumHeight: 48
-					Layout.topMargin: 30
-
+					Layout.topMargin: 30
+
 					RowLayout {
 						anchors.centerIn: parent
 						
 						CustomButton {
-							palette.buttonText: Style.white
-                            Layout.minimumHeight: 38
-							Layout.minimumWidth: 122
-							text: qsTr("cancel")
-							icon.source: "qrc:///assets/icon-cancel.svg"
-
+							palette.buttonText: Style.white
+                            Layout.minimumHeight: 38
+							Layout.minimumWidth: 122
+							text: qsTr("cancel")
+							icon.source: "qrc:///assets/icon-cancel.svg"
+
 							onClicked: {
-								createAddress.close()
+								createAddress.close()
 							}
 						}
 
 						CustomButton {
-							palette.button: Style.bright_teal
-							Layout.leftMargin: 31
-                            Layout.minimumHeight: 38
-                            Layout.minimumWidth: 166
-							text: qsTr("create address")
-							icon.source: "qrc:///assets/icon-done.svg"
+							palette.button: Style.bright_teal
+							Layout.leftMargin: 31
+                            Layout.minimumHeight: 38
+                            Layout.minimumWidth: 166
+							text: qsTr("create address")
+							icon.source: "qrc:///assets/icon-done.svg"
 							palette.buttonText: Style.marine
 								
 							onClicked: {
-								if (createAddressLayout.state == "own") {
-									addressBookViewModel.createNewOwnAddress();
-								} else {
-									addressBookViewModel.createNewPeerAddress();
-								}
-								createAddress.close();
+								if (createAddressLayout.state == "own") {
+									addressBookViewModel.createNewOwnAddress();
+								} else {
+									addressBookViewModel.createNewPeerAddress();
+								}
+								createAddress.close();
 							}
 						}
-					}
-				}
-
+					}
+				}
+
 				states: [
 					State {
 						name: "own"
@@ -450,9 +450,9 @@
                         PropertyChanges {target: createPeersAddressView; visible: false}
 
                         StateChangeScript {
-                            script: {
-                                nameOwnAddress.forceActiveFocus();
-                            }
+                            script: {
+                                nameOwnAddress.forceActiveFocus();
+                            }
                         }
 
 					},
@@ -463,14 +463,14 @@
 						PropertyChanges {target: createPeersAddressView; visible: true}
 
                         StateChangeScript {
-                            script: {
-                                addressID.forceActiveFocus();
-                            }
+                            script: {
+                                addressID.forceActiveFocus();
+                            }
                         }
 					}
-				]
-			}
-		}		
+				]
+			}
+		}		
 	}
 
     RowLayout {
@@ -499,9 +499,9 @@
             CustomButton {
                 anchors.verticalCenter: parent.verticalCenter
                 anchors.right: parent.right
-                width: 195
-				text: "create new address"
-				palette.buttonText: Style.white
+                width: 195
+				text: "create new address"
+				palette.buttonText: Style.white
 				icon.source: "qrc:///assets/icon-add.svg"
                 onClicked: {
 					addressBookViewModel.generateNewEmptyAddress();
@@ -596,7 +596,7 @@
 						if (peerAddressContextMenu.index >= 0)
 						{
 							var addr = addressBookViewModel.peerAddresses[peerAddressContextMenu.index];
-							addressBookViewModel.copyToClipboard(addr.walletID);
+							addressBookViewModel.copyToClipboard(addr.walletID);
 						}
                     }
                 }
@@ -617,11 +617,11 @@
                     }                    
                 }
                 Connections {
-                    target: confirmationDialog
-                    onAccepted: {
-                        if (!confirmationDialog.isOwn)
-                            addressBookViewModel.deletePeerAddress(peerAddressContextMenu.index);
-                    }
+                    target: confirmationDialog
+                    onAccepted: {
+                        if (!confirmationDialog.isOwn)
+                            addressBookViewModel.deletePeerAddress(peerAddressContextMenu.index);
+                    }
                 }
             }
 
@@ -635,7 +635,7 @@
 						if (ownAddressContextMenu.index >= 0)
 						{
 							var addr = addressBookViewModel.ownAddresses[ownAddressContextMenu.index];
-							addressBookViewModel.copyToClipboard(addr.walletID);
+							addressBookViewModel.copyToClipboard(addr.walletID);
 						}
                     }
                 }
@@ -645,14 +645,10 @@
 					onTriggered: {
                         addressBookViewModel.deleteOwnAddress(ownAddressContextMenu.index);                        
                     }
-<<<<<<< HEAD
-                }                
-=======
                     // User shouldn't delete "default" or last own adress
                     enabled: ((ownAddressesView.rowCount > 1) && 
                               (addressBookViewModel.ownAddresses[ownAddressContextMenu.index].name !== "default"))
                 }
->>>>>>> 5d452e62
             }
 
             rowDelegate: Item {
