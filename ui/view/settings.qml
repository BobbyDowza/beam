import QtQuick 2.11
import QtQuick.Controls 1.2
import QtQuick.Controls 2.4
import QtQuick.Controls.Styles 1.2
import QtQuick.Layouts 1.0
<<<<<<< HEAD
=======
import "controls"
import "utils.js" as Utils
>>>>>>> 98a98880
import Beam.Wallet 1.0
import "controls"

ColumnLayout {
    id: settingsView

<<<<<<< HEAD
    property string linkStyle: "<style>a:link {color: '#00f6d2'; text-decoration: none;}</style>"
    property bool swapMode:  false
=======
Rectangle {
    anchors.fill: parent
    color: Style.background_main
>>>>>>> 98a98880

    SettingsViewModel {
        id: viewModel
    }

    OpenExternalLinkConfirmation {
        id: externalLinkConfirmation
    }

    ChangePasswordDialog {
        id: changePasswordDialog        
    }

    ConfirmPasswordDialog {
        id: confirmPasswordDialog
    }

    ConfirmationDialog {
        id: confirmRefreshDialog
        property bool canRefresh: true
        //% "Rescan"
        okButtonText: qsTrId("general-rescan")
        okButtonIconSource: "qrc:/assets/icon-repeat.svg"
        cancelButtonIconSource: "qrc:/assets/icon-cancel-white.svg"
        cancelButtonVisible: true
        width: 460
        height: 243

        contentItem: Item {
            id: confirmationContent
            Column {
                anchors.fill: parent
                spacing: 30
                
                SFText {
                    width: parent.width
                    topPadding: 20
                    font.pixelSize: 18
                    color: Style.content_main
                    horizontalAlignment : Text.AlignHCenter
                    //% "Rescan"
                    text: qsTrId("general-rescan")
                }
                SFText {
                    width: parent.width
                    leftPadding: 20
                    rightPadding: 20
                    font.pixelSize: 14
                    color: Style.content_main
                    wrapMode: Text.Wrap
                    horizontalAlignment : Text.AlignHCenter
                    //: settings tab, confirm rescan dialog message
                    //% "Rescan will sync transaction and UTXO data with the latest information on the blockchain. The process might take long time."
                    text: qsTrId("settings-rescan-confirmation-message")
                }
                SFText {
                    width: parent.width
                    leftPadding: 20
                    rightPadding: 20
                    topPadding: -15
                    font.pixelSize: 14
                    color: Style.content_main
                    wrapMode: Text.Wrap
                    horizontalAlignment : Text.AlignHCenter
                    //: settings tab, confirm rescan dialog additional message
                    //% "Are you sure?"
                    text: qsTrId("settings-rescan-confirmation-message-line-2")
                }
            }
        }

        onAccepted: {
            canRefresh = false;
            viewModel.refreshWallet();
        }
    }

<<<<<<< HEAD
    function handleMousePointer(mouse, element) {
        if (element.parent.linkAt(mouse.x, mouse.y).length) {
            element.cursorShape = Qt.PointingHandCursor;
        } else {
            element.cursorShape = Qt.ArrowCursor;
        }
    }

    function handleExternalLink(mouse, element) {
        if (element.cursorShape == Qt.PointingHandCursor) {
            var externalLink = element.parent.linkAt(mouse.x, mouse.y);
            if (viewModel.isAllowedBeamMWLinks) {
                Qt.openUrlExternally(externalLink);
            } else {
                externalLinkConfirmation.externalUrl = externalLink;
                externalLinkConfirmation.onOkClicked = function () {
                    viewModel.isAllowedBeamMWLinks = true;
                };
                externalLinkConfirmation.open();
            }
        } else {
            viewModel.isAllowedBeamMWLinks = !viewModel.isAllowedBeamMWLinks;
        }
    }

    RowLayout {
        Layout.fillWidth:       true
        Layout.preferredHeight: 40
        Layout.alignment:       Qt.AlignTop

        SFText {
            Layout.alignment: Qt.AlignBottom | Qt.AlignLeft
            font.pixelSize: 36
            color: Style.content_main
            //: settings tab title
            //% "Settings"
            text: qsTrId("settings-title")
        }
=======
    ColumnLayout {
        id: mainColumn
        anchors.fill: parent
        spacing: 20
        anchors.bottomMargin: 30
>>>>>>> 98a98880

        SFText {
            Layout.fillWidth: true
            Layout.alignment: Qt.AlignBottom | Qt.AlignRight
            bottomPadding: 7
            horizontalAlignment: Text.AlignRight
            font.pixelSize: 14
            color: Style.content_secondary
            //: settings tab, version label
            //% "Version"
            text: qsTrId("settings-version") + ": " + viewModel.version
        }
    }

    StatusBar {
        id: status_bar
        model: statusbarModel
    }

    RowLayout {
        Layout.fillWidth:    true
        Layout.bottomMargin: 12
        Layout.topMargin:    11

        Item {
            Layout.fillWidth: true
        }

        CustomSwitch {
            id:                mode
            //% "Swap"
            text:              qsTrId("wallet-swap")
            Layout.alignment:  Qt.AlignRight
            checked:           settingsView.swapMode
        }

        Binding {
            target:   settingsView
            property: "swapMode"
            value:    mode.checked
        }
    }

    GridLayout {
        id:                swapGrid
        Layout.fillWidth:  true
        columnSpacing:     40
        rowSpacing:        40
        columns:           2
        visible:           swapMode

        SwapNodeSettings {
            id:                  btcSettings
            //% "Bitcoin"
            title:               qsTrId("general-bitcoin")
            address:             viewModel.btcNodeAddress
            username:            viewModel.btcUser
            password:            viewModel.btcPass
            feeRate:             viewModel.btcFeeRate
            minFeeRate:          BeamGlobals.minFeeRateBtc()
            feeRateLabel:        BeamGlobals.btcFeeRateLabel()
            Layout.minimumWidth: swapGrid.width / 2 - swapGrid.columnSpacing / 2

            Connections {
                target: viewModel
                onBtcNodeAddressChanged: btcSettings.address = viewModel.btcNodeAddress
                onBtcUserChanged: btcSettings.username = viewModel.btcUser
                onBtcPassChanged: btcSettings.password = viewModel.btcPass
                onBtcFeeRateChanged: btcSettings.feeRate = viewModel.btcFeeRate
            }

            onApply: viewModel.applyBtcSettings()
            onSwitchOff: viewModel.btcOff()
        }

        Binding {
            target:   viewModel
            property: "btcNodeAddress"
            value:    btcSettings.address
        }

        Binding {
            target:   viewModel
            property: "btcUser"
            value:    btcSettings.username
        }

        Binding {
            target:   viewModel
            property: "btcPass"
            value:    btcSettings.password
        }

        Binding {
            target:   viewModel
            property: "btcFeeRate"
            value:    btcSettings.feeRate
        }

        SwapNodeSettings {
            id:                ltcSettings
            //% "Litecoin"
            title:             qsTrId("general-litecoin")
            address:           viewModel.ltcNodeAddress
            username:          viewModel.ltcUser
            password:          viewModel.ltcPass
            feeRate:           viewModel.ltcFeeRate
            minFeeRate:        BeamGlobals.minFeeRateLtc()
            feeRateLabel:      BeamGlobals.ltcFeeRateLabel()
            Layout.fillWidth:  true

            Connections {
                target: viewModel
                onLtcNodeAddressChanged: ltcSettings.address = viewModel.ltcNodeAddress
                onLtcUserChanged: ltcSettings.username = viewModel.ltcUser
                onLtcPassChanged: ltcSettings.password = viewModel.ltcPass
                onLtcFeeRateChanged: ltcSettings.feeRate = viewModel.ltcFeeRate
            }

            onApply: viewModel.applyLtcSettings()
            onSwitchOff: viewModel.ltcOff()
        }

        Binding {
            target:   viewModel
            property: "ltcNodeAddress"
            value:    ltcSettings.address
        }

        Binding {
            target:   viewModel
            property: "ltcUser"
            value:    ltcSettings.username
        }

        Binding {
            target:   viewModel
            property: "ltcPass"
            value:    ltcSettings.password
        }

        Binding {
            target:   viewModel
            property: "ltcFeeRate"
            value:    ltcSettings.feeRate
        }

        SwapNodeSettings {
            id:                   qtumSettings
            //% "QTUM"
            title:                qsTrId("general-qtum")
            address:              viewModel.qtumNodeAddress
            username:             viewModel.qtumUser
            password:             viewModel.qtumPass
            feeRate:              viewModel.qtumFeeRate
            minFeeRate:           BeamGlobals.minFeeRateQtum()
            feeRateLabel:         BeamGlobals.qtumFeeRateLabel()
            Layout.minimumWidth:  swapGrid.width / 2 - swapGrid.columnSpacing / 2
            onApply:              viewModel.applyQtumSettings()
            onSwitchOff:          viewModel.qtumOff()
        }

        Binding {
            target:   viewModel
            property: "qtumNodeAddress"
            value:    qtumSettings.address
        }

        Binding {
            target:   viewModel
            property: "qtumUser"
            value:    qtumSettings.username
        }

        Binding {
            target:   viewModel
            property: "qtumPass"
            value:    qtumSettings.password
        }

        Binding {
            target:   viewModel
            property: "qtumFeeRate"
            value:    qtumSettings.feeRate
        }
    }

    RowLayout {
        Layout.fillWidth: true
        visible: !swapMode
        spacing: 10

        ColumnLayout {
            Layout.preferredWidth: settingsView.width * 0.4
            Layout.alignment: Qt.AlignTop | Qt.AlignLeft

            Rectangle {
                id: nodeBlock
                Layout.fillWidth: true
                radius: 10
                color: Style.background_second
                Layout.preferredHeight: viewModel.localNodeRun ? 460 : (nodeAddressError.visible ? 285 : 240)

                ColumnLayout {
                    anchors.fill: parent
                    anchors.margins: 30
                    spacing: 10

                    SFText {
                        Layout.preferredHeight: 21
                        //: settings tab, node section, title
                        //% "Node"
                        text: qsTrId("settings-node-title")
                        color: Style.content_main
                        font.pixelSize: 18
                        font.styleName: "Bold"; font.weight: Font.Bold
                    }

                    RowLayout {
                        Layout.preferredHeight: 16
                        Layout.topMargin: 15

                        CustomSwitch {
                            id: localNodeRun
                            Layout.fillWidth: true
                            //: settings tab, node section, run node label
                            //% "Run local node"
                            text: qsTrId("settings-local-node-run-checkbox")
                            font.pixelSize: 14
                            width: parent.width
                            checked: viewModel.localNodeRun
                            Binding {
                                target: viewModel
                                property: "localNodeRun"
                                value: localNodeRun.checked
                            }
                        }
                    }

                    Item {
                        Layout.preferredHeight: 12
                    }

                    RowLayout {
                        Layout.preferredHeight: 16
                        visible: viewModel.localNodeRun

                        SFText {
                            Layout.fillWidth: true;
                            //: settings tab, node section, port label
                            //% "Port"
                            text: qsTrId("settings-local-node-port")
                            color: Style.content_secondary
                            font.pixelSize: 14
                        }

                        Item {
                            Layout.fillWidth: true
                        }

                        SFTextInput {
                            id: localNodePort
                            Layout.preferredWidth: nodeBlock.width * 0.55
                            Layout.alignment: Qt.AlignRight
                            activeFocusOnTab: true
                            font.pixelSize: 14
                            color: Style.content_main
                            text: viewModel.localNodePort
                            validator: IntValidator {
                                bottom: 1
                                top: 65535
                            }
                            Binding {
                                target: viewModel
                                property: "localNodePort"
                                value: localNodePort.text
                            }
                        }
                    }

                    RowLayout {
                        Layout.preferredHeight: 16
                        visible: !viewModel.localNodeRun
                        SFText {
                            Layout.fillWidth: true
                            //: settings tab, node section, address label
                            //% "ip:port"
                            text: qsTrId("settings-remote-node-ip-port")
                            color: Style.content_secondary
                            font.pixelSize: 14
                        }

                        SFTextInput {
                            id: nodeAddress
                            Layout.fillWidth: true
                            Layout.maximumWidth: nodeBlock.width * 0.6
                            Layout.minimumWidth: nodeBlock.width * 0.5
                            focus: true
                            activeFocusOnTab: true
                            font.pixelSize: 14
                            color: Style.content_main
                            validator: RegExpValidator { regExp: /^(\s|\x180E)*((([0-9]|[1-9][0-9]|1[0-9]{2}|2[0-4][0-9]|25[0-5])\.){3}([0-9]|[1-9][0-9]|1[0-9]{2}|2[0-4][0-9]|25[0-5])|([\w.-]+(?:\.[\w\.-]+)+))(:([1-9]|[1-9][0-9]{1,3}|[1-5][0-9]{4}|6[0-4][0-9]{3}|65[0-4][0-9]{2}|655[0-2][0-9]|6553[0-5]))?(\s|\x180E)*$/ }
                            text: viewModel.nodeAddress
                            Binding {
                                target: viewModel
                                property: "nodeAddress"
                                value: nodeAddress.text.trim()
                            }
                        }
                    }

                    RowLayout {
                        id: nodeAddressError
                        Layout.preferredHeight: 16
                        visible: !viewModel.localNodeRun && (!viewModel.isValidNodeAddress || !nodeAddress.acceptableInput)

                        Item {
                            Layout.fillWidth: true;
                        }

                        SFText {
                            Layout.preferredWidth: nodeBlock.width * 0.6
                            color: Style.validator_error
                            font.pixelSize: 14
                            font.italic: true
                            //% "Invalid address"
                            text: qsTrId("general-invalid-address")
                        }
                    }

                    SFText {
                        Layout.topMargin: 15
                        //: settings tab, node section, peers label
                        //% "Peers"
                        text: qsTrId("settings-peers-title")
                        color: Style.content_main
                        font.pixelSize: 18
                        font.styleName: "Bold"; font.weight: Font.Bold
                        visible: viewModel.localNodeRun
                    }

                    RowLayout {
                        Layout.minimumHeight: 25
                        Layout.maximumHeight: 41
                        Layout.preferredHeight: 25
                        spacing: 10
                        visible: viewModel.localNodeRun

                        SFTextInput {
                            Layout.preferredWidth: nodeBlock.width * 0.7
                            id: newLocalNodePeer
                            activeFocusOnTab: true
                            font.pixelSize: 14
                            color: Style.content_main
                            validator: RegExpValidator { regExp: /^(\s|\x180E)*((([0-9]|[1-9][0-9]|1[0-9]{2}|2[0-4][0-9]|25[0-5])\.){3}([0-9]|[1-9][0-9]|1[0-9]{2}|2[0-4][0-9]|25[0-5])|([\w.-]+(?:\.[\w\.-]+)+))(:([1-9]|[1-9][0-9]{1,3}|[1-5][0-9]{4}|6[0-4][0-9]{3}|65[0-4][0-9]{2}|655[0-2][0-9]|6553[0-5]))?(\s|\x180E)*$/ }
                        }

                        Item {
                            Layout.fillWidth: true
                        }

                        Image {
                            Layout.alignment: Qt.AlignRight
                            Layout.preferredHeight: 16
                            Layout.preferredWidth: 16
                            source: "qrc:/assets/icon-add-green.svg"
                            MouseArea {
                                anchors.fill: parent
                                acceptedButtons: Qt.LeftButton
                                cursorShape: newLocalNodePeer.acceptableInput ? Qt.PointingHandCursor : Qt.ArrowCursor
                                onClicked: {
                                    if (newLocalNodePeer.acceptableInput) {
                                        viewModel.addLocalNodePeer(newLocalNodePeer.text.trim());
                                        newLocalNodePeer.clear();
                                    }
                                }
                            }
                        }
                    }

                    ListView {
                        visible: viewModel.localNodeRun
                        Layout.fillWidth: true
                        Layout.fillHeight: true
                        model: viewModel.localNodePeers
                        clip: true
                        delegate: RowLayout {
                            width: parent.width
                            height: 36

                            SFText {
                                Layout.fillWidth: true
                                Layout.alignment: Qt.AlignVCenter
                                text: modelData
                                font.pixelSize: 14
                                color: Style.content_main
                                height: 16
                                elide: Text.ElideRight
                            }

                            CustomButton {
                                Layout.alignment: Qt.AlignVCenter | Qt.AlignRight
                                Layout.minimumHeight: 20
                                Layout.minimumWidth: 20
                                shadowRadius: 5
                                shadowSamples: 7
                                Layout.margins: shadowRadius
                                leftPadding: 5
                                rightPadding: 5
                                textOpacity: 0
                                icon.source: "qrc:/assets/icon-delete.svg"
                                enabled: localNodeRun.checked
                                onClicked: viewModel.deleteLocalNodePeer(index)
                            }
                        }
                        ScrollBar.vertical: ScrollBar {}
                    }

                    RowLayout {
                        Layout.fillWidth: true
                        Layout.alignment: Qt.AlignHCenter
                        Layout.preferredHeight: 42
                        CustomButton {
                            Layout.preferredHeight: 38
                            Layout.preferredWidth: 125
                            leftPadding: 25
                            rightPadding: 25
                            spacing: 12
                            //% "Cancel"
                            text: qsTrId("general-cancel")
                            icon.source: "qrc:/assets/icon-cancel-white.svg"
                            enabled: {
                                viewModel.isChanged
                                && nodeAddress.acceptableInput
                                && localNodePort.acceptableInput
                            }
                            onClicked: viewModel.undoChanges()
                        }

                        Item {
                            Layout.maximumWidth: 30
                            Layout.fillWidth: true
                        }

                        PrimaryButton {
                            Layout.preferredHeight: 38
                            Layout.preferredWidth: 125
                            leftPadding: 25
                            rightPadding: 25
                            spacing: 12
                            //: settings tab, node section, apply button
                            //% "Apply"
                            text: qsTrId("settings-apply")
                            icon.source: "qrc:/assets/icon-done.svg"
                            enabled: {
                                viewModel.isChanged
                                && nodeAddress.acceptableInput
                                && localNodePort.acceptableInput
                                && (localNodeRun.checked ? (viewModel.localNodePeers.length > 0) : viewModel.isValidNodeAddress)
                            }
                            onClicked: viewModel.applyChanges()
                        }
                    }
                }
            }
        }

        Item {
            Layout.preferredWidth: 10
        }

<<<<<<< HEAD
        ColumnLayout {
            Layout.preferredWidth: settingsView.width * 0.6
            Layout.alignment: Qt.AlignTop | Qt.AlignRight
=======
                                RowLayout {
                                    Layout.preferredHeight: 32

                                    SFText {
                                        property string beamUrl: "<a href='https://www.beam.mw/'>beam.mw</a>"
                                        //% "blockchain explorer"
                                        property string explorerUrl: "<a href='%1'>%2</a>".arg(Style.explorerUrl).arg(qsTrId("explorer"))
                                        //: general settings, label for alow open external links
                                        //% "Allow access to %1 and %2 (to fetch exchanges and transaction data)"
                                        text: Style.linkStyle + qsTrId("settings-general-allow-beammw-label").arg(beamUrl).arg(explorerUrl)
                                        textFormat: Text.RichText
                                        font.pixelSize: 14
                                        color: allowBeamMWLinks.palette.text
                                        wrapMode: Text.WordWrap
                                        Layout.preferredWidth: generalBlock.width - 95
                                        Layout.preferredHeight: 32
                                        MouseArea {
                                            id: allowOpenExternalArea
                                            anchors.fill: parent
                                            acceptedButtons: Qt.LeftButton
                                            onClicked: {
                                                Utils.handleExternalLink(mouse, allowOpenExternalArea, viewModel, externalLinkConfirmation);
                                            }
                                            hoverEnabled: true
                                            onPositionChanged : {
                                                Utils.handleMousePointer(mouse, allowOpenExternalArea);
                                            }
                                        }
                                    }
>>>>>>> 98a98880

            Rectangle {
                id: generalBlock
                Layout.fillWidth: true
                radius: 10
                color: Style.background_second
                Layout.preferredHeight: 330

                ColumnLayout {
                    anchors.fill: parent
                    anchors.margins: 30
                    spacing: 10
                    SFText {
                        Layout.preferredHeight: 21
                        //: settings tab, general section, title
                        //% "General settings"
                        text: qsTrId("settings-general-title")
                        color: Style.content_main
                        font.pixelSize: 18
                        font.styleName: "Bold"; font.weight: Font.Bold
                    }

                    RowLayout {
                        Layout.preferredHeight: 16
                        Layout.topMargin: 15

                        ColumnLayout {
                            SFText {
                                Layout.fillWidth: true
                                //: settings tab, general section, lock screen label
                                //% "Lock screen"
                                text: qsTrId("settings-general-lock-screen")
                                color: Style.content_secondary
                                font.pixelSize: 14
                            }
                        }

                        Item {
                        }

                        ColumnLayout {
                            CustomComboBox {
                                id: lockTimeoutControl
                                fontPixelSize: 14
                                Layout.preferredWidth: generalBlock.width * 0.33

                                currentIndex: viewModel.lockTimeout

                                Binding {
                                    target: viewModel
                                    property: "lockTimeout"
                                    value: lockTimeoutControl.currentIndex
                                }

                                model: [
                                    //% "Never"
                                    qsTrId("settings-general-lock-screen-never"),
                                    //% "1 minute"
                                    qsTrId("settings-general-lock-screen-1m"),
                                    //% "5 minutes"
                                    qsTrId("settings-general-lock-screen-5m"),
                                    //% "15 minutes"
                                    qsTrId("settings-general-lock-screen-15m"),
                                    //% "30 minutes"
                                    qsTrId("settings-general-lock-screen-30m"),
                                    //% "1 hour"
                                    qsTrId("settings-general-lock-screen-1h"),
                                ]
                            }
                        }
                    }

                    Item {
                        Layout.preferredHeight: 15
                    }

                    RowLayout {
                        Layout.preferredHeight: 16

                        ColumnLayout {
                            SFText {
                                Layout.fillWidth: true
                                //: settings tab, general section, language label
                                //% "Language"
                                text: qsTrId("settings-general-language")
                                color: Style.content_secondary
                                font.pixelSize: 14
                            }
                        }

                        Item {
                        }

                        ColumnLayout {
                            CustomComboBox {
                                id: language
                                Layout.preferredWidth: generalBlock.width * 0.33
                                fontPixelSize: 14

                                model: viewModel.supportedLanguages
                                currentIndex: viewModel.currentLanguageIndex
                                onActivated: {
                                    viewModel.currentLanguage = currentText;
                                }
                            }
                        }
                    }

                    Item {
                        Layout.preferredHeight: 10
                    }

                    SFText {
                        //: settings tab, general section, wallet data folder location label
                        //% "Wallet folder location"
                        text: qsTrId("settings-wallet-location-label")
                        color: Style.content_main
                        font.pixelSize: 14
                        font.styleName: "Bold"; font.weight: Font.Bold
                    }

                    RowLayout {
                        SFText {
                            Layout.fillWidth: true
                            font.pixelSize: 14
                            color: Style.content_main
                            text: viewModel.walletLocation
                            elide: Text.ElideMiddle
                        }

                        SFText {
                            Layout.fillWidth: false
                            Layout.alignment: Qt.AlignRight
                            font.pixelSize: 14
                            color: Style.active
                            //% "Show in folder"
                            text: qsTrId("general-show-in-folder")
                            MouseArea {
                                anchors.fill: parent
<<<<<<< HEAD
                                acceptedButtons: Qt.LeftButton
                                cursorShape: Qt.PointingHandCursor
                                onClicked: {
                                    viewModel.openFolder(viewModel.walletLocation);
=======
                                anchors.margins: 30
                                spacing: 20

                                SFText {
                                    //: settings tab, report problem section, title
                                    //% "Report problem"
                                    text: qsTrId("settings-report-problem-title")
                                    color: Style.content_main
                                    font.pixelSize: 18
                                    font.styleName: "Bold"; font.weight: Font.Bold
                                }
                                SFText {
                                    property string beamEmail: "<a href='mailto:support@beam.mw'>support@beam.mw</a>"
                                    property string beamGithub: "<a href='https://github.com/BeamMW'>Github</a>"
                                    //% "To report a problem:"
                                    property string rpm0: qsTrId("settings-report-problem-message-l0")
                                    //% "1. Click “Save wallet logs” and choose a destination folder for log archive"
                                    property string rpm1: qsTrId("settings-report-problem-message-l1")
                                    //% "2. Send email to %1 or open a ticket in %2"
                                    property string rpm2: qsTrId("settings-report-problem-message-l2").arg(beamEmail).arg(beamGithub)
                                    //% "3. Don’t forget to attach logs archive"
                                    property string rpm3: qsTrId("settings-report-problem-message-l3")
                                    Layout.topMargin: 7
                                    Layout.preferredWidth: parent.width
                                    text: Style.linkStyle + rpm0 + "<br />" + rpm1 + "<br />" + rpm2 + "<br />" + rpm3
                                    textFormat: Text.RichText
                                    color: Style.content_main
                                    font.pixelSize: 14
                                    wrapMode: Text.WordWrap
                                    MouseArea {
                                        id: reportProblemMessageArea
                                        anchors.fill: parent
                                        acceptedButtons: Qt.LeftButton
                                        onClicked: {
                                            Utils.handleExternalLink(mouse, reportProblemMessageArea, viewModel, externalLinkConfirmation);
                                        }
                                        hoverEnabled: true
                                        onPositionChanged : {
                                            Utils.handleMousePointer(mouse, reportProblemMessageArea);
                                        }
                                    }
>>>>>>> 98a98880
                                }
                            }
                        }
                    }

                    Item {
                        Layout.preferredHeight: 10
                    }

                    RowLayout {
                        Layout.preferredHeight: 16

                        CustomSwitch {
                            id: isPasswordReqiredToSpendMoney
                            //: settings tab, general section, ask password to send label
                            //% "Ask password for every sending transaction"
                            text: qsTrId("settings-general-require-pwd-to-spend")
                            font.pixelSize: 14
                            Layout.fillWidth: true
                            checked: viewModel.isPasswordReqiredToSpendMoney
                            function onDialogAccepted() {
                                viewModel.isPasswordReqiredToSpendMoney = checked;
                            }

                            function onDialogRejected() {
                                checked = !checked;
                            }
                            onClicked: {
                                //: settings tab, general section, ask password to send, confirm password dialog, title
                                //% "Don’t ask password on every Send"
                                confirmPasswordDialog.dialogTitle = qsTrId("settings-general-require-pwd-to-spend-confirm-pwd-title");
                                //: settings tab, general section, ask password to send, confirm password dialog, message
                                //% "Password verification is required to change that setting"
                                confirmPasswordDialog.dialogMessage = qsTrId("settings-general-require-pwd-to-spend-confirm-pwd-message");
                                confirmPasswordDialog.onDialogAccepted = onDialogAccepted;
                                confirmPasswordDialog.onDialogRejected = onDialogRejected;
                                confirmPasswordDialog.open();
                            }
                        }
                    }

                    RowLayout {
                        Layout.preferredHeight: 32

                        SFText {
                            property string beamUrl: "<a href='https://www.beam.mw/'>beam.mw</a>"
                            //% "blockchain explorer"
                            property string explorerUrl: "<a href='https://explorer.beam.mw/'>%1</a>".arg(qsTrId("explorer"))
                            //: general settings, label for alow open external links
                            //% "Allow access to %1 and %2 (to fetch exchanges and transaction data)"
                            text: linkStyle + qsTrId("settings-general-allow-beammw-label").arg(beamUrl).arg(explorerUrl)
                            textFormat: Text.RichText
                            font.pixelSize: 14
                            color: allowBeamMWLinks.palette.text
                            wrapMode: Text.WordWrap
                            Layout.preferredWidth: generalBlock.width - 95
                            Layout.preferredHeight: 32
                            MouseArea {
                                id: allowOpenExternalArea
                                anchors.fill: parent
                                acceptedButtons: Qt.LeftButton
                                onClicked: {
                                    handleExternalLink(mouse, allowOpenExternalArea);
                                }
                                hoverEnabled: true
                                onPositionChanged : {
                                    handleMousePointer(mouse, allowOpenExternalArea);
                                }
                            }
                        }

                        Item {
                            Layout.preferredWidth: 10
                        }

                        CustomSwitch {
                            id: allowBeamMWLinks
                            Layout.preferredWidth: 30
                            checked: viewModel.isAllowedBeamMWLinks
                            Binding {
                                target: viewModel
                                property: "isAllowedBeamMWLinks"
                                value: allowBeamMWLinks.checked
                            }
                        }
                    }

                    Item {
                        Layout.fillHeight: true
                    }
                }
            }

            RowLayout {
                Layout.fillWidth: true
                Layout.preferredHeight: 38
                Layout.topMargin: 25

                CustomButton {
                    Layout.preferredWidth: 250
                    Layout.preferredHeight: 38
                    Layout.alignment: Qt.AlignLeft
                    Layout.leftMargin: 5
                    //% "Change wallet password"
                    text: qsTrId("general-change-pwd")
                    palette.buttonText : "white"
                    palette.button: Style.background_second
                    icon.source: "qrc:/assets/icon-password.svg"
                    icon.width: 16
                    icon.height: 16
                    onClicked: changePasswordDialog.open()
                }

                Item {
                    Layout.maximumWidth: 30
                    Layout.fillWidth: true
                }

                CustomButton {
                    Layout.preferredWidth: 250
                    Layout.preferredHeight: 38
                    Layout.alignment: Qt.AlignRight
                    Layout.rightMargin: 5
                    //% "Rescan"
                    text: qsTrId("general-rescan")
                    palette.button: Style.background_second
                    palette.buttonText : viewModel.localNodeRun ? Style.content_main : Style.content_disabled
                    icon.source: "qrc:/assets/icon-repeat-white.svg"
                    enabled: viewModel.localNodeRun && confirmRefreshDialog.canRefresh && viewModel.isLocalNodeRunning
                    onClicked: {
                        confirmRefreshDialog.open();
                    }
                }
            }

            Rectangle {
                id: feedBackBlock
                Layout.fillWidth: true
                Layout.topMargin: 25
                radius: 10
                color: Style.background_second
                Layout.preferredHeight: 240

                ColumnLayout {
                    anchors.fill: parent
                    anchors.margins: 30
                    spacing: 20

                    SFText {
                        //: settings tab, report problem section, title
                        //% "Report problem"
                        text: qsTrId("settings-report-problem-title")
                        color: Style.content_main
                        font.pixelSize: 18
                        font.styleName: "Bold"; font.weight: Font.Bold
                    }
                    SFText {
                        property string beamEmail: "<a href='mailto:support@beam.mw'>support@beam.mw</a>"
                        property string beamGithub: "<a href='https://github.com/BeamMW'>Github</a>"
                        //% "To report a problem:"
                        property string rpm0: qsTrId("settings-report-problem-message-l0")
                        //% "1. Click “Save wallet logs” and choose a destination folder for log archive"
                        property string rpm1: qsTrId("settings-report-problem-message-l1")
                        //% "2. Send email to %1 or open a ticket in %2"
                        property string rpm2: qsTrId("settings-report-problem-message-l2").arg(beamEmail).arg(beamGithub)
                        //% "3. Don’t forget to attach logs archive"
                        property string rpm3: qsTrId("settings-report-problem-message-l3")
                        Layout.topMargin: 7
                        Layout.preferredWidth: parent.width
                        text: linkStyle + rpm0 + "<br />" + rpm1 + "<br />" + rpm2 + "<br />" + rpm3
                        textFormat: Text.RichText
                        color: Style.content_main
                        font.pixelSize: 14
                        wrapMode: Text.WordWrap
                        MouseArea {
                            id: reportProblemMessageArea
                            anchors.fill: parent
                            acceptedButtons: Qt.LeftButton
                            onClicked: {
                                handleExternalLink(mouse, reportProblemMessageArea);
                            }
                            hoverEnabled: true
                            onPositionChanged : {
                                handleMousePointer(mouse, reportProblemMessageArea);
                            }
                        }
                    }

                    CustomButton {
                        Layout.topMargin: 10
                        Layout.preferredHeight: 38
                        Layout.preferredWidth: 200
                        Layout.alignment: Qt.AlignLeft
                        //: settings tab, report problem section, save logs button
                        //% "Save wallet logs"
                        text: qsTrId("settings-report-problem-save-log-button")
                        icon.source: "qrc:/assets/icon-save.svg"
                        palette.buttonText : "white"
                        palette.button: Style.background_button
                        onClicked: viewModel.reportProblem()
                    }
                }
            }


        }
    }

    Item {
        Layout.fillHeight: true
    }
}<|MERGE_RESOLUTION|>--- conflicted
+++ resolved
@@ -3,25 +3,15 @@
 import QtQuick.Controls 2.4
 import QtQuick.Controls.Styles 1.2
 import QtQuick.Layouts 1.0
-<<<<<<< HEAD
-=======
 import "controls"
 import "utils.js" as Utils
->>>>>>> 98a98880
 import Beam.Wallet 1.0
-import "controls"
 
 ColumnLayout {
     id: settingsView
 
-<<<<<<< HEAD
     property string linkStyle: "<style>a:link {color: '#00f6d2'; text-decoration: none;}</style>"
     property bool swapMode:  false
-=======
-Rectangle {
-    anchors.fill: parent
-    color: Style.background_main
->>>>>>> 98a98880
 
     SettingsViewModel {
         id: viewModel
@@ -99,32 +89,6 @@
         }
     }
 
-<<<<<<< HEAD
-    function handleMousePointer(mouse, element) {
-        if (element.parent.linkAt(mouse.x, mouse.y).length) {
-            element.cursorShape = Qt.PointingHandCursor;
-        } else {
-            element.cursorShape = Qt.ArrowCursor;
-        }
-    }
-
-    function handleExternalLink(mouse, element) {
-        if (element.cursorShape == Qt.PointingHandCursor) {
-            var externalLink = element.parent.linkAt(mouse.x, mouse.y);
-            if (viewModel.isAllowedBeamMWLinks) {
-                Qt.openUrlExternally(externalLink);
-            } else {
-                externalLinkConfirmation.externalUrl = externalLink;
-                externalLinkConfirmation.onOkClicked = function () {
-                    viewModel.isAllowedBeamMWLinks = true;
-                };
-                externalLinkConfirmation.open();
-            }
-        } else {
-            viewModel.isAllowedBeamMWLinks = !viewModel.isAllowedBeamMWLinks;
-        }
-    }
-
     RowLayout {
         Layout.fillWidth:       true
         Layout.preferredHeight: 40
@@ -138,13 +102,6 @@
             //% "Settings"
             text: qsTrId("settings-title")
         }
-=======
-    ColumnLayout {
-        id: mainColumn
-        anchors.fill: parent
-        spacing: 20
-        anchors.bottomMargin: 30
->>>>>>> 98a98880
 
         SFText {
             Layout.fillWidth: true
@@ -616,41 +573,9 @@
             Layout.preferredWidth: 10
         }
 
-<<<<<<< HEAD
         ColumnLayout {
             Layout.preferredWidth: settingsView.width * 0.6
             Layout.alignment: Qt.AlignTop | Qt.AlignRight
-=======
-                                RowLayout {
-                                    Layout.preferredHeight: 32
-
-                                    SFText {
-                                        property string beamUrl: "<a href='https://www.beam.mw/'>beam.mw</a>"
-                                        //% "blockchain explorer"
-                                        property string explorerUrl: "<a href='%1'>%2</a>".arg(Style.explorerUrl).arg(qsTrId("explorer"))
-                                        //: general settings, label for alow open external links
-                                        //% "Allow access to %1 and %2 (to fetch exchanges and transaction data)"
-                                        text: Style.linkStyle + qsTrId("settings-general-allow-beammw-label").arg(beamUrl).arg(explorerUrl)
-                                        textFormat: Text.RichText
-                                        font.pixelSize: 14
-                                        color: allowBeamMWLinks.palette.text
-                                        wrapMode: Text.WordWrap
-                                        Layout.preferredWidth: generalBlock.width - 95
-                                        Layout.preferredHeight: 32
-                                        MouseArea {
-                                            id: allowOpenExternalArea
-                                            anchors.fill: parent
-                                            acceptedButtons: Qt.LeftButton
-                                            onClicked: {
-                                                Utils.handleExternalLink(mouse, allowOpenExternalArea, viewModel, externalLinkConfirmation);
-                                            }
-                                            hoverEnabled: true
-                                            onPositionChanged : {
-                                                Utils.handleMousePointer(mouse, allowOpenExternalArea);
-                                            }
-                                        }
-                                    }
->>>>>>> 98a98880
 
             Rectangle {
                 id: generalBlock
@@ -790,54 +715,10 @@
                             text: qsTrId("general-show-in-folder")
                             MouseArea {
                                 anchors.fill: parent
-<<<<<<< HEAD
                                 acceptedButtons: Qt.LeftButton
                                 cursorShape: Qt.PointingHandCursor
                                 onClicked: {
                                     viewModel.openFolder(viewModel.walletLocation);
-=======
-                                anchors.margins: 30
-                                spacing: 20
-
-                                SFText {
-                                    //: settings tab, report problem section, title
-                                    //% "Report problem"
-                                    text: qsTrId("settings-report-problem-title")
-                                    color: Style.content_main
-                                    font.pixelSize: 18
-                                    font.styleName: "Bold"; font.weight: Font.Bold
-                                }
-                                SFText {
-                                    property string beamEmail: "<a href='mailto:support@beam.mw'>support@beam.mw</a>"
-                                    property string beamGithub: "<a href='https://github.com/BeamMW'>Github</a>"
-                                    //% "To report a problem:"
-                                    property string rpm0: qsTrId("settings-report-problem-message-l0")
-                                    //% "1. Click “Save wallet logs” and choose a destination folder for log archive"
-                                    property string rpm1: qsTrId("settings-report-problem-message-l1")
-                                    //% "2. Send email to %1 or open a ticket in %2"
-                                    property string rpm2: qsTrId("settings-report-problem-message-l2").arg(beamEmail).arg(beamGithub)
-                                    //% "3. Don’t forget to attach logs archive"
-                                    property string rpm3: qsTrId("settings-report-problem-message-l3")
-                                    Layout.topMargin: 7
-                                    Layout.preferredWidth: parent.width
-                                    text: Style.linkStyle + rpm0 + "<br />" + rpm1 + "<br />" + rpm2 + "<br />" + rpm3
-                                    textFormat: Text.RichText
-                                    color: Style.content_main
-                                    font.pixelSize: 14
-                                    wrapMode: Text.WordWrap
-                                    MouseArea {
-                                        id: reportProblemMessageArea
-                                        anchors.fill: parent
-                                        acceptedButtons: Qt.LeftButton
-                                        onClicked: {
-                                            Utils.handleExternalLink(mouse, reportProblemMessageArea, viewModel, externalLinkConfirmation);
-                                        }
-                                        hoverEnabled: true
-                                        onPositionChanged : {
-                                            Utils.handleMousePointer(mouse, reportProblemMessageArea);
-                                        }
-                                    }
->>>>>>> 98a98880
                                 }
                             }
                         }
@@ -885,10 +766,10 @@
                         SFText {
                             property string beamUrl: "<a href='https://www.beam.mw/'>beam.mw</a>"
                             //% "blockchain explorer"
-                            property string explorerUrl: "<a href='https://explorer.beam.mw/'>%1</a>".arg(qsTrId("explorer"))
+                                        property string explorerUrl: "<a href='%1'>%2</a>".arg(Style.explorerUrl).arg(qsTrId("explorer"))
                             //: general settings, label for alow open external links
                             //% "Allow access to %1 and %2 (to fetch exchanges and transaction data)"
-                            text: linkStyle + qsTrId("settings-general-allow-beammw-label").arg(beamUrl).arg(explorerUrl)
+                            text: Style.linkStyle + qsTrId("settings-general-allow-beammw-label").arg(beamUrl).arg(explorerUrl)
                             textFormat: Text.RichText
                             font.pixelSize: 14
                             color: allowBeamMWLinks.palette.text
@@ -900,11 +781,11 @@
                                 anchors.fill: parent
                                 acceptedButtons: Qt.LeftButton
                                 onClicked: {
-                                    handleExternalLink(mouse, allowOpenExternalArea);
+                                    Utils.handleExternalLink(mouse, allowOpenExternalArea, viewModel, externalLinkConfirmation);
                                 }
                                 hoverEnabled: true
                                 onPositionChanged : {
-                                    handleMousePointer(mouse, allowOpenExternalArea);
+                                    Utils.handleMousePointer(mouse, allowOpenExternalArea);
                                 }
                             }
                         }
@@ -1007,7 +888,7 @@
                         property string rpm3: qsTrId("settings-report-problem-message-l3")
                         Layout.topMargin: 7
                         Layout.preferredWidth: parent.width
-                        text: linkStyle + rpm0 + "<br />" + rpm1 + "<br />" + rpm2 + "<br />" + rpm3
+                        text: Style.linkStyle + rpm0 + "<br />" + rpm1 + "<br />" + rpm2 + "<br />" + rpm3
                         textFormat: Text.RichText
                         color: Style.content_main
                         font.pixelSize: 14
@@ -1017,11 +898,11 @@
                             anchors.fill: parent
                             acceptedButtons: Qt.LeftButton
                             onClicked: {
-                                handleExternalLink(mouse, reportProblemMessageArea);
+                                Utils.handleExternalLink(mouse, reportProblemMessageArea, viewModel, externalLinkConfirmation);
                             }
                             hoverEnabled: true
                             onPositionChanged : {
-                                handleMousePointer(mouse, reportProblemMessageArea);
+                                Utils.handleMousePointer(mouse, reportProblemMessageArea);
                             }
                         }
                     }
