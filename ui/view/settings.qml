import QtQuick 2.11
import QtQuick.Controls 1.2
import QtQuick.Controls 2.4
import QtQuick.Controls.Styles 1.2
import QtQuick.Layouts 1.0
import "controls"
import Beam.Wallet 1.0

Rectangle {

    anchors.fill: parent
    color: "#032e48"

    SettingsViewModel {id: viewModel}

    ChangePasswordDialog {
        id: changePasswordDialog        
    }

    ColumnLayout {
        id: mainColumn
        anchors.fill: parent
        anchors.bottomMargin: 30
        spacing: 20

        RowLayout {
            Layout.fillWidth: true
            Layout.rightMargin: 20
            height: 40

            SFText {
                Layout.fillWidth: true
                Layout.alignment: Qt.AlignTop
                font.pixelSize: 36
                color: Style.white
                text: "Settings"
            }

            SFText {
                Layout.fillWidth: true
                Layout.alignment: Qt.AlignBottom | Qt.AlignRight
                horizontalAlignment: Text.AlignRight
                font.pixelSize: 14
                color: Style.white
                text: "Version: " + viewModel.version
            }
        }

            
        ScrollView {
            Layout.fillWidth: true
            Layout.fillHeight: true
            clip: true
            RowLayout {
                id: rowT
                width: mainColumn.width
                spacing: 10

                ColumnLayout {
                    Layout.fillWidth: true
                    Layout.fillHeight: true
                    Layout.alignment: Qt.AlignTop
                    spacing: 10

                    Rectangle {
                        Layout.fillWidth: true
                        height: 150

                        radius: 10
                        color: Style.dark_slate_blue

                        ColumnLayout {
                            anchors.fill: parent
                            anchors.margins: 20
                            spacing: 5

                            SFText {
                                Layout.alignment: Qt.AlignTop
                                Layout.bottomMargin: 15
                                text: qsTr("Remote node")
                                color: Style.white
                                font.pixelSize: 18
                                font.styleName: "Bold"; font.weight: Font.Bold
                            }

                            SFText {
                                Layout.alignment: Qt.AlignTop
                                text: qsTr("ip:port")
                                color: localNodeRun.checked ? Style.disable_text_color : Style.white
                                font.pixelSize: 12
                                font.styleName: "Bold"; font.weight: Font.Bold
                            }

                            SFTextInput {
                                id: nodeAddress
                                Layout.fillWidth: true
                                Layout.alignment: Qt.AlignTop
                                focus: true
                                activeFocusOnTab: true
                                font.pixelSize: 12
                                color: readOnly ? Style.disable_text_color : Style.white
                                readOnly: localNodeRun.checked
                                validator: RegExpValidator { regExp: /^(\s|\x180E)*((([0-9]|[1-9][0-9]|1[0-9]{2}|2[0-4][0-9]|25[0-5])\.){3}([0-9]|[1-9][0-9]|1[0-9]{2}|2[0-4][0-9]|25[0-5])|([\w.-]+(?:\.[\w\.-]+)+))(:([0-9]|[1-9][0-9]{1,3}|[1-5][0-9]{4}|6[0-4][0-9]{3}|65[0-4][0-9]{2}|655[0-2][0-9]|6553[0-5]))?(\s|\x180E)*$/ }
                                text: viewModel.nodeAddress
                                Binding {
                                    target: viewModel
                                    property: "nodeAddress"
                                    value: nodeAddress.text.trim()
                                }
                            }

                            Item {
                                Layout.minimumHeight: 12
                                SFText {
                                    Layout.alignment: Qt.AlignTop
                                    id: nodeAddressError
                                    color: Style.validator_color
                                    font.pixelSize: 10
                                    visible: !nodeAddress.acceptableInput
                                    text: "Invalid address"
                                }
                            }
                        }
                    }

                    Rectangle {
                        Layout.fillWidth: true
                        Layout.alignment: Qt.AlignTop
                        height: 320
                        radius: 10
                        color: Style.dark_slate_blue

                        ColumnLayout {
                            anchors.fill: parent
                            anchors.margins: 20

                            SFText {
                                text: qsTr("Local node")
                                color: Style.white
                                font.pixelSize: 18
                                font.styleName: "Bold"; font.weight: Font.Bold
                            }

                            RowLayout {
                                Layout.fillWidth: true
                                Layout.alignment: Qt.AlignTop
                                spacing: 30

                                ColumnLayout {
                                    Layout.fillWidth: true
                                    Layout.alignment: Qt.AlignTop
                                    spacing: 10

                                    CustomSwitch {
                                        id: localNodeRun
                                        text: qsTr("Run local node")
                                        font.pixelSize: 12
                                        width: parent.width
                                        checked: viewModel.localNodeRun
                                        Binding {
                                            target: viewModel
                                            property: "localNodeRun"
                                            value: localNodeRun.checked
                                        }
                                    }

                                    SFText {
                                        text: qsTr("Local node port")
                                        color: localNodeRun.checked ? Style.white : Style.disable_text_color
                                        font.pixelSize: 12
                                        font.styleName: "Bold"; font.weight: Font.Bold
                                    }

                                    SFTextInput {
                                        id: localNodePort
                                        width: parent.width
                                        activeFocusOnTab: true
                                        font.pixelSize: 12
                                        color: readOnly ? Style.disable_text_color : Style.white
                                        readOnly: !localNodeRun.checked
                                        text: viewModel.localNodePort
                                        validator: IntValidator {
                                            bottom: 0
                                            top: 65535
                                        }
                                        Binding {
                                            target: viewModel
                                            property: "localNodePort"
                                            value: localNodePort.text
                                        }
                                    }
                                }

                                ColumnLayout {
                                    Layout.fillWidth: true
                                    Layout.alignment: Qt.AlignTop
                                    spacing: 10

                                    SFText {
                                        Layout.topMargin: 5
                                        text: qsTr("Peers")
                                        color: localNodeRun.checked ? Style.white : Style.disable_text_color
                                        font.pixelSize: 12
                                        font.styleName: "Bold"; font.weight: Font.Bold
                                    }

                                    RowLayout {
                                        Layout.fillWidth: true
                                        spacing: 10

                                        SFTextInput {
                                            Layout.fillWidth: true
                                            id: newLocalNodePeer
                                            width: parent.width
                                            activeFocusOnTab: true
                                            font.pixelSize: 12
                                            color: readOnly ? Style.disable_text_color : Style.white
                                            readOnly: !localNodeRun.checked
                                            validator: RegExpValidator { regExp: /^(\s|\x180E)*((([0-9]|[1-9][0-9]|1[0-9]{2}|2[0-4][0-9]|25[0-5])\.){3}([0-9]|[1-9][0-9]|1[0-9]{2}|2[0-4][0-9]|25[0-5])|([\w.-]+(?:\.[\w\.-]+)+))(:([0-9]|[1-9][0-9]{1,3}|[1-5][0-9]{4}|6[0-4][0-9]{3}|65[0-4][0-9]{2}|655[0-2][0-9]|6553[0-5]))?(\s|\x180E)*$/ }
                                        }
                                    
                                        CustomButton {
                                            Layout.fillWidth: true
                                            Layout.minimumWidth: 70
                                            leftPadding: 20
                                            rightPadding: 20
                                            text: "Add"
                                            palette.button: "#708090"
                                            palette.buttonText : localNodeRun.checked ? Style.white : Style.disable_text_color
                                            enabled: newLocalNodePeer.acceptableInput && localNodeRun.checked
                                            onClicked: {
                                                viewModel.addLocalNodePeer(newLocalNodePeer.text.trim());
                                                newLocalNodePeer.clear();
                                            }
                                        }
                                    }

                                    SFText {
                                        text: qsTr("Please add at least one peer")
                                        color: Style.validator_color
                                        font.pixelSize: 14
                                        fontSizeMode: Text.Fit
                                        minimumPixelSize: 10
                                        font.italic: true
                                        width: parent.width
                                        visible: localNodeRun.checked && !(viewModel.localNodePeers.length > 0)
                                    }

                                    ListView {
                                        Layout.fillWidth: true
                                        Layout.fillHeight: true
                                        Layout.minimumWidth: 140
                                        model: viewModel.localNodePeers
                                        clip: true
                                        delegate: RowLayout {
                                            width: parent.width
                                            height: 36

                                            SFText {
                                                Layout.fillWidth: true
                                                Layout.alignment: Qt.AlignVCenter
                                                text: modelData
                                                font.pixelSize: 12
                                                color: Style.white
                                                height: 16
                                                elide: Text.ElideRight
                                            }

                                            CustomButton {
                                                Layout.alignment: Qt.AlignVCenter | Qt.AlignRight
                                                Layout.minimumHeight: 20
                                                Layout.minimumWidth: 20
                                                shadowRadius: 5
                                                shadowSamples: 7
                                                Layout.margins: shadowRadius
                                                leftPadding: 5
                                                rightPadding: 5
                                                textOpacity: 0
                                                icon.source: "qrc:/assets/icon-delete.svg"
                                                enabled: localNodeRun.checked
                                                onClicked: viewModel.deleteLocalNodePeer(index)
                                            }
                                        }
                                    }
                                }
                            }
                        }
                    }
                }

                ConfirmationDialog {
                    id: confirmRefreshDialog
                    property bool canRefresh: true
<<<<<<< HEAD
                    okButtonText: qsTr("yes")
                    okButtonIconSource: "qrc:/assets/icon-done.svg"
                    cancelVisible: false
                    width: 460
                    text: qsTr("Rescan will update transaction and UTXO data in your wallet and get latest information from the blockchain. Are you sure?")
=======
                    okButtonText: qsTr("rescan")
                    okButtonIconSource: "qrc:/assets/icon-repeat.svg"
                    cancelButtonIconSource: "qrc:/assets/icon-cancel-white.svg"
                    cancelVisible: true
                    width: 460
                    height: 243

                    contentItem: Item {
                        id: confirmationContent
                        Column {
                            anchors.fill: parent
                            spacing: 30
                            
                            SFText {
                                width: parent.width
                                topPadding: 20
                                font.pixelSize: 18
                                color: Style.white
                                horizontalAlignment : Text.AlignHCenter
                                text: qsTr("Rescan")
                            }
                            SFText {
                                width: parent.width
                                leftPadding: 20
                                rightPadding: 20
                                font.pixelSize: 14
                                color: Style.white
                                wrapMode: Text.Wrap
                                horizontalAlignment : Text.AlignHCenter
                                text: qsTr("Rescan will sync transaction and UTXO data with the latest information on the blockchain. The process might take long time. \n\nAre you sure?")
                            }
                        }
                    }

>>>>>>> fa53f142
                    onAccepted: {
                        canRefresh = false;
                        viewModel.refreshWallet();
                    }
                }

                ColumnLayout {
                    Layout.fillWidth: true
                    Layout.fillHeight: true
                    Layout.alignment: Qt.AlignTop
                    spacing: 10

                    Rectangle {
                        Layout.fillWidth: true
                        radius: 10
                        color: Style.dark_slate_blue
                        //height: childrenRect.height + 40
                        height: 150

                        Column {
                            anchors.top: parent.top
                            anchors.left: parent.left
                            anchors.right: parent.right
                            anchors.margins: 20
                            spacing: 10

                            SFText {
                                text: qsTr("General settings")
                                color: Style.white
                                font.pixelSize: 18
                                font.styleName: "Bold"; font.weight: Font.Bold
                            }

                            Row {
                                width: parent.width

                                spacing: 10

                                SFText {
                                    text: qsTr("Lock screen in")
                                    color: Style.white
                                    font.pixelSize: 12
                                }

                                CustomComboBox {
                                    id: lockTimeoutControl
                                    width: 100
                                    height: 20
                                    anchors.top: parent.top
                                    anchors.topMargin: -3

                                    currentIndex: viewModel.lockTimeout

                                    Binding {
                                        target: viewModel
                                        property: "lockTimeout"
                                        value: lockTimeoutControl.currentIndex
                                    }

                                    model: ["never", "1 minute", "5 minutes", "15 minutes", "30 minutes", "1 hour"]
                                }
                            }


                            CustomButton {
                                text: "change wallet password"
                                palette.buttonText : "white"
                                palette.button: "#708090"
                                icon.source: "qrc:/assets/icon-password.svg"
                                icon.width: 16
                                icon.height: 16
                                onClicked: changePasswordDialog.open()
                            }
                        }
                    }

                    Rectangle {
                        Layout.fillWidth: true
                        height: 320
                        radius: 10
                        color: Style.dark_slate_blue

                        ColumnLayout {
                            anchors.fill: parent
                            anchors.margins: 20
                            spacing: 10

                            SFText {
                                text: qsTr("Report problem")
                                color: Style.white
                                font.pixelSize: 18
                                font.styleName: "Bold"; font.weight: Font.Bold
                            }

                            ColumnLayout {
                                SFText {
                                    Layout.fillWidth: true
                                    text: qsTr("To report a problem:")
                                    color: Style.white
                                    font.pixelSize: 12
                                    font.styleName: "Bold"; font.weight: Font.Bold
                                    wrapMode: Text.WordWrap
                                }

                                SFText {
                                    Layout.fillWidth: true
                                    text: qsTr("1. Click 'Save wallet logs' and choose a destination folder for log archive")
                                    color: Style.white
                                    font.pixelSize: 12
                                    font.styleName: "Bold"; font.weight: Font.Bold
                                    wrapMode: Text.WordWrap
                                }

                                SFText {
                                    Layout.fillWidth: true
                                    text: qsTr("<style>a:link {color: '#00f6d2'}</style>2. Send email to <a href='mailto:support@beam.mw'>support@beam.mw</a> or open a ticket in <a href='https://github.com/beam-mw/beam'>github</a>")
                                    color: Style.white
                                    textFormat: Text.RichText
                                    font.pixelSize: 12
                                    font.styleName: "Bold"; font.weight: Font.Bold
                                    wrapMode: Text.WordWrap
                                    onLinkActivated: Qt.openUrlExternally(link)

                                    MouseArea {
                                        anchors.fill: parent
                                        acceptedButtons: Qt.NoButton
                                        cursorShape: parent.hoveredLink ? Qt.PointingHandCursor : Qt.ArrowCursor
                                    }
                                }

                                SFText {
                                    Layout.fillWidth: true
                                    text: qsTr("3. Don't forget to attach logs archive")
                                    color: Style.white
                                    font.pixelSize: 12
                                    font.styleName: "Bold"; font.weight: Font.Bold
                                    wrapMode: Text.WordWrap
                                }
                            }                        
                            RowLayout {
                                Layout.fillWidth: true
                                CustomButton {
                                    text: "save wallet logs"
                                    palette.buttonText : "white"
                                    palette.button: "#708090"
                                    onClicked: viewModel.reportProblem()
                                }
                                spacing: 30
                                CustomButton {
                                    icon.source: "qrc:/assets/icon-restore.svg"
                                    Layout.alignment: Qt.AlignRight
<<<<<<< HEAD
				                    text: qsTr("rescan")
=======
                                    text: qsTr("rescan")
>>>>>>> fa53f142
                                    palette.button: "#708090"
                                    palette.buttonText : localNodeRun.checked ? Style.white : Style.disable_text_color
                                    enabled: localNodeRun.checked && confirmRefreshDialog.canRefresh && viewModel.isLocalNodeRunning
                                    onClicked: {
                                        confirmRefreshDialog.open();
                                    }
                                }
                            }

                            SFText {
                                Layout.topMargin: 20
                                Layout.fillWidth: true
                                Layout.minimumHeight: 20
                                text: qsTr("Wallet folder location:")
                                color: Style.white
                                font.pixelSize: 18
                                font.styleName: "Bold"; font.weight: Font.Bold
                                wrapMode: Text.WordWrap
                            }

                            SFTextInput {
                                Layout.fillWidth: true
                                
                                font.pixelSize: 14
                                color: Style.disable_text_color
                                readOnly: true
                                activeFocusOnTab: false
                                text: viewModel.walletLocation
                            }
                            CustomButton {
                                text: qsTr("copy")
                                icon.color: Style.white
                                palette.buttonText : Style.white
                                palette.button: "#708090"
                                icon.source: "qrc:/assets/icon-copy.svg"
                                onClicked: {
                                    viewModel.copyToClipboard(viewModel.walletLocation);
                                }
                            }
                            Item {
                                Layout.fillHeight: true;
                            }
                        }

                    }

                
                }

                Item {
                    Layout.fillHeight: true
                }
            }
            ScrollBar.horizontal.policy: ScrollBar.AlwaysOff
            ScrollBar.vertical.policy: ScrollBar.AsNeeded
        }

        Row {
            Layout.alignment: Qt.AlignHCenter
            spacing: 30
            PrimaryButton {
                text: qsTr("undo changes")
                enabled: {
                    viewModel.isChanged 
                    && nodeAddress.acceptableInput
                    && localNodePort.acceptableInput
                }
                onClicked: viewModel.undoChanges()
            }

            PrimaryButton {        
                text: qsTr("apply changes")
                enabled: {
                    viewModel.isChanged 
                    && nodeAddress.acceptableInput
                    && localNodePort.acceptableInput
                    && (localNodeRun.checked ? (viewModel.localNodePeers.length > 0) : true)
                }
                onClicked: viewModel.applyChanges()
            }
        }
    }
}<|MERGE_RESOLUTION|>--- conflicted
+++ resolved
@@ -291,13 +291,6 @@
                 ConfirmationDialog {
                     id: confirmRefreshDialog
                     property bool canRefresh: true
-<<<<<<< HEAD
-                    okButtonText: qsTr("yes")
-                    okButtonIconSource: "qrc:/assets/icon-done.svg"
-                    cancelVisible: false
-                    width: 460
-                    text: qsTr("Rescan will update transaction and UTXO data in your wallet and get latest information from the blockchain. Are you sure?")
-=======
                     okButtonText: qsTr("rescan")
                     okButtonIconSource: "qrc:/assets/icon-repeat.svg"
                     cancelButtonIconSource: "qrc:/assets/icon-cancel-white.svg"
@@ -332,7 +325,6 @@
                         }
                     }
 
->>>>>>> fa53f142
                     onAccepted: {
                         canRefresh = false;
                         viewModel.refreshWallet();
@@ -473,7 +465,7 @@
                                 }
                             }                        
                             RowLayout {
-                                Layout.fillWidth: true
+                                Layout.fillWidth: true
                                 CustomButton {
                                     text: "save wallet logs"
                                     palette.buttonText : "white"
@@ -484,18 +476,14 @@
                                 CustomButton {
                                     icon.source: "qrc:/assets/icon-restore.svg"
                                     Layout.alignment: Qt.AlignRight
-<<<<<<< HEAD
-				                    text: qsTr("rescan")
-=======
                                     text: qsTr("rescan")
->>>>>>> fa53f142
                                     palette.button: "#708090"
                                     palette.buttonText : localNodeRun.checked ? Style.white : Style.disable_text_color
                                     enabled: localNodeRun.checked && confirmRefreshDialog.canRefresh && viewModel.isLocalNodeRunning
                                     onClicked: {
                                         confirmRefreshDialog.open();
                                     }
-                                }
+                                }
                             }
 
                             SFText {
@@ -529,7 +517,7 @@
                                 }
                             }
                             Item {
-                                Layout.fillHeight: true;
+                                Layout.fillHeight: true;
                             }
                         }
 
@@ -542,7 +530,7 @@
                     Layout.fillHeight: true
                 }
             }
-            ScrollBar.horizontal.policy: ScrollBar.AlwaysOff
+            ScrollBar.horizontal.policy: ScrollBar.AlwaysOff
             ScrollBar.vertical.policy: ScrollBar.AsNeeded
         }
 
