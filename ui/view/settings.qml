--- conflicted
+++ resolved
@@ -164,91 +164,6 @@
                                         }
                                     }
 
-<<<<<<< HEAD
-                                    SFText {
-                                        text: qsTr("Mining threads (CPU)")
-                                        color: (localNodeRun.checked && !useGpu.checked) ? Style.white : Style.disable_text_color
-                                        font.pixelSize: 12
-                                        font.styleName: "Bold"; font.weight: Font.Bold
-                                    }
-
-                                    FeeSlider {
-                                        id: localNodeMiningThreads
-                                        precision: 0
-                                        showTicks: true
-                                        Layout.fillWidth: true
-                                        value: viewModel.localNodeMiningThreads
-                                        to: {viewModel.coreAmount()}
-                                        stepSize: 1
-                                        enabled: localNodeRun.checked && !useGpu.checked
-                                        Binding {
-                                            target: viewModel
-                                            property: "localNodeMiningThreads"
-                                            value: localNodeMiningThreads.value
-                                        }
-                                    }
-
-                                    CustomSwitch {
-                                        id: useGpu
-                                        text: qsTr("Use GPU")
-                                        Layout.topMargin: 5
-                                        font.pixelSize: 12
-                                        width: parent.width
-                                        checked: viewModel.useGpu
-                                        enabled: localNodeRun.checked && viewModel.hasSupportedGpu()
-                                        visible: viewModel.showUseGpu()
-                                        Binding {
-                                            target: viewModel
-                                            property: "useGpu"
-                                            value: useGpu.checked
-                                        }
-                                    }
-                                    SFText {
-                                        id: gpuError
-                                        color: Style.validator_color
-                                        font.pixelSize: 14
-                                        visible: viewModel.showUseGpu() && !viewModel.hasSupportedGpu()
-                                        text: qsTr("You have unsupported videocard")
-                                    }
-
-                                    ListView {
-                                        Layout.fillWidth: true
-                                        Layout.fillHeight: true
-                                        Layout.minimumWidth: 140
-                                        visible: viewModel.showUseGpu() && viewModel.hasSupportedGpu()
-                                        enabled: useGpu.checked
-                                        model: viewModel.supportedDevices
-                                        clip: true
-                                        delegate: RowLayout {
-                                            width: parent.width
-                                            height: 22
-
-                                            CustomCheckBox {
-                                                id: device_id
-                                                font.pixelSize: 12
-                                                enabled: localNodeRun.checked
-                                                palette.windowText: enabled ? Style.white : Style.disable_text_color
-                                                checked: modelData.enabled
-                                                text: modelData.name
-                                                onToggled: {
-                                                    viewModel.propertiesChanged();
-                                                }
-                                                Binding {
-                                                    target: modelData
-                                                    property: "enabled"
-                                                    value: device_id.checked
-                                                }
-                                            }
-                                        }
-                                    }
-                                }
-                                ColumnLayout {
-                                    Layout.fillWidth: true
-                                    Layout.alignment: Qt.AlignTop
-                                    spacing: 10
-
-=======
->>>>>>> c29aa12a
                                     SFText {
                                         text: qsTr("Local node port")
                                         color: localNodeRun.checked ? Style.white : Style.disable_text_color
