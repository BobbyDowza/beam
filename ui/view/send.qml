--- conflicted
+++ resolved
@@ -33,479 +33,10 @@
         defaultFocusItem       = currentView.defaultFocusItem
     }
 
-<<<<<<< HEAD
-    ColumnLayout {
-        anchors.fill: parent
-        anchors.topMargin: 73
-        anchors.bottomMargin: 30
-
-        SFText {
-            Layout.alignment: Qt.AlignHCenter
-            font.pixelSize: 18
-            font.styleName: "Bold"; font.weight: Font.Bold
-            color: Style.content_main
-            //% "Send Beam"
-            text: qsTrId("send-title")
-        }
-
-        Item {
-            Layout.fillHeight: true
-            Layout.minimumHeight: 10
-            Layout.maximumHeight: 30
-        }
-
-        RowLayout {
-            Layout.fillWidth: true
-            //Layout.topMargin: 50
-
-            spacing: 70
-
-            Item {
-                Layout.fillWidth: true
-                Layout.alignment: Qt.AlignTop
-                height: childrenRect.height
-
-                ColumnLayout {
-                    width: parent.width
-
-                    spacing: 12
-
-                    SFText {
-                        font.pixelSize: 14
-                        font.styleName: "Bold"; font.weight: Font.Bold
-                        color: Style.content_main
-                        //% "Send To"
-                        text: qsTrId("send-send-to-label") + ":"
-                    }
-
-                    SFTextInput {
-                        Layout.fillWidth: true
-
-                        id: receiverAddrInput
-                        font.pixelSize: 14
-                        color: Style.content_main
-                        text: viewModel.receiverAddress
-
-                        validator: RegExpValidator { regExp: /[0-9a-fA-F]{1,800}/ }
-                        selectByMouse: true
-
-                        //% "Please specify contact"
-                        placeholderText: qsTrId("send-contact-placeholder")
-
-                        onTextChanged : {
-                            receiverAddressError.visible = receiverAddrInput.text.length > 0 && !viewModel.isValidReceiverAddress(receiverAddrInput.text)
-                        }
-                    }
-
-                    SFText {
-                        Layout.alignment: Qt.AlignTop
-                        id: receiverAddressError
-                        color: Style.validator_error
-                        font.pixelSize: 10
-                        //% "Invalid address"
-                        text: qsTrId("general-invalid-address")
-                        visible: false
-                    }
-
-                    SFText {
-                        id: receiverName
-                        color: Style.content_main
-                        font.pixelSize: 14
-                        font.styleName: "Bold"; font.weight: Font.Bold
-                    }
-
-                    Binding {
-                        target: viewModel
-                        property: "receiverAddress"
-                        value: receiverAddrInput.text
-                    }
-                }
-            }
-
-            Item {
-                Layout.fillWidth: true
-                Layout.alignment: Qt.AlignTop
-                height: childrenRect.height
-
-                ColumnLayout {
-                    width: parent.width
-                    spacing: 12
-
-                    SFText {
-                        font.pixelSize: 14
-                        font.styleName: "Bold"; font.weight: Font.Bold
-                        color: Style.content_main
-                        //% "Transaction amount"
-                        text: qsTrId("send-amount-label")
-                    }
-
-                    RowLayout {
-                        Layout.fillWidth: true
-
-                        SFTextInput {
-                            Layout.fillWidth: true
-
-                            id: amount_input
-
-                            font.pixelSize: 36
-                            font.styleName: "Light"; font.weight: Font.Light
-                            color: Style.accent_outgoing
-
-                            property double amount: 0
-
-                            validator: RegExpValidator { regExp: /^(([1-9][0-9]{0,7})|(1[0-9]{8})|(2[0-4][0-9]{7})|(25[0-3][0-9]{6})|(0))(\.[0-9]{0,7}[1-9])?$/ }
-                            selectByMouse: true
-
-                            onTextChanged: {
-                                if (focus) {
-                                    amount = text ? text : 0;
-                                }
-                            }
-
-                            onFocusChanged: {
-                                if (amount > 0) {
-                                    text = amount.toLocaleString(focus ? Qt.locale("C") : Qt.locale(), 'f', -128);
-                                }
-                            }
-                        }
-
-                        Binding {
-                            target: viewModel
-                            property: "sendAmount"
-                            value: amount_input.amount
-                        }
-
-                        SFText {
-                            font.pixelSize: 24
-                            color: Style.content_main
-                            //% "BEAM"
-                            text: qsTrId("general-beam")
-                        }
-                    }
-                    Item {
-                        Layout.topMargin: -12
-                        Layout.minimumHeight: 16
-                        Layout.fillWidth: true
-
-                        SFText {
-                            //% "Insufficient funds: you would need %1 to complete the transaction"
-                            text: qsTrId("send-founds-fail").arg(viewModel.missing)
-                            color: Style.validator_error
-                            font.pixelSize: 14
-                            fontSizeMode: Text.Fit
-                            minimumPixelSize: 10
-                            font.styleName: "Italic"
-                            width: parent.width
-                            visible: !viewModel.isEnough
-                        }
-                    }
-                }
-            }
-        }
-
-        RowLayout {
-            Layout.fillWidth: true
-            spacing: 70
-
-            Item {
-                Layout.fillWidth: true
-                Layout.alignment: Qt.AlignTop
-                height: childrenRect.height
-
-                ColumnLayout {
-                    width: parent.width
-
-                    spacing: 12
-
-                    SFText {
-                        font.pixelSize: 14
-                        font.styleName: "Bold"; font.weight: Font.Bold
-                        color: Style.content_main
-                        //% "Comment"
-                        text: qsTrId("general-comment")
-                    }
-
-                    SFTextInput {
-                        id: comment_input
-                        Layout.fillWidth: true
-
-                        font.pixelSize: 14
-                        color: Style.content_main
-
-                        maximumLength: 1024
-                        selectByMouse: true
-                    }
-
-                    Binding {
-                        target: viewModel
-                        property: "comment"
-                        value: comment_input.text
-                    }
-                }
-            }
-
-            Item {
-                Layout.fillWidth: true
-                Layout.alignment: Qt.AlignTop
-                height: childrenRect.height
-
-                ColumnLayout {
-                    width:   parent.width
-                    spacing: 12
-
-                    SFText {
-                        font.pixelSize: 14
-                        font.styleName: "Bold"; font.weight: Font.Bold
-                        color: Style.content_main
-                        //% "Transaction fee"
-                        text: qsTrId("general-fee")
-                    }
-
-                    RowLayout {
-                        Layout.fillWidth: true
-
-                        ColumnLayout {
-                            Layout.fillWidth: true
-
-                            SFTextInput {
-                                Layout.fillWidth: true
-                                id: fee_input
-
-                                font.pixelSize: 36
-                                font.styleName: "Light"; font.weight: Font.Light
-                                color: Style.accent_outgoing
-
-                                text: viewModel.defaultFeeInGroth.toLocaleString(Qt.locale(), 'f', -128)
-
-                                property int amount: viewModel.defaultFeeInGroth
-
-                                validator: IntValidator {bottom: viewModel.minimumFeeInGroth}
-                                maximumLength: 15
-                                selectByMouse: true
-
-                                onTextChanged: {
-                                    if (focus) {
-                                        amount = text ? text : 0;
-                                    }
-                                }
-
-                                onFocusChanged: {
-                                    if (amount >= 0) {
-                                        // QLocale::FloatingPointShortest = -128
-                                        text = focus ? amount : amount.toLocaleString(Qt.locale(), 'f', -128);
-                                    }
-                                }
-                            }
-                        }
-
-                        SFText {
-                            font.pixelSize: 24
-                            color: Style.content_main
-                            //% "GROTH"
-                            text: qsTrId("send-curency-sub-name")
-                        }
-                    }
-
-                    Item {
-                        Layout.topMargin: -12
-                        Layout.minimumHeight: 16
-                        Layout.fillWidth: true
-
-                        SFText {
-                            //% "The minimum fee is %1 GROTH"
-                            text: qsTrId("send-fee-fail").arg(viewModel.minimumFeeInGroth)
-                            color: Style.validator_error
-                            font.pixelSize: 14
-                            fontSizeMode: Text.Fit
-                            minimumPixelSize: 10
-                            font.styleName: "Italic"
-                            width: parent.width
-                            visible: fee_input.amount < viewModel.minimumFeeInGroth
-                        }
-                    }
-
-                    Binding {
-                        target: viewModel
-                        property: "feeGrothes"
-                        //value: feeSlider.value
-                        value: fee_input.amount
-                    }
-
-                    Item {
-                        Layout.fillWidth: true
-                        Layout.alignment: Qt.AlignTop
-                        Layout.topMargin: 20
-                        height: 96
-
-                        Item {
-                            anchors.fill: parent
-
-                            RowLayout {
-                                anchors.fill: parent
-                                readonly property int margin: 15
-                                anchors.leftMargin: margin
-                                anchors.rightMargin: margin
-                                spacing: margin
-
-                                Item {
-                                    Layout.fillWidth: true
-                                    Layout.alignment: Qt.AlignCenter
-                                    height: childrenRect.height
-
-                                    ColumnLayout {
-                                        width: parent.width
-                                        spacing: 10
-
-                                        SFText {
-                                            Layout.alignment: Qt.AlignHCenter
-                                            font.pixelSize: 18
-                                            font.styleName: "Bold"; font.weight: Font.Bold
-                                            color: Style.content_secondary
-                                            //% "Remaining"
-                                            text: qsTrId("send-remaining-label")
-                                        }
-
-                                        RowLayout
-                                        {
-                                            Layout.alignment: Qt.AlignHCenter
-                                            spacing: 6
-                                            clip: true
-
-                                            SFText {
-                                                font.pixelSize: 24
-                                                font.styleName: "Light"; font.weight: Font.Light
-                                                color: Style.content_secondary
-                                                text: viewModel.available
-                                            }
-
-                                            SvgImage {
-                                                Layout.topMargin: 4
-                                                sourceSize: Qt.size(16, 24)
-                                                source: "qrc:/assets/b-grey.svg"
-                                            }
-                                        }
-                                    }
-                                }
-
-                                Rectangle {
-                                    id: separator
-                                    Layout.fillHeight: true
-                                    Layout.topMargin: 10
-                                    Layout.bottomMargin: 10
-                                    width: 1
-                                    color: Style.content_secondary
-                                }
-
-                                Item {
-                                    Layout.fillWidth: true
-                                    Layout.alignment: Qt.AlignCenter
-                                    height: childrenRect.height
-
-                                    ColumnLayout {
-                                        width: parent.width
-                                        spacing: 10
-
-                                        SFText {
-                                            Layout.alignment: Qt.AlignHCenter
-                                            font.pixelSize: 18
-                                            font.styleName: "Bold"; font.weight: Font.Bold
-                                            color: Style.content_secondary
-                                            //% "Change"
-                                            text: qsTrId("general-change")
-                                        }
-
-                                        RowLayout
-                                        {
-                                            Layout.alignment: Qt.AlignHCenter
-                                            spacing: 6
-                                            clip: true
-
-                                            SFText {
-                                                font.pixelSize: 24
-                                                font.styleName: "Light"; font.weight: Font.Light
-                                                color: Style.content_secondary
-                                                text: viewModel.change
-                                            }
-
-                                            SvgImage {
-                                                Layout.topMargin: 4
-                                                sourceSize: Qt.size(16, 24)
-                                                source: "qrc:/assets/b-grey.svg"
-                                            }
-                                        }
-                                    }
-                                }
-                            }
-                        }
-                        Rectangle {
-                            anchors.fill: parent
-                            radius: 10
-                            color: Style.white
-                            opacity: 0.1
-                        }
-                    }
-                }
-            }
-        }
-
-        Item {
-            Layout.fillHeight: true
-            Layout.minimumHeight: 10
-            Layout.maximumHeight: 30
-        }
-
-        Row {
-            Layout.alignment: Qt.AlignHCenter
-
-            spacing: 30
-
-            CustomButton {
-                //% "Back"
-                text: qsTrId("general-back")
-                icon.source: "qrc:/assets/icon-back.svg"
-                onClicked: {
-                    walletView.pop();
-                }
-            }
-
-            CustomButton {
-                //% "Send"
-                text: qsTrId("general-send")
-                palette.buttonText: Style.content_opposite
-                palette.button: Style.accent_outgoing
-                icon.source: "qrc:/assets/icon-send-blue.svg"
-                enabled: {viewModel.isEnough && amount_input.amount > 0 && fee_input.amount >= viewModel.minimumFeeInGroth && receiverAddrInput.acceptableInput }
-                onClicked: {
-                    if (viewModel.isValidReceiverAddress(viewModel.receiverAddress)) {
-                        const component = Qt.createComponent("send_confirm.qml");
-                        const confirmDialog = component.createObject(sendView);
-
-                        confirmDialog.addressText = viewModel.receiverAddress;
-                        //% "BEAM"
-                        confirmDialog.amountText = amount_input.amount.toLocaleString(Qt.locale(), 'f', -128) + " " + qsTrId("general-beam");
-                        //% "GROTH"
-                        confirmDialog.feeText = fee_input.amount.toLocaleString(Qt.locale(), 'f', -128) + " " + qsTrId("general-groth");
-
-                        confirmDialog.open();
-                    } else {
-                        //% "Address %1 is invalid"
-                        var message = qsTrId("send-send-fail");
-                        invalidAddressDialog.text = message.arg(viewModel.receiverAddress);
-                        invalidAddressDialog.open();
-                    }
-                }
-            }
-        }
-
-        Item {
-            Layout.fillHeight: true
-        }
-=======
     function onSwapToken(token) {
         currentView.destroy();
         currentView            = Qt.createComponent("send_swap.qml").createObject(thisView);
         currentView.parentView = thisView
         currentView.setToken(token)
->>>>>>> ec074b35
     }
 }