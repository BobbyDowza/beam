--- conflicted
+++ resolved
@@ -175,9 +175,6 @@
     }
 }
 
-<<<<<<< HEAD
-void AppModel::onStartedNode()
-=======
 void AppModel::nodeSettingsChanged()
 {
     applySettingsChanges();
@@ -189,9 +186,7 @@
         }
     }
 }
-
-void AppModel::startedNode()
->>>>>>> 1648fd00
+void AppModel::onStartedNode()
 {
     m_nsc.disconnect();
     assert(m_wallet);
