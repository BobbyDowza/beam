--- conflicted
+++ resolved
@@ -11,300 +11,296 @@
 // WITHOUT WARRANTIES OR CONDITIONS OF ANY KIND, either express or implied.
 // See the License for the specific language governing permissions and
 // limitations under the License.
-
-#include "settings.h"
-#include <QtQuick>
-#include <QFileDialog>
-
-#include "app_model.h"
-
-#include "version.h"
-
-#include "quazip/quazip.h"
-#include "quazip/quazipfile.h"
-
-using namespace std;
-
-namespace
-{
-    const char* NodeAddressName = "node/address";
-    const char* LockTimeoutName = "general/lock_timeout";
-
-    const char* LocalNodeRun = "localnode/run";
-    const char* LocalNodePort = "localnode/port";
-    const char* LocalNodeMiningThreads = "localnode/mining_threads";
-<<<<<<< HEAD
-    const char* LocalNodeGenerateGenesys = "localnode/generate_genesys";
-=======
->>>>>>> c22c8c3e
-    const char* LocalNodeSynchronized = "localnode/synchronized";
-    const char* LocalNodePeers = "localnode/peers";
-#ifdef BEAM_USE_GPU
-    const char* LocalNodeUseGpu = "localnode/use_gpu";
-#endif
-}
-
-const char* WalletSettings::WalletCfg = "beam-wallet.cfg";
-const char* WalletSettings::LogsFolder = "logs";
-const char* WalletSettings::SettingsFile = "settings.ini";
-
-WalletSettings::WalletSettings(const QDir& appDataDir)
-    : m_data{ appDataDir.filePath(SettingsFile), QSettings::IniFormat }
-    , m_appDataDir{appDataDir}
-{
-
-}
-
-string WalletSettings::getWalletStorage() const
-{
-    Lock lock(m_mutex);
-    return m_appDataDir.filePath("wallet.db").toStdString();
-}
-
-string WalletSettings::getBbsStorage() const
-{
-    Lock lock(m_mutex);
-    return m_appDataDir.filePath("keys.bbs").toStdString();
-}
-
-string WalletSettings::getAppDataPath() const
-{
-    Lock lock(m_mutex);
-    return m_appDataDir.path().toStdString();
-}
-
-QString WalletSettings::getNodeAddress() const
-{
-    Lock lock(m_mutex);
-    return m_data.value(NodeAddressName).toString();
-}
-
-void WalletSettings::setNodeAddress(const QString& addr)
-{
-    if (addr != getNodeAddress())
-    {
-        auto walletModel = AppModel::getInstance()->getWallet();
-        if (walletModel)
-        {
-            walletModel->getAsync()->setNodeAddress(addr.toStdString());
-        }
-        {
-            Lock lock(m_mutex);
-            m_data.setValue(NodeAddressName, addr);
-        }
-        
-        emit nodeAddressChanged();
-    }
-    
-}
-
-int WalletSettings::getLockTimeout() const
-{
-    Lock lock(m_mutex);
-    return m_data.value(LockTimeoutName, 0).toInt();
-}
-
-void WalletSettings::setLockTimeout(int value)
-{
-    if (value != getLockTimeout())
-    {
-        {
-            Lock lock(m_mutex);
-            m_data.setValue(LockTimeoutName, value);
-        }
-        emit lockTimeoutChanged();
-    }
-}
-
-bool WalletSettings::getRunLocalNode() const
-{
-    Lock lock(m_mutex);
-    return m_data.value(LocalNodeRun, false).toBool();
-}
-
-void WalletSettings::setRunLocalNode(bool value)
-{
-    {
-        Lock lock(m_mutex);
-        m_data.setValue(LocalNodeRun, value);
-    }
-    emit localNodeRunChanged();
-}
-
-uint WalletSettings::getLocalNodePort() const
-{
-    Lock lock(m_mutex);
-    return m_data.value(LocalNodePort, 10000).toUInt();
-}
-
-void WalletSettings::setLocalNodePort(uint port)
-{
-    {
-        Lock lock(m_mutex);
-        m_data.setValue(LocalNodePort, port);
-    }
-    emit localNodePortChanged();
-}
-
-uint WalletSettings::getLocalNodeMiningThreads() const
-{
-    Lock lock(m_mutex);
-    return m_data.value(LocalNodeMiningThreads, 1).toUInt();
-}
-
-void WalletSettings::setLocalNodeMiningThreads(uint n)
-{
-    {
-        Lock lock(m_mutex);
-        m_data.setValue(LocalNodeMiningThreads, n);
-    }
-    emit localNodeMiningThreadsChanged();
-}
-
-bool WalletSettings::getLocalNodeSynchronized() const
-{
-    Lock lock(m_mutex);
-    return m_data.value(LocalNodeSynchronized, false).toBool();
-}
-
-void WalletSettings::setLocalNodeSynchronized(bool value)
-{
-    if (getLocalNodeSynchronized() != value)
-    {
-        {
-            Lock lock(m_mutex);
-            m_data.setValue(LocalNodeSynchronized, value);
-        }
-        emit localNodeSynchronizedChanged();
-    }
-}
-
-string WalletSettings::getLocalNodeStorage() const
-{
-    Lock lock(m_mutex);
-    return m_appDataDir.filePath("node.db").toStdString();
-}
-
-string WalletSettings::getTempDir() const
-{
-    Lock lock(m_mutex);
-    return m_appDataDir.filePath("./temp").toStdString();
-}
-
-#ifdef BEAM_USE_GPU
-bool WalletSettings::getUseGpu() const
-{
-    Lock lock(m_mutex);
-    return m_data.value(LocalNodeUseGpu, false).toBool();
-}
-
-void WalletSettings::setUseGpu(bool value)
-{
-    {
-        Lock lock(m_mutex);
-        m_data.setValue(LocalNodeUseGpu, value);
-    }
-    emit localNodeUseGpuChanged();
-}
-#endif
-
-static void zipLocalFile(QuaZip& zip, const QString& path, const QString& folder = QString())
-{
-    QFile file(path);
-    if (file.open(QIODevice::ReadOnly))
-    {
-        QuaZipFile zipFile(&zip);
-
-        zipFile.open(QIODevice::WriteOnly, QuaZipNewInfo((folder.isEmpty() ? "" : folder) + QFileInfo(file).fileName(), file.fileName()));
-        zipFile.write(file.readAll());
-        file.close();
-        zipFile.close();
-    }
-}
-
-QStringList WalletSettings::getLocalNodePeers() const
-{
-    Lock lock(m_mutex);
-    return m_data.value(LocalNodePeers).value<QStringList>();
-}
-
-void WalletSettings::setLocalNodePeers(const QStringList& qPeers)
-{
-    {
-        Lock lock(m_mutex);
-        m_data.setValue(LocalNodePeers, QVariant::fromValue(qPeers));
-    }
-    emit localNodePeersChanged();
-}
-
-void WalletSettings::reportProblem()
-{
-    auto logsFolder = QString::fromStdString(LogsFolder) + "/";
-
-    QFile zipFile = m_appDataDir.filePath("beam v" + QString::fromStdString(PROJECT_VERSION) 
-        + " " + QSysInfo::productType().toLower() + " report.zip");
-
-    QuaZip zip(zipFile.fileName());
-    zip.open(QuaZip::mdCreate);
-
-    // save settings.ini
-    zipLocalFile(zip, m_appDataDir.filePath(SettingsFile));
-
-    // save .cfg
-    zipLocalFile(zip, QDir(QDir::currentPath()).filePath(WalletCfg));
-
-    // create 'logs' folder
-    {
-        QuaZipFile zipLogsFile(&zip);
-        zipLogsFile.open(QIODevice::WriteOnly, QuaZipNewInfo(logsFolder, logsFolder));
-        zipLogsFile.close();
-    }
-
-    {
-        QDirIterator it(m_appDataDir.filePath(LogsFolder));
-
-        while (it.hasNext())
-        {
-            zipLocalFile(zip, it.next(), logsFolder);
-        }
-    }
-
-    {
-        QDirIterator it(m_appDataDir);
-
-        while (it.hasNext())
-        {
-            const auto& name = it.next();
-            if (QFileInfo(name).completeSuffix() == "dmp")
-            {
-                zipLocalFile(zip, m_appDataDir.filePath(name));
-            }
-        }
-    }
-
-    zip.close();
-
-    QString path = QFileDialog::getSaveFileName(nullptr, "Save problem report", 
-        QDir(QStandardPaths::writableLocation(QStandardPaths::DesktopLocation)).filePath(QFileInfo(zipFile).fileName()),
-        "Archives (*.zip)");
-
-    if (path.isEmpty())
-    {
-        zipFile.remove();
-    }
-    else
-    {
-        {
-            QFile file(path);
-            if(file.exists())
-                file.remove();
-        }
-
-        zipFile.rename(path);
-    }
-}
-
-void WalletSettings::applyChanges()
-{
-    AppModel::getInstance()->applySettingsChanges();
-}
+
+#include "settings.h"
+#include <QtQuick>
+#include <QFileDialog>
+
+#include "app_model.h"
+
+#include "version.h"
+
+#include "quazip/quazip.h"
+#include "quazip/quazipfile.h"
+
+using namespace std;
+
+namespace
+{
+    const char* NodeAddressName = "node/address";
+    const char* LockTimeoutName = "general/lock_timeout";
+
+    const char* LocalNodeRun = "localnode/run";
+    const char* LocalNodePort = "localnode/port";
+    const char* LocalNodeMiningThreads = "localnode/mining_threads";
+    const char* LocalNodeSynchronized = "localnode/synchronized";
+    const char* LocalNodePeers = "localnode/peers";
+#ifdef BEAM_USE_GPU
+    const char* LocalNodeUseGpu = "localnode/use_gpu";
+#endif
+}
+
+const char* WalletSettings::WalletCfg = "beam-wallet.cfg";
+const char* WalletSettings::LogsFolder = "logs";
+const char* WalletSettings::SettingsFile = "settings.ini";
+
+WalletSettings::WalletSettings(const QDir& appDataDir)
+    : m_data{ appDataDir.filePath(SettingsFile), QSettings::IniFormat }
+    , m_appDataDir{appDataDir}
+{
+
+}
+
+string WalletSettings::getWalletStorage() const
+{
+    Lock lock(m_mutex);
+    return m_appDataDir.filePath("wallet.db").toStdString();
+}
+
+string WalletSettings::getBbsStorage() const
+{
+    Lock lock(m_mutex);
+    return m_appDataDir.filePath("keys.bbs").toStdString();
+}
+
+string WalletSettings::getAppDataPath() const
+{
+    Lock lock(m_mutex);
+    return m_appDataDir.path().toStdString();
+}
+
+QString WalletSettings::getNodeAddress() const
+{
+    Lock lock(m_mutex);
+    return m_data.value(NodeAddressName).toString();
+}
+
+void WalletSettings::setNodeAddress(const QString& addr)
+{
+    if (addr != getNodeAddress())
+    {
+        auto walletModel = AppModel::getInstance()->getWallet();
+        if (walletModel)
+        {
+            walletModel->getAsync()->setNodeAddress(addr.toStdString());
+        }
+        {
+            Lock lock(m_mutex);
+            m_data.setValue(NodeAddressName, addr);
+        }
+        
+        emit nodeAddressChanged();
+    }
+    
+}
+
+int WalletSettings::getLockTimeout() const
+{
+    Lock lock(m_mutex);
+    return m_data.value(LockTimeoutName, 0).toInt();
+}
+
+void WalletSettings::setLockTimeout(int value)
+{
+    if (value != getLockTimeout())
+    {
+        {
+            Lock lock(m_mutex);
+            m_data.setValue(LockTimeoutName, value);
+        }
+        emit lockTimeoutChanged();
+    }
+}
+
+bool WalletSettings::getRunLocalNode() const
+{
+    Lock lock(m_mutex);
+    return m_data.value(LocalNodeRun, false).toBool();
+}
+
+void WalletSettings::setRunLocalNode(bool value)
+{
+    {
+        Lock lock(m_mutex);
+        m_data.setValue(LocalNodeRun, value);
+    }
+    emit localNodeRunChanged();
+}
+
+uint WalletSettings::getLocalNodePort() const
+{
+    Lock lock(m_mutex);
+    return m_data.value(LocalNodePort, 10000).toUInt();
+}
+
+void WalletSettings::setLocalNodePort(uint port)
+{
+    {
+        Lock lock(m_mutex);
+        m_data.setValue(LocalNodePort, port);
+    }
+    emit localNodePortChanged();
+}
+
+uint WalletSettings::getLocalNodeMiningThreads() const
+{
+    Lock lock(m_mutex);
+    return m_data.value(LocalNodeMiningThreads, 1).toUInt();
+}
+
+void WalletSettings::setLocalNodeMiningThreads(uint n)
+{
+    {
+        Lock lock(m_mutex);
+        m_data.setValue(LocalNodeMiningThreads, n);
+    }
+    emit localNodeMiningThreadsChanged();
+}
+
+bool WalletSettings::getLocalNodeSynchronized() const
+{
+    Lock lock(m_mutex);
+    return m_data.value(LocalNodeSynchronized, false).toBool();
+}
+
+void WalletSettings::setLocalNodeSynchronized(bool value)
+{
+    if (getLocalNodeSynchronized() != value)
+    {
+        {
+            Lock lock(m_mutex);
+            m_data.setValue(LocalNodeSynchronized, value);
+        }
+        emit localNodeSynchronizedChanged();
+    }
+}
+
+string WalletSettings::getLocalNodeStorage() const
+{
+    Lock lock(m_mutex);
+    return m_appDataDir.filePath("node.db").toStdString();
+}
+
+string WalletSettings::getTempDir() const
+{
+    Lock lock(m_mutex);
+    return m_appDataDir.filePath("./temp").toStdString();
+}
+
+#ifdef BEAM_USE_GPU
+bool WalletSettings::getUseGpu() const
+{
+    Lock lock(m_mutex);
+    return m_data.value(LocalNodeUseGpu, false).toBool();
+}
+
+void WalletSettings::setUseGpu(bool value)
+{
+    {
+        Lock lock(m_mutex);
+        m_data.setValue(LocalNodeUseGpu, value);
+    }
+    emit localNodeUseGpuChanged();
+}
+#endif
+
+static void zipLocalFile(QuaZip& zip, const QString& path, const QString& folder = QString())
+{
+    QFile file(path);
+    if (file.open(QIODevice::ReadOnly))
+    {
+        QuaZipFile zipFile(&zip);
+
+        zipFile.open(QIODevice::WriteOnly, QuaZipNewInfo((folder.isEmpty() ? "" : folder) + QFileInfo(file).fileName(), file.fileName()));
+        zipFile.write(file.readAll());
+        file.close();
+        zipFile.close();
+    }
+}
+
+QStringList WalletSettings::getLocalNodePeers() const
+{
+    Lock lock(m_mutex);
+    return m_data.value(LocalNodePeers).value<QStringList>();
+}
+
+void WalletSettings::setLocalNodePeers(const QStringList& qPeers)
+{
+    {
+        Lock lock(m_mutex);
+        m_data.setValue(LocalNodePeers, QVariant::fromValue(qPeers));
+    }
+    emit localNodePeersChanged();
+}
+
+void WalletSettings::reportProblem()
+{
+    auto logsFolder = QString::fromStdString(LogsFolder) + "/";
+
+    QFile zipFile = m_appDataDir.filePath("beam v" + QString::fromStdString(PROJECT_VERSION) 
+        + " " + QSysInfo::productType().toLower() + " report.zip");
+
+    QuaZip zip(zipFile.fileName());
+    zip.open(QuaZip::mdCreate);
+
+    // save settings.ini
+    zipLocalFile(zip, m_appDataDir.filePath(SettingsFile));
+
+    // save .cfg
+    zipLocalFile(zip, QDir(QDir::currentPath()).filePath(WalletCfg));
+
+    // create 'logs' folder
+    {
+        QuaZipFile zipLogsFile(&zip);
+        zipLogsFile.open(QIODevice::WriteOnly, QuaZipNewInfo(logsFolder, logsFolder));
+        zipLogsFile.close();
+    }
+
+    {
+        QDirIterator it(m_appDataDir.filePath(LogsFolder));
+
+        while (it.hasNext())
+        {
+            zipLocalFile(zip, it.next(), logsFolder);
+        }
+    }
+
+    {
+        QDirIterator it(m_appDataDir);
+
+        while (it.hasNext())
+        {
+            const auto& name = it.next();
+            if (QFileInfo(name).completeSuffix() == "dmp")
+            {
+                zipLocalFile(zip, m_appDataDir.filePath(name));
+            }
+        }
+    }
+
+    zip.close();
+
+    QString path = QFileDialog::getSaveFileName(nullptr, "Save problem report", 
+        QDir(QStandardPaths::writableLocation(QStandardPaths::DesktopLocation)).filePath(QFileInfo(zipFile).fileName()),
+        "Archives (*.zip)");
+
+    if (path.isEmpty())
+    {
+        zipFile.remove();
+    }
+    else
+    {
+        {
+            QFile file(path);
+            if(file.exists())
+                file.remove();
+        }
+
+        zipFile.rename(path);
+    }
+}
+
+void WalletSettings::applyChanges()
+{
+    AppModel::getInstance()->applySettingsChanges();
+}