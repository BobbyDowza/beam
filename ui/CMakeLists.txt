--- conflicted
+++ resolved
@@ -232,21 +232,12 @@
 			Qt5FbSupport Qt5Qml Qt5Test
 			Qt5Concurrent Qt5FontDatabaseSupport Qt5Network Qt5QmlDebug
 			Qt5Xml xcb-static Qt5Gamepad Qt5NetworkAuth Qt5QmlDevTools
-<<<<<<< HEAD
-			Qt5Scxml Qt5ThemeSupport Qt5XmlPatterns Qt5DBus qtfreetype
-=======
-			Qt5Scxml Qt5ThemeSupport Qt5XmlPatterns Qt5DBus
-			Qt5GlxSupport
->>>>>>> b8c7b6b5
+			Qt5Scxml Qt5ThemeSupport Qt5XmlPatterns Qt5DBus Qt5GlxSupport
 		)
 			target_link_libraries(${TARGET_NAME} ${CMAKE_PREFIX_PATH}/lib/lib${lib}.a)
 		endforeach()
 
-<<<<<<< HEAD
-		target_link_libraries(${TARGET_NAME} -lX11-xcb -lX11 -lxcb -licui18n -licuuc -licudata -lGL)
-=======
 		target_link_libraries(${TARGET_NAME} -lX11-xcb -lX11 -lxcb -licui18n -licuuc -licudata -lGL -lfreetype -lfontconfig -lXi -lXext -lXfixes -lXrender -lglib-2.0 -lSM -lICE -lcups -lxcb-glx)
->>>>>>> b8c7b6b5
 
 		set_property(TARGET ${TARGET_NAME} PROPERTY POSITION_INDEPENDENT_CODE ON)
 
