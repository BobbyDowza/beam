--- conflicted
+++ resolved
@@ -1,4 +1,3 @@
-<<<<<<< HEAD
 // Copyright 2018 The Beam Team
 //
 // Licensed under the Apache License, Version 2.0 (the "License");
@@ -57,526 +56,6 @@
 			LastRecoveryHeight,
 			UtxoStamp,
 			ShieldedPoolSize,
-		};
-	};
-
-	struct Query
-	{
-		enum Enum
-		{
-			Begin,
-			Commit,
-			Rollback,
-			Scheme,
-			AutoincrementID,
-			ParamGet,
-			ParamIns,
-			ParamUpd,
-			StateIns,
-			StateDel,
-			StateGet,
-			StateGetHash,
-			StateGetHeightAndPrev,
-			StateFind,
-			StateFind2,
-			StateFindWorkGreater,
-			StateUpdPrevRow,
-			StateGetNextFCount,
-			StateSetNextCount,
-			StateSetNextCountF,
-			StateGetHeightAndAux,
-			StateGetNextFunctional,
-			StateSetFlags,
-			StateGetFlags0,
-			StateGetFlags1,
-			StateGetChainWork,
-			StateGetNextCount,
-			StateSetPeer,
-			StateGetPeer,
-			StateSetExtra,
-			StateGetExtra,
-			StateSetTxos,
-			StateGetTxos,
-			StateFindByTxos,
-			TipAdd,
-			TipDel,
-			TipReachableAdd,
-			TipReachableDel,
-			EnumTips,
-			EnumFunctionalTips,
-			EnumAtHeight,
-			EnumAncestors,
-			StateGetPrev,
-			Unactivate,
-			UnactivateAll,
-			Activate,
-			MmrGet,
-			MmrSet,
-			HashForHist,
-			StateGetBlock,
-			StateSetBlock,
-			StateDelBlock,
-			EventIns,
-			EventDel,
-			EventEnum,
-			EventFind,
-			PeerAdd,
-			PeerDel,
-			PeerEnum,
-			BbsEnumCSeq,
-			BbsHistogram,
-			BbsEnumAllSeq,
-			BbsEnumAll,
-			BbsFindRaw,
-			BbsFind,
-			BbsFindCursor,
-			BbsDel,
-			BbsIns,
-			BbsMaxTime,
-			BbsTotals,
-			DummyIns,
-			DummyFindLowest,
-			DummyFind,
-			DummyUpdHeight,
-			DummyDel,
-			KernelIns,
-			KernelFind,
-			KernelDel,
-			KernelDelAll,
-			TxoAdd,
-			TxoDelFrom,
-			TxoSetSpent,
-			TxoDelSpentFrom,
-			TxoEnum,
-			TxoEnumBySpent,
-			TxoDelSpentTxosFrom,
-			TxoSetValue,
-			TxoGetValue,
-			BlockFind,
-			FindHeightBelow,
-			ShieldedIns,
-			ShieldedDel,
-
-			Dbg0,
-			Dbg1,
-			Dbg2,
-			Dbg3,
-			Dbg4,
-
-			count
-		};
-	};
-
-
-	NodeDB();
-	virtual ~NodeDB();
-
-	void Close();
-	void Open(const char* szPath);
-
-	void Vacuum();
-	void CheckIntegrity();
-
-	virtual void OnModified() {}
-
-	class Recordset
-	{
-		sqlite3_stmt* m_pStmt;
-	public:
-
-		NodeDB & m_DB;
-
-		Recordset(NodeDB&);
-		Recordset(NodeDB&, Query::Enum, const char*);
-		~Recordset();
-
-		void Reset();
-		void Reset(Query::Enum, const char*);
-
-		// Perform the query step. SELECT only: returns true while there're rows to read
-		bool Step();
-		void StepStrict(); // must return at least 1 row, applicable for SELECT
-
-		// in/out
-		void put(int col, uint32_t);
-		void put(int col, uint64_t);
-		void put(int col, const Blob&);
-		void put(int col, const char*);
-		void put(int col, const Key::ID&, Key::ID::Packed&);
-		void get(int col, uint32_t&);
-		void get(int col, uint64_t&);
-		void get(int col, Blob&);
-		void get(int col, ByteBuffer&); // don't over-use
-		void get(int col, Key::ID&);
-
-		const void* get_BlobStrict(int col, uint32_t n);
-
-		template <typename T> void put_As(int col, const T& x) { put(col, Blob(&x, sizeof(x))); }
-		template <typename T> void get_As(int col, T& out) { out = get_As<T>(col); }
-		template <typename T> const T& get_As(int col) { return *(const T*) get_BlobStrict(col, sizeof(T)); }
-
-		void putNull(int col);
-		bool IsNull(int col);
-
-		void put(int col, const Merkle::Hash& x) { put_As(col, x); }
-		void get(int col, Merkle::Hash& x) { get_As(col, x); }
-		void put(int col, const Block::PoW& x) { put_As(col, x); }
-		void get(int col, Block::PoW& x) { get_As(col, x); }
-
-		void putZeroBlob(int col, uint32_t nSize);
-	};
-
-	int get_RowsChanged() const;
-	uint64_t get_LastInsertRowID() const;
-
-	class Transaction {
-		NodeDB* m_pDB;
-	public:
-		Transaction(NodeDB* = NULL);
-		Transaction(NodeDB& db) :Transaction(&db) {}
-		~Transaction(); // by default - rolls back
-
-		bool IsInProgress() const { return NULL != m_pDB; }
-
-		void Start(NodeDB&);
-		void Commit();
-		void Rollback();
-	};
-
-	// Hi-level functions
-
-	void ParamSet(uint32_t ID, const uint64_t*, const Blob*);
-	bool ParamGet(uint32_t ID, uint64_t*, Blob*, ByteBuffer* = NULL);
-
-	uint64_t ParamIntGetDef(int ID, uint64_t def = 0);
-
-	uint64_t InsertState(const Block::SystemState::Full&); // Fails if state already exists
-
-	uint64_t StateFindSafe(const Block::SystemState::ID&);
-	void get_State(uint64_t rowid, Block::SystemState::Full&);
-	void get_StateHash(uint64_t rowid, Merkle::Hash&);
-
-	bool DeleteState(uint64_t rowid, uint64_t& rowPrev); // State must exist. Returns false if there are ancestors.
-
-	uint32_t GetStateNextCount(uint64_t rowid);
-	uint32_t GetStateFlags(uint64_t rowid);
-	void SetFlags(uint64_t rowid, uint32_t);
-
-	void SetStateFunctional(uint64_t rowid);
-	void SetStateNotFunctional(uint64_t rowid);
-
-	void set_Peer(uint64_t rowid, const PeerID*);
-	bool get_Peer(uint64_t rowid, PeerID&);
-
-	void set_StateExtra(uint64_t rowid, const Blob*);
-	bool get_StateExtra(uint64_t rowid, ECC::Scalar&, ByteBuffer* = nullptr);
-
-	void set_StateTxos(uint64_t rowid, const TxoID*);
-	TxoID get_StateTxos(uint64_t rowid);
-
-	void SetStateBlock(uint64_t rowid, const Blob& bodyP, const Blob& bodyE);
-	void GetStateBlock(uint64_t rowid, ByteBuffer* pP, ByteBuffer* pE);
-	void DelStateBlockPP(uint64_t rowid); // delete perishable, peer. Keep ethernal
-	void DelStateBlockAll(uint64_t rowid);
-
-	struct StateID {
-		uint64_t m_Row;
-		Height m_Height;
-		void SetNull();
-	};
-
-	void get_StateID(const StateID&, Block::SystemState::ID&);
-
-	TxoID FindStateByTxoID(StateID&, TxoID); // returns the Txos at state end
-
-	struct WalkerState {
-		Recordset m_Rs;
-		StateID m_Sid;
-
-		WalkerState(NodeDB& db) :m_Rs(db) {}
-		bool MoveNext();
-	};
-
-	void EnumTips(WalkerState&); // height lowest to highest
-	void EnumFunctionalTips(WalkerState&); // chainwork highest to lowest
-
-	Height get_HeightBelow(Height);
-	void EnumStatesAt(WalkerState&, Height);
-	void EnumAncestors(WalkerState&, const StateID&);
-	bool get_Prev(StateID&);
-	bool get_Prev(uint64_t&);
-
-	bool get_Cursor(StateID& sid);
-
-    void get_Proof(Merkle::IProofBuilder&, const StateID& sid, Height hPrev);
-    void get_PredictedStatesHash(Merkle::Hash&, const StateID& sid); // For the next block.
-
-	void get_ChainWork(uint64_t, Difficulty::Raw&);
-
-	// the following functions move the curos, and mark the states with 'Active' flag
-	void MoveBack(StateID&);
-	void MoveFwd(const StateID&);
-
-	void assert_valid(); // diagnostic, for tests only
-
-	void InsertEvent(Height, const Blob&, const Blob& key);
-	void DeleteEventsFrom(Height);
-
-	struct WalkerEvent {
-		Recordset m_Rs;
-		Height m_Height;
-		Blob m_Body;
-		Blob m_Key;
-
-		WalkerEvent(NodeDB& db) :m_Rs(db) {}
-		bool MoveNext();
-	};
-
-	void EnumEvents(WalkerEvent&, Height hMin);
-	void FindEvents(WalkerEvent&, const Blob& key);
-
-	struct WalkerPeer
-	{
-		Recordset m_Rs;
-
-		struct Data {
-			PeerID m_ID;
-			uint32_t m_Rating;
-			uint64_t m_Address;
-			Timestamp m_LastSeen;
-		} m_Data;
-
-		WalkerPeer(NodeDB& db) :m_Rs(db) {}
-		bool MoveNext();
-	};
-
-	void EnumPeers(WalkerPeer&); // highest to lowest
-	void PeerIns(const WalkerPeer::Data&);
-	void PeersDel();
-
-	struct WalkerBbs
-	{
-		typedef ECC::Hash::Value Key;
-
-		Recordset m_Rs;
-		uint64_t m_ID;
-
-		struct Data {
-			Key m_Key;
-			BbsChannel m_Channel;
-			Timestamp m_TimePosted;
-			Blob m_Message;
-			uint32_t m_Nonce;
-			bool m_bNonce;
-		} m_Data;
-
-		WalkerBbs(NodeDB& db) :m_Rs(db) {}
-		bool MoveNext();
-	};
-
-	void EnumBbsCSeq(WalkerBbs&); // set channel and ID before invocation
-	uint64_t BbsIns(const WalkerBbs::Data&); // must be unique (if not sure - first try to find it). Returns the ID
-	bool BbsFind(WalkerBbs&); // set Key
-	uint64_t BbsFind(const WalkerBbs::Key&);
-	void BbsDel(uint64_t id);
-	uint64_t BbsFindCursor(Timestamp);
-	Timestamp get_BbsMaxTime();
-	uint64_t get_BbsLastID();
-
-	struct BbsTotals {
-		uint32_t m_Count;
-		uint64_t m_Size;
-	};
-
-	void get_BbsTotals(BbsTotals&);
-
-	struct WalkerBbsLite
-	{
-		typedef WalkerBbs::Key Key;
-
-		Recordset m_Rs;
-		uint64_t m_ID;
-		Key m_Key;
-		uint32_t m_Size;
-
-		WalkerBbsLite(NodeDB& db) :m_Rs(db) {}
-		bool MoveNext();
-	};
-
-	void EnumAllBbsSeq(WalkerBbsLite&); // ordered by m_ID. Must be initialized to specify the lower bound
-
-	struct WalkerBbsTimeLen
-	{
-		Recordset m_Rs;
-		uint64_t m_ID;
-		Timestamp m_Time;
-		uint32_t m_Size;
-
-		WalkerBbsTimeLen(NodeDB& db) :m_Rs(db) {}
-		bool MoveNext();
-	};
-
-	void EnumAllBbs(WalkerBbsTimeLen&); // ordered by m_ID.
-
-	struct IBbsHistogram {
-		virtual bool OnChannel(BbsChannel, uint64_t nCount) = 0;
-	};
-	bool EnumBbs(IBbsHistogram&);
-
-
-	void InsertDummy(Height h, const Key::ID&);
-	Height GetLowestDummy(Key::ID&);
-	void DeleteDummy(const Key::ID& kid);
-	void SetDummyHeight(const Key::ID&, Height);
-	Height GetDummyHeight(const Key::ID&);
-
-	void InsertKernel(const Blob&, Height h);
-	void DeleteKernel(const Blob&, Height h);
-	Height FindKernel(const Blob&); // in case of duplicates - returning the one with the largest Height
-    Height FindBlock(const Blob&);
-
-	uint64_t FindStateWorkGreater(const Difficulty::Raw&);
-
-	void TxoAdd(TxoID, const Blob&);
-	void TxoDelFrom(TxoID);
-	void TxoSetSpent(TxoID, Height);
-	void TxoDelSpentFrom(Height);
-
-	struct WalkerTxo
-	{
-		Recordset m_Rs;
-		TxoID m_ID;
-		Blob m_Value;
-		Height m_SpendHeight;
-
-		WalkerTxo(NodeDB& db) :m_Rs(db) {}
-		bool MoveNext();
-	};
-
-	void EnumTxos(WalkerTxo&, TxoID id0);
-	void EnumTxosBySpent(WalkerTxo&, const HeightRange&);
-	uint64_t DeleteSpentTxos(const HeightRange&, TxoID id0); // delete Txos where (SpendHeight is within range) AND (TxoID >= id0)
-	void TxoSetValue(TxoID, const Blob&);
-	void TxoGetValue(WalkerTxo&, TxoID);
-
-	void ShieldedResize(uint64_t);
-	void ShieldedWrite(uint64_t pos, const ECC::Point::Storage*, uint64_t nCount);
-	void ShieldedRead(uint64_t pos, ECC::Point::Storage*, uint64_t nCount);
-
-	// reset cursor to zero. Keep all the data: local peers, bbs, dummy UTXOs
-	void ResetCursor();
-
-private:
-
-	sqlite3* m_pDb;
-
-	struct Statement
-	{
-		sqlite3_stmt* m_pStmt;
-		Statement() :m_pStmt(nullptr) {}
-		~Statement() { Close(); }
-
-		void Close();
-	};
-
-	Statement m_pPrep[Query::count];
-
-	void Prepare(Statement&, const char*);
-
-	void TestRet(int);
-	void ThrowSqliteError(int);
-	static void ThrowError(const char*);
-	static void ThrowInconsistent();
-
-	void Create();
-	void CreateTableShielded();
-	void ExecQuick(const char*);
-	std::string ExecTextOut(const char*);
-	bool ExecStep(sqlite3_stmt*);
-	bool ExecStep(Query::Enum, const char*); // returns true while there's a row
-
-	sqlite3_stmt* get_Statement(Query::Enum, const char*);
-
-	uint64_t get_AutoincrementID(const char* szTable);
-	void TipAdd(uint64_t rowid, Height);
-	void TipDel(uint64_t rowid, Height);
-	void TipReachableAdd(uint64_t rowid);
-	void TipReachableDel(uint64_t rowid);
-	void SetNextCount(uint64_t rowid, uint32_t);
-	void SetNextCountFunctional(uint64_t rowid, uint32_t);
-	void OnStateReachable(uint64_t rowid, uint64_t rowPrev, Height, bool);
-	void BuildMmr(uint64_t rowid, uint64_t rowPrev, Height);
-	void put_Cursor(const StateID& sid); // jump
-
-	void TestChanged1Row();
-
-	struct Dmmr;
-
-	static const uint32_t s_ShieldedBlob;
-	void ShieldeIO(uint64_t pos, ECC::Point::Storage*, uint64_t nCount, bool bWrite);
-};
-
-
-
-} // namespace beam
-=======
-// Copyright 2018 The Beam Team
-//
-// Licensed under the Apache License, Version 2.0 (the "License");
-// you may not use this file except in compliance with the License.
-// You may obtain a copy of the License at
-//
-//    http://www.apache.org/licenses/LICENSE-2.0
-//
-// Unless required by applicable law or agreed to in writing, software
-// distributed under the License is distributed on an "AS IS" BASIS,
-// WITHOUT WARRANTIES OR CONDITIONS OF ANY KIND, either express or implied.
-// See the License for the specific language governing permissions and
-// limitations under the License.
-
-#pragma once
-
-#include "core/common.h"
-#include "core/block_crypt.h"
-#include "sqlite/sqlite3.h"
-
-namespace beam {
-
-class NodeDBUpgradeException : public std::runtime_error
-{
-public:
-    NodeDBUpgradeException(const char* message)
-        : std::runtime_error(message)
-    {}
-};
-
-class NodeDB
-{
-public:
-
-	struct StateFlags {
-		static const uint32_t Functional	= 0x1;	// has block body
-		static const uint32_t Reachable		= 0x2;	// has only functional nodes up to the genesis state
-		static const uint32_t Active		= 0x4;	// part of the current blockchain
-	};
-
-	struct ParamID {
-		enum Enum {
-			DbVer,
-			CursorRow,
-			CursorHeight,
-			FossilHeight, // Height starting from which and below original blocks are erased
-			CfgChecksum,
-			MyID,
-			SyncTarget, // deprecated
-			LoHorizon, // Height of no-return. Navigation is impossible below it
-			Treasury,
-			DummyID, // hash of keys used to create UTXOs (owner key, dummy key)
-			HeightTxoLo, // Height starting from which and below Txo info is totally erased.
-			HeightTxoHi, // Height starting from which and below Txo infi is compacted, only the commitment is left
-			SyncData,
-			LastRecoveryHeight,
-			UtxoStamp,
 		};
 	};
 
@@ -675,6 +154,8 @@
 			TxoGetValue,
 			BlockFind,
 			FindHeightBelow,
+			ShieldedIns,
+			ShieldedDel,
 
 			Dbg0,
 			Dbg1,
@@ -741,6 +222,8 @@
 		void get(int col, Merkle::Hash& x) { get_As(col, x); }
 		void put(int col, const Block::PoW& x) { put_As(col, x); }
 		void get(int col, Block::PoW& x) { get_As(col, x); }
+
+		void putZeroBlob(int col, uint32_t nSize);
 	};
 
 	int get_RowsChanged() const;
@@ -785,8 +268,8 @@
 	void set_Peer(uint64_t rowid, const PeerID*);
 	bool get_Peer(uint64_t rowid, PeerID&);
 
-	void set_StateExtra(uint64_t rowid, const ECC::Scalar*);
-	bool get_StateExtra(uint64_t rowid, ECC::Scalar&);
+	void set_StateExtra(uint64_t rowid, const Blob*);
+	bool get_StateExtra(uint64_t rowid, ECC::Scalar&, ByteBuffer* = nullptr);
 
 	void set_StateTxos(uint64_t rowid, const TxoID*);
 	TxoID get_StateTxos(uint64_t rowid);
@@ -976,6 +459,10 @@
 	void TxoSetValue(TxoID, const Blob&);
 	void TxoGetValue(WalkerTxo&, TxoID);
 
+	void ShieldedResize(uint64_t);
+	void ShieldedWrite(uint64_t pos, const ECC::Point::Storage*, uint64_t nCount);
+	void ShieldedRead(uint64_t pos, ECC::Point::Storage*, uint64_t nCount);
+
 	// reset cursor to zero. Keep all the data: local peers, bbs, dummy UTXOs
 	void ResetCursor();
 
@@ -1002,8 +489,7 @@
 	static void ThrowInconsistent();
 
 	void Create();
-	void CreateTableDummy();
-	void CreateTableTxos();
+	void CreateTableShielded();
 	void ExecQuick(const char*);
 	std::string ExecTextOut(const char*);
 	bool ExecStep(sqlite3_stmt*);
@@ -1025,9 +511,11 @@
 	void TestChanged1Row();
 
 	struct Dmmr;
+
+	static const uint32_t s_ShieldedBlob;
+	void ShieldeIO(uint64_t pos, ECC::Point::Storage*, uint64_t nCount, bool bWrite);
 };
 
 
 
-} // namespace beam
->>>>>>> dc2659a3
+} // namespace beam