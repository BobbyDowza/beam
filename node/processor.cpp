// Copyright 2018 The Beam Team
//
// Licensed under the Apache License, Version 2.0 (the "License");
// you may not use this file except in compliance with the License.
// You may obtain a copy of the License at
//
//    http://www.apache.org/licenses/LICENSE-2.0
//
// Unless required by applicable law or agreed to in writing, software
// distributed under the License is distributed on an "AS IS" BASIS,
// WITHOUT WARRANTIES OR CONDITIONS OF ANY KIND, either express or implied.
// See the License for the specific language governing permissions and
// limitations under the License.

#include "processor.h"
#include "../core/treasury.h"
#include "../core/shielded.h"
#include "../bvm/bvm2.h"
#include "../core/serialization_adapters.h"
#include "../utility/serialize.h"
#include "../utility/logger.h"
#include "../utility/logger_checkpoints.h"
#include "../utility/blobmap.h"
#include <condition_variable>
#include <cctype>

namespace beam {

void NodeProcessor::OnCorrupted()
{
	CorruptionException exc;
	exc.m_sErr = "node data";
	throw exc;
}

NodeProcessor::Horizon::Horizon()
{
	SetInfinite();
}

void NodeProcessor::Horizon::SetInfinite()
{
	m_Branching = MaxHeight;
	m_Sync.Lo = MaxHeight;
	m_Sync.Hi = MaxHeight;
	m_Local.Lo = MaxHeight;
	m_Local.Hi = MaxHeight;
}

void NodeProcessor::Horizon::SetStdFastSync()
{
	uint32_t r = Rules::get().MaxRollback;
	m_Branching = r / 4; // inferior branches would be pruned when height difference is this.

	m_Sync.Hi = r;
	m_Sync.Lo = r * 3; // 3-day period

	m_Local.Hi = r * 2; // slightly higher than m_Sync.Loc, to feed other fast synchers
	m_Local.Lo = r * 180; // 180-day period
}

void NodeProcessor::Horizon::Normalize()
{
	std::setmax(m_Branching, Height(1));

	Height r = Rules::get().MaxRollback;

	std::setmax(m_Sync.Hi, std::max(r, m_Branching));
	std::setmax(m_Sync.Lo, m_Sync.Hi);

	// Some nodes in production have a bug: if (Sync.Lo == Sync.Hi) - the last generated block that they send may be incorrect
	// Workaround: make sure (Sync.Lo > Sync.Hi), at least by 1
	//
	// After HF2 the workaround can be removed
	if ((m_Sync.Lo == m_Sync.Hi) && (m_Sync.Hi < MaxHeight))
		m_Sync.Lo++;

	// though not required, we prefer m_Local to be no less than m_Sync
	std::setmax(m_Local.Hi, m_Sync.Hi);
	std::setmax(m_Local.Lo, std::max(m_Local.Hi, m_Sync.Lo));
}

void NodeProcessor::Initialize(const char* szPath)
{
	StartParams sp; // defaults
	Initialize(szPath, sp);
}

void NodeProcessor::Initialize(const char* szPath, const StartParams& sp)
{
	m_DB.Open(szPath);
	m_DbTx.Start(m_DB);

	if (sp.m_CheckIntegrity)
	{
		LOG_INFO() << "DB integrity check...";
		m_DB.CheckIntegrity();
	}

	Merkle::Hash hv;
	Blob blob(hv);

	ZeroObject(m_Extra);
	m_Extra.m_Fossil = m_DB.ParamIntGetDef(NodeDB::ParamID::FossilHeight, Rules::HeightGenesis - 1);
	m_Extra.m_TxoLo = m_DB.ParamIntGetDef(NodeDB::ParamID::HeightTxoLo, Rules::HeightGenesis - 1);
	m_Extra.m_TxoHi = m_DB.ParamIntGetDef(NodeDB::ParamID::HeightTxoHi, Rules::HeightGenesis - 1);

	m_Extra.m_ShieldedOutputs = m_DB.ParamIntGetDef(NodeDB::ParamID::ShieldedOutputs);
	m_Mmr.m_Shielded.m_Count = m_DB.ParamIntGetDef(NodeDB::ParamID::ShieldedInputs);
	m_Mmr.m_Shielded.m_Count += m_Extra.m_ShieldedOutputs;

	m_Mmr.m_Assets.m_Count = m_DB.ParamIntGetDef(NodeDB::ParamID::AssetsCount);

	bool bUpdateChecksum = !m_DB.ParamGet(NodeDB::ParamID::CfgChecksum, NULL, &blob);
	if (!bUpdateChecksum)
	{
		const HeightHash* pFork = Rules::get().FindFork(hv);
		if (&Rules::get().get_LastFork() != pFork)
		{
			if (!pFork)
			{
				std::ostringstream os;
				os << "Data configuration is incompatible: " << hv;
				throw std::runtime_error(os.str());
			}

			NodeDB::StateID sid;
			m_DB.get_Cursor(sid);

			if (sid.m_Height >= pFork[1].m_Height)
			{
				std::ostringstream os;
				os << "Data configuration: " << hv << ", Fork didn't happen at " << pFork[1].m_Height;
				throw std::runtime_error(os.str());
			}

			bUpdateChecksum = true;
		}
	}

	if (bUpdateChecksum)
	{
		LOG_INFO() << "Settings configuration";

		blob = Blob(Rules::get().get_LastFork().m_Hash);
		m_DB.ParamSet(NodeDB::ParamID::CfgChecksum, NULL, &blob);
	}

	ZeroObject(m_SyncData);

	blob.p = &m_SyncData;
	blob.n = sizeof(m_SyncData);
	m_DB.ParamGet(NodeDB::ParamID::SyncData, nullptr, &blob);

	LogSyncData();

	m_nSizeUtxoComission = 0;

	if (Rules::get().TreasuryChecksum == Zero)
		m_Extra.m_TxosTreasury = 1; // artificial gap
	else
		m_DB.ParamGet(NodeDB::ParamID::Treasury, &m_Extra.m_TxosTreasury, nullptr, nullptr);

	m_DB.get_Cursor(m_Cursor.m_Sid);
	m_Mmr.m_States.m_Count = m_Cursor.m_Sid.m_Height - Rules::HeightGenesis;
	InitCursor(false);

	InitializeUtxos(szPath);

	m_Extra.m_Txos = get_TxosBefore(m_Cursor.m_ID.m_Height + 1);

	m_Horizon.Normalize();

	uint64_t nFlags1 = m_DB.ParamIntGetDef(NodeDB::ParamID::Flags1);
	if (NodeDB::Flags1::PendingMigrate21 & nFlags1)
	{
		Migrate21();

		m_DB.ParamIntSet(NodeDB::ParamID::Flags1, nFlags1 & ~NodeDB::Flags1::PendingMigrate21);
		CommitDB();
	}

	if (PruneOld() && !sp.m_Vacuum)
	{
		LOG_INFO() << "Old data was just removed from the DB. Some space can be freed by vacuum";
	}

	if (sp.m_Vacuum)
		Vacuum();

	blob = m_sidForbidden.m_Hash;
	if (m_DB.ParamGet(NodeDB::ParamID::ForbiddenState, &m_sidForbidden.m_Height, &blob))
		LogForbiddenState();
	else
		ResetForbiddenStateVar();

	TryGoUp();
}

void NodeProcessor::InitializeUtxos(const char* sz)
{
	if (InitUtxoMapping(sz, false))
	{
		LOG_INFO() << "UTXO image found";
		if (TestDefinition())
			return; // ok

		LOG_WARNING() << "Definition mismatch, discarding UTXO image";
		m_Utxos.Close();
		InitUtxoMapping(sz, true);
	}

	LOG_INFO() << "Rebuilding UTXO image...";
	InitializeUtxos();

	TestDefinitionStrict();
}

void NodeProcessor::TestDefinitionStrict()
{
	if (!TestDefinition())
	{
		LOG_ERROR() << "Definition mismatch";
		OnCorrupted();
	}
}

bool NodeProcessor::TestDefinition()
{
	if ((m_Cursor.m_ID.m_Height < Rules::HeightGenesis) || (m_Cursor.m_ID.m_Height < m_SyncData.m_TxoLo))
		return true; // irrelevant

	Merkle::Hash hv;
	Evaluator ev(*this);
	ev.get_Definition(hv);

	return m_Cursor.m_Full.m_Definition == hv;
}


// Ridiculous! Had to write this because strmpi isn't standard!
int My_strcmpi(const char* sz1, const char* sz2)
{
	while (true)
	{
		int c1 = std::tolower(*sz1++);
		int c2 = std::tolower(*sz2++);
		if (c1 < c2)
			return -1;
		if (c1 > c2)
			return 1;

		if (!c1)
			break;
	}
	return 0;
}

void NodeProcessor::get_UtxoMappingPath(std::string& sPath, const char* sz)
{
	// derive UTXO path from db path
	sPath = sz;

	static const char szSufix[] = ".db";
	const size_t nSufix = _countof(szSufix) - 1;

	if ((sPath.size() >= nSufix) && !My_strcmpi(sPath.c_str() + sPath.size() - nSufix, szSufix))
		sPath.resize(sPath.size() - nSufix);

	sPath += "-utxo-image.bin";
}

bool NodeProcessor::InitUtxoMapping(const char* sz, bool bForceReset)
{
	// derive UTXO path from db path
	std::string sPath;
	get_UtxoMappingPath(sPath, sz);

	UtxoTreeMapped::Stamp us;
	Blob blob(us);

	// don't use the saved image if no height: we may contain treasury UTXOs, but no way to verify the contents
	if (bForceReset || (m_Cursor.m_ID.m_Height < Rules::HeightGenesis) || !m_DB.ParamGet(NodeDB::ParamID::UtxoStamp, nullptr, &blob))
	{
		us = 1U;
		us.Negate();
	}

	return m_Utxos.Open(sPath.c_str(), us);
}

void NodeProcessor::LogSyncData()
{
	if (!IsFastSync())
		return;

	LOG_INFO() << "Fast-sync mode up to height " << m_SyncData.m_Target.m_Height;
}

void NodeProcessor::LogForbiddenState()
{
	LOG_INFO() << "Forbidden state: " << m_sidForbidden;
}

void NodeProcessor::ResetForbiddenStateVar()
{
	m_sidForbidden.m_Height = MaxHeight; // don't set it to 0, it may interfer with treasury in RequestData()
	m_sidForbidden.m_Hash = Zero;
}

void NodeProcessor::SaveSyncData()
{
	if (IsFastSync())
	{
		Blob blob(&m_SyncData, sizeof(m_SyncData));
		m_DB.ParamSet(NodeDB::ParamID::SyncData, nullptr, &blob);
	}
	else
		m_DB.ParamSet(NodeDB::ParamID::SyncData, nullptr, nullptr);
}

NodeProcessor::Mmr::Mmr(NodeDB& db)
	:m_States(db)
	,m_Shielded(db, NodeDB::StreamType::ShieldedMmr, true)
	,m_Assets(db, NodeDB::StreamType::AssetsMmr, true)
{
}

NodeProcessor::NodeProcessor()
	:m_Mmr(m_DB)
{
}

NodeProcessor::~NodeProcessor()
{
	if (m_DbTx.IsInProgress())
	{
		try {
			CommitUtxosAndDB();
		} catch (const CorruptionException& e) {
			LOG_ERROR() << "DB Commit failed: %s" << e.m_sErr;
		}
	}
}

void NodeProcessor::CommitUtxosAndDB()
{
	UtxoTreeMapped::Stamp us;

	bool bFlushUtxos = (m_Utxos.IsOpen() && m_Utxos.get_Hdr().m_Dirty);

	if (bFlushUtxos)
	{
		Blob blob(us);

		if (m_DB.ParamGet(NodeDB::ParamID::UtxoStamp, nullptr, &blob)) {
			ECC::Hash::Processor() << us >> us;
		} else {
			ECC::GenRandom(us);
		}

		m_DB.ParamSet(NodeDB::ParamID::UtxoStamp, nullptr, &blob);
	}

	m_DbTx.Commit();

	if (bFlushUtxos)
		m_Utxos.FlushStrict(us);
}

void NodeProcessor::Vacuum()
{
	if (m_DbTx.IsInProgress())
		m_DbTx.Commit();

	LOG_INFO() << "DB compacting...";
	m_DB.Vacuum();
	LOG_INFO() << "DB compacting completed";

	m_DbTx.Start(m_DB);
}

void NodeProcessor::CommitDB()
{
	if (m_DbTx.IsInProgress())
	{
		CommitUtxosAndDB();
		m_DbTx.Start(m_DB);
	}
}

void NodeProcessor::InitCursor(bool bMovingUp)
{
	if (m_Cursor.m_Sid.m_Height >= Rules::HeightGenesis)
	{
		if (bMovingUp)
		{
			assert(m_Cursor.m_Full.m_Height == m_Cursor.m_Sid.m_Height); // must already initialized
			m_Cursor.m_History = m_Cursor.m_HistoryNext;
		}
		else
		{
			m_DB.get_State(m_Cursor.m_Sid.m_Row, m_Cursor.m_Full);
			m_Mmr.m_States.get_Hash(m_Cursor.m_History);
		}

		m_Cursor.m_Full.get_ID(m_Cursor.m_ID);
		m_Mmr.m_States.get_PredictedHash(m_Cursor.m_HistoryNext, m_Cursor.m_ID.m_Hash);
	}
	else
	{
		m_Mmr.m_States.m_Count = 0;
		ZeroObject(m_Cursor);
		m_Cursor.m_ID.m_Hash = Rules::get().Prehistoric;
	}

	m_Cursor.m_DifficultyNext = get_NextDifficulty();
}

NodeProcessor::CongestionCache::TipCongestion* NodeProcessor::CongestionCache::Find(const NodeDB::StateID& sid)
{
	TipCongestion* pRet = nullptr;

	for (TipList::iterator it = m_lstTips.begin(); m_lstTips.end() != it; it++)
	{
		TipCongestion& x = *it;
		if (!x.IsContained(sid))
			continue;

		// in case of several matches prefer the one with lower height
		if (pRet && (pRet->m_Height <= x.m_Height))
			continue;

		pRet = &x;
	}

	return pRet;
}

bool NodeProcessor::CongestionCache::TipCongestion::IsContained(const NodeDB::StateID& sid)
{
	if (sid.m_Height > m_Height)
		return false;

	Height dh = m_Height - sid.m_Height;
	if (dh >= m_Rows.size())
		return false;

	return (m_Rows.at(dh) == sid.m_Row);
}

NodeProcessor::CongestionCache::TipCongestion* NodeProcessor::EnumCongestionsInternal()
{
	assert(IsTreasuryHandled());

	CongestionCache cc;
	cc.m_lstTips.swap(m_CongestionCache.m_lstTips);

	CongestionCache::TipCongestion* pMaxTarget = nullptr;

	// Find all potentially missing data
	NodeDB::WalkerState ws;
	for (m_DB.EnumTips(ws); ws.MoveNext(); )
	{
		NodeDB::StateID& sid = ws.m_Sid; // alias
		if (NodeDB::StateFlags::Reachable & m_DB.GetStateFlags(sid.m_Row))
			continue;

		Difficulty::Raw wrk;
		m_DB.get_ChainWork(sid.m_Row, wrk);

		if (wrk < m_Cursor.m_Full.m_ChainWork)
			continue; // not interested in tips behind the current cursor

		CongestionCache::TipCongestion* pEntry = nullptr;
		bool bCheckCache = true;
		bool bNeedHdrs = false;

		while (true)
		{
			if (bCheckCache)
			{
				CongestionCache::TipCongestion* p = cc.Find(sid);
				if (p)
				{
					assert(p->m_Height >= sid.m_Height);
					while (p->m_Height > sid.m_Height)
					{
						p->m_Height--;
						p->m_Rows.pop_front();
					}

					if (pEntry)
					{
						for (size_t i = pEntry->m_Rows.size(); i--; p->m_Height++)
							p->m_Rows.push_front(pEntry->m_Rows.at(i));

						m_CongestionCache.m_lstTips.Delete(*pEntry);
					}

					cc.m_lstTips.erase(CongestionCache::TipList::s_iterator_to(*p));
					m_CongestionCache.m_lstTips.push_back(*p);

					while (NodeDB::StateFlags::Reachable & m_DB.GetStateFlags(p->m_Rows.at(p->m_Rows.size() - 1)))
						p->m_Rows.pop_back(); // already retrieved

					assert(p->m_Rows.size());

					sid.m_Row = p->m_Rows.at(p->m_Rows.size() - 1);
					sid.m_Height = p->m_Height - (p->m_Rows.size() - 1);

					pEntry = p;
					bCheckCache = false;
				}
			}

			if (!pEntry)
			{
				pEntry = m_CongestionCache.m_lstTips.Create_back();
				pEntry->m_Height = sid.m_Height;
			}

			if (bCheckCache)
			{
				CongestionCache::TipCongestion* p = m_CongestionCache.Find(sid);
				if (p)
				{
					assert(p != pEntry);

					// copy the rest
					for (size_t i = p->m_Height - sid.m_Height; i < p->m_Rows.size(); i++)
						pEntry->m_Rows.push_back(p->m_Rows.at(i));

					sid.m_Row = p->m_Rows.at(p->m_Rows.size() - 1);
					sid.m_Height = p->m_Height - (p->m_Rows.size() - 1);

					bCheckCache = false;
				}
			}

			if (pEntry->m_Height >= sid.m_Height + pEntry->m_Rows.size())
				pEntry->m_Rows.push_back(sid.m_Row);

			if (Rules::HeightGenesis == sid.m_Height)
				break;

			if (!m_DB.get_Prev(sid))
			{
				bNeedHdrs = true;
				break;
			}

			if (NodeDB::StateFlags::Reachable & m_DB.GetStateFlags(sid.m_Row))
				break;
		}

		assert(pEntry && pEntry->m_Rows.size());
		pEntry->m_bNeedHdrs = bNeedHdrs;

		if (!bNeedHdrs && (!pMaxTarget || (pMaxTarget->m_Height < pEntry->m_Height)))
			pMaxTarget = pEntry;
	}

	return pMaxTarget;
}

template <typename T>
bool IsBigger2(T a, T b1, T b2)
{
	b1 += b2;
	return (b1 >= b2) && (a > b1);
}

template <typename T>
bool IsBigger3(T a, T b1, T b2, T b3)
{
	b2 += b3;
	return (b2 >= b3) && IsBigger2(a, b1, b2);
}

void NodeProcessor::EnumCongestions()
{
	if (!IsTreasuryHandled())
	{
		Block::SystemState::ID id;
		ZeroObject(id);
		NodeDB::StateID sidTrg;
		sidTrg.SetNull();

		RequestData(id, true, sidTrg);
		return;
	}

	CongestionCache::TipCongestion* pMaxTarget = EnumCongestionsInternal();

	// Check the fast-sync status
	if (pMaxTarget)
	{
		bool bFirstTime =
			!IsFastSync() &&
			IsBigger3(pMaxTarget->m_Height, m_Cursor.m_ID.m_Height, m_Horizon.m_Sync.Hi, m_Horizon.m_Sync.Hi / 2);

		if (bFirstTime)
		{
			// first time target acquisition
			// TODO - verify the headers w.r.t. difficulty and Chainwork
			m_SyncData.m_h0 = pMaxTarget->m_Height - pMaxTarget->m_Rows.size();

			if (pMaxTarget->m_Height > m_Horizon.m_Sync.Lo)
				m_SyncData.m_TxoLo = pMaxTarget->m_Height - m_Horizon.m_Sync.Lo;

			std::setmax(m_SyncData.m_TxoLo, m_Extra.m_TxoLo);
		}

		// check if the target should be moved fwd
		bool bTrgChange =
			(IsFastSync() || bFirstTime) &&
			IsBigger2(pMaxTarget->m_Height, m_SyncData.m_Target.m_Height, m_Horizon.m_Sync.Hi);

		if (bTrgChange)
		{
			Height hTargetPrev = bFirstTime ? (pMaxTarget->m_Height - pMaxTarget->m_Rows.size()) : m_SyncData.m_Target.m_Height;

			m_SyncData.m_Target.m_Height = pMaxTarget->m_Height - m_Horizon.m_Sync.Hi;
			m_SyncData.m_Target.m_Row = pMaxTarget->m_Rows.at(pMaxTarget->m_Height - m_SyncData.m_Target.m_Height);

			if (m_SyncData.m_TxoLo)
			{
				// ensure no old blocks, which could be generated with incorrect TxLo
				//
				// Deleting all the blocks in the range is a time-consuming operation, whereas it's VERY unlikely there's any block in there
				// So we'll limit the height range by the maximum "sane" value (which is also very unlikely to contain any block).
				//
				// In a worst-case scenario (extremely unlikely) the sync will fail, then all the blocks will be deleted, and sync restarts
				Height hMaxSane = m_Cursor.m_ID.m_Height + Rules::get().MaxRollback;
				if (hTargetPrev < hMaxSane)
				{
					if (m_SyncData.m_Target.m_Height <= hMaxSane)
						DeleteBlocksInRange(m_SyncData.m_Target, hTargetPrev);
					else
					{
						NodeDB::StateID sid;
						sid.m_Height = hMaxSane;
						sid.m_Row = pMaxTarget->m_Rows.at(pMaxTarget->m_Height - hMaxSane);

						DeleteBlocksInRange(sid, hTargetPrev);
					}
				}
			}

			SaveSyncData();
		}

		if (bFirstTime)
			LogSyncData();
	}

	// request missing data
	for (CongestionCache::TipList::iterator it = m_CongestionCache.m_lstTips.begin(); m_CongestionCache.m_lstTips.end() != it; it++)
	{
		CongestionCache::TipCongestion& x = *it;

		if (!(x.m_bNeedHdrs || (&x == pMaxTarget)))
			continue; // current policy - ask only for blocks with the largest proven (wrt headers) chainwork

		Block::SystemState::ID id;

		NodeDB::StateID sidTrg;
		sidTrg.m_Height = x.m_Height;
		sidTrg.m_Row = x.m_Rows.at(0);

		if (!x.m_bNeedHdrs)
		{
			if (IsFastSync() && !x.IsContained(m_SyncData.m_Target))
				continue; // ignore irrelevant branches

			NodeDB::StateID sid;
			sid.m_Height = x.m_Height - (x.m_Rows.size() - 1);
			sid.m_Row = x.m_Rows.at(x.m_Rows.size() - 1);

			m_DB.get_StateID(sid, id);
			RequestDataInternal(id, sid.m_Row, true, sidTrg);
		}
		else
		{
			uint64_t rowid = x.m_Rows.at(x.m_Rows.size() - 1);

			Block::SystemState::Full s;
			m_DB.get_State(rowid, s);

			id.m_Height = s.m_Height - 1;
			id.m_Hash = s.m_Prev;

			RequestDataInternal(id, rowid, false, sidTrg);
		}
	}
}

const uint64_t* NodeProcessor::get_CachedRows(const NodeDB::StateID& sid, Height nCountExtra)
{
	EnumCongestionsInternal();

	CongestionCache::TipCongestion* pVal = m_CongestionCache.Find(sid);
	if (pVal)
	{
		assert(pVal->m_Height >= sid.m_Height);
		Height dh = (pVal->m_Height - sid.m_Height);

		if (pVal->m_Rows.size() > nCountExtra + dh)
			return &pVal->m_Rows.at(dh);
	}
	return nullptr;
}

Height NodeProcessor::get_MaxAutoRollback()
{
	return Rules::get().MaxRollback;
}

Height NodeProcessor::get_LowestReturnHeight()
{
	Height hRet = std::max(m_Extra.m_TxoHi, m_Extra.m_Fossil);

	Height h0 = IsFastSync() ? m_SyncData.m_h0 : m_Cursor.m_ID.m_Height;
	Height hMaxRollback = get_MaxAutoRollback();

	if (h0 > hMaxRollback)
	{
		h0 -= hMaxRollback;
		std::setmax(hRet, h0);
	}

	return hRet;
}

void NodeProcessor::RequestDataInternal(const Block::SystemState::ID& id, uint64_t row, bool bBlock, const NodeDB::StateID& sidTrg)
{
	if (id.m_Height < get_LowestReturnHeight()) {
		LOG_WARNING() << id << " State unreachable"; // probably will pollute the log, but it's a critical situation anyway
		return;
	}

	if (id == m_sidForbidden) {
		LOG_WARNING() << id << " State forbidden";
		return;
	}

	RequestData(id, bBlock, sidTrg);
}

struct NodeProcessor::MultiSigmaContext
{
	static const uint32_t s_Chunk = 0x400;

	struct Node
	{
		struct ID
			:public boost::intrusive::set_base_hook<>
		{
			TxoID m_Value;
			bool operator < (const ID& x) const { return (m_Value < x.m_Value); }

			IMPLEMENT_GET_PARENT_OBJ(Node, m_ID)
		} m_ID;

		ECC::Scalar::Native m_pS[s_Chunk];
		uint32_t m_Min, m_Max;

		typedef boost::intrusive::multiset<ID> IDSet;
	};


	std::mutex m_Mutex;
	Node::IDSet m_Set;

	void Add(TxoID id0, uint32_t nCount, const ECC::Scalar::Native*);
	void ClearLocked();

	~MultiSigmaContext()
	{
		ClearLocked();
	}

	void Calculate(ECC::Point::Native&, NodeProcessor&);

private:

	struct MyTask;

	void DeleteRaw(Node&);
	std::vector<ECC::Point::Native> m_vRes;

	virtual Sigma::CmList& get_List() = 0;
	virtual void PrepareList(NodeProcessor&, const Node&) = 0;
};

void NodeProcessor::MultiSigmaContext::ClearLocked()
{
	while (!m_Set.empty())
		DeleteRaw(m_Set.begin()->get_ParentObj());
}

void NodeProcessor::MultiSigmaContext::DeleteRaw(Node& n)
{
	m_Set.erase(Node::IDSet::s_iterator_to(n.m_ID));
	delete &n;
}

void NodeProcessor::MultiSigmaContext::Add(TxoID id0, uint32_t nCount, const ECC::Scalar::Native* pS)
{
	uint32_t nOffset = static_cast<uint32_t>(id0 % s_Chunk);

	Node::ID key;
	key.m_Value = id0 - nOffset;

	std::unique_lock<std::mutex> scope(m_Mutex);

	while (nCount)
	{
		uint32_t nPortion = std::min(nCount, s_Chunk - nOffset);
		
		Node::IDSet::iterator it = m_Set.find(key);
		bool bNew = (m_Set.end() == it);
		if (bNew)
		{
			Node* pN = new Node;
			pN->m_ID = key;
			m_Set.insert(pN->m_ID);
			it = Node::IDSet::s_iterator_to(pN->m_ID);
		}

		Node& n = it->get_ParentObj();
		if (bNew)
		{
			n.m_Min = nOffset;
			n.m_Max = nOffset + nPortion;
		}
		else
		{
			std::setmin(n.m_Min, nOffset);
			std::setmax(n.m_Max, nOffset + nPortion);
		}

		ECC::Scalar::Native* pT = n.m_pS + nOffset;
		for (uint32_t i = 0; i < nPortion; i++)
			pT[i] += pS[i];

		pS += nPortion;
		nCount -= nPortion;
		key.m_Value += s_Chunk;
		nOffset = 0;
	}
}

struct NodeProcessor::MultiSigmaContext::MyTask
	:public Executor::TaskSync
{
	MultiSigmaContext* m_pThis;
	const Node* m_pNode;

	virtual void Exec(Executor::Context& ctx) override
	{
		ECC::Point::Native& val = m_pThis->m_vRes[ctx.m_iThread];
		val = Zero;

		uint32_t i0, nCount;
		ctx.get_Portion(i0, nCount, m_pNode->m_Max - m_pNode->m_Min);
		i0 += m_pNode->m_Min;

		m_pThis->get_List().Calculate(val, i0, nCount, m_pNode->m_pS);
	}
};

void NodeProcessor::MultiSigmaContext::Calculate(ECC::Point::Native& res, NodeProcessor& np)
{
	Executor& ex = np.get_Executor();
	uint32_t nThreads = ex.get_Threads();

	while (!m_Set.empty())
	{
		Node& n = m_Set.begin()->get_ParentObj();
		assert(n.m_Min < n.m_Max);
		assert(n.m_Max <= s_Chunk);

		m_vRes.resize(nThreads);
		PrepareList(np, n);

		MyTask t;
		t.m_pThis = this;
		t.m_pNode = &n;

		ex.ExecAll(t);

		for (uint32_t i = 0; i < nThreads; i++)
			res += m_vRes[i];

		DeleteRaw(n);
	}
}

struct NodeProcessor::MultiShieldedContext
	:public NodeProcessor::MultiSigmaContext
{
	ValidatedCache m_Vc;

	void MoveToGlobalCache(ValidatedCache& vc)
	{
		m_Vc.MoveInto(vc);
		vc.ShrinkTo(10 * 1024);
	}

	bool IsValid(const TxVectors::Eternal&, ECC::InnerProduct::BatchContext&, uint32_t iVerifier, uint32_t nTotal, ValidatedCache&);
private:

	Sigma::CmListVec m_Lst;

	bool IsValid(const TxKernelShieldedInput&, std::vector<ECC::Scalar::Native>& vBuf, ECC::InnerProduct::BatchContext&);

	virtual Sigma::CmList& get_List() override
	{
		return m_Lst;
	}

	virtual void PrepareList(NodeProcessor& np, const Node& n) override
	{
		m_Lst.m_vec.resize(s_Chunk); // will allocate if empty
		np.get_DB().ShieldedRead(n.m_ID.m_Value + n.m_Min, &m_Lst.m_vec.front() + n.m_Min, n.m_Max - n.m_Min);
	}
};

bool NodeProcessor::MultiShieldedContext::IsValid(const TxKernelShieldedInput& krn, std::vector<ECC::Scalar::Native>& vKs, ECC::InnerProduct::BatchContext& bc)
{
	const Lelantus::Proof& x = krn.m_SpendProof;
	uint32_t N = x.m_Cfg.get_N();
	if (!N)
		return false;

	vKs.resize(N);
	memset0(&vKs.front(), sizeof(ECC::Scalar::Native) * N);

	ECC::Point::Native hGen;
	if (krn.m_pAsset)
		BEAM_VERIFY(hGen.Import(krn.m_pAsset->m_hGen)); // must already be tested in krn.IsValid();

	ECC::Oracle oracle;
	oracle << krn.m_Msg;
	if (!x.IsValid(bc, oracle, &vKs.front(), &hGen))
		return false;

	TxoID id1 = krn.m_WindowEnd;
	if (id1 >= N)
		Add(id1 - N, N, &vKs.front());
	else
		Add(0, static_cast<uint32_t>(id1), &vKs.front() + N - static_cast<uint32_t>(id1));

	return true;
}

bool NodeProcessor::MultiShieldedContext::IsValid(const TxVectors::Eternal& txve, ECC::InnerProduct::BatchContext& bc, uint32_t iVerifier, uint32_t nTotal, ValidatedCache& vc)
{
	struct Walker
		:public TxKernel::IWalker
	{
		std::vector<ECC::Scalar::Native> m_vKs;
		MultiShieldedContext* m_pThis;
		ValidatedCache* m_pVc;
		ECC::InnerProduct::BatchContext* m_pBc;
		uint32_t m_iVerifier;
		uint32_t m_Total;

		virtual bool OnKrn(const TxKernel& krn) override
		{
			if (TxKernel::Subtype::ShieldedInput != krn.get_Subtype())
				return true;

			const TxKernelShieldedInput& v = Cast::Up<TxKernelShieldedInput>(krn);

			if (!m_iVerifier)
			{
				ECC::Hash::Value hv;
				ECC::Hash::Processor()
					.Serialize(v)
					>> hv;

				bool bFound;
				{
					std::unique_lock<std::mutex> scope(m_pThis->m_Mutex);

					bFound =
						m_pThis->m_Vc.Find(hv) ||
						m_pVc->Find(hv);

					if (!bFound)
						m_pThis->m_Vc.Insert(hv, v.m_WindowEnd);
				}

				if (!bFound && !m_pThis->IsValid(v, m_vKs, *m_pBc))
					return false;
			}

			if (++m_iVerifier == m_Total)
				m_iVerifier = 0;

			return true;
		}

	} wlk;
	wlk.m_pThis = this;
	wlk.m_pVc = &vc;
	wlk.m_pBc = &bc;
	wlk.m_iVerifier = iVerifier;
	wlk.m_Total = nTotal;

	return wlk.Process(txve.m_vKernels);
}

struct NodeProcessor::MultiAssetContext
	:public NodeProcessor::MultiSigmaContext
{
	struct BatchCtx
		:public Asset::Proof::BatchContext
	{
		MultiAssetContext& m_Ctx;
		BatchCtx(MultiAssetContext& ctx) :m_Ctx(ctx) {}

		std::vector<ECC::Scalar::Native> m_vKs;

		virtual bool IsValid(ECC::Point::Native& hGen, const Asset::Proof&) override;
	};

private:

	Asset::Proof::CmList m_Lst;

	virtual Sigma::CmList& get_List() override
	{
		return m_Lst;
	}

	virtual void PrepareList(NodeProcessor& np, const Node& n) override
	{
		static_assert(sizeof(n.m_ID.m_Value) >= sizeof(m_Lst.m_Begin));

		// TODO: maybe cache it in DB
		m_Lst.m_Begin = static_cast<Asset::ID>(n.m_ID.m_Value);
	}
};

bool NodeProcessor::MultiAssetContext::BatchCtx::IsValid(ECC::Point::Native& hGen, const Asset::Proof& p)
{
	assert(ECC::InnerProduct::BatchContext::s_pInstance);
	ECC::InnerProduct::BatchContext& bc = *ECC::InnerProduct::BatchContext::s_pInstance;

	const Sigma::Cfg& cfg = Rules::get().CA.m_ProofCfg;
	uint32_t N = cfg.get_N();
	assert(N);

	m_vKs.resize(N); // will allocate if empty
	memset0(&m_vKs.front(), sizeof(ECC::Scalar::Native) * N);

	if (!p.IsValid(hGen, bc, &m_vKs.front()))
		return false;

	m_Ctx.Add(p.m_Begin, N, &m_vKs.front());
	return true;
}

struct NodeProcessor::MultiblockContext
{
	NodeProcessor& m_This;

	std::mutex m_Mutex;

	TxoID m_id0;
	HeightRange m_InProgress;
	PeerID  m_pidLast;

	MultiblockContext(NodeProcessor& np)
		:m_This(np)
	{
		m_InProgress.m_Max = m_This.m_Cursor.m_ID.m_Height;
		m_InProgress.m_Min = m_InProgress.m_Max + 1;
		assert(m_InProgress.IsEmpty());

		m_id0 = m_This.get_TxosBefore(m_This.m_SyncData.m_h0 + 1); // inputs of blocks below TxLo must be before this

		if (m_This.IsFastSync())
			m_Sigma.Import(m_This.m_SyncData.m_Sigma);
	}

	~MultiblockContext()
	{
		m_This.get_Executor().Flush();

		if (m_bBatchDirty)
		{
			// make sure we don't leave batch context in an invalid state
			struct Task0 :public Executor::TaskSync {
				virtual void Exec(Executor::Context&) override
				{
					ECC::InnerProduct::BatchContext* pBc = ECC::InnerProduct::BatchContext::s_pInstance;
					if (pBc)
						pBc->Reset();
				}
			};

			Task0 t;
			m_This.get_Executor().ExecAll(t);
		}
	}

	ECC::Scalar::Native m_Offset;
	ECC::Point::Native m_Sigma;

	MultiShieldedContext m_Msc;
	MultiAssetContext m_Mac;

	size_t m_SizePending = 0;
	bool m_bFail = false;
	bool m_bBatchDirty = false;

	struct MyTask
		:public Executor::TaskAsync
	{
		virtual void Exec(Executor::Context&) override;
		virtual ~MyTask() {}

		struct Shared
		{
			typedef std::shared_ptr<Shared> Ptr;

			MultiblockContext& m_Mbc;
			uint32_t m_Done;

			Shared(MultiblockContext& mbc)
				:m_Mbc(mbc)
				,m_Done(0)
			{
			}

			virtual ~Shared() {} // auto

			virtual void Exec(uint32_t iVerifier) = 0;
		};

		struct SharedBlock
			:public Shared
		{
			typedef std::shared_ptr<SharedBlock> Ptr;

			Block::Body m_Body;
			size_t m_Size;
			TxBase::Context::Params m_Pars;
			TxBase::Context m_Ctx;

			SharedBlock(MultiblockContext& mbc)
				:Shared(mbc)
				,m_Ctx(m_Pars)
			{
			}

			virtual ~SharedBlock() {} // auto

			virtual void Exec(uint32_t iVerifier) override;
		};

		Shared::Ptr m_pShared;
		uint32_t m_iVerifier;
	};

	bool Flush()
	{
		FlushInternal();
		return !m_bFail;
	}

	void FlushInternal()
	{
		if (m_bFail || m_InProgress.IsEmpty())
			return;

		Executor& ex = m_This.get_Executor();
		ex.Flush();

		if (m_bFail)
			return;

		if (m_bBatchDirty)
		{
			struct Task1 :public Executor::TaskSync
			{
				MultiblockContext* m_pMbc;
				ECC::Point::Native* m_pBatchSigma;
				virtual void Exec(Executor::Context&) override
				{
					ECC::InnerProduct::BatchContext* pBc = ECC::InnerProduct::BatchContext::s_pInstance;
					if (pBc && !pBc->Flush())
					{
						{
							std::unique_lock<std::mutex> scope(m_pMbc->m_Mutex);
							(*m_pBatchSigma) += pBc->m_Sum;

						}
						pBc->m_Sum = Zero;
					}
				}
			};

			ECC::Point::Native ptBatchSigma;

			Task1 t;
			t.m_pMbc = this;
			t.m_pBatchSigma = &ptBatchSigma;
			ex.ExecAll(t);
			assert(!m_bFail);
			m_bBatchDirty = false;

			m_Msc.Calculate(ptBatchSigma, m_This);
			m_Mac.Calculate(ptBatchSigma, m_This);

			if (!(ptBatchSigma == Zero))
			{
				m_bFail = true;
				return;
			}
		}

		if (m_This.IsFastSync())
		{
			if (!(m_Offset == Zero))
			{
				ECC::Mode::Scope scopeFast(ECC::Mode::Fast);

				m_Sigma += ECC::Context::get().G * m_Offset;
				m_Offset = Zero;
			}

			if (m_InProgress.m_Max == m_This.m_SyncData.m_TxoLo)
			{
				// finalize multi-block arithmetics
				TxBase::Context::Params pars;
				pars.m_bAllowUnsignedOutputs = true; // ignore verification of locked coinbase

				TxBase::Context ctx(pars);
				ctx.m_Height.m_Min = m_This.m_SyncData.m_h0 + 1;
				ctx.m_Height.m_Max = m_This.m_SyncData.m_TxoLo;

				ctx.m_Sigma = m_Sigma;

				if (!ctx.IsValidBlock())
				{
					m_bFail = true;
					OnFastSyncFailedOnLo();

					return;
				}

				m_Sigma = Zero;
			}

			m_Sigma.Export(m_This.m_SyncData.m_Sigma);
			m_This.SaveSyncData();
		}
		else
		{
			assert(m_Offset == Zero);
			assert(m_Sigma == Zero);
		}

		m_InProgress.m_Min = m_InProgress.m_Max + 1;

		m_Msc.MoveToGlobalCache(m_This.m_ValCache);
	}

	void OnBlock(const PeerID& pid, const MyTask::SharedBlock::Ptr& pShared)
	{
		assert(pShared->m_Ctx.m_Height.m_Min == pShared->m_Ctx.m_Height.m_Max);
		assert(pShared->m_Ctx.m_Height.m_Min == m_This.m_Cursor.m_ID.m_Height + 1);

		if (m_bFail)
			return;

		bool bMustFlush =
			!m_InProgress.IsEmpty() &&
			(
				(m_pidLast != pid) || // PeerID changed
				(m_InProgress.m_Max == m_This.m_SyncData.m_TxoLo) // range complete up to TxLo
			);

		if (bMustFlush && !Flush())
			return;

		m_pidLast = pid;

		const size_t nSizeMax = 1024 * 1024 * 10; // fair enough

		Executor& ex = m_This.get_Executor();
		for (uint32_t nTasks = static_cast<uint32_t>(-1); ; )
		{
			{
				std::unique_lock<std::mutex> scope(m_Mutex);
				if (m_SizePending <= nSizeMax)
				{
					m_SizePending += pShared->m_Size;
					break;
				}
			}

			assert(nTasks);
			nTasks = ex.Flush(nTasks - 1);
		}

		// The following won't hold if some blocks in the current range were already verified in the past, and omitted from the current verification
		//		m_InProgress.m_Max++;
		//		assert(m_InProgress.m_Max == pShared->m_Ctx.m_Height.m_Min);
		m_InProgress.m_Max = pShared->m_Ctx.m_Height.m_Min;

		bool bFull = (pShared->m_Ctx.m_Height.m_Min > m_This.m_SyncData.m_Target.m_Height);

		pShared->m_Pars.m_bAllowUnsignedOutputs = !bFull;
		pShared->m_Pars.m_pAbort = &m_bFail;
		pShared->m_Pars.m_nVerifiers = ex.get_Threads();

		PushTasks(pShared, pShared->m_Pars);
	}

	void PushTasks(const MyTask::Shared::Ptr& pShared, TxBase::Context::Params& pars)
	{
		Executor& ex = m_This.get_Executor();
		m_bBatchDirty = true;

		pars.m_pAbort = &m_bFail;
		pars.m_nVerifiers = ex.get_Threads();

		for (uint32_t i = 0; i < pars.m_nVerifiers; i++)
		{
			std::unique_ptr<MyTask> pTask(new MyTask);
			pTask->m_pShared = pShared;
			pTask->m_iVerifier = i;
			ex.Push(std::move(pTask));
		}
	}

	void OnFastSyncFailed(bool bDeleteBlocks)
	{
		// rapid rollback
		m_This.RollbackTo(m_This.m_SyncData.m_h0);
		m_InProgress.m_Max = m_This.m_Cursor.m_ID.m_Height;
		m_InProgress.m_Min = m_InProgress.m_Max + 1;

		if (bDeleteBlocks)
			m_This.DeleteBlocksInRange(m_This.m_SyncData.m_Target, m_This.m_SyncData.m_h0);

		m_This.m_SyncData.m_Sigma = Zero;

		if (m_This.m_SyncData.m_TxoLo > m_This.m_SyncData.m_h0)
		{
			LOG_INFO() << "Retrying with lower TxLo";
			m_This.m_SyncData.m_TxoLo = m_This.m_SyncData.m_h0;
		}
		else {
			LOG_WARNING() << "TxLo already low";
		}

		m_This.SaveSyncData();

		m_pidLast = Zero; // don't blame the last peer for the failure!
	}

	void OnFastSyncFailedOnLo()
	{
		// probably problem in lower blocks
		LOG_WARNING() << "Fast-sync failed on first above-TxLo block.";
		m_pidLast = Zero; // don't blame the last peer
		OnFastSyncFailed(true);
	}
};

void NodeProcessor::MultiblockContext::MyTask::Exec(Executor::Context&)
{
	MultiAssetContext::BatchCtx bcAssets(m_pShared->m_Mbc.m_Mac);
	Asset::Proof::BatchContext::Scope scopeAssets(bcAssets);

	m_pShared->Exec(m_iVerifier);
}

void NodeProcessor::MultiblockContext::MyTask::SharedBlock::Exec(uint32_t iVerifier)
{
	TxBase::Context ctx(m_Ctx.m_Params);
	ctx.m_Height = m_Ctx.m_Height;
	ctx.m_iVerifier = iVerifier;

	bool bSparse = (m_Ctx.m_Height.m_Min <= m_Mbc.m_This.m_SyncData.m_TxoLo);

	beam::TxBase txbDummy;
	if (bSparse)
		txbDummy.m_Offset = Zero;

	bool bValid = ctx.ValidateAndSummarize(bSparse ? txbDummy : m_Body, m_Body.get_Reader());

	if (bValid)
		bValid = m_Mbc.m_Msc.IsValid(m_Body, *ECC::InnerProduct::BatchContext::s_pInstance, iVerifier, m_Ctx.m_Params.m_nVerifiers, m_Mbc.m_This.m_ValCache);

	std::unique_lock<std::mutex> scope(m_Mbc.m_Mutex);

	if (bValid)
		bValid = m_Ctx.Merge(ctx);

	assert(m_Done < m_Pars.m_nVerifiers);
	if (++m_Done == m_Pars.m_nVerifiers)
	{
		assert(m_Mbc.m_SizePending >= m_Size);
		m_Mbc.m_SizePending -= m_Size;

		if (bValid && !bSparse)
			bValid = m_Ctx.IsValidBlock();

		if (bValid && bSparse)
		{
			m_Mbc.m_Offset += m_Body.m_Offset;
			m_Mbc.m_Sigma += m_Ctx.m_Sigma;
		}
	}

	if (!bValid)
		m_Mbc.m_bFail = true;
}

void NodeProcessor::TryGoUp()
{
	if (!IsTreasuryHandled())
		return;

	bool bDirty = false;
	uint64_t rowid = m_Cursor.m_Sid.m_Row;

	while (true)
	{
		NodeDB::StateID sidTrg;

		{
			NodeDB::WalkerState ws;
			m_DB.EnumFunctionalTips(ws);

			if (!ws.MoveNext())
			{
				assert(!m_Cursor.m_Sid.m_Row);
				break; // nowhere to go
			}

			sidTrg = ws.m_Sid;

			Difficulty::Raw wrkTrg;
			m_DB.get_ChainWork(sidTrg.m_Row, wrkTrg);

			assert(wrkTrg >= m_Cursor.m_Full.m_ChainWork);
			if (wrkTrg == m_Cursor.m_Full.m_ChainWork)
				break; // already at maximum (though maybe at different tip)
		}

		TryGoTo(sidTrg);
		bDirty = true;
	}

	if (bDirty)
	{
		PruneOld();
		if (m_Cursor.m_Sid.m_Row != rowid)
			OnNewState();
	}
}

void NodeProcessor::TryGoTo(NodeDB::StateID& sidTrg)
{
	// Calculate the path
	std::vector<uint64_t> vPath;
	while (true)
	{
		vPath.push_back(sidTrg.m_Row);

		if (!m_DB.get_Prev(sidTrg))
		{
			sidTrg.SetNull();
			break;
		}

		if (NodeDB::StateFlags::Active & m_DB.GetStateFlags(sidTrg.m_Row))
			break;
	}

	RollbackTo(sidTrg.m_Height);

	MultiblockContext mbc(*this);
	bool bContextFail = false, bKeepBlocks = false;

	NodeDB::StateID sidFwd = m_Cursor.m_Sid;

	size_t iPos = vPath.size();
	while (iPos)
	{
		sidFwd.m_Height = m_Cursor.m_Sid.m_Height + 1;
		sidFwd.m_Row = vPath[--iPos];

		Block::SystemState::Full s;
		m_DB.get_State(sidFwd.m_Row, s); // need it for logging anyway

		if (!HandleBlock(sidFwd, s, mbc))
		{
			bContextFail = mbc.m_bFail = true;

			if (m_Cursor.m_ID.m_Height + 1 == m_SyncData.m_TxoLo)
				mbc.OnFastSyncFailedOnLo();

			break;
		}

		// Update mmr and cursor
		if (m_Cursor.m_ID.m_Height >= Rules::HeightGenesis)
			m_Mmr.m_States.Append(m_Cursor.m_ID.m_Hash);

		m_DB.MoveFwd(sidFwd);
		m_Cursor.m_Sid = sidFwd;
		m_Cursor.m_Full = s;
		InitCursor(true);

		if (IsFastSync())
			m_DB.DelStateBlockPP(sidFwd.m_Row); // save space

		if (mbc.m_InProgress.m_Max == m_SyncData.m_Target.m_Height)
		{
			if (!mbc.Flush())
				break;

			OnFastSyncOver(mbc, bContextFail);

			if (mbc.m_bFail)
				bKeepBlocks = true;
		}

		if (mbc.m_bFail)
			break;
	}

	if (mbc.Flush())
		return; // at position

	if (!bContextFail)
		LOG_WARNING() << "Context-free verification failed";

	RollbackTo(mbc.m_InProgress.m_Min - 1);

	if (bKeepBlocks)
		return;

	if (!(mbc.m_pidLast == Zero))
	{
		OnPeerInsane(mbc.m_pidLast);

		// delete all the consequent blocks from this peer
		for (; iPos; iPos--)
		{
			PeerID pid;
			if (!m_DB.get_Peer(vPath[iPos - 1], pid))
				break;

			if (pid != mbc.m_pidLast)
				break;

			sidFwd.m_Row = vPath[iPos - 1];
			sidFwd.m_Height++;
		}
	}

	LOG_INFO() << "Deleting blocks range: " << (m_Cursor.m_Sid.m_Height + 1) << "-" <<  sidFwd.m_Height;

	DeleteBlocksInRange(sidFwd, m_Cursor.m_Sid.m_Height);
}

void NodeProcessor::OnFastSyncOver(MultiblockContext& mbc, bool& bContextFail)
{
	assert(mbc.m_InProgress.m_Max == m_SyncData.m_Target.m_Height);

	mbc.m_pidLast = Zero; // don't blame the last peer if something goes wrong
	NodeDB::StateID sidFail;
	sidFail.SetNull(); // suppress warning

	{
		// ensure no reduced UTXOs are left
		NodeDB::WalkerTxo wlk;
		for (m_DB.EnumTxos(wlk, mbc.m_id0); wlk.MoveNext(); )
		{
			if (wlk.m_SpendHeight != MaxHeight)
				continue;

			if (TxoIsNaked(wlk.m_Value))
			{
				bContextFail = mbc.m_bFail = true;
				m_DB.FindStateByTxoID(sidFail, wlk.m_ID);
				break;
			}
		}
	}

	if (mbc.m_bFail)
	{
		LOG_WARNING() << "Fast-sync failed";

		if (!m_DB.get_Peer(sidFail.m_Row, mbc.m_pidLast))
			mbc.m_pidLast = Zero;

		if (m_SyncData.m_TxoLo > m_SyncData.m_h0)
		{
			mbc.OnFastSyncFailed(true);
		}
		else
		{
			// try to preserve blocks, recover them from the TXOs.

			ByteBuffer bbP, bbE;
			while (m_Cursor.m_Sid.m_Height > m_SyncData.m_h0)
			{
				NodeDB::StateID sid = m_Cursor.m_Sid;

				bbP.clear();
				if (!GetBlock(sid, &bbE, &bbP, m_SyncData.m_h0, m_SyncData.m_TxoLo, m_SyncData.m_Target.m_Height, true))
					OnCorrupted();

				if (sidFail.m_Height == sid.m_Height)
				{
					bbP.clear();
					m_DB.SetStateNotFunctional(sid.m_Row);
				}

				RollbackTo(sid.m_Height - 1);

				PeerID peer;
				if (!m_DB.get_Peer(sid.m_Row, peer))
					peer = Zero;

				m_DB.SetStateBlock(sid.m_Row, bbP, bbE, peer);
				m_DB.set_StateTxosAndExtra(sid.m_Row, nullptr, nullptr, nullptr);
			}

			mbc.OnFastSyncFailed(false);
		}
	}
	else
	{
		LOG_INFO() << "Fast-sync succeeded";

		// raise fossil height, hTxoLo, hTxoHi
		RaiseFossil(m_Cursor.m_ID.m_Height);
		RaiseTxoHi(m_Cursor.m_ID.m_Height);
		RaiseTxoLo(m_SyncData.m_TxoLo);

		ZeroObject(m_SyncData);
		SaveSyncData();

		OnFastSyncSucceeded();
	}
}

void NodeProcessor::DeleteBlocksInRange(const NodeDB::StateID& sidTop, Height hStop)
{
	for (NodeDB::StateID sid = sidTop; sid.m_Height > hStop; )
	{
		DeleteBlock(sid.m_Row);

		if (!m_DB.get_Prev(sid))
			sid.SetNull();
	}
}

void NodeProcessor::DeleteBlock(uint64_t row)
{
	m_DB.DelStateBlockAll(row);
	m_DB.SetStateNotFunctional(row);
}

Height NodeProcessor::PruneOld()
{
	if (IsFastSync())
		return 0; // don't remove anything while in fast-sync mode

	Height hRet = 0;

	if (m_Cursor.m_Sid.m_Height > m_Horizon.m_Branching + Rules::HeightGenesis - 1)
	{
		Height h = m_Cursor.m_Sid.m_Height - m_Horizon.m_Branching;

		while (true)
		{
			uint64_t rowid;
			{
				NodeDB::WalkerState ws;
				m_DB.EnumTips(ws);
				if (!ws.MoveNext())
					break;
				if (ws.m_Sid.m_Height >= h)
					break;

				rowid = ws.m_Sid.m_Row;
			}

			do
			{
				if (!m_DB.DeleteState(rowid, rowid))
					break;
				hRet++;

			} while (rowid);
		}
	}

	if (IsBigger2(m_Cursor.m_Sid.m_Height, m_Extra.m_Fossil, (Height) Rules::get().MaxRollback))
		hRet += RaiseFossil(m_Cursor.m_Sid.m_Height - Rules::get().MaxRollback);

	if (IsBigger2(m_Cursor.m_Sid.m_Height, m_Extra.m_TxoLo, m_Horizon.m_Local.Lo))
		hRet += RaiseTxoLo(m_Cursor.m_Sid.m_Height - m_Horizon.m_Local.Lo);

	if (IsBigger2(m_Cursor.m_Sid.m_Height, m_Extra.m_TxoHi, m_Horizon.m_Local.Hi))
		hRet += RaiseTxoHi(m_Cursor.m_Sid.m_Height - m_Horizon.m_Local.Hi);

	return hRet;
}

Height NodeProcessor::RaiseFossil(Height hTrg)
{
	if (hTrg <= m_Extra.m_Fossil)
		return 0;

	Height hRet = 0;

	while (m_Extra.m_Fossil < hTrg)
	{
		m_Extra.m_Fossil++;

		NodeDB::WalkerState ws;
		for (m_DB.EnumStatesAt(ws, m_Extra.m_Fossil); ws.MoveNext(); )
		{
			if (NodeDB::StateFlags::Active & m_DB.GetStateFlags(ws.m_Sid.m_Row))
				m_DB.DelStateBlockPPR(ws.m_Sid.m_Row);
			//else
			//	DeleteBlock(ws.m_Sid.m_Row);

			// Don't delete non-active blocks! For non-archieve nodes the whole abandoned branch will eventually be deleted.
			// For archieve node - keep abandoned blocks, to be able to analyze them later.

			hRet++;
		}

	}

	m_DB.ParamIntSet(NodeDB::ParamID::FossilHeight, m_Extra.m_Fossil);
	return hRet;
}

Height NodeProcessor::RaiseTxoLo(Height hTrg)
{
	if (hTrg <= m_Extra.m_TxoLo)
		return 0;

	Height hRet = 0;
	std::vector<NodeDB::StateInput> v;

	while (m_Extra.m_TxoLo < hTrg)
	{
		uint64_t rowid = FindActiveAtStrict(++m_Extra.m_TxoLo);
		if (!m_DB.get_StateInputs(rowid, v))
			continue;

		size_t iRes = 0;
		for (size_t i = 0; i < v.size(); i++)
		{
			const NodeDB::StateInput& inp = v[i];
			TxoID id = inp.get_ID();
			if (id >= m_Extra.m_TxosTreasury)
				m_DB.TxoDel(id);
			else
			{
				if (iRes != i)
					v[iRes] = inp;
				iRes++;
			}
		}

		hRet += (v.size() - iRes);

		m_DB.set_StateInputs(rowid, &v.front(), iRes);
	}

	m_Extra.m_TxoLo = hTrg;
	m_DB.ParamIntSet(NodeDB::ParamID::HeightTxoLo, m_Extra.m_TxoLo);

	return hRet;
}

Height NodeProcessor::RaiseTxoHi(Height hTrg)
{
	if (hTrg <= m_Extra.m_TxoHi)
		return 0;

	Height hRet = 0;
	std::vector<NodeDB::StateInput> v;

	NodeDB::WalkerTxo wlk;

	while (m_Extra.m_TxoHi < hTrg)
	{
		uint64_t rowid = FindActiveAtStrict(++m_Extra.m_TxoHi);
		m_DB.get_StateInputs(rowid, v);

		for (size_t i = 0; i < v.size(); i++)
		{
			TxoID id = v[i].get_ID();

			m_DB.TxoGetValue(wlk, id);

			if (TxoIsNaked(wlk.m_Value))
				continue; //?!

			uint8_t pNaked[s_TxoNakedMax];
			TxoToNaked(pNaked, wlk.m_Value);

			m_DB.TxoSetValue(id, wlk.m_Value);
			hRet++;
		}
	}

	m_DB.ParamIntSet(NodeDB::ParamID::HeightTxoHi, m_Extra.m_TxoHi);

	return hRet;
}

void NodeProcessor::TxoToNaked(uint8_t* pBuf, Blob& v)
{
	if (v.n < s_TxoNakedMin)
		OnCorrupted();

	const uint8_t* pSrc = reinterpret_cast<const uint8_t*>(v.p);
	v.p = pBuf;

	if (!(0x10 & pSrc[0]))
	{
		// simple case - just remove some flags and truncate.
		memcpy(pBuf, pSrc, s_TxoNakedMin);
		v.n = s_TxoNakedMin;
		pBuf[0] &= 3;

		return;
	}

	// complex case - the UTXO has Incubation period. Utxo must be re-read
	Deserializer der;
	der.reset(pSrc, v.n);

	Output outp;
	der & outp;

	outp.m_pConfidential.reset();
	outp.m_pPublic.reset();
	outp.m_pAsset.reset();

	StaticBufferSerializer<s_TxoNakedMax> ser;
	ser & outp;

	SerializeBuffer sb = ser.buffer();
	assert(sb.second <= s_TxoNakedMax);

	memcpy(pBuf, sb.first, sb.second);
	v.n = static_cast<uint32_t>(sb.second);
}

bool NodeProcessor::TxoIsNaked(const Blob& v)
{
	if (v.n < s_TxoNakedMin)
		OnCorrupted();

	const uint8_t* pSrc = reinterpret_cast<const uint8_t*>(v.p);

	return !(pSrc[0] & 0xc);

}

NodeProcessor::Evaluator::Evaluator(NodeProcessor& p)
	:m_Proc(p)
{
	m_Height = m_Proc.m_Cursor.m_ID.m_Height;
}

bool NodeProcessor::Evaluator::get_History(Merkle::Hash& hv)
{
	const Cursor& c = m_Proc.m_Cursor;
	hv = (m_Height == c.m_ID.m_Height) ? c.m_History : c.m_HistoryNext;
	return true;
}

bool NodeProcessor::Evaluator::get_Utxos(Merkle::Hash& hv)
{
	m_Proc.m_Utxos.get_Hash(hv);
	return true;
}

bool NodeProcessor::Evaluator::get_Shielded(Merkle::Hash& hv)
{
	m_Proc.m_Mmr.m_Shielded.get_Hash(hv);
	return true;
}

bool NodeProcessor::Evaluator::get_Assets(Merkle::Hash& hv)
{
	m_Proc.m_Mmr.m_Assets.get_Hash(hv);
	return true;
}

void NodeProcessor::ProofBuilder::OnProof(Merkle::Hash& hv, bool bNewOnRight)
{
	m_Proof.emplace_back();
	m_Proof.back().first = bNewOnRight;
	m_Proof.back().second = hv;
}

void NodeProcessor::ProofBuilderHard::OnProof(Merkle::Hash& hv, bool bNewOnRight)
{
	m_Proof.emplace_back();
	m_Proof.back() = hv;
}

uint64_t NodeProcessor::ProcessKrnMmr(Merkle::Mmr& mmr, std::vector<TxKernel::Ptr>& vKrn, const Merkle::Hash& idKrn, TxKernel::Ptr* ppRes)
{
	uint64_t iRet = uint64_t (-1);

	for (size_t i = 0; i < vKrn.size(); i++)
	{
		TxKernel::Ptr& p = vKrn[i];
		const Merkle::Hash& hv = p->m_Internal.m_ID;
		mmr.Append(hv);

		if (hv == idKrn)
		{
			iRet = i; // found
			if (ppRes)
				ppRes->swap(p);
		}
	}

	return iRet;
}

Height NodeProcessor::get_ProofKernel(Merkle::Proof& proof, TxKernel::Ptr* ppRes, const Merkle::Hash& idKrn)
{
	Height h = m_DB.FindKernel(idKrn);
	if (h < Rules::HeightGenesis)
		return h;

	uint64_t rowid = FindActiveAtStrict(h);

	ByteBuffer bbE;
	m_DB.GetStateBlock(rowid, nullptr, &bbE, nullptr);

	TxVectors::Eternal txve;

	Deserializer der;
	der.reset(bbE);
	der & txve;

	Merkle::FixedMmr mmr;
	mmr.Resize(txve.m_vKernels.size());
	size_t iTrg = ProcessKrnMmr(mmr, txve.m_vKernels, idKrn, ppRes);

	if (uint64_t(-1) == iTrg)
		OnCorrupted();

	mmr.get_Proof(proof, iTrg);
	return h;
}

struct NodeProcessor::BlockInterpretCtx
{
	Height m_Height;
	uint32_t m_nKrnIdx = 0;
	bool m_Fwd;

	bool m_AlreadyValidated = false; // Block/tx already validated, i.e. this is not the 1st invocation (reorgs, block generation multi-pass, etc.)
	bool m_Temporary = false; // Interpretation will be followed by 'undo', try to avoid heavy state changes (use mem vars whenever applicable)
	bool m_SkipDefinition = false; // no need to calculate the full definition (i.e. not generating/interpreting a block), MMR updates and etc. can be omitted
	bool m_LimitExceeded = false;

	uint32_t m_ShieldedIns = 0;
	uint32_t m_ShieldedOuts = 0;
	Asset::ID m_AssetsUsed = Asset::s_MaxCount + 1;
	Asset::ID m_AssetHi = static_cast<Asset::ID>(-1); // last valid Asset ID

	ByteBuffer m_Rollback;

	struct Ser
		:public Serializer
	{
		typedef uintBigFor<uint32_t>::Type Marker;

		BlockInterpretCtx& m_This;
		size_t m_Pos;

		Ser(BlockInterpretCtx&);
		~Ser();
	};

	struct Der
		:public Deserializer
	{
		Der(BlockInterpretCtx&);
	private:
		void SetBwd(ByteBuffer&, uint32_t nPortion);
	};

	BlobMap::Set m_Dups; // mirrors 'unique' DB table in temporary mode

	typedef std::multiset<Blob> BlobPtrSet; // like BlobMap, but buffers are not allocated/copied
	BlobPtrSet m_KrnIDs; // mirrors kernel ID DB table in temporary mode

	struct BvmProcessor
		:public bvm2::ProcessorContract
	{
		BlockInterpretCtx& m_Bic;
		NodeProcessor& m_Proc;

		struct RecoveryTag {
			typedef uint8_t Type;
			static const Type Terminator = 0;
			static const Type Insert = 1;
			static const Type Update = 2;
			static const Type Delete = 3;
			static const Type AssetCreate = 4;
			static const Type AssetEmit = 5;
			static const Type AssetDestroy = 6;
		};

		BvmProcessor(BlockInterpretCtx& bic, NodeProcessor& db);

		virtual void LoadVar(const VarKey& vk, uint8_t* pVal, uint32_t& nValInOut) override;
		virtual void LoadVar(const VarKey& vk, ByteBuffer& res) override;
		virtual bool SaveVar(const VarKey& vk, const uint8_t* pVal, uint32_t nVal) override;

		virtual Height get_Height() override;
		virtual bool get_HdrAt(Block::SystemState::Full&) override;

		virtual Asset::ID AssetCreate(const Asset::Metadata&, const PeerID&) override;
		virtual bool AssetEmit(Asset::ID, const PeerID&, AmountSigned) override;
		virtual bool AssetDestroy(Asset::ID, const PeerID&) override;

		bool EnsureNoVars(const bvm2::ContractID&);
		static bool IsOwnedVar(const bvm2::ContractID&, const Blob& key);

		bool Invoke(const bvm2::ContractID&, uint32_t iMethod, const TxKernelContractControl&);

		bool SaveVar(const Blob& key, const Blob& data);
		void UndoVars();
		void ToggleSidEntry(const bvm2::ShaderID&, const bvm2::ContractID&, bool bSet);
	};

	BlobMap::Set m_ContractVars;
	BlobMap::Entry& get_ContractVar(const Blob& key, NodeDB& db);


	BlockInterpretCtx(Height h, bool bFwd)
		:m_Height(h)
		,m_Fwd(bFwd)
	{
	}

	void SetAssetHi(const NodeProcessor& np)
	{
		m_AssetHi = static_cast<Asset::ID>(np.m_Mmr.m_Assets.m_Count);
	}

	bool ValidateAssetRange(const Asset::Proof::Ptr& p) const
	{
		return !p || (p->m_Begin <= m_AssetHi);
	}

	void EnsureAssetsUsed(NodeDB&);
};

bool NodeProcessor::HandleTreasury(const Blob& blob)
{
	assert(!IsTreasuryHandled());

	Deserializer der;
	der.reset(blob.p, blob.n);
	Treasury::Data td;

	try {
		der & td;
	} catch (const std::exception&) {
		LOG_WARNING() << "Treasury corrupt";
		return false;
	}

	if (!td.IsValid())
	{
		LOG_WARNING() << "Treasury validation failed";
		return false;
	}

	std::vector<Treasury::Data::Burst> vBursts = td.get_Bursts();

	std::ostringstream os;
	os << "Treasury check. Total bursts=" << vBursts.size();

	for (size_t i = 0; i < vBursts.size(); i++)
	{
		const Treasury::Data::Burst& b = vBursts[i];
		os << "\n\t" << "Height=" << b.m_Height << ", Value=" << b.m_Value;
	}

	LOG_INFO() << os.str();

	BlockInterpretCtx bic(0, true);
	bic.SetAssetHi(*this);
	for (size_t iG = 0; iG < td.m_vGroups.size(); iG++)
	{
		if (!HandleValidatedTx(td.m_vGroups[iG].m_Data, bic))
		{
			// undo partial changes
			bic.m_Fwd = false;
			while (iG--)
			{
				if (!HandleValidatedTx(td.m_vGroups[iG].m_Data, bic))
					OnCorrupted(); // although should not happen anyway
			}

			LOG_WARNING() << "Treasury invalid";
			return false;
		}
	}

	Serializer ser;
	TxoID id0 = 0;

	for (size_t iG = 0; iG < td.m_vGroups.size(); iG++)
	{
		for (size_t i = 0; i < td.m_vGroups[iG].m_Data.m_vOutputs.size(); i++, id0++)
		{
			ser.reset();
			ser & *td.m_vGroups[iG].m_Data.m_vOutputs[i];

			SerializeBuffer sb = ser.buffer();
			m_DB.TxoAdd(id0, Blob(sb.first, static_cast<uint32_t>(sb.second)));
		}
	}

	return true;
}

std::ostream& operator << (std::ostream& s, const LogSid& sid)
{
	Block::SystemState::ID id;
	id.m_Height = sid.m_Sid.m_Height;
	sid.m_DB.get_StateHash(sid.m_Sid.m_Row, id.m_Hash);

	s << id;
	return s;
}

struct NodeProcessor::KrnFlyMmr
	:public Merkle::FlyMmr
{
	const TxVectors::Eternal& m_Txve;

	KrnFlyMmr(const TxVectors::Eternal& txve)
		:m_Txve(txve)
	{
		m_Count = txve.m_vKernels.size();
	}

	virtual void LoadElement(Merkle::Hash& hv, uint64_t n) const override {
		assert(n < m_Count);
		hv = m_Txve.m_vKernels[n]->m_Internal.m_ID;
	}
};

bool NodeProcessor::HandleBlock(const NodeDB::StateID& sid, const Block::SystemState::Full& s, MultiblockContext& mbc)
{
	if (s.m_Height == m_sidForbidden.m_Height)
	{
		Merkle::Hash hv;
		s.get_Hash(hv);
		if (hv == m_sidForbidden.m_Hash)
		{
			LOG_WARNING() << LogSid(m_DB, sid) << " Forbidden";
			return false;
		}
	}

	ByteBuffer bbP, bbE;
	m_DB.GetStateBlock(sid.m_Row, &bbP, &bbE, nullptr);

	MultiblockContext::MyTask::SharedBlock::Ptr pShared = std::make_shared<MultiblockContext::MyTask::SharedBlock>(mbc);
	Block::Body& block = pShared->m_Body;

	try {
		Deserializer der;
		der.reset(bbP);
		der & Cast::Down<Block::BodyBase>(block);
		der & Cast::Down<TxVectors::Perishable>(block);

		der.reset(bbE);
		der & Cast::Down<TxVectors::Eternal>(block);
	}
	catch (const std::exception&) {
		LOG_WARNING() << LogSid(m_DB, sid) << " Block deserialization failed";
		return false;
	}

	bool bFirstTime = (m_DB.get_StateTxos(sid.m_Row) == MaxHeight);
	if (bFirstTime)
	{
		pShared->m_Size = bbP.size() + bbE.size();
		pShared->m_Ctx.m_Height = sid.m_Height;

		PeerID pid;
		if (!m_DB.get_Peer(sid.m_Row, pid))
			pid = Zero;

		mbc.OnBlock(pid, pShared);

		Difficulty::Raw wrk = m_Cursor.m_Full.m_ChainWork + s.m_PoW.m_Difficulty;

		if (wrk != s.m_ChainWork)
		{
			LOG_WARNING() << LogSid(m_DB, sid) << " Chainwork expected=" << wrk <<", actual=" << s.m_ChainWork;
			return false;
		}

		if (m_Cursor.m_DifficultyNext.m_Packed != s.m_PoW.m_Difficulty.m_Packed)
		{
			LOG_WARNING() << LogSid(m_DB, sid) << " Difficulty expected=" << m_Cursor.m_DifficultyNext << ", actual=" << s.m_PoW.m_Difficulty;
			return false;
		}

		if (s.m_TimeStamp <= get_MovingMedian())
		{
			LOG_WARNING() << LogSid(m_DB, sid) << " Timestamp inconsistent wrt median";
			return false;
		}

		KrnFlyMmr fmmr(block);
		Merkle::Hash hv;
		fmmr.get_Hash(hv);

		if (s.m_Kernels != hv)
		{
			LOG_WARNING() << LogSid(m_DB, sid) << " Kernel commitment mismatch";
			return false;
		}
	}

	TxoID id0 = m_Extra.m_Txos;

	BlockInterpretCtx bic(sid.m_Height, true);
	bic.SetAssetHi(*this);
	if (!bFirstTime)
		bic.m_AlreadyValidated = true;

	bic.m_Rollback.swap((bbP.size() > bbE.size()) ? bbP : bbE); // optimization
	bic.m_Rollback.clear();

	bool bOk = HandleValidatedBlock(block, bic);
	if (!bOk)
	{
		assert(bFirstTime);
		assert(m_Extra.m_Txos == id0);
		LOG_WARNING() << LogSid(m_DB, sid) << " invalid in its context";
	}
	else
	{
		assert(m_Extra.m_Txos > id0);
	}

	if (bFirstTime && bOk)
	{
		if (sid.m_Height >= m_SyncData.m_TxoLo)
		{
			// check the validity of state description.
			Merkle::Hash hvDef;
			Evaluator ev(*this);
			ev.m_Height++;
			ev.get_Definition(hvDef);

			if (s.m_Definition != hvDef)
			{
				LOG_WARNING() << LogSid(m_DB, sid) << " Header Definition mismatch";
				bOk = false;
			}
		}

		if (sid.m_Height <= m_SyncData.m_TxoLo)
		{
			// make sure no spent txos above the requested h0
			for (size_t i = 0; i < block.m_vInputs.size(); i++)
			{
				if (block.m_vInputs[i]->m_Internal.m_ID >= mbc.m_id0)
				{
					LOG_WARNING() << LogSid(m_DB, sid) << " Invalid input in sparse block";
					bOk = false;
					break;
				}
			}
		}

		if (!bOk)
		{
			bic.m_Fwd = false;
			BEAM_VERIFY(HandleValidatedBlock(block, bic));
		}
	}

	if (bOk)
	{
		ECC::Scalar offsAcc = block.m_Offset;

		if (sid.m_Height > Rules::HeightGenesis)
		{
			uint64_t row = sid.m_Row;
			if (!m_DB.get_Prev(row))
				OnCorrupted();

			AdjustOffset(offsAcc, row, true);
		}

		Blob blobExtra(offsAcc.m_Value);
		Blob blobRB(bic.m_Rollback);
		m_DB.set_StateTxosAndExtra(sid.m_Row, &m_Extra.m_Txos, &blobExtra, &blobRB);

		std::vector<NodeDB::StateInput> v;
		v.reserve(block.m_vInputs.size());

		for (size_t i = 0; i < block.m_vInputs.size(); i++)
		{
			const Input& x = *block.m_vInputs[i];
			m_DB.TxoSetSpent(x.m_Internal.m_ID, sid.m_Height);
			v.emplace_back().Set(x.m_Internal.m_ID, x.m_Commitment);
		}

		if (!v.empty())
			m_DB.set_StateInputs(sid.m_Row, &v.front(), v.size());

		// recognize all
		for (size_t i = 0; i < block.m_vInputs.size(); i++)
			Recognize(*block.m_vInputs[i], sid.m_Height);

		ViewerKeys vk;
		get_ViewerKeys(vk);
		if (vk.m_pMw)
		{
			for (size_t i = 0; i < block.m_vOutputs.size(); i++)
				Recognize(*block.m_vOutputs[i], sid.m_Height, *vk.m_pMw);
		}

		if (!vk.IsEmpty())
		{
			KrnWalkerRecognize wlkKrn(*this);
			wlkKrn.m_Height = sid.m_Height;

			TxoID nOuts = m_Extra.m_ShieldedOutputs;
			m_Extra.m_ShieldedOutputs -= bic.m_ShieldedOuts;

			wlkKrn.Process(block.m_vKernels);
			assert(m_Extra.m_ShieldedOutputs == nOuts);
			nOuts; // supporess unused var warning in release
		}

		Serializer ser;
		bic.m_Rollback.clear();
		ser.swap_buf(bic.m_Rollback); // optimization

		for (size_t i = 0; i < block.m_vOutputs.size(); i++)
		{
			const Output& x = *block.m_vOutputs[i];

			ser.reset();
			ser & x;

			SerializeBuffer sb = ser.buffer();
			m_DB.TxoAdd(id0++, Blob(sb.first, static_cast<uint32_t>(sb.second)));
		}

		m_RecentStates.Push(sid.m_Row, s);
	}
	else
	{
		m_DB.AssetEvtsDeleteFrom(sid.m_Height);
	}

	return bOk;
}

void NodeProcessor::AdjustOffset(ECC::Scalar& offs, uint64_t rowid, bool bAdd)
{
	ECC::Scalar offsPrev;
	if (!m_DB.get_StateExtra(rowid, offsPrev))
		OnCorrupted();

	ECC::Scalar::Native s(offsPrev);
	if (!bAdd)
		s = -s;

	s += offs;
	offs = s;
}

template <typename TKey, typename TEvt>
bool NodeProcessor::FindEvent(const TKey& key, TEvt& evt)
{
	NodeDB::WalkerEvent wlk;
	m_DB.FindEvents(wlk, Blob(&key, sizeof(key)));

	Deserializer der;
	while (true)
	{
		if (!wlk.MoveNext())
			return false;

		proto::Event::Type::Enum eType;
		der.reset(wlk.m_Body.p, wlk.m_Body.n);
		eType = proto::Event::Type::Load(der);

		if (TEvt::s_Type == eType)
			break;
	}

	der & evt;

	return true;
}

template <typename TEvt>
void NodeProcessor::AddEventInternal(Height h, EventKey::IndexType nIdx, const TEvt& evt, const Blob& key)
{
	Serializer ser;
	ser & uintBigFrom(nIdx);
	ser & TEvt::s_Type;
	ser & evt;

	m_DB.InsertEvent(h, Blob(ser.buffer().first, static_cast<uint32_t>(ser.buffer().second)), key);
	OnEvent(h, evt);
}

template <typename TEvt, typename TKey>
void NodeProcessor::AddEvent(Height h, EventKey::IndexType nIdx, const TEvt& evt, const TKey& key)
{
	AddEventInternal(h, nIdx, evt, Blob(&key, sizeof(key)));
}

template <typename TEvt>
void NodeProcessor::AddEvent(Height h, EventKey::IndexType nIdx, const TEvt& evt)
{
	AddEventInternal(h, nIdx, evt, Blob(nullptr, 0));
}

void NodeProcessor::Recognize(const Input& x, Height h)
{
	const EventKey::Utxo& key = x.m_Commitment;
	proto::Event::Utxo evt;

	if (!FindEvent(key, evt))
		return;

	assert(x.m_Internal.m_Maturity); // must've already been validated
	evt.m_Maturity = x.m_Internal.m_Maturity; // in case of duplicated utxo this is necessary

	evt.m_Flags &= ~proto::Event::Flags::Add;

	AddEvent(h, EventKey::s_IdxInput, evt);
}

void NodeProcessor::Recognize(const TxKernelStd&, Height, uint32_t)
{
}

void NodeProcessor::Recognize(const TxKernelShieldedInput& x, Height h, uint32_t nKrnIdx)
{
	EventKey::Shielded key = x.m_SpendProof.m_SpendPk;
	key.m_Y |= EventKey::s_FlagShielded;

	proto::Event::Shielded evt;
	if (!FindEvent(key, evt))
		return;

	evt.m_Flags &= ~proto::Event::Flags::Add;

	AddEvent(h, EventKey::s_IdxKernel + nKrnIdx, evt);
}

bool NodeProcessor::KrnWalkerShielded::OnKrn(const TxKernel& krn)
{
	switch (krn.get_Subtype())
	{
	case TxKernel::Subtype::ShieldedInput:
		return OnKrnEx(Cast::Up<TxKernelShieldedInput>(krn));
	case TxKernel::Subtype::ShieldedOutput:
		return OnKrnEx(Cast::Up<TxKernelShieldedOutput>(krn));

	default:
		break; // suppress warning
	}

	return true;
}

bool NodeProcessor::KrnWalkerRecognize::OnKrn(const TxKernel& krn)
{
	switch (krn.get_Subtype())
	{
#define THE_MACRO(id, name) \
	case TxKernel::Subtype::name: \
		m_Proc.Recognize(Cast::Up<TxKernel##name>(krn), m_Height, m_nKrnIdx); \
		break;

	BeamKernelsAll(THE_MACRO)
#undef THE_MACRO

	default:
		break; // suppress warning
	}

	return true;
}

void NodeProcessor::Recognize(const TxKernelShieldedOutput& v, Height h, uint32_t nKrnIdx)
{
	TxoID nID = m_Extra.m_ShieldedOutputs++;

	ViewerKeys vk;
	get_ViewerKeys(vk);

	for (Key::Index nIdx = 0; nIdx < vk.m_nSh; nIdx++)
	{
		const ShieldedTxo& txo = v.m_Txo;

		ShieldedTxo::Data::Params pars;
		if (!pars.m_Ticket.Recover(txo.m_Ticket, vk.m_pSh[nIdx]))
			continue;

		ECC::Oracle oracle;
		oracle << v.m_Msg;

		if (!pars.m_Output.Recover(txo, pars.m_Ticket.m_SharedSecret, oracle))
			continue;

		proto::Event::Shielded evt;
		evt.m_TxoID = nID;
		pars.ToID(evt.m_CoinID);
		evt.m_CoinID.m_Key.m_nIdx = nIdx;
		evt.m_Flags = proto::Event::Flags::Add;

		EventKey::Shielded key = pars.m_Ticket.m_SpendPk;
		key.m_Y |= EventKey::s_FlagShielded;

		AddEvent(h, EventKey::s_IdxKernel + nKrnIdx, evt, key);
		break;
	}
}

void NodeProcessor::Recognize(const Output& x, Height h, Key::IPKdf& keyViewer)
{
	CoinID cid;
	Output::User user;
	if (!x.Recover(h, keyViewer, cid, &user))
		return;

	// filter-out dummies
	if (IsDummy(cid))
	{
		OnDummy(cid, h);
		return;
	}

	// bingo!
	proto::Event::Utxo evt;
	evt.m_Flags = proto::Event::Flags::Add;
	evt.m_Cid = cid;
	evt.m_Commitment = x.m_Commitment;
	evt.m_Maturity = x.get_MinMaturity(h);
	evt.m_User = user;

	const EventKey::Utxo& key = x.m_Commitment;
	AddEvent(h, EventKey::s_IdxOutput, evt, key);
}

void NodeProcessor::Recognize(const TxKernelAssetCreate& v, Height h, uint32_t nKrnIdx)
{
	ViewerKeys vk;
	get_ViewerKeys(vk);
	if (!vk.m_pMw)
		return;

	EventKey::AssetCtl key;
	v.m_MetaData.get_Owner(key, *vk.m_pMw);
	if (key != v.m_Owner)
		return;

	// recognized!
	proto::Event::AssetCtl evt;

	evt.m_Flags = proto::Event::Flags::Add;
	evt.m_EmissionChange = 0; // no change upon creation

	NodeDB::WalkerAssetEvt wlk;
	m_DB.AssetEvtsGetStrict(wlk, h, nKrnIdx);
	assert(wlk.m_ID > Asset::s_MaxCount);

	evt.m_Info.m_ID = wlk.m_ID - Asset::s_MaxCount;
	evt.m_Info.m_LockHeight = h;
	TemporarySwap<ByteBuffer> ts(Cast::NotConst(v).m_MetaData.m_Value, evt.m_Info.m_Metadata.m_Value);
	evt.m_Info.m_Owner = v.m_Owner;
	evt.m_Info.m_Value = Zero;

	AddEvent(h, EventKey::s_IdxKernel + nKrnIdx, evt, key);
}

void NodeProcessor::AssetDataPacked::set_Strict(const Blob& blob)
{
	if (sizeof(*this) != blob.n)
		OnCorrupted();
	memcpy(this, blob.p, sizeof(*this));
}

void NodeProcessor::Recognize(const TxKernelAssetEmit& v, Height h, uint32_t nKrnIdx)
{
	proto::Event::AssetCtl evt;
	if (!FindEvent(v.m_Owner, evt))
		return;

	evt.m_Flags = 0;
	evt.m_EmissionChange = v.m_Value;

	NodeDB::WalkerAssetEvt wlk;
	m_DB.AssetEvtsGetStrict(wlk, h, nKrnIdx);
	assert(wlk.m_ID == evt.m_Info.m_ID);

	AssetDataPacked adp;
	adp.set_Strict(wlk.m_Body);

	evt.m_Info.m_Value = adp.m_Amount;
	adp.m_LockHeight.Export(evt.m_Info.m_LockHeight);

	AddEvent(h, EventKey::s_IdxKernel + nKrnIdx, evt);
}

void NodeProcessor::Recognize(const TxKernelAssetDestroy& v, Height h, uint32_t nKrnIdx)
{
	proto::Event::AssetCtl evt;
	if (!FindEvent(v.m_Owner, evt))
		return;

	evt.m_Flags = proto::Event::Flags::Delete;
	evt.m_EmissionChange = 0;

	evt.m_Info.m_Owner = v.m_Owner;
	evt.m_Info.m_Value = Zero;

	AddEvent(h, EventKey::s_IdxKernel + nKrnIdx, evt);
}

bool NodeProcessor::HandleKernelType(const TxKernelContractCreate& krn, BlockInterpretCtx& bic)
{
	if (bic.m_Fwd)
	{
		bvm2::ShaderID sid;
		bvm2::get_ShaderID(sid, krn.m_Data);
		bvm2::ContractID cid;
		bvm2::get_CidViaSid(cid, sid, krn.m_Args);

		auto& e = bic.get_ContractVar(cid, m_DB);
		if (!e.m_Data.empty())
			return false; // contract already exists

		BlockInterpretCtx::BvmProcessor proc(bic, *this);
		proc.SaveVar(cid, krn.m_Data);
		proc.ToggleSidEntry(sid, cid, true);

		if (!proc.Invoke(cid, 0, krn))
			return false;

	}
	else
	{
		BlockInterpretCtx::BvmProcessor proc(bic, *this);
		proc.UndoVars();
	}

	return true;
}

void NodeProcessor::Recognize(const TxKernelContractCreate& v, Height h, uint32_t nKrnIdx)
{
}

bool NodeProcessor::HandleKernelType(const TxKernelContractInvoke& krn, BlockInterpretCtx& bic)
{
	if (bic.m_Fwd)
	{
		if (!krn.m_iMethod)
			return false; // c'tor call attempt

		BlockInterpretCtx::BvmProcessor proc(bic, *this);
		if (!proc.Invoke(krn.m_Cid, krn.m_iMethod, krn))
			return false;

		if (1 == krn.m_iMethod)
		{
			// d'tor called. Make sure no variables are left except for the contract data
			bvm2::ShaderID sid;
			bvm2::get_ShaderID(sid, bic.get_ContractVar(krn.m_Cid, proc.m_Proc.m_DB).m_Data);
			proc.ToggleSidEntry(sid, krn.m_Cid, false);

			proc.SaveVar(krn.m_Cid, Blob(nullptr, 0));

			if (!proc.EnsureNoVars(krn.m_Cid))
			{
				proc.UndoVars();
				return false;
			}
		}
	}
	else
	{
		BlockInterpretCtx::BvmProcessor proc(bic, *this);
		proc.UndoVars();
	}

	return true;
}

bool NodeProcessor::BlockInterpretCtx::BvmProcessor::EnsureNoVars(const bvm2::ContractID& cid)
{
	// pass 1. Ensure no vars in DB
	Blob key(cid);
	while (true)
	{
		NodeDB::Recordset rs;
		if (!m_Proc.m_DB.ContractDataFindNext(key, rs) || !IsOwnedVar(cid, key))
			break; // ok

		if (m_Bic.m_Temporary)
		{
			// actual DB data is intact, make sure cached data is erased
			auto* pE = m_Bic.m_ContractVars.Find(key);
			if (pE && pE->m_Data.empty())
			{
				key = pE->ToBlob(); // this buf will survive the next iteration
				continue; // ok
			}
		}

		// not all variables have been removed.
		return false;
	}

	if (m_Bic.m_Temporary)
	{
		// pass 2. make sure no unsaved variables too
		for (auto it = m_Bic.m_ContractVars.lower_bound(Blob(cid), BlobMap::Set::Comparator()); m_Bic.m_ContractVars.end() != it; it++)
		{
			const auto& e = *it;
			if (!IsOwnedVar(cid, e.ToBlob()))
				break; // ok

			if (!e.m_Data.empty())
				return false;
		}
	}

	return true;
}

bool NodeProcessor::BlockInterpretCtx::BvmProcessor::IsOwnedVar(const bvm2::ContractID& cid, const Blob& key)
{
	return
		(key.n >= cid.nBytes) &&
		!memcmp(cid.m_pData, key.p, cid.nBytes);
}

void NodeProcessor::Recognize(const TxKernelContractInvoke& v, Height h, uint32_t nKrnIdx)
{
}

void NodeProcessor::get_ViewerKeys(ViewerKeys& vk)
{
	ZeroObject(vk);
}

bool NodeProcessor::ViewerKeys::IsEmpty() const
{
	return !(m_pMw || m_nSh);
}

void NodeProcessor::RescanOwnedTxos()
{
	m_DB.DeleteEventsFrom(Rules::HeightGenesis - 1);

	struct TxoRecover
		:public ITxoRecover
	{
		NodeProcessor& m_This;
		uint32_t m_Total = 0;
		uint32_t m_Unspent = 0;

		TxoRecover(Key::IPKdf& key, NodeProcessor& x)
			:ITxoRecover(key)
			,m_This(x)
		{
		}

		virtual bool OnTxo(const NodeDB::WalkerTxo& wlk, Height hCreate, Output& outp, const CoinID& cid, const Output::User& user) override
		{
			if (IsDummy(cid))
			{
				m_This.OnDummy(cid, hCreate);
				return true;
			}

			proto::Event::Utxo evt;
			evt.m_Flags = proto::Event::Flags::Add;
			evt.m_Cid = cid;
			evt.m_Commitment = outp.m_Commitment;
			evt.m_Maturity = outp.get_MinMaturity(hCreate);
			evt.m_User = user;

			const EventKey::Utxo& key = outp.m_Commitment;
			m_This.AddEvent(hCreate, EventKey::s_IdxOutput, evt, key);

			m_Total++;

			if (MaxHeight == wlk.m_SpendHeight)
				m_Unspent++;
			else
			{
				evt.m_Flags = 0;
				m_This.AddEvent(wlk.m_SpendHeight, EventKey::s_IdxInput, evt);
			}

			return true;
		}
	};

	ViewerKeys vk;
	get_ViewerKeys(vk);

	if (vk.m_pMw)
	{
		LOG_INFO() << "Rescanning owned Txos...";

		TxoRecover wlk(*vk.m_pMw, *this);
		EnumTxos(wlk);

		LOG_INFO() << "Recovered " << wlk.m_Unspent << "/" << wlk.m_Total << " unspent/total Txos";
	}
	else
	{
		LOG_INFO() << "Owned Txos reset";
	}

	if (!vk.IsEmpty())
	{
		LOG_INFO() << "Rescanning shielded Txos...";

		// shielded items
		Height h0 = Rules::get().pForks[2].m_Height;
		if (m_Cursor.m_Sid.m_Height >= h0)
		{
			TxoID nOuts = m_Extra.m_ShieldedOutputs;
			m_Extra.m_ShieldedOutputs = 0;

			KrnWalkerRecognize wlkKrn(*this);
			EnumKernels(wlkKrn, HeightRange(h0, m_Cursor.m_Sid.m_Height));

			assert(m_Extra.m_ShieldedOutputs == nOuts);
			nOuts; // supporess unused var warning in release
		}

		LOG_INFO() << "Shielded scan complete";
	}
}

bool NodeProcessor::IsDummy(const CoinID&  cid)
{
	return
		!cid.m_Value &&
		!cid.m_AssetID &&
		(Key::Type::Decoy == cid.m_Type);
}

Height NodeProcessor::FindVisibleKernel(const Merkle::Hash& id, const BlockInterpretCtx& bic)
{
	assert(!bic.m_AlreadyValidated);

	if (bic.m_Temporary)
	{
		auto it = bic.m_KrnIDs.find(id);
		if (bic.m_KrnIDs.end() != it)
			return bic.m_Height;
	}

	Height h = m_DB.FindKernel(id);
	if (h >= Rules::HeightGenesis)
	{
		assert(h <= bic.m_Height);

		const Rules& r = Rules::get();
		if ((bic.m_Height >= r.pForks[2].m_Height) && (bic.m_Height - h > r.MaxKernelValidityDH))
			return 0; // Starting from Fork2 - visibility horizon is limited
	}

	return h;
}


bool NodeProcessor::HandleKernelType(const TxKernelStd& krn, BlockInterpretCtx& bic)
{
	if (bic.m_Fwd && krn.m_pRelativeLock && !bic.m_AlreadyValidated)
	{
		const TxKernelStd::RelativeLock& x = *krn.m_pRelativeLock;

		Height h0 = FindVisibleKernel(x.m_ID, bic);
		if (h0 < Rules::HeightGenesis)
			return false;

		HeightAdd(h0, x.m_LockHeight);
		if (h0 > bic.m_Height)
			return false;
	}

	return true;
}

void NodeProcessor::InternalAssetAdd(Asset::Full& ai, bool bMmr)
{
	ai.m_Value = Zero;
	m_DB.AssetAdd(ai);
	assert(ai.m_ID); // it's 1-based

	if (bMmr)
	{
		if (m_Mmr.m_Assets.m_Count < ai.m_ID)
			m_Mmr.m_Assets.ResizeTo(ai.m_ID);

		Merkle::Hash hv;
		ai.get_Hash(hv);
		m_Mmr.m_Assets.Replace(ai.m_ID - 1, hv);
	}
}

void NodeProcessor::InternalAssetDel(Asset::ID nAssetID, bool bMmr)
{
	Asset::ID nCount = m_DB.AssetDelete(nAssetID);

	if (bMmr)
	{
		assert(nCount <= m_Mmr.m_Assets.m_Count);
		if (nCount < m_Mmr.m_Assets.m_Count)
			m_Mmr.m_Assets.ResizeTo(nCount);
		else
		{
			assert(nAssetID < nCount);
			m_Mmr.m_Assets.Replace(nAssetID - 1, Zero);
		}
	}
}

bool NodeProcessor::HandleKernelType(const TxKernelAssetCreate& krn, BlockInterpretCtx& bic)
{
	Asset::ID aid;
	return HandleAssetCreate(krn.m_Owner, krn.m_MetaData, bic, aid);
}

bool NodeProcessor::HandleAssetCreate(const PeerID& pidOwner, const Asset::Metadata& md, BlockInterpretCtx& bic, Asset::ID& aid)
{
	if (!bic.m_AlreadyValidated)
	{
		bic.EnsureAssetsUsed(m_DB);

		if (bic.m_Fwd)
		{
			if (m_DB.AssetFindByOwner(pidOwner))
				return false;

			if (bic.m_AssetsUsed >= Asset::s_MaxCount)
				return false;

			bic.m_AssetsUsed++;
		}
		else
		{
			assert(bic.m_AssetsUsed);
			bic.m_AssetsUsed--;
		}
	}

	if (bic.m_Fwd)
	{
		Asset::Full ai;
		ai.m_ID = 0; // auto
		ai.m_Owner = pidOwner;
		ai.m_LockHeight = bic.m_Height;

		ai.m_Metadata.m_Hash = md.m_Hash;
		TemporarySwap<ByteBuffer> ts(Cast::NotConst(md).m_Value, ai.m_Metadata.m_Value);

		InternalAssetAdd(ai, !bic.m_SkipDefinition);

		BlockInterpretCtx::Ser ser(bic);
		ser & ai.m_ID;

		if (!bic.m_Temporary)
		{
			NodeDB::AssetEvt evt;
			evt.m_ID = ai.m_ID + Asset::s_MaxCount;
			evt.m_Height = bic.m_Height;
			evt.m_Index = bic.m_nKrnIdx;

			uint8_t dummy = 0;
			evt.m_Body.p = &dummy;
			evt.m_Body.n = sizeof(dummy);

			m_DB.AssetEvtsInsert(evt);
		}

		aid = ai.m_ID;
	}
	else
	{
		BlockInterpretCtx::Der der(bic);

		der & aid;

		InternalAssetDel(aid, !bic.m_SkipDefinition);
	}

	return true;
}

bool NodeProcessor::HandleKernelType(const TxKernelAssetDestroy& krn, BlockInterpretCtx& bic)
{
	return HandleAssetDestroy(krn.m_Owner, bic, krn.m_AssetID);
}

bool NodeProcessor::HandleAssetDestroy(const PeerID& pidOwner, BlockInterpretCtx& bic, Asset::ID aid)
{
	if (!bic.m_AlreadyValidated)
		bic.EnsureAssetsUsed(m_DB);

	if (bic.m_Fwd)
	{
		Asset::Full ai;
		ai.m_ID = aid;
		if (!m_DB.AssetGetSafe(ai))
			return false;

		if (!bic.m_AlreadyValidated)
		{
			if (ai.m_Owner != pidOwner)
				return false;

			if (ai.m_Value != Zero)
				return false;

			if (ai.m_LockHeight + Rules::get().CA.LockPeriod > bic.m_Height)
				return false;

			assert(bic.m_AssetsUsed);
			bic.m_AssetsUsed--;
		}

		// looks good
		InternalAssetDel(aid, !bic.m_SkipDefinition);

		BlockInterpretCtx::Ser ser(bic);
		ser
			& ai.m_Metadata
			& ai.m_LockHeight;

		if (!bic.m_Temporary)
		{
			NodeDB::AssetEvt evt;
			evt.m_ID = aid + Asset::s_MaxCount;
			evt.m_Height = bic.m_Height;
			evt.m_Index = bic.m_nKrnIdx;
			ZeroObject(evt.m_Body);
			m_DB.AssetEvtsInsert(evt);
		}
	}
	else
	{
		Asset::Full ai;
		ai.m_ID = aid;
		ai.m_Owner = pidOwner;

		BlockInterpretCtx::Der der(bic);
		der
			& ai.m_Metadata
			& ai.m_LockHeight;

		InternalAssetAdd(ai, !bic.m_SkipDefinition);

		if (ai.m_ID != aid)
			OnCorrupted();

		if (!bic.m_AlreadyValidated)
		{
			bic.m_AssetsUsed++;
			assert(bic.m_AssetsUsed <= Asset::s_MaxCount);
		}
	}

	return true;
}

bool NodeProcessor::HandleKernelType(const TxKernelAssetEmit& krn, BlockInterpretCtx& bic)
{
	return HandleAssetEmit(krn.m_Owner, bic, krn.m_AssetID, krn.m_Value);
}

bool NodeProcessor::HandleAssetEmit(const PeerID& pidOwner, BlockInterpretCtx& bic, Asset::ID aid, AmountSigned val)
{
	Asset::Full ai;
	ai.m_ID = aid;
	if (!m_DB.AssetGetSafe(ai))
		return false;

	bool bAdd = (val >= 0);
	if (!bAdd)
	{
		val = -val;
		if (val < 0)
			// can happen if val is 0x800....0, such a number can't be negated on its own. Ban this case
			return false;
	}

	AmountBig::Type valBig = (Amount) val;
	if (bic.m_Fwd)
	{
		if (!bic.m_AlreadyValidated && (ai.m_Owner != pidOwner))
			return false; // as well
	}
	else
		bAdd = !bAdd;

	bool bWasZero = (ai.m_Value == Zero);

	if (bAdd)
	{
		ai.m_Value += valBig;
		if (ai.m_Value < valBig)
			return false; // overflow (?!)
	}
	else
	{
		if (ai.m_Value < valBig)
			return false; // not enough to burn

		valBig.Negate();
		ai.m_Value += valBig;
	}

	bool bZero = (ai.m_Value == Zero);
	if (bZero != bWasZero)
	{
		if (bic.m_Fwd)
		{
			BlockInterpretCtx::Ser ser(bic);
			ser & ai.m_LockHeight;

			ai.m_LockHeight = bic.m_Height;
		}
		else
		{
			BlockInterpretCtx::Der der(bic);
			der & ai.m_LockHeight;
		}
	}

	m_DB.AssetSetValue(ai.m_ID, ai.m_Value, ai.m_LockHeight);

	if (!bic.m_SkipDefinition)
	{
		Merkle::Hash hv;
		ai.get_Hash(hv);

		m_Mmr.m_Assets.Replace(ai.m_ID - 1, hv);
	}

	if (bic.m_Fwd && !bic.m_Temporary)
	{
		AssetDataPacked adp;
		adp.m_Amount = ai.m_Value;
		adp.m_LockHeight = ai.m_LockHeight;

		NodeDB::AssetEvt evt;
		evt.m_ID = aid;
		evt.m_Height = bic.m_Height;
		evt.m_Index = bic.m_nKrnIdx;
		evt.m_Body.p = &adp;
		evt.m_Body.n = sizeof(adp);

		m_DB.AssetEvtsInsert(evt);
	}

	return true;
}

bool NodeProcessor::HandleKernelType(const TxKernelShieldedOutput& krn, BlockInterpretCtx& bic)
{
	const ECC::Point& key = krn.m_Txo.m_Ticket.m_SerialPub;
	Blob blobKey(&key, sizeof(key));

	if (bic.m_Fwd)
	{
		if (!bic.m_AlreadyValidated)
		{
			if (bic.m_ShieldedOuts >= Rules::get().Shielded.MaxOuts)
			{
				bic.m_LimitExceeded = true;
				return false;
			}

			if (!bic.ValidateAssetRange(krn.m_Txo.m_pAsset))
				return false;
		}

		ShieldedOutpPacked sop;
		sop.m_Height = bic.m_Height;
		sop.m_MmrIndex = m_Mmr.m_Shielded.m_Count;
		sop.m_TxoID = m_Extra.m_ShieldedOutputs;
		sop.m_Commitment = krn.m_Txo.m_Commitment;

		Blob blobVal(&sop, sizeof(sop));

		if (!ValidateUniqueNoDup(bic, blobKey, &blobVal))
			return false;

		if (!bic.m_Temporary)
		{
			ECC::Point::Native pt, pt2;
			pt.Import(krn.m_Txo.m_Commitment); // don't care if Import fails (kernels are not necessarily tested at this stage)
			pt2.Import(krn.m_Txo.m_Ticket.m_SerialPub);
			pt += pt2;

			ECC::Point::Storage pt_s;
			pt.Export(pt_s);

			m_DB.ShieldedResize(m_Extra.m_ShieldedOutputs + 1, m_Extra.m_ShieldedOutputs);
			// Append to cmList
			m_DB.ShieldedWrite(m_Extra.m_ShieldedOutputs, &pt_s, 1);
		}

		if (!bic.m_SkipDefinition)
		{
			ShieldedTxo::DescriptionOutp d;
			d.m_SerialPub = krn.m_Txo.m_Ticket.m_SerialPub;
			d.m_Commitment = krn.m_Txo.m_Commitment;
			d.m_ID = m_Extra.m_ShieldedOutputs;
			d.m_Height = bic.m_Height;

			Merkle::Hash hv;
			d.get_Hash(hv);
			m_Mmr.m_Shielded.Append(hv);
		}

		m_Extra.m_ShieldedOutputs++;

		bic.m_ShieldedOuts++; // ok

	}
	else
	{
		ValidateUniqueNoDup(bic, blobKey, nullptr);

		if (!bic.m_Temporary)
			m_DB.ShieldedResize(m_Extra.m_ShieldedOutputs - 1, m_Extra.m_ShieldedOutputs);

		if (!bic.m_SkipDefinition)
			m_Mmr.m_Shielded.ShrinkTo(m_Mmr.m_Shielded.m_Count - 1);
		

		assert(bic.m_ShieldedOuts);
		bic.m_ShieldedOuts--;

		assert(m_Extra.m_ShieldedOutputs);
		m_Extra.m_ShieldedOutputs--;
	}

<<<<<<< HEAD
	if (!bic.m_Temporary)
=======
	if (bic.m_StoreShieldedOutput)
	{
>>>>>>> 59a55810
		m_DB.ParamIntSet(NodeDB::ParamID::ShieldedOutputs, m_Extra.m_ShieldedOutputs);
		m_DB.SaveShieldedCount(m_Cursor.m_Sid.m_Height, m_Extra.m_ShieldedOutputs);
	}

	return true;
}

bool NodeProcessor::HandleKernelType(const TxKernelShieldedInput& krn, BlockInterpretCtx& bic)
{
	ECC::Point key = krn.m_SpendProof.m_SpendPk;
	key.m_Y |= 2;
	Blob blobKey(&key, sizeof(key));

	if (bic.m_Fwd)
	{
		if (!bic.m_AlreadyValidated)
		{
			if (!bic.ValidateAssetRange(krn.m_pAsset))
				return false;

			if (bic.m_ShieldedIns >= Rules::get().Shielded.MaxIns)
			{
				bic.m_LimitExceeded = true;
				return false;
			}

			if (!IsShieldedInPool(krn))
				return false; // references invalid pool window
		}
 
		ShieldedInpPacked sip;
		sip.m_Height = bic.m_Height;
		sip.m_MmrIndex = m_Mmr.m_Shielded.m_Count;

		Blob blobVal(&sip, sizeof(sip));
		if (!ValidateUniqueNoDup(bic, blobKey, &blobVal))
			return false;

		if (!bic.m_SkipDefinition)
		{
			ShieldedTxo::DescriptionInp d;
			d.m_SpendPk = krn.m_SpendProof.m_SpendPk;
			d.m_Height = bic.m_Height;

			Merkle::Hash hv;
			d.get_Hash(hv);
			m_Mmr.m_Shielded.Append(hv);
		}

		bic.m_ShieldedIns++; // ok

	}
	else
	{
		ValidateUniqueNoDup(bic, blobKey, nullptr);

		if (!bic.m_SkipDefinition)
			m_Mmr.m_Shielded.ShrinkTo(m_Mmr.m_Shielded.m_Count - 1);

		assert(bic.m_ShieldedIns);
		bic.m_ShieldedIns--;
	}

	if (!bic.m_Temporary)
	{
		assert(!bic.m_SkipDefinition); // otherwise the following formula will be wrong

		TxoID nShieldedInputs = m_Mmr.m_Shielded.m_Count - m_Extra.m_ShieldedOutputs;
		m_DB.ParamIntSet(NodeDB::ParamID::ShieldedInputs, nShieldedInputs);
	}

	return true;
}

template <typename T>
bool NodeProcessor::HandleElementVecFwd(const T& vec, BlockInterpretCtx& bic, size_t& n)
{
	assert(bic.m_Fwd);

	for (; n < vec.size(); n++)
		if (!HandleBlockElement(*vec[n], bic))
			return false;

	return true;
}

template <typename T>
void NodeProcessor::HandleElementVecBwd(const T& vec, BlockInterpretCtx& bic, size_t n)
{
	assert(!bic.m_Fwd);

	while (n--)
		if (!HandleBlockElement(*vec[n], bic))
			OnCorrupted();
}

bool NodeProcessor::HandleValidatedTx(const TxVectors::Full& txv, BlockInterpretCtx& bic)
{
	size_t pN[3];

	bool bOk = true;
	if (bic.m_Fwd)
	{
		ZeroObject(pN);
		bOk =
			HandleElementVecFwd(txv.m_vInputs, bic, pN[0]) &&
			HandleElementVecFwd(txv.m_vOutputs, bic, pN[1]) &&
			HandleElementVecFwd(txv.m_vKernels, bic, pN[2]);

		if (bOk)
			return true;

		bic.m_Fwd = false; // rollback partial changes
	}
	else
	{
		// rollback all
		pN[0] = txv.m_vInputs.size();
		pN[1] = txv.m_vOutputs.size();
		pN[2] = txv.m_vKernels.size();
	}

	HandleElementVecBwd(txv.m_vKernels, bic, pN[2]);
	HandleElementVecBwd(txv.m_vOutputs, bic, pN[1]);
	HandleElementVecBwd(txv.m_vInputs, bic, pN[0]);

	if (!bOk)
		bic.m_Fwd = true; // restore it to prevent confuse

	return bOk;
}

bool NodeProcessor::HandleValidatedBlock(const Block::Body& block, BlockInterpretCtx& bic)
{
	// make sure we adjust txo count, to prevent the same Txos for consecutive blocks after cut-through
	if (!bic.m_Fwd)
	{
		assert(m_Extra.m_Txos);
		m_Extra.m_Txos--;
	}

	if (!HandleValidatedTx(block, bic))
		return false;

	// currently there's no extra info in the block that's needed

	if (bic.m_Fwd)
		m_Extra.m_Txos++;

	return true;
}

bool NodeProcessor::HandleBlockElement(const Input& v, BlockInterpretCtx& bic)
{
	UtxoTree::Cursor cu;
	UtxoTree::MyLeaf* p;
	UtxoTree::Key::Data d;
	d.m_Commitment = v.m_Commitment;

	if (bic.m_Fwd)
	{
		struct Traveler :public UtxoTree::ITraveler {
			virtual bool OnLeaf(const RadixTree::Leaf& x) override {
				return false; // stop iteration
			}
		} t;


		UtxoTree::Key kMin, kMax;

		d.m_Maturity = Rules::HeightGenesis - 1;
		kMin = d;
		d.m_Maturity = bic.m_Height - 1;
		kMax = d;

		t.m_pCu = &cu;
		t.m_pBound[0] = kMin.V.m_pData;
		t.m_pBound[1] = kMax.V.m_pData;

		if (m_Utxos.Traverse(t))
			return false;

		p = &Cast::Up<UtxoTree::MyLeaf>(cu.get_Leaf());

		d = p->m_Key;
		assert(d.m_Commitment == v.m_Commitment);
		assert(d.m_Maturity < bic.m_Height);

		TxoID nID = p->m_ID;

		if (!p->IsExt())
			m_Utxos.Delete(cu);
		else
		{
			nID = m_Utxos.PopID(*p);
			cu.InvalidateElement();
			m_Utxos.OnDirty();
		}

		Cast::NotConst(v).m_Internal.m_Maturity = d.m_Maturity;
		Cast::NotConst(v).m_Internal.m_ID = nID;

	} else
	{
		d.m_Maturity = v.m_Internal.m_Maturity;

		bool bCreate = true;
		UtxoTree::Key key;
		key = d;

		m_Utxos.EnsureReserve();

		p = m_Utxos.Find(cu, key, bCreate);

		if (bCreate)
			p->m_ID = v.m_Internal.m_ID;
		else
		{
			m_Utxos.PushID(v.m_Internal.m_ID, *p);
			cu.InvalidateElement();
			m_Utxos.OnDirty();
		}
	}

	return true;
}

bool NodeProcessor::HandleBlockElement(const Output& v, BlockInterpretCtx& bic)
{
	UtxoTree::Key::Data d;
	d.m_Commitment = v.m_Commitment;
	d.m_Maturity = v.get_MinMaturity(bic.m_Height);

	UtxoTree::Key key;
	key = d;

	m_Utxos.EnsureReserve();

	UtxoTree::Cursor cu;
	bool bCreate = true;
	UtxoTree::MyLeaf* p = m_Utxos.Find(cu, key, bCreate);

	cu.InvalidateElement();
	m_Utxos.OnDirty();

	if (bic.m_Fwd)
	{
		if (!bic.ValidateAssetRange(v.m_pAsset))
			return false;

		TxoID nID = m_Extra.m_Txos;

		if (bCreate)
			p->m_ID = nID;
		else
		{
			// protect again overflow attacks, though it's highly unlikely (Input::Count is currently limited to 32 bits, it'd take millions of blocks)
			Input::Count nCountInc = p->get_Count() + 1;
			if (!nCountInc)
				return false;

			m_Utxos.PushID(nID, *p);
		}

		m_Extra.m_Txos++;

	} else
	{
		assert(m_Extra.m_Txos);
		m_Extra.m_Txos--;

		if (!p->IsExt())
			m_Utxos.Delete(cu);
		else
			m_Utxos.PopID(*p);
	}

	return true;
}

void NodeProcessor::ManageKrnID(BlockInterpretCtx& bic, const TxKernel& krn)
{
	if (bic.m_Height < Rules::HeightGenesis)
		return; // for historical reasons treasury kernels are ignored

	const auto& key = krn.m_Internal.m_ID;

	if (bic.m_Temporary)
	{
		if (bic.m_AlreadyValidated)
			return;

		if (bic.m_Fwd)
			bic.m_KrnIDs.insert(key);
		else
		{
			auto it = bic.m_KrnIDs.find(key);
			assert(bic.m_KrnIDs.end() != it);
			bic.m_KrnIDs.erase(it);
		}
	}
	else
	{
		if (bic.m_Fwd)
			m_DB.InsertKernel(key, bic.m_Height);
		else
			m_DB.DeleteKernel(key, bic.m_Height);
	}

}

bool NodeProcessor::HandleBlockElement(const TxKernel& v, BlockInterpretCtx& bic)
{
	const Rules& r = Rules::get();
	if (bic.m_Fwd && (bic.m_Height >= r.pForks[2].m_Height) && !bic.m_AlreadyValidated)
	{
		Height hPrev = FindVisibleKernel(v.m_Internal.m_ID, bic);
		if (hPrev >= Rules::HeightGenesis)
			return false; // duplicated
	}

	if (!bic.m_Fwd)
		ManageKrnID(bic, v);

	if (!HandleKernel(v, bic))
	{
		if (!bic.m_Fwd)
			OnCorrupted();
		return false;
	}

	if (bic.m_Fwd)
		ManageKrnID(bic, v);

	return true;
}

bool NodeProcessor::HandleKernel(const TxKernel& v, BlockInterpretCtx& bic)
{
	size_t n = 0;
	bool bOk = true;

	if (bic.m_Fwd)
	{
		// nested
		for (; n < v.m_vNested.size(); n++)
		{
			if (!HandleKernel(*v.m_vNested[n], bic))
			{
				bOk = false;
				break;
			}
		}
	}
	else
	{
		n = v.m_vNested.size();

		assert(bic.m_nKrnIdx);
		bic.m_nKrnIdx--;
	}

	if (bOk)
		bOk = HandleKernelTypeAny(v, bic);

	if (bOk)
	{
		if (bic.m_Fwd)
			bic.m_nKrnIdx++;
	}
	else
	{
		if (!bic.m_Fwd)
			OnCorrupted();
		bic.m_Fwd = false;
	}

	if (!bic.m_Fwd)
	{
		// nested
		while (n--)
			if (!HandleKernel(*v.m_vNested[n], bic))
				OnCorrupted();
	}

	if (!bOk)
		bic.m_Fwd = true; // restore it back

	return bOk;
}

bool NodeProcessor::HandleKernelTypeAny(const TxKernel& krn, BlockInterpretCtx& bic)
{
	switch (krn.get_Subtype())
	{
#define THE_MACRO(id, name) \
	case TxKernel::Subtype::name: \
		return HandleKernelType(Cast::Up<TxKernel##name>(krn), bic); \

	BeamKernelsAll(THE_MACRO)
#undef THE_MACRO
	}

	assert(false); // should not happen!
	return true;
}

bool NodeProcessor::IsShieldedInPool(const Transaction& tx)
{
	struct Walker
		:public TxKernel::IWalker
	{
		NodeProcessor* m_pThis;
		virtual bool OnKrn(const TxKernel& krn) override
		{
			if (krn.get_Subtype() != TxKernel::Subtype::ShieldedInput)
				return true;

			return m_pThis->IsShieldedInPool(Cast::Up<TxKernelShieldedInput>(krn));
		}
	} wlk;
	wlk.m_pThis = this;

	return wlk.Process(tx.m_vKernels);
}

bool NodeProcessor::IsShieldedInPool(const TxKernelShieldedInput& krn)
{
	const Rules& r = Rules::get();
	if (!r.Shielded.Enabled)
		return false;

	if (krn.m_WindowEnd > m_Extra.m_ShieldedOutputs)
		return false;

	if (!(krn.m_SpendProof.m_Cfg == r.Shielded.m_ProofMin))
	{
		if (!(krn.m_SpendProof.m_Cfg == r.Shielded.m_ProofMax))
			return false; // cfg not allowed

		if (m_Extra.m_ShieldedOutputs > krn.m_WindowEnd + r.Shielded.MaxWindowBacklog)
			return false; // large anonymity set is no more allowed, expired
	}

	return true;
}

void NodeProcessor::BlockInterpretCtx::EnsureAssetsUsed(NodeDB& db)
{
	if (m_AssetsUsed == Asset::s_MaxCount + 1)
		m_AssetsUsed = static_cast<Asset::ID>(db.ParamIntGetDef(NodeDB::ParamID::AssetsCountUsed));
}

NodeProcessor::BlockInterpretCtx::Ser::Ser(BlockInterpretCtx& bic)
	:m_This(bic)
{
	m_Pos = bic.m_Rollback.size();
	swap_buf(bic.m_Rollback);
}

NodeProcessor::BlockInterpretCtx::Ser::~Ser()
{
	if (!std::uncaught_exceptions())
	{
		Marker mk = static_cast<uint32_t>(buffer().second - m_Pos);
		*this & mk;
	}
	swap_buf(m_This.m_Rollback);
}

NodeProcessor::BlockInterpretCtx::Der::Der(BlockInterpretCtx& bic)
{
	ByteBuffer& buf = bic.m_Rollback; // alias

	Ser::Marker mk;
	SetBwd(buf, mk.nBytes);
	*this & mk;

	uint32_t n;
	mk.Export(n);
	SetBwd(buf, n);
}

void NodeProcessor::BlockInterpretCtx::Der::SetBwd(ByteBuffer& buf, uint32_t nPortion)
{
	if (buf.size() < nPortion)
		OnCorrupted();

	size_t nVal = buf.size() - nPortion;
	reset(&buf.front() + nVal, nPortion);

	buf.resize(nVal); // it's safe to call resize() while the buffer is being used, coz std::vector does NOT reallocate on shrink
}

bool NodeProcessor::ValidateUniqueNoDup(BlockInterpretCtx& bic, const Blob& key, const Blob* pVal)
{
	if (bic.m_Temporary)
	{
		if (bic.m_AlreadyValidated)
			return true;

		auto* pE = bic.m_Dups.Find(key);
		if (bic.m_Fwd)
		{
			if (pE)
				return false; // duplicated

			NodeDB::Recordset rs;
			if (m_DB.UniqueFind(key, rs))
				return false; // duplicated

			pE = bic.m_Dups.Create(key);
		}
		else
		{
			assert(pE);
			bic.m_Dups.Delete(*pE);
		}
	}
	else
	{
		if (bic.m_Fwd)
		{
			if (!m_DB.UniqueInsertSafe(key, pVal))
				return false; // duplicated
		}
		else
			m_DB.UniqueDeleteStrict(key);
	}

	return true;
}

NodeProcessor::BlockInterpretCtx::BvmProcessor::BvmProcessor(BlockInterpretCtx& bic, NodeProcessor& proc)
	:m_Bic(bic)
	,m_Proc(proc)
{
	if (bic.m_Fwd)
	{
		BlockInterpretCtx::Ser ser(bic);

		RecoveryTag::Type n = RecoveryTag::Terminator;
		ser & n;
	}
}

bool NodeProcessor::BlockInterpretCtx::BvmProcessor::Invoke(const bvm2::ContractID& cid, uint32_t iMethod, const TxKernelContractControl& krn)
{
	try
	{
		InitStack();

		Amount fee = krn.m_Fee;
		fee /= bvm2::Limits::Cost::UnitPrice;
		uint32_t nUnits = (fee > std::numeric_limits<uint32_t>::max()) ? std::numeric_limits<uint32_t>::max() : static_cast<uint32_t>(fee);

		std::setmin(m_Charge.m_Units, nUnits);

		m_Stack.PushAlias(krn.m_Args);
		DischargeMemOp(static_cast<uint32_t>(krn.m_Args.size()));

		CallFar(cid, iMethod, m_Stack.get_AlasSp());

		ECC::Hash::Processor hp;

		if (!m_Bic.m_AlreadyValidated)
		{
			hp << krn.m_Msg;
			m_pSigValidate = &hp;
		}

		while (!IsDone())
		{
			DischargeUnits(bvm2::Limits::Cost::Cycle);
			RunOnce();
		}

		if (!m_Bic.m_AlreadyValidated)
			CheckSigs(krn.m_Commitment, krn.m_Signature);
	}
	catch (const std::exception&)
	{
		UndoVars();
		return false;
	}

	return true;
}

BlobMap::Entry& NodeProcessor::BlockInterpretCtx::get_ContractVar(const Blob& key, NodeDB& db)
{
	auto* pE = m_ContractVars.Find(key);
	if (!pE)
	{
		pE = m_ContractVars.Create(key);

		Blob data;
		NodeDB::Recordset rs;
		if (db.ContractDataFind(key, data, rs))
			data.Export(pE->m_Data);
	}
	return *pE;
}

void NodeProcessor::BlockInterpretCtx::BvmProcessor::LoadVar(const VarKey& vk, uint8_t* pVal, uint32_t& nValInOut)
{
	auto& e = m_Bic.get_ContractVar(Blob(vk.m_p, vk.m_Size), m_Proc.m_DB);

	if (!e.m_Data.empty())
	{
		auto n0 = static_cast<uint32_t>(e.m_Data.size());
		memcpy(pVal, &e.m_Data.front(), std::min(n0, nValInOut));
		nValInOut = n0;
	}
	else
		nValInOut = 0;
}

void NodeProcessor::BlockInterpretCtx::BvmProcessor::LoadVar(const VarKey& vk, ByteBuffer& res)
{
	res = m_Bic.get_ContractVar(Blob(vk.m_p, vk.m_Size), m_Proc.m_DB).m_Data;
}

bool NodeProcessor::BlockInterpretCtx::BvmProcessor::SaveVar(const VarKey& vk, const uint8_t* pVal, uint32_t nVal)
{
	return SaveVar(Blob(vk.m_p, vk.m_Size), Blob(pVal, nVal));
}

bool NodeProcessor::BlockInterpretCtx::BvmProcessor::SaveVar(const Blob& key, const Blob& data)
{
	auto& e = m_Bic.get_ContractVar(key, m_Proc.m_DB);
	bool bExisted = !e.m_Data.empty();

	if (Blob(e.m_Data) != data)
	{
		RecoveryTag::Type nTag = RecoveryTag::Insert;

		if (data.n)
		{
			if (bExisted)
			{
				nTag = RecoveryTag::Update;
				if (!m_Bic.m_Temporary)
					m_Proc.m_DB.ContractDataUpdate(key, data);
			}
			else
			{
				nTag = RecoveryTag::Delete;
				if (!m_Bic.m_Temporary)
					m_Proc.m_DB.ContractDataInsert(key, data);
			}
		}
		else
		{
			assert(bExisted);
			if (!m_Bic.m_Temporary)
				m_Proc.m_DB.ContractDataDel(key);
		}

		BlockInterpretCtx::Ser ser(m_Bic);
		ser & nTag;
		ser & key.n;
		ser.WriteRaw(key.p, key.n);
		if (bExisted)
			ser & e.m_Data;

		data.Export(e.m_Data);
	}

	return bExisted;
}

Height NodeProcessor::BlockInterpretCtx::BvmProcessor::get_Height()
{
	return m_Proc.m_Cursor.m_Full.m_Height;
}

bool NodeProcessor::BlockInterpretCtx::BvmProcessor::get_HdrAt(Block::SystemState::Full& s)
{
	if (s.m_Height > m_Proc.m_Cursor.m_Full.m_Height)
		return false;

	if (s.m_Height == m_Proc.m_Cursor.m_Full.m_Height)
		s = m_Proc.m_Cursor.m_Full;
	else
	{
		if (s.m_Height < Rules::HeightGenesis)
			return false;

		m_Proc.get_DB().get_State(m_Proc.FindActiveAtStrict(s.m_Height), s);
	}

	return true;
}

Asset::ID NodeProcessor::BlockInterpretCtx::BvmProcessor::AssetCreate(const Asset::Metadata& md, const PeerID& pidOwner)
{
	Asset::ID aid = 0;
	if (!m_Proc.HandleAssetCreate(pidOwner, md, m_Bic, aid))
		return 0;

	BlockInterpretCtx::Ser ser(m_Bic);
	RecoveryTag::Type nTag = RecoveryTag::AssetCreate;
	ser & nTag;

	m_Bic.m_nKrnIdx++;

	assert(aid);
	return aid;
}

bool NodeProcessor::BlockInterpretCtx::BvmProcessor::AssetEmit(Asset::ID aid, const PeerID& pidOwner, AmountSigned val)
{
	if (!m_Proc.HandleAssetEmit(pidOwner, m_Bic, aid, val))
		return false;

	BlockInterpretCtx::Ser ser(m_Bic);
	RecoveryTag::Type nTag = RecoveryTag::AssetEmit;
	ser & nTag;
	ser & aid;
	ser & val;

	m_Bic.m_nKrnIdx++;
	return true;
}

bool NodeProcessor::BlockInterpretCtx::BvmProcessor::AssetDestroy(Asset::ID aid, const PeerID& pidOwner)
{
	if (!m_Proc.HandleAssetDestroy(pidOwner, m_Bic, aid))
		return false;

	BlockInterpretCtx::Ser ser(m_Bic);
	RecoveryTag::Type nTag = RecoveryTag::AssetDestroy;
	ser & nTag;
	ser & aid;
	ser & pidOwner;

	m_Bic.m_nKrnIdx++;
	return true;
}

void NodeProcessor::BlockInterpretCtx::BvmProcessor::UndoVars()
{
	ByteBuffer key, dummy;
	for (RecoveryTag::Type nTag = 0; ; )
	{
		BlockInterpretCtx::Der der(m_Bic);
		der & nTag;

		switch (nTag)
		{
		case RecoveryTag::Terminator:
			return;

		case RecoveryTag::AssetCreate:
			{
				bool bFwd = false;
				TemporarySwap swp(bFwd, m_Bic.m_Fwd);

				m_Bic.m_nKrnIdx--;

				Asset::ID aid = 0;
				PeerID pidOwner;
				Asset::Metadata md;

				if (!m_Proc.HandleAssetCreate(pidOwner, md, m_Bic, aid))
					return OnCorrupted();

			}
			break;

		case RecoveryTag::AssetEmit:
		{
			bool bFwd = false;
			TemporarySwap swp(bFwd, m_Bic.m_Fwd);

			m_Bic.m_nKrnIdx--;

			Asset::ID aid = 0;
			PeerID pidOwner;
			AmountSigned val;
			der & aid;
			der & val;

			if (!m_Proc.HandleAssetEmit(pidOwner, m_Bic, aid, val))
				return OnCorrupted();
		}
		break;

		case RecoveryTag::AssetDestroy:
		{
			bool bFwd = false;
			TemporarySwap swp(bFwd, m_Bic.m_Fwd);

			m_Bic.m_nKrnIdx--;

			Asset::ID aid = 0;
			PeerID pidOwner;
			der & aid;
			der & pidOwner;

			if (!m_Proc.HandleAssetDestroy(pidOwner, m_Bic, aid))
				return OnCorrupted();
		}
		break;

		default:
			{
				der & key;

				auto* pE = m_Bic.m_ContractVars.Find(key);
				auto& data = pE ? pE->m_Data : dummy;

				if (RecoveryTag::Delete == nTag)
				{
					data.clear();

					if (!m_Bic.m_Temporary)
						m_Proc.m_DB.ContractDataDel(key);
				}
				else
				{
					der & data;

					if (!m_Bic.m_Temporary)
					{
						if (RecoveryTag::Insert == nTag)
							m_Proc.m_DB.ContractDataInsert(key, data);
						else
						{
							if (RecoveryTag::Update != nTag)
								OnCorrupted();
							m_Proc.m_DB.ContractDataUpdate(key, data);
						}
					}
				}

			}
		}
	}
}

void NodeProcessor::BlockInterpretCtx::BvmProcessor::ToggleSidEntry(const bvm2::ShaderID& sid, const bvm2::ContractID& cid, bool bSet)
{
	static_assert(sizeof(bvm2::ShaderID) == sizeof(bvm2::ContractID));

	VarKey vk;
	vk.Set(sid);
	vk.Append(VarKey::Tag::ShaderID, cid);
	Blob blob(vk.m_p, vk.m_Size);

	if (bSet)
	{
		uint8_t dummy = 0;
		SaveVar(blob, Blob(&dummy, 1));
	}
	else
		SaveVar(blob, Blob(nullptr, 0));
}

void NodeProcessor::ToInputWithMaturity(Input& inp, Output& outp, bool bNake)
{
	// awkward and relatively used, but this is not used frequently.
	// NodeDB::StateInput doesn't contain the maturity of the spent UTXO. Hence we reconstruct it
	// We find the original UTXO height, and then decode the UTXO body, and check its additional maturity factors (coinbase, incubation)

	NodeDB::WalkerTxo wlk;
	m_DB.TxoGetValue(wlk, inp.m_Internal.m_ID);

	uint8_t pNaked[s_TxoNakedMax];
	Blob val = wlk.m_Value;

	if (bNake)
		TxoToNaked(pNaked, val);

	Deserializer der;
	der.reset(val.p, val.n);

	der & outp;

	inp.m_Commitment = outp.m_Commitment;

	Height hCreate = 0;
	FindHeightByTxoID(hCreate, inp.m_Internal.m_ID); // relatively heavy operation: search for the original txo height

	inp.m_Internal.m_Maturity = outp.get_MinMaturity(hCreate);
}

void NodeProcessor::RollbackTo(Height h)
{
	assert(h <= m_Cursor.m_Sid.m_Height);
	if (h == m_Cursor.m_Sid.m_Height)
		return;

	assert(h >= m_Extra.m_Fossil);

	TxoID id0 = get_TxosBefore(h + 1);

	// undo inputs
	for (NodeDB::StateID sid = m_Cursor.m_Sid; sid.m_Height > h; )
	{
		std::vector<NodeDB::StateInput> v;
		m_DB.get_StateInputs(sid.m_Row, v);

		BlockInterpretCtx bic(sid.m_Height, false);
		for (size_t i = 0; i < v.size(); i++)
		{
			TxoID id = v[i].get_ID();
			if (id >= id0)
				continue; // created and spent within this range - skip it

			Input inp;
			inp.m_Internal.m_ID = id;
			Output outp;
			ToInputWithMaturity(inp, outp, true);

			if (!HandleBlockElement(inp, bic))
				OnCorrupted();

			m_DB.TxoSetSpent(id, MaxHeight);
		}

		m_DB.set_StateInputs(sid.m_Row, nullptr, 0);

		if (!m_DB.get_Prev(sid))
			ZeroObject(sid);
	}

	// undo outputs
	struct MyWalker
		:public ITxoWalker_UnspentNaked
	{
		NodeProcessor* m_pThis;

		virtual bool OnTxo(const NodeDB::WalkerTxo& wlk, Height hCreate, Output& outp) override
		{
			BlockInterpretCtx bic(hCreate, false);
			if (!m_pThis->HandleBlockElement(outp, bic))
				OnCorrupted();
			return true;
		}
	};

	MyWalker wlk2;
	wlk2.m_pThis = this;
	EnumTxos(wlk2, HeightRange(h + 1, m_Cursor.m_Sid.m_Height));

	m_DB.TxoDelFrom(id0);
	m_DB.DeleteEventsFrom(h + 1);
	m_DB.AssetEvtsDeleteFrom(h + 1);

	// Kernels, shielded elements, and cursor
	ByteBuffer bbE, bbR;
	TxVectors::Eternal txve;

	for (; m_Cursor.m_Sid.m_Height > h; m_DB.MoveBack(m_Cursor.m_Sid))
	{
		txve.m_vKernels.clear();
		bbE.clear();
		bbR.clear();
		m_DB.GetStateBlock(m_Cursor.m_Sid.m_Row, nullptr, &bbE, &bbR);

		Deserializer der;
		der.reset(bbE);
		der & Cast::Down<TxVectors::Eternal>(txve);

		BlockInterpretCtx bic(m_Cursor.m_Sid.m_Height, false);
		bic.m_Rollback.swap(bbR);
		bic.m_ShieldedIns = static_cast<uint32_t>(-1); // suppress assertion
		bic.m_ShieldedOuts = static_cast<uint32_t>(-1);
		bic.m_nKrnIdx = static_cast<uint32_t>(-1);
		HandleElementVecBwd(txve.m_vKernels, bic, txve.m_vKernels.size());

		bic.m_Rollback.swap(bbR);
		assert(bbR.empty());
	}

	m_RecentStates.RollbackTo(h);
	m_ValCache.OnShLo(m_Extra.m_ShieldedOutputs);

	m_Mmr.m_States.ShrinkTo(m_Mmr.m_States.H2I(m_Cursor.m_Sid.m_Height));

	m_Extra.m_Txos = id0;

	InitCursor(false);
	if (!TestDefinition())
		OnCorrupted();

	OnRolledBack();
}

bool NodeProcessor::ForbidActiveAt(Height h)
{
	if (h >= Rules::HeightGenesis)
	{
		if (m_Cursor.m_Sid.m_Height < h)
		{
			LOG_WARNING() << "Can't forbid a state above cursor";
			return false;
		}

		NodeDB::StateID sid;
		sid.m_Height = h;
		sid.m_Row = FindActiveAtStrict(sid.m_Height);
		m_DB.get_StateID(sid, m_sidForbidden);

		Blob blob = m_sidForbidden.m_Hash;
		m_DB.ParamSet(NodeDB::ParamID::ForbiddenState, &m_sidForbidden.m_Height, &blob);
		LogForbiddenState();
	}
	else
	{
		LOG_INFO() << "Forbidden state reset";
		m_DB.ParamSet(NodeDB::ParamID::ForbiddenState, nullptr, nullptr);
		ResetForbiddenStateVar();
	}

	return true;
}

void NodeProcessor::ManualRollbackTo(Height h)
{
	LOG_INFO() << "Manual rollback to " << h << "...";

	bool bChanged = false;

	if (IsFastSync() && (m_SyncData.m_Target.m_Height > h))
	{
		LOG_INFO() << "Fast-sync abort...";

		RollbackTo(m_SyncData.m_h0);
		DeleteBlocksInRange(m_SyncData.m_Target, m_SyncData.m_h0);

		ZeroObject(m_SyncData);
		SaveSyncData();

		bChanged = true;
	}

	if (h < m_Extra.m_TxoHi)
	{
		LOG_INFO() << "Can't go below Height " << m_Extra.m_TxoHi;
		h = m_Extra.m_TxoHi;
	}

	if (m_Cursor.m_ID.m_Height > h)
	{
		ForbidActiveAt(h + 1);
		RollbackTo(h);
		bChanged = true;
	}

	if (bChanged)
		OnNewState();
}

NodeProcessor::DataStatus::Enum NodeProcessor::OnStateInternal(const Block::SystemState::Full& s, Block::SystemState::ID& id, bool bAlreadyChecked)
{
	s.get_ID(id);

	if (!(bAlreadyChecked || s.IsValid()))
	{
		LOG_WARNING() << id << " header invalid!";
		return DataStatus::Invalid;
	}

	Timestamp ts = getTimestamp();
	if (s.m_TimeStamp > ts)
	{
		ts = s.m_TimeStamp - ts; // dt
		if (ts > Rules::get().DA.MaxAhead_s)
		{
			LOG_WARNING() << id << " Timestamp ahead by " << ts;
			return DataStatus::Invalid;
		}
	}

	if (s.m_Height < get_LowestReturnHeight())
		return DataStatus::Unreachable;

	if (m_DB.StateFindSafe(id))
		return DataStatus::Rejected;

	return DataStatus::Accepted;
}

NodeProcessor::DataStatus::Enum NodeProcessor::OnState(const Block::SystemState::Full& s, const PeerID& peer)
{
	Block::SystemState::ID id;

	DataStatus::Enum ret = OnStateSilent(s, peer, id, false);
	if (DataStatus::Accepted == ret)
	{
		LOG_INFO() << id << " Header accepted";
	}
	
	return ret;
}

NodeProcessor::DataStatus::Enum NodeProcessor::OnStateSilent(const Block::SystemState::Full& s, const PeerID& peer, Block::SystemState::ID& id, bool bAlreadyChecked)
{
	DataStatus::Enum ret = OnStateInternal(s, id, bAlreadyChecked);
	if (DataStatus::Accepted == ret)
		m_DB.InsertState(s, peer);

	return ret;
}

NodeProcessor::DataStatus::Enum NodeProcessor::OnBlock(const Block::SystemState::ID& id, const Blob& bbP, const Blob& bbE, const PeerID& peer)
{
	NodeDB::StateID sid;
	sid.m_Row = m_DB.StateFindSafe(id);
	if (!sid.m_Row)
	{
		LOG_WARNING() << id << " Block unexpected";
		return DataStatus::Rejected;
	}

	sid.m_Height = id.m_Height;
	return OnBlock(sid, bbP, bbE, peer);
}

NodeProcessor::DataStatus::Enum NodeProcessor::OnBlock(const NodeDB::StateID& sid, const Blob& bbP, const Blob& bbE, const PeerID& peer)
{
	size_t nSize = size_t(bbP.n) + size_t(bbE.n);
	if (nSize > Rules::get().MaxBodySize)
	{
		LOG_WARNING() << LogSid(m_DB, sid) << " Block too large: " << nSize;
		return DataStatus::Invalid;
	}

	if (NodeDB::StateFlags::Functional & m_DB.GetStateFlags(sid.m_Row))
	{
		LOG_WARNING() << LogSid(m_DB, sid) << " Block already received";
		return DataStatus::Rejected;
	}

	if (sid.m_Height < get_LowestReturnHeight())
		return DataStatus::Unreachable;

	m_DB.SetStateBlock(sid.m_Row, bbP, bbE, peer);
	m_DB.SetStateFunctional(sid.m_Row);

	return DataStatus::Accepted;
}

NodeProcessor::DataStatus::Enum NodeProcessor::OnTreasury(const Blob& blob)
{
	if (Rules::get().TreasuryChecksum == Zero)
		return DataStatus::Invalid; // should be no treasury

	ECC::Hash::Value hv;
	ECC::Hash::Processor()
		<< blob
		>> hv;

	if (Rules::get().TreasuryChecksum != hv)
		return DataStatus::Invalid;

	if (IsTreasuryHandled())
		return DataStatus::Rejected;

	if (!HandleTreasury(blob))
		return DataStatus::Invalid;

	m_Extra.m_Txos++;
	m_Extra.m_TxosTreasury = m_Extra.m_Txos;
	m_DB.ParamSet(NodeDB::ParamID::Treasury, &m_Extra.m_TxosTreasury, &blob);

	LOG_INFO() << "Treasury verified";

	RescanOwnedTxos();

	OnNewState();
	TryGoUp();

	return DataStatus::Accepted;
}

bool NodeProcessor::IsRemoteTipNeeded(const Block::SystemState::Full& sTipRemote, const Block::SystemState::Full& sTipMy)
{
	int n = sTipMy.m_ChainWork.cmp(sTipRemote.m_ChainWork);
	if (n > 0)
		return false;
	if (n < 0)
		return true;

	return sTipMy != sTipRemote;
}

uint64_t NodeProcessor::FindActiveAtStrict(Height h)
{
	const RecentStates::Entry* pE = m_RecentStates.Get(h);
	if (pE)
		return pE->m_RowID;

	return m_DB.FindActiveStateStrict(h);
}

/////////////////////////////
// Block generation
Difficulty NodeProcessor::get_NextDifficulty()
{
	const Rules& r = Rules::get(); // alias

	if (!m_Cursor.m_Sid.m_Row)
		return r.DA.Difficulty0; // 1st block

	THW thw0, thw1;

	get_MovingMedianEx(m_Cursor.m_Sid.m_Height, r.DA.WindowMedian1, thw1);

	if (m_Cursor.m_Full.m_Height - Rules::HeightGenesis >= r.DA.WindowWork)
	{
		get_MovingMedianEx(m_Cursor.m_Full.m_Height - r.DA.WindowWork, r.DA.WindowMedian1, thw0);
	}
	else
	{
		get_MovingMedianEx(Rules::HeightGenesis, r.DA.WindowMedian1, thw0); // awkward to look for median, since they're immaginary. But makes sure we stick to the same median search and rounding (in case window is even).

		// how many immaginary prehistoric blocks should be offset
		uint32_t nDelta = r.DA.WindowWork - static_cast<uint32_t>(m_Cursor.m_Full.m_Height - Rules::HeightGenesis);

		thw0.first -= r.DA.Target_s * nDelta;
		thw0.second.first -= nDelta;

		Difficulty::Raw wrk, wrk2;
		r.DA.Difficulty0.Unpack(wrk);
		wrk2.AssignMul(wrk, uintBigFrom(nDelta));
		wrk2.Negate();
		thw0.second.second += wrk2;
	}

	assert(r.DA.WindowWork > r.DA.WindowMedian1); // when getting median - the target height can be shifted by some value, ensure it's smaller than the window
	// means, the height diff should always be positive
	assert(thw1.second.first > thw0.second.first);

	uint32_t dh = static_cast<uint32_t>(thw1.second.first - thw0.second.first);

	uint32_t dtTrg_s = r.DA.Target_s * dh;

	// actual dt, only making sure it's non-negative
	uint32_t dtSrc_s = (thw1.first > thw0.first) ? static_cast<uint32_t>(thw1.first - thw0.first) : 0;

	if (m_Cursor.m_Full.m_Height >= r.pForks[1].m_Height)
	{
		// Apply dampening. Recalculate dtSrc_s := dtSrc_s * M/N + dtTrg_s * (N-M)/N
		// Use 64-bit arithmetic to avoid overflow

		uint64_t nVal =
			static_cast<uint64_t>(dtSrc_s) * r.DA.Damp.M +
			static_cast<uint64_t>(dtTrg_s) * (r.DA.Damp.N - r.DA.Damp.M);

		uint32_t dt_s = static_cast<uint32_t>(nVal / r.DA.Damp.N);

		if ((dt_s > dtSrc_s) != (dt_s > dtTrg_s)) // another overflow verification. The result normally must sit between src and trg (assuming valid damp parameters, i.e. M < N).
			dtSrc_s = dt_s;
	}

	// apply "emergency" threshold
	std::setmin(dtSrc_s, dtTrg_s * 2);
	std::setmax(dtSrc_s, dtTrg_s / 2);


	Difficulty::Raw& dWrk = thw0.second.second;
	dWrk.Negate();
	dWrk += thw1.second.second;

	Difficulty res;
	res.Calculate(dWrk, dh, dtTrg_s, dtSrc_s);

	return res;
}

void NodeProcessor::get_MovingMedianEx(Height hLast, uint32_t nWindow, THW& res)
{
	std::vector<THW> v;
	v.reserve(nWindow);

	assert(hLast >= Rules::HeightGenesis);
	uint64_t rowLast = 0;

	while (v.size() < nWindow)
	{
		v.emplace_back();
		THW& thw = v.back();

		if (hLast >= Rules::HeightGenesis)
		{
			const RecentStates::Entry* pE = m_RecentStates.Get(hLast);

			Block::SystemState::Full sDb;
			if (!pE)
			{
				if (rowLast)
				{
					if (!m_DB.get_Prev(rowLast))
						OnCorrupted();
				}
				else
					rowLast = FindActiveAtStrict(hLast);

				m_DB.get_State(rowLast, sDb);
			}

			const Block::SystemState::Full& s = pE ? pE->m_State : sDb;

			thw.first = s.m_TimeStamp;
			thw.second.first = s.m_Height;
			thw.second.second = s.m_ChainWork;

			hLast--;
		}
		else
		{
			// append "prehistoric" blocks of starting difficulty and perfect timing
			const THW& thwSrc = v[v.size() - 2];

			thw.first = thwSrc.first - Rules::get().DA.Target_s;
			thw.second.first = thwSrc.second.first - 1;
			thw.second.second = thwSrc.second.second - Rules::get().DA.Difficulty0; // don't care about overflow
		}
	}

	std::sort(v.begin(), v.end()); // there's a better algorithm to find a median (or whatever order), however our array isn't too big, so it's ok.
	// In case there are multiple blocks with exactly the same Timestamp - the ambiguity is resolved w.r.t. Height.

	res = v[nWindow >> 1];
}

Timestamp NodeProcessor::get_MovingMedian()
{
	if (!m_Cursor.m_Sid.m_Row)
		return 0;

	THW thw;
	get_MovingMedianEx(m_Cursor.m_Sid.m_Height, Rules::get().DA.WindowMedian0, thw);
	return thw.first;
}

uint8_t NodeProcessor::ValidateTxContextEx(const Transaction& tx, const HeightRange& hr, bool bShieldedTested)
{
	Height h = m_Cursor.m_ID.m_Height + 1;

	if (!hr.IsInRange(h))
		return proto::TxStatus::InvalidContext;

	// Cheap tx verification. No need to update the internal structure, recalculate definition, or etc.

	// Ensure input UTXOs are present
	for (size_t i = 0; i < tx.m_vInputs.size(); i++)
	{
		Input::Count nCount = 1;
		const Input& v = *tx.m_vInputs[i];

		for (; i + 1 < tx.m_vInputs.size(); i++, nCount++)
			if (tx.m_vInputs[i + 1]->m_Commitment != v.m_Commitment)
				break;

		if (!ValidateInputs(v.m_Commitment, nCount))
			return proto::TxStatus::InvalidInput; // some input UTXOs are missing
	}

	// Ensure kernels are ok
	BlockInterpretCtx bic(h, true);
	bic.SetAssetHi(*this);

	bic.m_Temporary = true;
	bic.m_SkipDefinition = true;

	size_t n = 0;
	bool bOk = HandleElementVecFwd(tx.m_vKernels, bic, n);

	if (!bic.m_ShieldedIns)
		bShieldedTested = true;

	bic.m_Fwd = false;
	HandleElementVecBwd(tx.m_vKernels, bic, n);

	if (!bOk)
		return bic.m_LimitExceeded ? proto::TxStatus::LimitExceeded : proto::TxStatus::InvalidContext;

	// Ensure output assets are in range
	for (size_t i = 0; i < tx.m_vOutputs.size(); i++)
		if (!bic.ValidateAssetRange(tx.m_vOutputs[i]->m_pAsset))
			return proto::TxStatus::InvalidContext;

	if (!bShieldedTested)
	{
		ECC::InnerProduct::BatchContextEx<4> bc;
		MultiShieldedContext msc;

		if (!msc.IsValid(tx, bc, 0, 1, m_ValCache))
			return proto::TxStatus::InvalidInput;

		msc.Calculate(bc.m_Sum, *this);

		if (!bc.Flush())
			return proto::TxStatus::InvalidInput;

		msc.MoveToGlobalCache(m_ValCache);
	}

	return proto::TxStatus::Ok;
}

bool NodeProcessor::ValidateInputs(const ECC::Point& comm, Input::Count nCount /* = 1 */)
{
	struct Traveler :public UtxoTree::ITraveler
	{
		uint32_t m_Count;
		virtual bool OnLeaf(const RadixTree::Leaf& x) override
		{
			const UtxoTree::MyLeaf& n = Cast::Up<UtxoTree::MyLeaf>(x);
			Input::Count nCount = n.get_Count();
			assert(m_Count && nCount);
			if (m_Count <= nCount)
				return false; // stop iteration

			m_Count -= nCount;
			return true;
		}
	} t;
	t.m_Count = nCount;


	UtxoTree::Key kMin, kMax;

	UtxoTree::Key::Data d;
	d.m_Commitment = comm;
	d.m_Maturity = 0;
	kMin = d;
	d.m_Maturity = m_Cursor.m_ID.m_Height;
	kMax = d;

	UtxoTree::Cursor cu;
	t.m_pCu = &cu;
	t.m_pBound[0] = kMin.V.m_pData;
	t.m_pBound[1] = kMax.V.m_pData;

	return !m_Utxos.Traverse(t);
}

size_t NodeProcessor::GenerateNewBlockInternal(BlockContext& bc, BlockInterpretCtx& bic)
{
	Height h = m_Cursor.m_Sid.m_Height + 1;

	// Generate the block up to the allowed size.
	// All block elements are serialized independently, their binary size can just be added to the size of the "empty" block.

	SerializerSizeCounter ssc;
	ssc & bc.m_Block;

	Block::Builder bb(bc.m_SubIdx, bc.m_Coin, bc.m_Tag, h);

	Output::Ptr pOutp;
	TxKernel::Ptr pKrn;

	bb.AddCoinbaseAndKrn(pOutp, pKrn);
	if (pOutp)
		ssc & *pOutp;
	yas::detail::SaveKrn(ssc, *pKrn, false); // pessimistic

	ECC::Scalar::Native offset = bc.m_Block.m_Offset;

	if (BlockContext::Mode::Assemble != bc.m_Mode)
	{
		if (pOutp)
		{
			if (!HandleBlockElement(*pOutp, bic))
				return 0;

			bc.m_Block.m_vOutputs.push_back(std::move(pOutp));
		}

		if (!HandleBlockElement(*pKrn, bic))
			return 0;

		bc.m_Block.m_vKernels.push_back(std::move(pKrn));
	}

	// estimate the size of the fees UTXO
	if (!m_nSizeUtxoComission)
	{
		Output outp;
		outp.m_pConfidential.reset(new ECC::RangeProof::Confidential);
		ZeroObject(*outp.m_pConfidential);

		SerializerSizeCounter ssc2;
		ssc2 & outp;
		m_nSizeUtxoComission = ssc2.m_Counter.m_Value;
	}

	if (bc.m_Fees)
		ssc.m_Counter.m_Value += m_nSizeUtxoComission;

	const size_t nSizeMax = Rules::get().MaxBodySize;
	if (ssc.m_Counter.m_Value > nSizeMax)
	{
		// the block may be non-empty (i.e. contain treasury)
		LOG_WARNING() << "Block too large.";
		return 0; //
	}

	size_t nTxNum = 0;

	for (TxPool::Fluff::ProfitSet::iterator it = bc.m_TxPool.m_setProfit.begin(); bc.m_TxPool.m_setProfit.end() != it; )
	{
		TxPool::Fluff::Element& x = (it++)->get_ParentObj();

		if (AmountBig::get_Hi(x.m_Profit.m_Fee))
		{
			// huge fees are unsupported
			bc.m_TxPool.Delete(x);
			continue;
		}

		Amount feesNext = bc.m_Fees + AmountBig::get_Lo(x.m_Profit.m_Fee);
		if (feesNext < bc.m_Fees)
			continue; // huge fees are unsupported

		size_t nSizeNext = ssc.m_Counter.m_Value + x.m_Profit.m_nSize;
		if (!bc.m_Fees && feesNext)
			nSizeNext += m_nSizeUtxoComission;

		if (nSizeNext > nSizeMax)
		{
			if (bc.m_Block.m_vInputs.empty() &&
				(bc.m_Block.m_vOutputs.size() == 1) &&
				(bc.m_Block.m_vKernels.size() == 1))
			{
				// won't fit in empty block
				LOG_INFO() << "Tx is too big.";
				bc.m_TxPool.Delete(x);
			}
			continue;
		}

		Transaction& tx = *x.m_pValue;

		bool bDelete = !x.m_Height.IsInRange(bic.m_Height);
		if (!bDelete)
		{
			assert(!bic.m_LimitExceeded);
			if (HandleValidatedTx(tx, bic))
			{
				TxVectors::Writer(bc.m_Block, bc.m_Block).Dump(tx.get_Reader());

				bc.m_Fees = feesNext;
				ssc.m_Counter.m_Value = nSizeNext;
				offset += ECC::Scalar::Native(tx.m_Offset);
				++nTxNum;
			}
			else
			{
				if (bic.m_LimitExceeded)
					bic.m_LimitExceeded = false; // don't delete it, leave it for the next block
				else
					bDelete = true;
			}
		}

		if (bDelete)
			bc.m_TxPool.SetOutdated(x, h); // isn't available in this context
	}

	LOG_INFO() << "GenerateNewBlock: size of block = " << ssc.m_Counter.m_Value << "; amount of tx = " << nTxNum;

	if (BlockContext::Mode::Assemble != bc.m_Mode)
	{
		if (bc.m_Fees)
		{
			bb.AddFees(bc.m_Fees, pOutp);
			if (!HandleBlockElement(*pOutp, bic))
				return 0;

			bc.m_Block.m_vOutputs.push_back(std::move(pOutp));
		}

		bb.m_Offset = -bb.m_Offset;
		offset += bb.m_Offset;
	}

	bc.m_Block.m_Offset = offset;

	return ssc.m_Counter.m_Value;
}

void NodeProcessor::GenerateNewHdr(BlockContext& bc)
{
	bc.m_Hdr.m_Prev = m_Cursor.m_ID.m_Hash;
	bc.m_Hdr.m_Height = m_Cursor.m_ID.m_Height + 1;

	Evaluator ev(*this);
	ev.m_Height++;
	ev.get_Definition(bc.m_Hdr.m_Definition);

#ifndef NDEBUG
	// kernels must be sorted already
	for (size_t i = 1; i < bc.m_Block.m_vKernels.size(); i++)
	{
		const TxKernel& krn0 = *bc.m_Block.m_vKernels[i - 1];
		const TxKernel& krn1 = *bc.m_Block.m_vKernels[i];
		assert(krn0 <= krn1);
	}
#endif // NDEBUG

	KrnFlyMmr fmmr(bc.m_Block);
	fmmr.get_Hash(bc.m_Hdr.m_Kernels);

	bc.m_Hdr.m_PoW.m_Difficulty = m_Cursor.m_DifficultyNext;
	bc.m_Hdr.m_TimeStamp = getTimestamp();

	bc.m_Hdr.m_ChainWork = m_Cursor.m_Full.m_ChainWork + bc.m_Hdr.m_PoW.m_Difficulty;

	// Adjust the timestamp to be no less than the moving median (otherwise the block'll be invalid)
	Timestamp tm = get_MovingMedian() + 1;
	std::setmax(bc.m_Hdr.m_TimeStamp, tm);
}

NodeProcessor::BlockContext::BlockContext(TxPool::Fluff& txp, Key::Index nSubKey, Key::IKdf& coin, Key::IPKdf& tag)
	:m_TxPool(txp)
	,m_SubIdx(nSubKey)
	,m_Coin(coin)
	,m_Tag(tag)
{
	m_Fees = 0;
	m_Block.ZeroInit();
}

bool NodeProcessor::GenerateNewBlock(BlockContext& bc)
{
	BlockInterpretCtx bic(m_Cursor.m_Sid.m_Height + 1, true);
	bic.m_Temporary = true;
	bic.m_SkipDefinition = true;
	bic.SetAssetHi(*this);

	size_t nSizeEstimated = 1;

	if (BlockContext::Mode::Finalize == bc.m_Mode)
	{
		if (!HandleValidatedTx(bc.m_Block, bic))
			return false;
	}
	else
		nSizeEstimated = GenerateNewBlockInternal(bc, bic);

	bic.m_Fwd = false;
    BEAM_VERIFY(HandleValidatedTx(bc.m_Block, bic)); // undo changes
	assert(bic.m_Rollback.empty());

	// reset input maturities
	for (size_t i = 0; i < bc.m_Block.m_vInputs.size(); i++)
		bc.m_Block.m_vInputs[i]->m_Internal.m_Maturity = 0;

	if (!nSizeEstimated)
		return false;

	if (BlockContext::Mode::Assemble == bc.m_Mode)
	{
		bc.m_Hdr.m_Height = bic.m_Height;
		return true;
	}

	size_t nCutThrough = bc.m_Block.Normalize(); // right before serialization
	nCutThrough; // remove "unused var" warning

	// The effect of the cut-through block may be different than it was during block construction, because the consumed and created UTXOs (removed by cut-through) could have different maturities.
	// Hence - we need to re-apply the block after the cut-throught, evaluate the definition, and undo the changes (once again).
	//
	// In addition to this, kernels reorder may also have effect: shielded outputs may get different IDs
	bic.m_Fwd = true;
	bic.m_AlreadyValidated = true;
	bic.m_SkipDefinition = false;

	bool bOk = HandleValidatedTx(bc.m_Block, bic);
	if (!bOk)
	{
		LOG_WARNING() << "couldn't apply block after cut-through!";
		return false; // ?!
	}
	GenerateNewHdr(bc);
	bic.m_Fwd = false;
    BEAM_VERIFY(HandleValidatedTx(bc.m_Block, bic)); // undo changes
	assert(bic.m_Rollback.empty());

	Serializer ser;

	ser.reset();
	ser & Cast::Down<Block::BodyBase>(bc.m_Block);
	ser & Cast::Down<TxVectors::Perishable>(bc.m_Block);
	ser.swap_buf(bc.m_BodyP);

	ser.reset();
	ser & Cast::Down<TxVectors::Eternal>(bc.m_Block);
	ser.swap_buf(bc.m_BodyE);

	size_t nSize = bc.m_BodyP.size() + bc.m_BodyE.size();

	if (BlockContext::Mode::SinglePass == bc.m_Mode)
	{
		// the actual block size may be less because of:
		// 1. Cut-through removed some data
		// 2. our size estimation is a little pessimistic because of extension of kernels. If all kernels are standard, then 1 bytes per kernel is saved
		assert(nCutThrough ?
			(nSize < nSizeEstimated) :
			(
				(nSize == nSizeEstimated) ||
				(nSize == nSizeEstimated - bc.m_Block.m_vKernels.size())
			)
		);
	}

	return nSize <= Rules::get().MaxBodySize;
}

Executor& NodeProcessor::get_Executor()
{
	if (!m_pExecSync)
	{
		m_pExecSync = std::make_unique<MyExecutor>();
		m_pExecSync->m_Ctx.m_pThis = m_pExecSync.get();
		m_pExecSync->m_Ctx.m_iThread = 0;
	}

	return *m_pExecSync;
}

uint32_t NodeProcessor::MyExecutor::get_Threads()
{
	return 1;
}

void NodeProcessor::MyExecutor::Push(TaskAsync::Ptr&& pTask)
{
	ExecAll(*pTask);
}

uint32_t NodeProcessor::MyExecutor::Flush(uint32_t)
{
	return 0;
}

void NodeProcessor::MyExecutor::ExecAll(TaskSync& t)
{
	ECC::InnerProduct::BatchContext::Scope scope(m_Ctx.m_BatchCtx);
	t.Exec(m_Ctx);
}

bool NodeProcessor::ValidateAndSummarize(TxBase::Context& ctx, const TxBase& txb, TxBase::IReader&& r)
{
	struct MyShared
		:public MultiblockContext::MyTask::Shared
	{
		TxBase::Context::Params m_Pars;
		TxBase::Context* m_pCtx;
		const TxBase* m_pTx;
		TxBase::IReader* m_pR;

		MyShared(MultiblockContext& mbc)
			:MultiblockContext::MyTask::Shared(mbc)
		{
		}

		virtual ~MyShared() {} // auto

		virtual void Exec(uint32_t iThread) override
		{
			TxBase::Context ctx(m_Pars);
			ctx.m_Height = m_pCtx->m_Height;
			ctx.m_iVerifier = iThread;

			TxBase::IReader::Ptr pR;
			m_pR->Clone(pR);

			bool bValid = ctx.ValidateAndSummarize(*m_pTx, std::move(*pR));

			std::unique_lock<std::mutex> scope(m_Mbc.m_Mutex);

			if (bValid && !m_Mbc.m_bFail)
				bValid = m_pCtx->Merge(ctx);

			if (!bValid)
				m_Mbc.m_bFail = true;
		}
	};

	MultiblockContext mbc(*this);

	std::shared_ptr<MyShared> pShared = std::make_shared<MyShared>(mbc);

	pShared->m_Pars = ctx.m_Params;
	pShared->m_pCtx = &ctx;
	pShared->m_pTx = &txb;
	pShared->m_pR = &r;

	mbc.m_InProgress.m_Max++; // dummy, just to emulate ongoing progress
	mbc.PushTasks(pShared, pShared->m_Pars);

	return mbc.Flush();
}

bool NodeProcessor::ExtractBlockWithExtra(Block::Body& block, std::vector<Output::Ptr>& vOutsIn, const NodeDB::StateID& sid)
{
	ByteBuffer bbE;
	if (!GetBlockInternal(sid, &bbE, nullptr, 0, 0, 0, false, &block))
		return false;

	Deserializer der;
	der.reset(bbE);
	der & Cast::Down<TxVectors::Eternal>(block);

	vOutsIn.reserve(block.m_vInputs.size());

	for (size_t i = 0; i < block.m_vInputs.size(); i++)
	{
		Input& inp = *block.m_vInputs[i];
		Output::Ptr& pOutp = vOutsIn.emplace_back();
		pOutp = std::make_unique<Output>();

		ToInputWithMaturity(inp, *pOutp, false);
	}

	return true;
}

TxoID NodeProcessor::get_TxosBefore(Height h)
{
	if (h < Rules::HeightGenesis)
		return 0;

	if (Rules::HeightGenesis == h)
		return m_Extra.m_TxosTreasury;

	TxoID id = m_DB.get_StateTxos(FindActiveAtStrict(h - 1));
	if (MaxHeight == id)
		OnCorrupted();

	return id;
}

TxoID NodeProcessor::FindHeightByTxoID(Height& h, TxoID id0)
{
	if (id0 < m_Extra.m_TxosTreasury)
	{
		h = 0;
		return m_Extra.m_TxosTreasury;
	}

	NodeDB::StateID sid;
	TxoID ret = m_DB.FindStateByTxoID(sid, id0);

	h = sid.m_Height;
	return ret;
}

bool NodeProcessor::EnumTxos(ITxoWalker& wlk)
{
	return EnumTxos(wlk, HeightRange(Rules::HeightGenesis - 1, m_Cursor.m_ID.m_Height));
}

bool NodeProcessor::EnumTxos(ITxoWalker& wlkTxo, const HeightRange& hr)
{
	if (hr.IsEmpty())
		return true;
	assert(hr.m_Max <= m_Cursor.m_ID.m_Height);

	TxoID id1 = get_TxosBefore(hr.m_Min);
	Height h = hr.m_Min - 1; // don't care about overflow

	NodeDB::WalkerTxo wlk;
	for (m_DB.EnumTxos(wlk, id1);  wlk.MoveNext(); )
	{
		if (wlk.m_ID >= id1)
		{
			if (++h > hr.m_Max)
				break;

			if (h < Rules::HeightGenesis)
				id1 = m_Extra.m_TxosTreasury;

			if (wlk.m_ID >= id1)
			{
				id1 = FindHeightByTxoID(h, wlk.m_ID);
				assert(wlk.m_ID < id1);
			}
		}

		if (!wlkTxo.OnTxo(wlk, h))
			return false;
	}

	return true;
}

bool NodeProcessor::EnumKernels(IKrnWalker& wlkKrn, const HeightRange& hr)
{
	if (hr.IsEmpty())
		return true;
	assert(hr.m_Max <= m_Cursor.m_ID.m_Height);

	ByteBuffer bbE;
	TxVectors::Eternal txve;

	for (wlkKrn.m_Height = hr.m_Min; wlkKrn.m_Height <= hr.m_Max; wlkKrn.m_Height++)
	{
		uint64_t row = FindActiveAtStrict(wlkKrn.m_Height);
		m_DB.GetStateBlock(row, nullptr, &bbE, nullptr);

		Deserializer der;
		der.reset(bbE);
		der & txve;

		wlkKrn.m_nKrnIdx = 0;
		if (!wlkKrn.Process(txve.m_vKernels))
			return false;
	}

	return true;
}

bool NodeProcessor::ITxoWalker::OnTxo(const NodeDB::WalkerTxo& wlk , Height hCreate)
{
	Deserializer der;
	der.reset(wlk.m_Value.p, wlk.m_Value.n);

	Output outp;
	der & outp;

	return OnTxo(wlk, hCreate, outp);
}

bool NodeProcessor::ITxoWalker::OnTxo(const NodeDB::WalkerTxo&, Height hCreate, Output&)
{
	assert(false);
	return false;
}

bool NodeProcessor::ITxoRecover::OnTxo(const NodeDB::WalkerTxo& wlk, Height hCreate)
{
	if (TxoIsNaked(wlk.m_Value))
		return true;

	return ITxoWalker::OnTxo(wlk, hCreate);
}

bool NodeProcessor::ITxoRecover::OnTxo(const NodeDB::WalkerTxo& wlk, Height hCreate, Output& outp)
{
	CoinID cid;
	Output::User user;
	if (!outp.Recover(hCreate, m_Key, cid, &user))
		return true;

	return OnTxo(wlk, hCreate, outp, cid, user);
}

bool NodeProcessor::ITxoWalker_UnspentNaked::OnTxo(const NodeDB::WalkerTxo& wlk, Height hCreate)
{
	if (wlk.m_SpendHeight != MaxHeight)
		return true;

	uint8_t pNaked[s_TxoNakedMax];
	TxoToNaked(pNaked, Cast::NotConst(wlk).m_Value); // save allocation and deserialization of sig

	return ITxoWalker::OnTxo(wlk, hCreate);
}

bool NodeProcessor::ITxoWalker_Unspent::OnTxo(const NodeDB::WalkerTxo& wlk, Height hCreate)
{
	if (wlk.m_SpendHeight != MaxHeight)
		return true;

	return ITxoWalker::OnTxo(wlk, hCreate);
}

void NodeProcessor::InitializeUtxos()
{
	assert(!m_Extra.m_Txos);

	struct Walker
		:public ITxoWalker_UnspentNaked
	{
		TxoID m_TxosTotal;
		NodeProcessor& m_This;
		Walker(NodeProcessor& x) :m_This(x) {}

		virtual bool OnTxo(const NodeDB::WalkerTxo& wlk, Height hCreate) override
		{
			m_This.InitializeUtxosProgress(wlk.m_ID, m_TxosTotal);
			return ITxoWalker_UnspentNaked::OnTxo(wlk, hCreate);
		}

		virtual bool OnTxo(const NodeDB::WalkerTxo& wlk, Height hCreate, Output& outp) override
		{
			m_This.m_Extra.m_Txos = wlk.m_ID;
			BlockInterpretCtx bic(hCreate, true);
			if (!m_This.HandleBlockElement(outp, bic))
				OnCorrupted();

			return true;
		}
	};

	Walker wlk(*this);
	wlk.m_TxosTotal = get_TxosBefore(m_Cursor.m_ID.m_Height + 1);
	EnumTxos(wlk);
}

bool NodeProcessor::GetBlock(const NodeDB::StateID& sid, ByteBuffer* pEthernal, ByteBuffer* pPerishable, Height h0, Height hLo1, Height hHi1, bool bActive)
{
	return GetBlockInternal(sid, pEthernal, pPerishable, h0, hLo1, hHi1, bActive, nullptr);
}

bool NodeProcessor::GetBlockInternal(const NodeDB::StateID& sid, ByteBuffer* pEthernal, ByteBuffer* pPerishable, Height h0, Height hLo1, Height hHi1, bool bActive, Block::Body* pBody)
{
	// h0 - current peer Height
	// hLo1 - HorizonLo that peer needs after the sync
	// hHi1 - HorizonL1 that peer needs after the sync
	if ((hLo1 > hHi1) || (h0 >= sid.m_Height))
		return false;

	// For every output:
	//	if SpendHeight > hHi1 (or null) then fully transfer
	//	if SpendHeight > hLo1 then transfer naked (remove Confidential, Public, Asset::ID)
	//	Otherwise - don't transfer

	// For every input (commitment only):
	//	if SpendHeight > hLo1 then transfer
	//	if CreateHeight <= h0 then transfer
	//	Otherwise - don't transfer

	std::setmax(hHi1, sid.m_Height); // valid block can't spend its own output. Hence this means full block should be transferred

	if (m_Extra.m_TxoHi > hHi1)
		return false;

	std::setmax(hLo1, sid.m_Height - 1);
	if (m_Extra.m_TxoLo > hLo1)
		return false;

	if ((h0 >= Rules::HeightGenesis) && (m_Extra.m_TxoLo > sid.m_Height))
		return false; // we don't have any info for the range [Rules::HeightGenesis, h0].

	// in case we're during sync - make sure we don't return non-full blocks as-is
	if (IsFastSync() && (sid.m_Height > m_Cursor.m_ID.m_Height))
		return false;

	bool bFullBlock = (sid.m_Height >= hHi1) && (sid.m_Height > hLo1) && !pBody;
	m_DB.GetStateBlock(sid.m_Row, bFullBlock ? pPerishable : nullptr, pEthernal, nullptr);

	if (!pBody && !(pPerishable && pPerishable->empty()))
		return true;

	// re-create it from Txos
	if (!bActive && !(m_DB.GetStateFlags(sid.m_Row) & NodeDB::StateFlags::Active))
		return false; // only active states are supported

	TxoID idInpCut = get_TxosBefore(h0 + 1);
	TxoID id0;

	TxoID id1 = m_DB.get_StateTxos(sid.m_Row);

	ByteBuffer bbBlob;
	TxBase txb;
	if (!m_DB.get_StateExtra(sid.m_Row, txb.m_Offset))
		OnCorrupted();

	uint64_t rowid = sid.m_Row;
	if (m_DB.get_Prev(rowid))
	{
		AdjustOffset(txb.m_Offset, rowid, false);
		id0 = m_DB.get_StateTxos(rowid);
	}
	else
		id0 = m_Extra.m_TxosTreasury;

	Serializer ser;
	if (pBody)
		Cast::Down<TxBase>(*pBody) = std::move(txb);
	else
		ser & txb;

	uint32_t nCount = 0;

	// inputs
	std::vector<NodeDB::StateInput> v;
	m_DB.get_StateInputs(sid.m_Row, v);

	for (uint32_t iCycle = 0; ; iCycle++)
	{
		for (size_t i = 0; i < v.size(); i++)
		{
			TxoID id = v[i].get_ID();

			//	if SpendHeight > hLo1 then transfer
			//	if CreateHeight <= h0 then transfer
			//	Otherwise - don't transfer
			if ((sid.m_Height > hLo1) || (id < idInpCut))
			{
				if (iCycle)
				{
					const NodeDB::StateInput& si = v[i];

					if (pBody)
					{
						Input::Ptr& pInp = pBody->m_vInputs.emplace_back();
						pInp.reset(new Input);
						si.Get(pInp->m_Commitment);
						pInp->m_Internal.m_ID = si.get_ID();
					}
					else
					{
						// write
						Input inp;
						si.Get(inp.m_Commitment);
						ser & inp;
					}
				}
				else
					nCount++;
			}
		}

		if (iCycle)
			break;

		if (pBody)
			pBody->m_vInputs.reserve(nCount);
		else
			ser & uintBigFrom(nCount);
	}

	nCount = 0;

	// outputs
	if (pBody)
		pBody->m_vOutputs.reserve(static_cast<size_t>(id1 - id0 - 1)); // num of original outputs

	NodeDB::WalkerTxo wlk;
	for (m_DB.EnumTxos(wlk, id0); wlk.MoveNext(); )
	{
		if (wlk.m_ID >= id1)
			break;

		//	if SpendHeight > hHi1 (or null) then fully transfer
		//	if SpendHeight > hLo1 then transfer naked (remove Confidential, Public, Asset::ID)
		//	Otherwise - don't transfer

		if (wlk.m_SpendHeight <= hLo1)
			continue;

		uint8_t pNaked[s_TxoNakedMax];

		if (wlk.m_SpendHeight <= hHi1)
			TxoToNaked(pNaked, wlk.m_Value);

		if (pBody)
		{
			Deserializer der;
			der.reset(wlk.m_Value.p, wlk.m_Value.n);

			Output::Ptr& pOutp = pBody->m_vOutputs.emplace_back();
			pOutp.reset(new Output);
			der & *pOutp;
		}
		else
		{
			nCount++;

			const uint8_t* p = reinterpret_cast<const uint8_t*>(wlk.m_Value.p);
			bbBlob.insert(bbBlob.end(), p, p + wlk.m_Value.n);
		}
	}

	if (!pBody)
	{
		ser & uintBigFrom(nCount);
		ser.swap_buf(*pPerishable);
		pPerishable->insert(pPerishable->end(), bbBlob.begin(), bbBlob.end());
		
		ser.swap_buf(*pPerishable);

		ser.swap_buf(*pPerishable);
	}

	return true;
}

NodeProcessor::RecentStates::Entry& NodeProcessor::RecentStates::get_FromTail(size_t x) const
{
	assert((x < m_Count) && (m_Count <= m_vec.size()));
	return Cast::NotConst(m_vec[(m_i0 + m_Count - x - 1) % m_vec.size()]);
}

const NodeProcessor::RecentStates::Entry* NodeProcessor::RecentStates::Get(Height h) const
{
	if (!m_Count)
		return nullptr;

	const Entry& e = get_FromTail(0);
	if (h > e.m_State.m_Height)
		return nullptr;

	Height dh = e.m_State.m_Height - h;
	if (dh >= m_Count)
		return nullptr;

	const Entry& e2 = get_FromTail(static_cast<size_t>(dh));
	assert(e2.m_State.m_Height == h);
	return &e2;
}

void NodeProcessor::RecentStates::RollbackTo(Height h)
{
	for (; m_Count; m_Count--)
	{
		const Entry& e = get_FromTail(0);
		if (e.m_State.m_Height == h)
			break;
	}
}

void NodeProcessor::RecentStates::Push(uint64_t rowID, const Block::SystemState::Full& s)
{
	if (m_vec.empty())
	{
		// we use this cache mainly to improve difficulty calculation. Hence the cache size is appropriate
		const Rules& r = Rules::get();
	
		const size_t n = std::max(r.DA.WindowWork + r.DA.WindowMedian1, r.DA.WindowMedian0) + 5;
		m_vec.resize(n);
	}
	else
	{
		// ensure we don't have out-of-order entries
		RollbackTo(s.m_Height - 1);
	}

	if (m_Count < m_vec.size())
		m_Count++;
	else
		m_i0++;

	Entry& e = get_FromTail(0);
	e.m_RowID = rowID;
	e.m_State = s;
}

void NodeProcessor::Migrate21()
{
	LOG_INFO() << "Migrating asset tables...";

	// Delete all asset info, and replay only the relevant kernels

	while (m_Mmr.m_Assets.m_Count)
		InternalAssetDel(static_cast<Asset::ID>(m_Mmr.m_Assets.m_Count), true);

	struct KrnWalkerAssetsMigrate
		:public IKrnWalker
	{
		NodeProcessor& m_This;
		KrnWalkerAssetsMigrate(NodeProcessor& p) :m_This(p) {}

		ByteBuffer m_Rollback;

		virtual bool OnKrn(const TxKernel& krn) override
		{
			switch (krn.get_Subtype())
			{
			case TxKernel::Subtype::AssetCreate:
			case TxKernel::Subtype::AssetEmit:
			case TxKernel::Subtype::AssetDestroy:
				break;
			default:
				return true;
			}

			BlockInterpretCtx bic(m_Height, true);
			bic.m_nKrnIdx = m_nKrnIdx;
			bic.m_AlreadyValidated = true;
			bic.EnsureAssetsUsed(m_This.get_DB());
			bic.SetAssetHi(m_This);
			bic.m_Rollback.swap(m_Rollback); // optimization

			if (!m_This.HandleKernelTypeAny(krn, bic))
				OnCorrupted();

			bic.m_Rollback.swap(m_Rollback);
			m_Rollback.clear();

			return true;
		}

	} wlk(*this);

	EnumKernels(wlk, HeightRange(Rules::get().pForks[2].m_Height, m_Cursor.m_ID.m_Height));

	TestDefinitionStrict();
}

int NodeProcessor::get_AssetAt(Asset::Full& ai, Height h)
{
	assert(h <= m_Cursor.m_ID.m_Height);

	NodeDB::WalkerAssetEvt wlk;
	m_DB.AssetEvtsEnumBwd(wlk, ai.m_ID + Asset::s_MaxCount, h);
	if (!wlk.MoveNext())
		return 0;

	if (!wlk.m_Body.n)
		return -1;

	struct MyLocator1
		:public IKrnWalker
	{
		Asset::Full* m_pDst;
		uint32_t m_Target;

		virtual bool OnKrn(const TxKernel& krn_) override
		{
			if (m_Target == m_nKrnIdx)
			{
				if (TxKernel::Subtype::AssetCreate != krn_.get_Subtype())
					OnCorrupted();
				const TxKernelAssetCreate& krn = Cast::Up<TxKernelAssetCreate>(krn_);

				m_pDst->m_Owner = krn.m_Owner;
				m_pDst->m_Metadata.m_Value.swap(Cast::NotConst(krn.m_MetaData.m_Value));
				m_pDst->m_Metadata.m_Hash = krn.m_MetaData.m_Hash;
			}
			return true;
		}

	} loc;
	loc.m_pDst = &ai;
	loc.m_Target = wlk.m_Index;

	EnumKernels(loc, wlk.m_Height);

	m_DB.AssetEvtsEnumBwd(wlk, ai.m_ID, h);
	if (wlk.MoveNext())
	{
		AssetDataPacked adp;
		adp.set_Strict(wlk.m_Body);

		ai.m_Value = adp.m_Amount;
		adp.m_LockHeight.Export(ai.m_LockHeight);

	}
	else
	{
		// wasn't ever emitted
		ai.m_LockHeight = wlk.m_Height;
		ai.m_Value = Zero;
	}

	return 1;
}

void NodeProcessor::ValidatedCache::ShrinkTo(uint32_t n)
{
	while (m_Mru.size() > n)
		Delete(m_Mru.back().get_ParentObj());
}

void NodeProcessor::ValidatedCache::OnShLo(const Entry::ShLo::Type& nShLo)
{
	while (true)
	{
		ShLoSet::reverse_iterator it = m_ShLo.rbegin();
		if (m_ShLo.rend() == it)
			break;
		Entry::ShLo& x = *it;

		if (x.m_End <= nShLo)
			break;

		Delete(x.get_ParentObj());
	}
}

void NodeProcessor::ValidatedCache::RemoveRaw(Entry& x)
{
	m_Keys.erase(KeySet::s_iterator_to(x.m_Key));
	m_ShLo.erase(ShLoSet::s_iterator_to(x.m_ShLo));
	m_Mru.erase(MruList::s_iterator_to(x.m_Mru));
}

void NodeProcessor::ValidatedCache::Delete(Entry& x)
{
	RemoveRaw(x);
	delete &x;
}

void NodeProcessor::ValidatedCache::MoveToFront(Entry& x)
{
	m_Mru.erase(MruList::s_iterator_to(x.m_Mru));
	m_Mru.push_front(x.m_Mru);
}

bool NodeProcessor::ValidatedCache::Find(const Entry::Key::Type& val)
{
	Entry::Key key;
	key.m_Value = val;

	KeySet::iterator it = m_Keys.find(key);
	if (m_Keys.end() == it)
		return false;

	MoveToFront(it->get_ParentObj());
	return true;
}

void NodeProcessor::ValidatedCache::Insert(const Entry::Key::Type& val, const Entry::ShLo::Type& nShLo)
{
	Entry* pEntry(new Entry);
	pEntry->m_Key.m_Value = val;
	pEntry->m_ShLo.m_End = nShLo;

	InsertRaw(*pEntry);
}

void NodeProcessor::ValidatedCache::InsertRaw(Entry& x)
{
	m_Keys.insert(x.m_Key);
	m_ShLo.insert(x.m_ShLo);
	m_Mru.push_front(x.m_Mru);
}

void NodeProcessor::ValidatedCache::MoveInto(ValidatedCache& dst)
{
	while (!m_Mru.empty())
	{
		Entry& x = m_Mru.back().get_ParentObj();
		RemoveRaw(x);
		dst.InsertRaw(x);
	}
}

} // namespace beam<|MERGE_RESOLUTION|>--- conflicted
+++ resolved
@@ -2423,7 +2423,7 @@
 
 		proto::Event::Type::Enum eType;
 		der.reset(wlk.m_Body.p, wlk.m_Body.n);
-		eType = proto::Event::Type::Load(der);
+		der & eType;
 
 		if (TEvt::s_Type == eType)
 			break;
@@ -3291,12 +3291,8 @@
 		m_Extra.m_ShieldedOutputs--;
 	}
 
-<<<<<<< HEAD
 	if (!bic.m_Temporary)
-=======
-	if (bic.m_StoreShieldedOutput)
-	{
->>>>>>> 59a55810
+	{
 		m_DB.ParamIntSet(NodeDB::ParamID::ShieldedOutputs, m_Extra.m_ShieldedOutputs);
 		m_DB.SaveShieldedCount(m_Cursor.m_Sid.m_Height, m_Extra.m_ShieldedOutputs);
 	}
