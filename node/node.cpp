// Copyright 2018 The Beam Team
//
// Licensed under the Apache License, Version 2.0 (the "License");
// you may not use this file except in compliance with the License.
// You may obtain a copy of the License at
//
//    http://www.apache.org/licenses/LICENSE-2.0
//
// Unless required by applicable law or agreed to in writing, software
// distributed under the License is distributed on an "AS IS" BASIS,
// WITHOUT WARRANTIES OR CONDITIONS OF ANY KIND, either express or implied.
// See the License for the specific language governing permissions and
// limitations under the License.

#include "node.h"
#include "../core/serialization_adapters.h"
#include "../core/proto.h"
#include "../core/ecc_native.h"
#include "../core/block_rw.h"
#include "../core/fly_client.h" // hdr pack decoding moved there

#include "../p2p/protocol.h"
#include "../p2p/connection.h"

#include "../utility/io/tcpserver.h"
#include "../utility/logger.h"
#include "../utility/logger_checkpoints.h"

#include "../bvm/bvm2.h"

#include "pow/external_pow.h"

namespace beam {

bool Node::SyncStatus::operator == (const SyncStatus& x) const
{
	return
		(m_Done == x.m_Done) &&
		(m_Total == x.m_Total);
}

void Node::SyncStatus::ToRelative(Height hDone0)
{
	std::setmin(hDone0, m_Done); // prevent overflow (though should not happen)

	assert(m_Total); // never 0, accounts at least for treasury
	std::setmin(hDone0, m_Total - 1); // prevent "indefinite" situation where sync status is 0/0

	m_Done -= hDone0;
	m_Total -= hDone0;
}

void Node::RefreshCongestions()
{
	for (TaskSet::iterator it = m_setTasks.begin(); m_setTasks.end() != it; it++)
		it->m_bNeeded = false;

    m_Processor.EnumCongestions();

    for (TaskList::iterator it = m_lstTasksUnassigned.begin(); m_lstTasksUnassigned.end() != it; )
    {
        Task& t = *(it++);
        if (!t.m_bNeeded)
            DeleteUnassignedTask(t);
    }
}

void Node::UpdateSyncStatus()
{
	SyncStatus stat = m_SyncStatus;
	UpdateSyncStatusRaw();

	if (!(m_SyncStatus == stat) && m_UpdatedFromPeers)
	{
		if (!m_PostStartSynced && (m_SyncStatus.m_Done == m_SyncStatus.m_Total) && !m_Processor.IsFastSync())
		{
			m_PostStartSynced = true;

			LOG_INFO() << "Tx replication is ON";

			for (PeerList::iterator it = m_lstPeers.begin(); m_lstPeers.end() != it; it++)
			{
				Peer& peer = *it;
				if ((Peer::Flags::Connected & peer.m_Flags) && !(Peer::Flags::Probe & peer.m_Flags))
					peer.SendLogin();
			}

		}

		if (m_Cfg.m_Observer)
			m_Cfg.m_Observer->OnSyncProgress();
	}
}

void Node::UpdateSyncStatusRaw()
{
	Height hTotal = m_Processor.m_Cursor.m_ID.m_Height;
	Height hDoneBlocks = hTotal;
	Height hDoneHdrs = hTotal;

	if (m_Processor.IsFastSync())
		hTotal = m_Processor.m_SyncData.m_Target.m_Height;

	for (TaskSet::iterator it = m_setTasks.begin(); m_setTasks.end() != it; it++)
	{
		const Task& t = *it;
		if (!t.m_bNeeded)
			continue;
		if (m_Processor.m_Cursor.m_ID.m_Height >= t.m_sidTrg.m_Height)
			continue;

		bool bBlock = t.m_Key.second;
		if (bBlock)
		{
			assert(t.m_Key.first.m_Height);
			// all the blocks up to this had been dloaded
			std::setmax(hTotal, t.m_sidTrg.m_Height);
			std::setmax(hDoneHdrs, t.m_sidTrg.m_Height);
			std::setmax(hDoneBlocks, t.m_Key.first.m_Height - 1);
		}
		else
		{
			if (!t.m_pOwner)
				continue; // don't account for unowned

			std::setmax(hTotal, t.m_sidTrg.m_Height);
			if (t.m_sidTrg.m_Height > t.m_Key.first.m_Height)
				std::setmax(hDoneHdrs, m_Processor.m_Cursor.m_ID.m_Height + t.m_sidTrg.m_Height - t.m_Key.first.m_Height);
		}
	}

	// account for treasury
	hTotal++;

	if (m_Processor.IsTreasuryHandled())
	{
		hDoneBlocks++;
		hDoneHdrs++;
	}

	// corrections
	std::setmax(hDoneHdrs, hDoneBlocks);
	std::setmax(hTotal, hDoneHdrs);

	// consider the timestamp of the tip, upon successful sync it should not be too far in the past
	if (m_Processor.m_Cursor.m_ID.m_Height < Rules::HeightGenesis)
		hTotal++;
	else
	{
		Timestamp ts0_s = m_Processor.m_Cursor.m_Full.m_TimeStamp;
		Timestamp ts1_s = getTimestamp();

		const Timestamp tolerance_s = 60 * 60 * 24 * 2; // 2 days tolerance. In case blocks not created for some reason (mining turned off on testnet or etc.) we still don't want to get stuck in sync mode
		ts0_s += tolerance_s;

		if (ts1_s > ts0_s)
		{
			ts1_s -= ts0_s;

			hTotal++;

			const uint32_t& trg_s = Rules::get().DA.Target_s;
			if (trg_s)
				std::setmax(hTotal, m_Processor.m_Cursor.m_ID.m_Height + ts1_s / trg_s);
		}

	}

	m_SyncStatus.m_Total = hTotal * (SyncStatus::s_WeightHdr + SyncStatus::s_WeightBlock);
	m_SyncStatus.m_Done = hDoneHdrs * SyncStatus::s_WeightHdr + hDoneBlocks * SyncStatus::s_WeightBlock;
}

void Node::DeleteUnassignedTask(Task& t)
{
    assert(!t.m_pOwner && !t.m_nCount);
    m_lstTasksUnassigned.erase(TaskList::s_iterator_to(t));
    m_setTasks.erase(TaskSet::s_iterator_to(t));
    delete &t;
}

uint32_t Node::WantedTx::get_Timeout_ms()
{
    return get_ParentObj().m_Cfg.m_Timeout.m_GetTx_ms;
}

void Node::WantedTx::OnExpired(const KeyType& key)
{
    proto::GetTransaction msg;
    msg.m_ID = key;

    for (PeerList::iterator it = get_ParentObj().m_lstPeers.begin(); get_ParentObj().m_lstPeers.end() != it; it++)
    {
        Peer& peer = *it;
        if (peer.m_LoginFlags & proto::LoginFlags::SpreadingTransactions)
            peer.Send(msg);
    }
}

void Node::Bbs::CalcMsgKey(NodeDB::WalkerBbs::Data& d)
{
    ECC::Hash::Processor()
        << d.m_Message
        << d.m_Channel
        >> d.m_Key;
}

uint32_t Node::Bbs::WantedMsg::get_Timeout_ms()
{
    return get_ParentObj().get_ParentObj().m_Cfg.m_Timeout.m_GetBbsMsg_ms;
}

void Node::Bbs::WantedMsg::OnExpired(const KeyType& key)
{
    proto::BbsGetMsg msg;
    msg.m_Key = key;

    for (PeerList::iterator it = get_ParentObj().get_ParentObj().m_lstPeers.begin(); get_ParentObj().get_ParentObj().m_lstPeers.end() != it; it++)
    {
        Peer& peer = *it;
        if (peer.m_LoginFlags & proto::LoginFlags::Bbs)
            peer.Send(msg);
    }

    get_ParentObj().MaybeCleanup();
}

void Node::Wanted::Clear()
{
    while (!m_lst.empty())
        DeleteInternal(m_lst.back());
}

void Node::Wanted::DeleteInternal(Item& n)
{
    m_lst.erase(List::s_iterator_to(n));
    m_set.erase(Set::s_iterator_to(n));
    delete &n;
}

void Node::Wanted::Delete(Item& n)
{
    bool bFront = (&m_lst.front() == &n);
    DeleteInternal(n);

    if (bFront)
        SetTimer();
}

bool Node::Wanted::Delete(const KeyType& key)
{
    Item n;
    n.m_Key = key;

    Set::iterator it = m_set.find(n);
    if (m_set.end() == it)
        return false;

    Delete(*it);
    return true;
}

bool Node::Wanted::Add(const KeyType& key)
{
    Item n;
    n.m_Key = key;
    Set::iterator it = m_set.find(n);
    if (m_set.end() != it)
        return false; // already waiting for it

    bool bEmpty = m_lst.empty();

    Item* p = new Item;
    p->m_Key = key;
    p->m_Advertised_ms = GetTime_ms();

    m_set.insert(*p);
    m_lst.push_back(*p);

    if (bEmpty)
        SetTimer();

    return true;
}

void Node::Wanted::SetTimer()
{
    if (m_lst.empty())
    {
        if (m_pTimer)
            m_pTimer->cancel();
    }
    else
    {
        if (!m_pTimer)
            m_pTimer = io::Timer::create(io::Reactor::get_Current());

        uint32_t dt = GetTime_ms() - m_lst.front().m_Advertised_ms;
        const uint32_t timeout_ms = get_Timeout_ms();

        m_pTimer->start((timeout_ms > dt) ? (timeout_ms - dt) : 0, false, [this]() { OnTimer(); });
    }
}

void Node::Wanted::OnTimer()
{
    uint32_t t_ms = GetTime_ms();
    const uint32_t timeout_ms = get_Timeout_ms();

    while (!m_lst.empty())
    {
        Item& n = m_lst.front();
        if (t_ms - n.m_Advertised_ms < timeout_ms)
        {
            SetTimer();
            break;
        }

        OnExpired(n.m_Key); // should not invalidate our structure
        Delete(n); // will also reschedule the timer
    }
}

void Node::TryAssignTask(Task& t)
{
	// Prioritize w.r.t. rating!
	for (PeerMan::LiveSet::iterator it = m_PeerMan.m_LiveSet.begin(); m_PeerMan.m_LiveSet.end() != it; it++)
	{
		Peer& p = *it->m_p;
		if (TryAssignTask(t, p))
			return;
	}
}

bool Node::TryAssignTask(Task& t, Peer& p)
{
    if (!p.ShouldAssignTasks())
        return false;

    if (p.m_Tip.m_Height < t.m_Key.first.m_Height)
        return false;

    if (p.m_Tip.m_Height == t.m_Key.first.m_Height)
    {
        if (t.m_Key.first.m_Height)
        {
            Merkle::Hash hv;
            p.m_Tip.get_Hash(hv);

            if (hv != t.m_Key.first.m_Hash)
                return false;
        }
        else
        {
            // treasury
            if (!(Peer::Flags::HasTreasury & p.m_Flags))
                return false;
        }
    }

    if (p.m_setRejected.end() != p.m_setRejected.find(t.m_Key))
        return false;

    // check if the peer currently transfers a block
    uint32_t nBlocks = 0;
	for (TaskList::iterator it = p.m_lstTasks.begin(); p.m_lstTasks.end() != it; it++)
	{
		if (it->m_Key.second)
			nBlocks++;
	}

	// assign
	if (t.m_Key.second)
	{
		if (m_nTasksPackBody >= m_Cfg.m_MaxConcurrentBlocksRequest)
			return false; // too many blocks requested

		Height hCountExtra = t.m_sidTrg.m_Height - t.m_Key.first.m_Height;

		proto::GetBodyPack msg;

		if (t.m_Key.first.m_Height <= m_Processor.m_SyncData.m_Target.m_Height)
		{
			// fast-sync mode, diluted blocks request.
			msg.m_Top.m_Height = m_Processor.m_SyncData.m_Target.m_Height;
			if (m_Processor.IsFastSync())
				m_Processor.get_DB().get_StateHash(m_Processor.m_SyncData.m_Target.m_Row, msg.m_Top.m_Hash);
			else
				msg.m_Top.m_Hash = Zero; // treasury

			msg.m_CountExtra = m_Processor.m_SyncData.m_Target.m_Height - t.m_Key.first.m_Height;
			msg.m_Height0 = m_Processor.m_SyncData.m_h0;
			msg.m_HorizonLo1 = m_Processor.m_SyncData.m_TxoLo;
			msg.m_HorizonHi1 = m_Processor.m_SyncData.m_Target.m_Height;
		}
		else
		{
			// std blocks request
			msg.m_Top.m_Height = t.m_sidTrg.m_Height;
			m_Processor.get_DB().get_StateHash(t.m_sidTrg.m_Row, msg.m_Top.m_Hash);
			msg.m_CountExtra = hCountExtra;
		}

		p.Send(msg);

		t.m_nCount = std::min(static_cast<uint32_t>(msg.m_CountExtra), m_Cfg.m_BandwidthCtl.m_MaxBodyPackCount) + 1; // just an estimate, the actual num of blocks can be smaller
		m_nTasksPackBody += t.m_nCount;

        t.m_h0 = m_Processor.m_SyncData.m_h0;
        t.m_hTxoLo = m_Processor.m_SyncData.m_TxoLo;
	}
	else
	{
		if (m_nTasksPackHdr >= proto::g_HdrPackMaxSize)
			return false; // too many hdrs requested

        if (nBlocks)
            return false; // don't requests headers from the peer that transfers a block

		uint32_t nPackSize = proto::g_HdrPackMaxSize;

		// make sure we're not dealing with overlaps
		Height h0 = m_Processor.get_DB().get_HeightBelow(t.m_Key.first.m_Height);
		assert(h0 < t.m_Key.first.m_Height);
		Height dh = t.m_Key.first.m_Height - h0;

		if (nPackSize > dh)
			nPackSize = (uint32_t) dh;

		std::setmin(nPackSize, proto::g_HdrPackMaxSize - m_nTasksPackHdr);

        proto::GetHdrPack msg;
        msg.m_Top = t.m_Key.first;
        msg.m_Count = nPackSize;
        p.Send(msg);

        t.m_nCount = nPackSize;
        m_nTasksPackHdr += nPackSize;
    }

    bool bEmpty = p.m_lstTasks.empty();

    assert(!t.m_pOwner);
    t.m_pOwner = &p;

    m_lstTasksUnassigned.erase(TaskList::s_iterator_to(t));
    p.m_lstTasks.push_back(t);

	PeerManager::TimePoint tp;
	m_PeerMan.m_LiveSet.erase(PeerMan::LiveSet::s_iterator_to(Cast::Up<PeerMan::PeerInfoPlus>(p.m_pInfo)->m_Live));
	m_PeerMan.ResetRatingBoost(*p.m_pInfo);
	m_PeerMan.m_LiveSet.insert(Cast::Up<PeerMan::PeerInfoPlus>(p.m_pInfo)->m_Live);

	t.m_TimeAssigned_ms = tp.get();

    if (bEmpty)
        p.SetTimerWrtFirstTask();

    return true;
}

void Node::Peer::SetTimerWrtFirstTask()
{
	if (m_lstTasks.empty())
	{
		assert(m_pTimerRequest);
		m_pTimerRequest->cancel();
	}
	else
	{
		// TODO - timer w.r.t. rating, i.e. should not exceed much the best avail peer rating

		uint32_t timeout_ms = m_lstTasks.front().m_Key.second ?
			m_This.m_Cfg.m_Timeout.m_GetBlock_ms :
			m_This.m_Cfg.m_Timeout.m_GetState_ms;

		if (!m_pTimerRequest)
			m_pTimerRequest = io::Timer::create(io::Reactor::get_Current());

		m_pTimerRequest->start(timeout_ms, false, [this]() { OnRequestTimeout(); });
	}
}

void Node::Processor::RequestData(const Block::SystemState::ID& id, bool bBlock, const NodeDB::StateID& sidTrg)
{
	Node::Task tKey;
    tKey.m_Key.first = id;
    tKey.m_Key.second = bBlock;

    TaskSet::iterator it = get_ParentObj().m_setTasks.find(tKey);
    if (get_ParentObj().m_setTasks.end() == it)
    {
        LOG_INFO() << "Requesting " << (bBlock ? "block" : "header") << " " << id;

		Node::Task* pTask = new Node::Task;
        pTask->m_Key = tKey.m_Key;
        pTask->m_sidTrg = sidTrg;
		pTask->m_bNeeded = true;
        pTask->m_nCount = 0;
        pTask->m_pOwner = NULL;

        get_ParentObj().m_setTasks.insert(*pTask);
        get_ParentObj().m_lstTasksUnassigned.push_back(*pTask);

        get_ParentObj().TryAssignTask(*pTask);

	}
	else
	{
		Node::Task& t = *it;
		t.m_bNeeded = true;

		if (!t.m_pOwner)
		{
			if (t.m_sidTrg.m_Height < sidTrg.m_Height)
				t.m_sidTrg = sidTrg;

			get_ParentObj().TryAssignTask(t);
		}
	}
}

void Node::Processor::OnPeerInsane(const PeerID& peerID)
{
    // Deleting the insane peer in-place is dangerous, because we may be invoked in its context.
    // Use "async-delete mechanism
    if (!m_pAsyncPeerInsane)
    {
        io::AsyncEvent::Callback cb = [this]() { FlushInsanePeers(); };
        m_pAsyncPeerInsane = io::AsyncEvent::create(io::Reactor::get_Current(), std::move(cb));
    }

    m_lstInsanePeers.push_back(peerID);
    m_pAsyncPeerInsane->get_trigger()();
}

void Node::Processor::FlushInsanePeers()
{
    for (; !m_lstInsanePeers.empty(); m_lstInsanePeers.pop_front())
    {
        bool bCreate = false;
        PeerMan::PeerInfoPlus* pInfo = Cast::Up<PeerMan::PeerInfoPlus>(get_ParentObj().m_PeerMan.Find(m_lstInsanePeers.front(), bCreate));

        if (pInfo)
        {
            Peer* pPeer = pInfo->m_Live.m_p;
            if (pPeer)
                pPeer->DeleteSelf(true, proto::NodeConnection::ByeReason::Ban);
            else
                get_ParentObj().m_PeerMan.Ban(*pInfo);

        }
    }
}

void Node::Processor::DeleteOutdated()
{
	TxPool::Fluff& txp = get_ParentObj().m_TxPool;

    Height h = get_ParentObj().m_Cfg.m_RollbackLimit.m_Max;
    std::setmin(h, Rules::get().MaxRollback);

    if (m_Cursor.m_ID.m_Height > h)
    {
        h = m_Cursor.m_ID.m_Height - h;

        while (!txp.m_setOutdated.empty())
        {
            TxPool::Fluff::Element& x = txp.m_setOutdated.begin()->get_ParentObj();
            if (x.m_Outdated.m_Height > h)
                break;

            txp.Delete(x);
        }
    }

	for (TxPool::Fluff::ProfitSet::iterator it = txp.m_setProfit.begin(); txp.m_setProfit.end() != it; )
	{
		TxPool::Fluff::Element& x = (it++)->get_ParentObj();
		Transaction& tx = *x.m_pValue;

        uint32_t nBvmCharge = 0;
		if (proto::TxStatus::Ok != ValidateTxContextEx(tx, x.m_Height, true, nBvmCharge))
			txp.SetOutdated(x, m_Cursor.m_ID.m_Height);
	}
}


void Node::Processor::OnNewState()
{
    m_Cwp.Reset();

	if (!IsTreasuryHandled())
        return;

    LOG_INFO() << "My Tip: " << m_Cursor.m_ID << ", Work = " << Difficulty::ToFloat(m_Cursor.m_Full.m_ChainWork);

	if (IsFastSync())
		return;

    DeleteOutdated(); // Better to delete all irrelevant txs explicitly, even if the node is supposed to mine
    // because in practice mining could be OFF (for instance, if miner key isn't defined, and owner wallet is offline).

    if (get_ParentObj().m_Miner.IsEnabled())
    {
        get_ParentObj().m_Miner.HardAbortSafe();
        get_ParentObj().m_Miner.SetTimer(0, true); // async start mining
    }

    proto::NewTip msg;
    msg.m_Description = m_Cursor.m_Full;

    for (PeerList::iterator it = get_ParentObj().m_lstPeers.begin(); get_ParentObj().m_lstPeers.end() != it; it++)
    {
        Peer& peer = *it;
        if (!(Peer::Flags::Connected & peer.m_Flags))
            continue;

		if (msg.m_Description.m_Height >= Rules::HeightGenesis)
		{
			if (!NodeProcessor::IsRemoteTipNeeded(msg.m_Description, peer.m_Tip))
				continue;
		}
		else
		{
			if (Peer::Flags::HasTreasury & peer.m_Flags)
				continue;
		}

        peer.Send(msg);
    }

    get_ParentObj().RefreshCongestions();

	IObserver* pObserver = get_ParentObj().m_Cfg.m_Observer;
	if (pObserver)
		pObserver->OnStateChanged();

	get_ParentObj().MaybeGenerateRecovery();
}

void Node::Processor::OnFastSyncSucceeded()
{
    // update Events serif
    ECC::Hash::Value hv;
    Blob blob(hv);
    if (!get_DB().ParamGet(NodeDB::ParamID::EventsSerif, nullptr, &blob))
        return; //?!

    get_DB().ParamSet(NodeDB::ParamID::EventsSerif, &m_Extra.m_TxoHi, &blob);

    for (PeerList::iterator it = get_ParentObj().m_lstPeers.begin(); get_ParentObj().m_lstPeers.end() != it; it++)
    {
        Peer& peer = *it;
        peer.m_Flags &= ~Peer::Flags::SerifSent;
        peer.MaybeSendSerif();
    }
}

void Node::MaybeGenerateRecovery()
{
	if (!m_PostStartSynced || m_Cfg.m_Recovery.m_sPathOutput.empty() || !m_Cfg.m_Recovery.m_Granularity)
		return;

	Height h0 = m_Processor.get_DB().ParamIntGetDef(NodeDB::ParamID::LastRecoveryHeight);
	const Height& h1 = m_Processor.m_Cursor.m_ID.m_Height; // alias
	if (h1 < h0 + m_Cfg.m_Recovery.m_Granularity)
		return;

	LOG_INFO() << "Generating recovery...";

	std::ostringstream os;
	os
		<< m_Cfg.m_Recovery.m_sPathOutput
		<< m_Processor.m_Cursor.m_ID;

	std::string sPath = os.str();

	std::string sTmp = sPath;
	sTmp += ".tmp";

	bool bOk = GenerateRecoveryInfo(sTmp.c_str());
	if (bOk)
	{
#ifdef WIN32
		bOk =
			MoveFileExW(Utf8toUtf16(sTmp.c_str()).c_str(), Utf8toUtf16(sPath.c_str()).c_str(), MOVEFILE_REPLACE_EXISTING) ||
			(GetLastError() == ERROR_FILE_NOT_FOUND);
#else // WIN32
		bOk =
			!rename(sTmp.c_str(), sPath.c_str()) ||
			(ENOENT == errno);
#endif // WIN32
	}

	if (bOk) {
		LOG_INFO() << "Recovery generation done";
		m_Processor.get_DB().ParamIntSet(NodeDB::ParamID::LastRecoveryHeight, h1);
	} else
	{
		LOG_INFO() << "Recovery generation failed";
		beam::DeleteFile(sTmp.c_str());
	}
}

void Node::Processor::OnRolledBack()
{
    LOG_INFO() << "Rolled back to: " << m_Cursor.m_ID;

	TxPool::Fluff& txp = get_ParentObj().m_TxPool;
    while (!txp.m_setOutdated.empty())
    {
        TxPool::Fluff::Element& x = txp.m_setOutdated.rbegin()->get_ParentObj();
        if (x.m_Outdated.m_Height <= m_Cursor.m_ID.m_Height)
            break;

        txp.SetOutdated(x, MaxHeight); // may be deferred by the next loop
    }

	// Shielded txs that referenced shielded outputs which were reverted - must be reprocessed
	for (TxPool::Fluff::ProfitSet::iterator it = txp.m_setProfit.begin(); txp.m_setProfit.end() != it; )
	{
		TxPool::Fluff::Element& x = (it++)->get_ParentObj();
        if (!IsShieldedInPool(*x.m_pValue))
        {
            get_ParentObj().OnTransactionDeferred(std::move(x.m_pValue), nullptr, true);
            get_ParentObj().m_TxPool.DeleteEmpty(x);
        }
	}

	TxPool::Stem& txps = get_ParentObj().m_Dandelion;
	for (TxPool::Stem::TimeSet::iterator it = txps.m_setTime.begin(); txps.m_setTime.end() != it; )
	{
		TxPool::Stem::Element& x = (it++)->get_ParentObj();
		if (!IsShieldedInPool(*x.m_pValue))
			txps.Delete(x);
			
	}


	IObserver* pObserver = get_ParentObj().m_Cfg.m_Observer;
	if (pObserver)
		pObserver->OnRolledBack(m_Cursor.m_ID);
}

void Node::Processor::MyExecutorMT::RunThread(uint32_t iThread)
{
    MyExecutor::MyContext ctx;
    ctx.m_iThread = iThread;
    ECC::InnerProduct::BatchContext::Scope scope(ctx.m_BatchCtx);

    RunThreadCtx(ctx);
}

void Node::Processor::OnModified()
{
    if (!m_bFlushPending)
    {
        if (!m_pFlushTimer)
            m_pFlushTimer = io::Timer::create(io::Reactor::get_Current());

        m_pFlushTimer->start(50, false, [this]() { OnFlushTimer(); });

        m_bFlushPending = true;
    }
}

void Node::Processor::TryGoUpAsync()
{
	if (!m_bGoUpPending)
	{
		if (!m_pGoUpTimer)
			m_pGoUpTimer = io::Timer::create(io::Reactor::get_Current());

		m_pGoUpTimer->start(0, false, [this]() { OnGoUpTimer(); });

		m_bGoUpPending = true;
	}
}

void Node::Processor::OnGoUpTimer()
{
	m_bGoUpPending = false;
	TryGoUp();
	get_ParentObj().RefreshCongestions();
	get_ParentObj().UpdateSyncStatus();
}

void Node::Processor::Stop()
{
    m_ExecutorMT.Stop();
    m_bGoUpPending = false;
    m_bFlushPending = false;

    if (m_pGoUpTimer)
    {
        m_pGoUpTimer->cancel();
    }

    if (m_pFlushTimer)
    {
        m_pFlushTimer->cancel();
    }
}

void Node::Processor::get_ViewerKeys(ViewerKeys& vk)
{
    vk.m_pMw = get_ParentObj().m_Keys.m_pOwner.get();

    vk.m_nSh = static_cast<Key::Index>(get_ParentObj().m_Keys.m_vSh.size());
    if (vk.m_nSh)
        vk.m_pSh = &get_ParentObj().m_Keys.m_vSh.front();
}

Height Node::Processor::get_MaxAutoRollback()
{
    Height h = NodeProcessor::get_MaxAutoRollback();
    if (m_Cursor.m_Full.m_Height >= Rules::HeightGenesis)
    {
        Timestamp ts_s = getTimestamp();
        if (ts_s < m_Cursor.m_Full.m_TimeStamp + get_ParentObj().m_Cfg.m_RollbackLimit.m_TimeoutSinceTip_s)
            std::setmin(h, get_ParentObj().m_Cfg.m_RollbackLimit.m_Max);
    }
    return h;
}

void Node::Processor::OnEvent(Height h, const proto::Event::Base& evt)
{
	if (get_ParentObj().m_Cfg.m_LogEvents)
	{
        std::ostringstream os;
        os << "Event Height=" << h << ", ";
        evt.Dump(os);

        LOG_INFO() << os.str();
	}
}

void Node::Processor::OnDummy(const CoinID& cid, Height)
{
	NodeDB& db = get_DB();
	if (db.GetDummyHeight(cid) != MaxHeight)
		return;

	// recovered
	Height h = get_ParentObj().SampleDummySpentHeight();
	h += get_ParentObj().m_Cfg.m_Dandelion.m_DummyLifetimeHi * 2; // add some factor, to make sure the original creator node will spent it before us (if it's still running)

	db.InsertDummy(h, cid);
}

void Node::Processor::InitializeUtxosProgress(uint64_t done, uint64_t total)
{
    auto& node = get_ParentObj();

    if (node.m_Cfg.m_Observer)
        node.m_Cfg.m_Observer->InitializeUtxosProgress(done, total);   
}

void Node::Processor::OnFlushTimer()
{
    m_bFlushPending = false;
    CommitDB();
}

void Node::Processor::FlushDB()
{
    if (m_bFlushPending)
    {
        assert(m_pFlushTimer);
        m_pFlushTimer->cancel();

        OnFlushTimer();
    }
}

Node::Peer* Node::AllocPeer(const beam::io::Address& addr)
{
    Peer* pPeer = new Peer(*this);
    m_lstPeers.push_back(*pPeer);

	pPeer->m_UnsentHiMark = m_Cfg.m_BandwidthCtl.m_Drown;
    pPeer->m_pInfo = NULL;
    pPeer->m_Flags = 0;
    pPeer->m_Port = 0;
    ZeroObject(pPeer->m_Tip);
    pPeer->m_RemoteAddr = addr;
    pPeer->m_LoginFlags = 0;
	pPeer->m_CursorBbs = std::numeric_limits<int64_t>::max();
	pPeer->m_pCursorTx = nullptr;

    LOG_INFO() << "+Peer " << addr;

    return pPeer;
}

void Node::Keys::InitSingleKey(const ECC::uintBig& seed)
{
    Key::IKdf::Ptr pKdf;
    ECC::HKdf::Create(pKdf, seed);
    SetSingleKey(pKdf);
}

void Node::Keys::SetSingleKey(const Key::IKdf::Ptr& pKdf)
{
    m_nMinerSubIndex = 0;
    m_pMiner = pKdf;
    m_pGeneric = pKdf;
    m_pOwner = pKdf;
}

void Node::Initialize(IExternalPOW* externalPOW)
{
    if (m_Cfg.m_VerificationThreads < 0)
        // use all the cores, don't subtract 'mining threads'. Verification has higher priority
        m_Cfg.m_VerificationThreads = m_Processor.m_ExecutorMT.get_Threads();

    m_Processor.m_ExecutorMT.set_Threads(std::max<uint32_t>(m_Cfg.m_VerificationThreads, 1U));

    m_Processor.m_Horizon = m_Cfg.m_Horizon;
    m_Processor.Initialize(m_Cfg.m_sPathLocal.c_str(), m_Cfg.m_ProcessorParams);

	if (m_Cfg.m_ProcessorParams.m_EraseSelfID)
	{
		m_Processor.get_DB().ParamSet(NodeDB::ParamID::MyID, nullptr, nullptr);
		LOG_INFO() << "Node ID erased";

		io::Reactor::get_Current().stop();
		return;
	}

    InitKeys();
    InitIDs();

    LOG_INFO() << "Node ID=" << m_MyPublicID;
    LOG_INFO() << "Initial Tip: " << m_Processor.m_Cursor.m_ID;
	LOG_INFO() << "Tx replication is OFF";

	if (!m_Cfg.m_Treasury.empty() && !m_Processor.IsTreasuryHandled()) {
		// stupid compiler insists on parentheses here!
		m_Processor.OnTreasury(Blob(m_Cfg.m_Treasury));
	}

	RefreshOwnedUtxos();

	ZeroObject(m_SyncStatus);
    RefreshCongestions();

    if (m_Cfg.m_Listen.port())
    {
        m_Server.Listen(m_Cfg.m_Listen);
        if (m_Cfg.m_BeaconPeriod_ms)
            m_Beacon.Start();
    }

    m_PeerMan.Initialize();
    m_Miner.Initialize(externalPOW);
	m_Processor.get_DB().get_BbsTotals(m_Bbs.m_Totals);
    m_Bbs.Cleanup();
	m_Bbs.m_HighestPosted_s = m_Processor.get_DB().get_BbsMaxTime();
}

uint32_t Node::get_AcessiblePeerCount() const
{
	return static_cast<uint32_t>(m_PeerMan.get_Addrs().size());
}

const PeerManager::AddrSet& Node::get_AcessiblePeerAddrs() const
{
    return m_PeerMan.get_Addrs();
}

void Node::InitKeys()
{
	if (m_Keys.m_pOwner)
	{
		// Ensure the miner key makes sense.
		if (m_Keys.m_pMiner && m_Keys.m_nMinerSubIndex && m_Keys.m_pOwner->IsSame(*m_Keys.m_pMiner))
		{
			// BB2.1
			CorruptionException exc;
			exc.m_sErr = "Incompatible miner key. Please regenerate with the latest version";
			throw exc;

		}

        m_Keys.m_vSh.resize(1); // Change this if/when we decide to use multiple keys

        for (Key::Index nIdx = 0; nIdx < static_cast<Key::Index>(m_Keys.m_vSh.size()); nIdx++)
    		m_Keys.m_vSh[nIdx].FromOwner(*m_Keys.m_pOwner, nIdx);
	}
	else
        m_Keys.m_pMiner = nullptr; // can't mine without owner view key, because it's used for Tagging

    if (!m_Keys.m_pGeneric)
    {
        if (m_Keys.m_pMiner)
            m_Keys.m_pGeneric = m_Keys.m_pMiner;
        else
        {
            // use arbitrary, inited from system random. Needed for misc things, such as secure channel, decoys and etc.
            ECC::NoLeak<ECC::uintBig> seed;
            ECC::GenRandom(seed.V);
            ECC::HKdf::Create(m_Keys.m_pGeneric, seed.V);
        }
    }
}

void Node::InitIDs()
{
    ECC::GenRandom(m_NonceLast.V);

    ECC::NoLeak<ECC::Scalar> s;
    Blob blob(s.V.m_Value);
    bool bNewID =
		m_Cfg.m_ProcessorParams.m_ResetSelfID ||
		!m_Processor.get_DB().ParamGet(NodeDB::ParamID::MyID, NULL, &blob);

    if (bNewID)
    {
        NextNonce(m_MyPrivateID);
        s.V = m_MyPrivateID;
        m_Processor.get_DB().ParamSet(NodeDB::ParamID::MyID, NULL, &blob);
    }
    else
        m_MyPrivateID = s.V;

    m_MyPublicID.FromSk(m_MyPrivateID);
}

void Node::RefreshOwnedUtxos()
{
	ECC::Hash::Processor hp;
    hp << uint32_t(4); // change this whenever we change the format of the saved events

	ECC::Hash::Value hv0, hv1(Zero);

	if (m_Keys.m_pOwner)
	{
		ECC::Scalar::Native sk;
		m_Keys.m_pOwner->DerivePKey(sk, hv1);
		hp << sk;

		if (m_Keys.m_pMiner)
		{
			// rescan also when miner subkey changes, to recover possible decoys that were rejected earlier
			m_Keys.m_pMiner->DerivePKey(sk, hv1);
			hp
				<< m_Keys.m_nMinerSubIndex
				<< sk;
		}
	}

	hp >> hv0;

	Blob blob(hv1);
	m_Processor.get_DB().ParamGet(NodeDB::ParamID::EventsOwnerID, NULL, &blob);

    bool bChanged = (hv0 != hv1);
    if (bChanged)
    {
        // changed
        m_Processor.RescanOwnedTxos();

        blob = Blob(hv0);
        m_Processor.get_DB().ParamSet(NodeDB::ParamID::EventsOwnerID, NULL, &blob);
    }

    if (bChanged || !m_Processor.get_DB().ParamGet(NodeDB::ParamID::EventsSerif, nullptr, &blob))
    {
        hv0 = NextNonce();
        blob = Blob(hv0);
        m_Processor.get_DB().ParamSet(NodeDB::ParamID::EventsSerif, &m_Processor.m_Extra.m_TxoHi, &blob);
    }
}

bool Node::Bbs::IsInLimits() const
{
	const NodeDB::BbsTotals& lims = get_ParentObj().m_Cfg.m_Bbs.m_Limit;

	return
		(m_Totals.m_Count <= lims.m_Count) &&
		(m_Totals.m_Size <= lims.m_Size);
}

void Node::Bbs::Cleanup()
{
	NodeDB& db = get_ParentObj().m_Processor.get_DB();
	NodeDB::WalkerBbsTimeLen wlk;

	Timestamp ts = getTimestamp() - get_ParentObj().m_Cfg.m_Bbs.m_MessageTimeout_s;

	for (db.EnumAllBbs(wlk); wlk.MoveNext(); )
	{
		if (IsInLimits() && (wlk.m_Time >= ts))
			break;

		db.BbsDel(wlk.m_ID);
		m_Totals.m_Count--;
		m_Totals.m_Size -= wlk.m_Size;
	}

	m_LastCleanup_ms = GetTime_ms();
}

void Node::Bbs::MaybeCleanup()
{
	if (IsInLimits())
	{
		uint32_t dt_ms = GetTime_ms() - m_LastCleanup_ms;
		if (dt_ms < get_ParentObj().m_Cfg.m_Bbs.m_CleanupPeriod_ms)
			return;
	}
	Cleanup();
}

Node::~Node()
{
    LOG_INFO() << "Node stopping...";

    m_Miner.HardAbortSafe();
	if (m_Miner.m_External.m_pSolver)
		m_Miner.m_External.m_pSolver->stop();

    for (size_t i = 0; i < m_Miner.m_vThreads.size(); i++)
    {
        PerThread& pt = m_Miner.m_vThreads[i];
        if (pt.m_pReactor)
            pt.m_pReactor->stop();

        if (pt.m_Thread.joinable())
            pt.m_Thread.join();
    }
    m_Miner.m_vThreads.clear();

    for (PeerList::iterator it = m_lstPeers.begin(); m_lstPeers.end() != it; it++)
        it->m_LoginFlags = 0; // prevent re-assigning of tasks in the next loop

    while (!m_lstPeers.empty())
        m_lstPeers.front().DeleteSelf(false, proto::NodeConnection::ByeReason::Stopping);

    while (!m_lstTasksUnassigned.empty())
        DeleteUnassignedTask(m_lstTasksUnassigned.front());

    assert(m_setTasks.empty());

	m_Processor.Stop();

	if (!std::uncaught_exceptions() && m_Processor.get_DB().IsOpen())
		m_PeerMan.OnFlush();

    LOG_INFO() << "Node stopped";
}

void Node::Peer::OnRequestTimeout()
{
	assert(Flags::Connected & m_Flags);
	assert(!m_lstTasks.empty());

	LOG_WARNING() << "Peer " << m_RemoteAddr << " request timeout";

	if (m_pInfo)
		ModifyRatingWrtData(0); // task (request) wasn't handled in time.

    DeleteSelf(false, ByeReason::Timeout);
}

void Node::Peer::OnResendPeers()
{
    PeerMan& pm = m_This.m_PeerMan;
    const PeerMan::RawRatingSet& rs = pm.get_Ratings();
    uint32_t nRemaining = pm.m_Cfg.m_DesiredHighest;

    for (PeerMan::RawRatingSet::const_iterator it = rs.begin(); nRemaining && (rs.end() != it); it++)
    {
        const PeerMan::PeerInfo& pi = it->get_ParentObj();
        if ((Flags::PiRcvd & m_Flags) && (&pi == m_pInfo))
            continue; // skip

		if (!pi.m_RawRating.m_Value)
			continue; // banned

		if (getTimestamp() - pi.m_LastSeen > pm.m_Cfg.m_TimeoutRecommend_s)
			continue; // not seen for a while

		if (pi.m_Addr.m_Value.empty())
			continue; // address unknown, can't recommend

        proto::PeerInfo msg;
        msg.m_ID = pi.m_ID.m_Key;
        msg.m_LastAddr = pi.m_Addr.m_Value;
        Send(msg);

		nRemaining--;
    }
}

void Node::Peer::GenerateSChannelNonce(ECC::Scalar::Native& nonce)
{
    m_This.NextNonce(nonce);
}

void Node::Peer::OnConnectedSecure()
{
    LOG_INFO() << "Peer " << m_RemoteAddr << " Connected";

    m_Flags |= Flags::Connected;

    if (!(Flags::Accepted & m_Flags) && m_This.m_Cfg.m_Listen.port())
    {
        // we've connected to the peer, let it now know our port
        proto::PeerInfoSelf msgPi;
        msgPi.m_Port = m_This.m_Cfg.m_Listen.port();
        Send(msgPi);
    }

    if (Flags::Probe & m_Flags)
        return; // just wait for peer to send its ID

    ProveID(m_This.m_MyPrivateID, proto::IDType::Node);

	SendLogin();

    if (m_This.m_Processor.IsTreasuryHandled() && !m_This.m_Processor.IsFastSync())
    {
        proto::NewTip msg;
        msg.m_Description = m_This.m_Processor.m_Cursor.m_Full;
        Send(msg);
    }
}

void Node::Peer::SetupLogin(proto::Login& msg)
{
	msg.m_Flags |= proto::LoginFlags::SendPeers; // request a another node to periodically send a list of recommended peers

	if (m_This.m_PostStartSynced)
		msg.m_Flags |= proto::LoginFlags::SpreadingTransactions; // indicate ability to receive and broadcast transactions

	if (m_This.m_Cfg.m_Bbs.IsEnabled())
		msg.m_Flags |= proto::LoginFlags::Bbs; // indicate ability to receive and broadcast BBS messages
}

Height Node::Peer::get_MinPeerFork()
{
	return m_This.m_Processor.m_Cursor.m_ID.m_Height + 1;
}

void Node::Peer::OnMsg(proto::Authentication&& msg)
{
    proto::NodeConnection::OnMsg(std::move(msg));
    LOG_INFO() << "Peer " << m_RemoteAddr << " Auth. Type=" << msg.m_IDType << ", ID=" << msg.m_ID;

    if (proto::IDType::Owner == msg.m_IDType)
    {
        bool b = ShouldFinalizeMining();

        Key::IPKdf* pOwner = m_This.m_Keys.m_pOwner.get();
        if (pOwner && IsKdfObscured(*pOwner, msg.m_ID))
        {
            m_Flags |= Flags::Owner | Flags::Viewer;
            ProvePKdfObscured(*pOwner, proto::IDType::Viewer);
        }

        if (!b && ShouldFinalizeMining())
            m_This.m_Miner.OnFinalizerChanged(this);
    }

	if (proto::IDType::Viewer == msg.m_IDType)
	{
		Key::IPKdf* pOwner = m_This.m_Keys.m_pOwner.get();
		if (pOwner && IsPKdfObscured(*pOwner, msg.m_ID))
		{
			m_Flags |= Flags::Viewer;
			ProvePKdfObscured(*pOwner, proto::IDType::Viewer);
		}
	}

    MaybeSendSerif();

    if (proto::IDType::Node != msg.m_IDType)
        return;

    if ((Flags::PiRcvd & m_Flags) || (msg.m_ID == Zero))
        ThrowUnexpected();

    m_Flags |= Flags::PiRcvd;
    LOG_INFO() << m_RemoteAddr << " received PI";

    PeerMan& pm = m_This.m_PeerMan; // alias
	PeerManager::TimePoint tp;

    Timestamp ts = getTimestamp();

    if (m_pInfo)
    {
        // probably we connected by the address
        if (m_pInfo->m_ID.m_Key == msg.m_ID)
        {
            assert(!(Flags::Accepted & m_Flags));
            m_pInfo->m_LastSeen = ts;

            TakeTasks();
            return; // all settled (already)
        }

        // detach from it
		PeerMan::PeerInfoPlus& pip = *m_pInfo;
		m_pInfo->DetachStrict();

        if (pip.m_ID.m_Key == Zero)
        {
            LOG_INFO() << "deleted anonymous PI";
            pm.Delete(pip); // it's anonymous.
        }
        else
        {
            LOG_INFO() << "PeerID is different";
            pm.OnActive(pip, false);
            pm.RemoveAddr(pip); // turned-out to be wrong
        }
    }

    if (msg.m_ID == m_This.m_MyPublicID)
    {
        LOG_WARNING() << "Loopback connection";
        DeleteSelf(false, ByeReason::Loopback);
        return;
    }

    io::Address addr;

    bool bAddrValid = (m_Port > 0);
    if (bAddrValid)
    {
        addr = m_RemoteAddr;
        addr.port(m_Port);
    } else
        LOG_INFO() << "No PI port"; // doesn't accept incoming connections?


    PeerMan::PeerInfoPlus* pPi = Cast::Up<PeerMan::PeerInfoPlus>(pm.OnPeer(msg.m_ID, addr, bAddrValid));
    assert(pPi);

    if (!(Flags::Accepted & m_Flags))
        pPi->m_LastSeen = ts;

    if (Flags::Probe & m_Flags)
    {
        LOG_INFO() << *pPi << " probed ok";
        DeleteSelf(false, ByeReason::Probed);
        return;
    }

    if (pPi->m_Live.m_p)
    {
        LOG_INFO() << "Duplicate connection with the same PI.";
        // Duplicate connection. In this case we have to choose wether to terminate this connection, or the previous. The best is to do it asymmetrically.
        // We decide this based on our Node IDs.
        // In addition, if the older connection isn't completed yet (i.e. it's our connect attempt) - it's prefered for deletion, because such a connection may be impossible (firewalls and friends).
		Peer* pDup = pPi->m_Live.m_p;

        if (!pDup->IsSecureOut() || (m_This.m_MyPublicID > msg.m_ID))
        {
			// detach from that peer
			pPi->DetachStrict();
            pDup->DeleteSelf(false, ByeReason::Duplicate);
        }
        else
        {
            DeleteSelf(false, ByeReason::Duplicate);
            return;
        }
    }

    if (!pPi->m_RawRating.m_Value)
    {
        LOG_INFO() << "Banned PI. Ignoring";
        DeleteSelf(false, ByeReason::Ban);
        return;
    }

    // attach to it
	pPi->Attach(*this);
    pm.OnActive(*pPi, true);

    LOG_INFO() << *m_pInfo << " connected, info updated";

    if ((Flags::Accepted & m_Flags) && !pPi->m_Addr.m_Value.empty())
    {
        uint32_t nPingThreshold_s = pm.m_Cfg.m_TimeoutRecommend_s / 3;
        if ((ts - pPi->m_LastSeen > nPingThreshold_s) &&
            (ts - pPi->m_LastConnectAttempt > nPingThreshold_s))
        {
            pPi->m_LastConnectAttempt = ts;

            LOG_INFO() << *m_pInfo << " probing connection in opposite direction";


            Peer* p = m_This.AllocPeer(pPi->m_Addr.m_Value);
            p->m_Flags |= Flags::Probe;
            p->Connect(pPi->m_Addr.m_Value);
            p->m_Port = pPi->m_Addr.m_Value.port();
        }
    }

    TakeTasks();
}

bool Node::Peer::ShouldAssignTasks()
{
    // Current design: don't ask anything from non-authenticated peers
    if (!((Peer::Flags::PiRcvd & m_Flags) && m_pInfo))
        return false;

    return true;
}

bool Node::Peer::ShouldFinalizeMining()
{
    return
        (Flags::Owner & m_Flags) &&
        (proto::LoginFlags::MiningFinalization & m_LoginFlags);
}

void Node::Peer::OnMsg(proto::Bye&& msg)
{
    LOG_INFO() << "Peer " << m_RemoteAddr << " Received Bye." << msg.m_Reason;
	NodeConnection::OnMsg(std::move(msg));
}

void Node::Peer::OnDisconnect(const DisconnectReason& dr)
{
    LOG_WARNING() << m_RemoteAddr << ": " << dr;

    bool bIsErr = true;
    uint8_t nByeReason = 0;

    switch (dr.m_Type)
    {
    default: assert(false);

    case DisconnectReason::Io:
	case DisconnectReason::Drown:
		break;

    case DisconnectReason::Bye:
        bIsErr = false;
        break;

    case DisconnectReason::ProcessingExc:
        if (dr.m_ExceptionDetails.m_ExceptionType == proto::NodeProcessingException::Type::TimeOutOfSync && m_This.m_Cfg.m_Observer)
        {
            m_This.m_Cfg.m_Observer->OnSyncError(IObserver::Error::TimeDiffToLarge);
        }
        // no break;
    case DisconnectReason::Protocol:
        nByeReason = ByeReason::Ban;
        break;
    }

    DeleteSelf(bIsErr, nByeReason);
}

void Node::Peer::ReleaseTasks()
{
    while (!m_lstTasks.empty())
        ReleaseTask(m_lstTasks.front());
}

void Node::Peer::ReleaseTask(Task& t)
{
    assert(this == t.m_pOwner);
    t.m_pOwner = NULL;

    if (t.m_nCount)
    {
        uint32_t& nCounter = t.m_Key.second ? m_This.m_nTasksPackBody : m_This.m_nTasksPackHdr;
        assert(nCounter >= t.m_nCount);

        nCounter -= t.m_nCount;
		t.m_nCount = 0;
    }

    m_lstTasks.erase(TaskList::s_iterator_to(t));
    m_This.m_lstTasksUnassigned.push_back(t);

    if (t.m_bNeeded)
        m_This.TryAssignTask(t);
    else
        m_This.DeleteUnassignedTask(t);
}

void Node::Peer::DeleteSelf(bool bIsError, uint8_t nByeReason)
{
    LOG_INFO() << "-Peer " << m_RemoteAddr;

    if (nByeReason && (Flags::Connected & m_Flags))
    {
        proto::Bye msg;
        msg.m_Reason = nByeReason;
        Send(msg);
    }

    if (this == m_This.m_Miner.m_pFinalizer)
    {
        m_Flags &= ~Flags::Owner;
        m_LoginFlags &= proto::LoginFlags::MiningFinalization;

        assert(!ShouldFinalizeMining());
        m_This.m_Miner.OnFinalizerChanged(NULL);
    }

    m_Tip.m_Height = 0; // prevent reassigning the tasks
    m_Flags &= ~Flags::HasTreasury;

    ReleaseTasks();
    Unsubscribe();

    if (m_pInfo)
    {
		PeerMan::PeerInfoPlus& pip = *m_pInfo;
		m_pInfo->DetachStrict();

		PeerManager& pm = m_This.m_PeerMan; // alias

		pm.OnActive(pip, false);

		if (bIsError)
		{
			if (ByeReason::Ban == nByeReason)
				pm.Ban(pip);
			else
			{
				PeerManager::TimePoint tp;
				uint32_t dt_ms = tp.get() - pip.m_LastActivity_ms;
				if (dt_ms < pm.m_Cfg.m_TimeoutDisconnect_ms)
				{
					uint32_t val =
						(pip.m_RawRating.m_Value > PeerManager::Rating::PenaltyNetworkErr) ?
						(pip.m_RawRating.m_Value - PeerManager::Rating::PenaltyNetworkErr) :
						1;
					pm.SetRating(pip, val);
				}
			}
		}

		if (pm.get_Ratings().size() > pm.m_Cfg.m_DesiredTotal)
		{
			bool bDelete =
				!pip.m_LastSeen || // never seen
				((1 == pip.m_RawRating.m_Value) && pm.IsOutdated(pip)); // lowest rating, not seen for a while

			if (bDelete)
			{
				LOG_INFO() << pip << " Deleted";
				pm.Delete(pip);
			}
		}
	}

	SetTxCursor(nullptr);

    m_This.m_lstPeers.erase(PeerList::s_iterator_to(*this));
    delete this;
}

void Node::Peer::Unsubscribe(Bbs::Subscription& s)
{
    m_This.m_Bbs.m_Subscribed.erase(Bbs::Subscription::BbsSet::s_iterator_to(s.m_Bbs));
    m_Subscriptions.erase(Bbs::Subscription::PeerSet::s_iterator_to(s.m_Peer));
    delete &s;
}

void Node::Peer::Unsubscribe()
{
    while (!m_Subscriptions.empty())
        Unsubscribe(m_Subscriptions.begin()->get_ParentObj());
}

void Node::Peer::TakeTasks()
{
    if (!ShouldAssignTasks())
        return;

    for (TaskList::iterator it = m_This.m_lstTasksUnassigned.begin(); m_This.m_lstTasksUnassigned.end() != it; )
        m_This.TryAssignTask(*it++, *this);
}

void Node::Peer::OnMsg(proto::Pong&&)
{
	if (!(Flags::Chocking & m_Flags))
		ThrowUnexpected();

	m_Flags &= ~Flags::Chocking;

	// not chocking - continue broadcast
	BroadcastTxs();
	BroadcastBbs();

	for (Bbs::Subscription::PeerSet::iterator it = m_Subscriptions.begin(); m_Subscriptions.end() != it; it++)
		BroadcastBbs(it->get_ParentObj());
}

void Node::Peer::OnMsg(proto::NewTip&& msg)
{
    if (msg.m_Description.m_ChainWork < m_Tip.m_ChainWork)
        ThrowUnexpected();

    m_Tip = msg.m_Description;
    m_setRejected.clear();
    m_Flags |= Flags::HasTreasury;

    Block::SystemState::ID id;
    m_Tip.get_ID(id);

    LOG_INFO() << "Peer " << m_RemoteAddr << " Tip: " << id;

    if (!m_pInfo)
        return;

    Processor& p = m_This.m_Processor;

    if (NodeProcessor::IsRemoteTipNeeded(m_Tip, p.m_Cursor.m_Full))
    {
        switch (p.OnState(m_Tip, m_pInfo->m_ID.m_Key))
        {
        case NodeProcessor::DataStatus::Invalid:
            m_Tip.m_TimeStamp > getTimestamp() && m_This.m_Cfg.m_Observer ?
                m_This.m_Cfg.m_Observer->OnSyncError(IObserver::Error::TimeDiffToLarge):
                ThrowUnexpected();
            // no break;

        case NodeProcessor::DataStatus::Accepted:
			// don't give explicit reward for this header. Instead - most likely we'll request this block from that peer, and it'll have a chance to boost its rating
            m_This.RefreshCongestions();
            break; // since we made OnPeerInsane handling asynchronous - no need to return rapidly

        case NodeProcessor::DataStatus::Unreachable:
            LOG_WARNING() << id << " Tip unreachable!";
            break;

        default:
            break; // suppress warning
        }
    }

	TakeTasks();

	if (!m_This.m_UpdatedFromPeers)
	{
		m_This.m_UpdatedFromPeers = true; // at least 1 peer reported actual tip

		ZeroObject(m_This.m_SyncStatus);
		m_This.UpdateSyncStatus();
	}
}

Node::Task& Node::Peer::get_FirstTask()
{
    if (m_lstTasks.empty())
        ThrowUnexpected();
    return m_lstTasks.front();
}

void Node::Peer::OnFirstTaskDone()
{
    ReleaseTask(get_FirstTask());
    SetTimerWrtFirstTask();

	// Refrain from using TakeTasks(), it will only try to assign tasks to this peer
	m_This.RefreshCongestions();
	m_This.m_Processor.TryGoUpAsync();
}

void Node::Peer::ModifyRatingWrtData(size_t nSize)
{
	PeerManager::TimePoint tp;
	uint32_t dt_ms = tp.get() - get_FirstTask().m_TimeAssigned_ms;

	// Calculate the weighted average of the effective bandwidth.
	// We assume the "previous" bandwidth bw0 was calculated within "previous" window t0, and the total download amount was v0 = t0 * bw0.
	// Hence, after accounting for newly-downloaded data, the average bandwidth becomes:
	// <bw> = (v0 + v1) / (t0 + t1) = (bw0 * t0 + v1) / (t0 + t1)
	//
	const uint32_t t0_s = 3;
	const uint32_t t0_ms = t0_s * 1000;
	uint64_t tTotal_ms = static_cast<uint64_t>(t0_ms) + dt_ms;
	assert(tTotal_ms); // can't overflow

	uint32_t bw0 = PeerManager::Rating::ToBps(m_pInfo->m_RawRating.m_Value);
	uint64_t v = static_cast<uint64_t>(bw0) * t0_s + nSize;

	uint32_t bwAvg = static_cast<uint32_t>(v * 1000 / tTotal_ms);

	uint32_t nRatingAvg = PeerManager::Rating::FromBps(bwAvg);

	m_This.m_PeerMan.m_LiveSet.erase(PeerMan::LiveSet::s_iterator_to(Cast::Up<PeerMan::PeerInfoPlus>(m_pInfo)->m_Live));
	m_This.m_PeerMan.SetRating(*m_pInfo, nRatingAvg);
	m_This.m_PeerMan.m_LiveSet.insert(Cast::Up<PeerMan::PeerInfoPlus>(m_pInfo)->m_Live);
}

void Node::Peer::OnMsg(proto::DataMissing&&)
{
    Task& t = get_FirstTask();
    m_setRejected.insert(t.m_Key);

    OnFirstTaskDone();
}

void Node::Peer::OnMsg(proto::GetHdr&& msg)
{
    uint64_t rowid = m_This.m_Processor.get_DB().StateFindSafe(msg.m_ID);
    if (rowid)
    {
        proto::Hdr msgHdr;
        m_This.m_Processor.get_DB().get_State(rowid, msgHdr.m_Description);
        Send(msgHdr);
    } else
    {
        proto::DataMissing msgMiss(Zero);
        Send(msgMiss);
    }
}

void Node::Peer::OnMsg(proto::GetHdrPack&& msg)
{
    NodeDB::StateID sid;
    sid.m_Height = msg.m_Top.m_Height;
    sid.m_Row = m_This.m_Processor.get_DB().StateFindSafe(msg.m_Top);
    SendHdrs(sid, msg.m_Count);
}

void Node::Peer::OnMsg(proto::EnumHdrs&& msg)
{
    NodeDB::StateID sid;
    uint32_t nCount;

    HeightRange hr(Rules::HeightGenesis, m_This.m_Processor.m_Cursor.m_Full.m_Height);
    hr.Intersect(msg.m_Height);
    if (!hr.IsEmpty())
    {
        Height dh = hr.m_Max - hr.m_Min + 1;
        nCount = (dh > proto::g_HdrPackMaxSize) ? proto::g_HdrPackMaxSize : static_cast<uint32_t>(dh);

        sid.m_Height = hr.m_Max;
        sid.m_Row = m_This.m_Processor.FindActiveAtStrict(hr.m_Max);
    }
    else
    {
        nCount = 0;
        sid.m_Row = 0;
    }

    SendHdrs(sid, nCount);
}

void Node::Peer::SendHdrs(NodeDB::StateID& sid, uint32_t nCount)
{
    if (nCount && sid.m_Row)
    {
        // don't throw unexpected if pack size is bigger than max. In case it'll be increased in future versions - just truncate it.
        std::setmin(nCount, proto::g_HdrPackMaxSize);

        proto::HdrPack msgOut;
        msgOut.m_vElements.reserve(nCount);

        NodeDB& db = m_This.m_Processor.get_DB();

        NodeDB::WalkerSystemState wlk;
        for (db.EnumSystemStatesBkwd(wlk, sid); wlk.MoveNext(); )
        {
            msgOut.m_vElements.push_back(wlk.m_State);

            if (msgOut.m_vElements.size() == nCount)
                break;
        }

        if (!msgOut.m_vElements.empty())
        {
            msgOut.m_Prefix = wlk.m_State;
            Send(msgOut);
            return;
        }
    }

    Send(proto::DataMissing(Zero));
}

bool Node::DecodeAndCheckHdrs(std::vector<Block::SystemState::Full>& v, const proto::HdrPack& msg)
{
	if (msg.m_vElements.empty() || (msg.m_vElements.size() > proto::g_HdrPackMaxSize))
		return false;

    // PoW verification is heavy for big packs. Do it in parallel
    Executor::Scope scope(m_Processor.m_ExecutorMT);

    proto::details::ExtraData<proto::HdrPack> ex;
    if (!ex.DecodeAndCheck(msg))
        return false;

    v = std::move(ex.m_vStates);
    return true;
}

void Node::Peer::OnMsg(proto::HdrPack&& msg)
{
    Task& t = get_FirstTask();

	if (t.m_Key.second || !t.m_nCount) {
		// stupid compiler insists on parentheses here!
		ThrowUnexpected();
	}

	std::vector<Block::SystemState::Full> v;
	if (!m_This.DecodeAndCheckHdrs(v, msg))
        ThrowUnexpected();

	// just to be pedantic
	Block::SystemState::ID idLast;
	v.back().get_ID(idLast);
	if (idLast != t.m_Key.first)
		ThrowUnexpected();

    for (size_t i = 0; i < v.size(); i++)
    {
        NodeProcessor::DataStatus::Enum eStatus = m_This.m_Processor.OnStateSilent(v[i], m_pInfo->m_ID.m_Key, idLast, true);
        switch (eStatus)
        {
        case NodeProcessor::DataStatus::Invalid:
			// though PoW was already tested, header can still be invalid. For instance, due to improper Timestamp
			ThrowUnexpected();
			break;

        case NodeProcessor::DataStatus::Accepted:
			// no break;

        default:
            break; // suppress warning
        }
    }

	LOG_INFO() << "Hdr pack received " << msg.m_Prefix.m_Height << "-" << idLast;

	ModifyRatingWrtData(sizeof(msg.m_Prefix) + msg.m_vElements.size() * sizeof(msg.m_vElements.front()));

	OnFirstTaskDone(NodeProcessor::DataStatus::Accepted);
	m_This.UpdateSyncStatus();
}

void Node::Peer::OnMsg(proto::GetBody&& msg)
{
	proto::GetBodyPack msg2;
	msg2.m_Top = msg.m_ID;
	OnMsg(std::move(msg2));
}

void Node::Peer::OnMsg(proto::GetBodyPack&& msg)
{
	Processor& p = m_This.m_Processor; // alias

    if (msg.m_Top.m_Height)
    {
		NodeDB::StateID sid;
		sid.m_Row = p.get_DB().StateFindSafe(msg.m_Top);
		if (sid.m_Row)
		{
			sid.m_Height = msg.m_Top.m_Height;

			if (msg.m_CountExtra)
			{
				if (sid.m_Height - Rules::HeightGenesis < msg.m_CountExtra)
					ThrowUnexpected();

				if (NodeDB::StateFlags::Active & p.get_DB().GetStateFlags(sid.m_Row))
				{
					// functionality only supported for active states
					proto::BodyPack msgBody;
					size_t nSize = 0;

					sid.m_Height -= msg.m_CountExtra;
					Height hMax = std::min(msg.m_Top.m_Height, sid.m_Height + m_This.m_Cfg.m_BandwidthCtl.m_MaxBodyPackCount);

					for (; sid.m_Height <= hMax; sid.m_Height++)
					{
						sid.m_Row = p.FindActiveAtStrict(sid.m_Height);

						proto::BodyBuffers bb;
						if (!GetBlock(bb, sid, msg, true))
							break;

						nSize += bb.m_Eternal.size() + bb.m_Perishable.size();
						msgBody.m_Bodies.push_back(std::move(bb));

						if (nSize >= m_This.m_Cfg.m_BandwidthCtl.m_MaxBodyPackSize)
							break;
					}

					if (msgBody.m_Bodies.size())
					{
						Send(msgBody);
						return;
					}
				}
			}
			else
			{
				proto::Body msgBody;
				if (GetBlock(msgBody.m_Body, sid, msg, false))
				{
					Send(msgBody);
					return;
				}
			}
		}
    }
    else
    {
        if ((msg.m_Top.m_Hash == Zero) && p.IsTreasuryHandled())
        {
            proto::Body msgBody;
            if (p.get_DB().ParamGet(NodeDB::ParamID::Treasury, NULL, NULL, &msgBody.m_Body.m_Eternal))
            {
                Send(msgBody);
                return;
            }
        }
    }

    proto::DataMissing msgMiss(Zero);
    Send(msgMiss);
}

bool Node::Peer::GetBlock(proto::BodyBuffers& out, const NodeDB::StateID& sid, const proto::GetBodyPack& msg, bool bActive)
{
	ByteBuffer* pP = nullptr;
	ByteBuffer* pE = nullptr;

	switch (msg.m_FlagE)
	{
	case proto::BodyBuffers::Full:
		pE = &out.m_Eternal;
		// no break;
	case proto::BodyBuffers::None:
		break;
	default:
		ThrowUnexpected();
	}

	switch (msg.m_FlagP)
	{
	case proto::BodyBuffers::Recovery1:
	case proto::BodyBuffers::Full:
		pP = &out.m_Perishable;
		// no break;
	case proto::BodyBuffers::None:
		break;
	default:
		ThrowUnexpected();
	}

	if (!m_This.m_Processor.GetBlock(sid, pE, pP, msg.m_Height0, msg.m_HorizonLo1, msg.m_HorizonHi1, bActive))
		return false;

	if (proto::BodyBuffers::Recovery1 == msg.m_FlagP)
	{
		Block::Body block;

		Deserializer der;
		der.reset(out.m_Perishable);
		der & Cast::Down<Block::BodyBase>(block);
		der & Cast::Down<TxVectors::Perishable>(block);

		for (size_t i = 0; i < block.m_vOutputs.size(); i++)
			block.m_vOutputs[i]->m_RecoveryOnly = true;

		Serializer ser;
		ser & Cast::Down<Block::BodyBase>(block);
		ser & Cast::Down<TxVectors::Perishable>(block);

		ser.swap_buf(out.m_Perishable);
	}

	return true;
}

bool Node::Peer::ShouldAcceptBodyPack()
{
    Task& t = get_FirstTask();
    const NodeProcessor::SyncData& d = m_This.m_Processor.m_SyncData; // alias
    return (t.m_h0 == d.m_h0) && (t.m_hTxoLo == d.m_TxoLo);
}

void Node::Peer::OnMsg(proto::Body&& msg)
{
	Task& t = get_FirstTask();

	if (!t.m_Key.second)
		ThrowUnexpected();

	ModifyRatingWrtData(msg.m_Body.m_Eternal.size() + msg.m_Body.m_Perishable.size());

	const Block::SystemState::ID& id = t.m_Key.first;
	Height h = id.m_Height;

	Processor& p = m_This.m_Processor; // alias

	NodeProcessor::DataStatus::Enum eStatus = h ?
        ShouldAcceptBodyPack() ?
		    p.OnBlock(id, msg.m_Body.m_Perishable, msg.m_Body.m_Eternal, m_pInfo->m_ID.m_Key) :
            NodeProcessor::DataStatus::Rejected :
		p.OnTreasury(msg.m_Body.m_Eternal);

	p.TryGoUpAsync();
	OnFirstTaskDone(eStatus);
}

void Node::Peer::OnMsg(proto::BodyPack&& msg)
{
	Task& t = get_FirstTask();

	if (!t.m_Key.second || !t.m_nCount)
		ThrowUnexpected();

	const Block::SystemState::ID& id = t.m_Key.first;
	Processor& p = m_This.m_Processor;

	assert(t.m_sidTrg.m_Height >= id.m_Height);
	Height hCountExtra = t.m_sidTrg.m_Height - id.m_Height;

	if (msg.m_Bodies.size() > hCountExtra + 1)
		ThrowUnexpected();

	size_t nSize = 0;
	for (size_t i = 0; i < msg.m_Bodies.size(); i++)
	{
		nSize +=
			msg.m_Bodies[i].m_Eternal.size() +
			msg.m_Bodies[i].m_Perishable.size();
	}
	ModifyRatingWrtData(nSize);

	NodeProcessor::DataStatus::Enum eStatus = NodeProcessor::DataStatus::Rejected;
	if (!msg.m_Bodies.empty() && ShouldAcceptBodyPack())
	{
		const uint64_t* pPtr = p.get_CachedRows(t.m_sidTrg, hCountExtra);
		if (pPtr)
		{
			LOG_INFO() << id << " Block pack received " << id.m_Height << "-" << (id.m_Height + msg.m_Bodies.size() - 1);

			eStatus = NodeProcessor::DataStatus::Accepted;

			for (Height h = 0; h < msg.m_Bodies.size(); h++)
			{
				NodeDB::StateID sid;
				sid.m_Row = pPtr[hCountExtra - h];
				sid.m_Height = id.m_Height + h;

				const proto::BodyBuffers& bb = msg.m_Bodies[h];

				NodeProcessor::DataStatus::Enum es2 = p.OnBlock(sid, bb.m_Perishable, bb.m_Eternal, m_pInfo->m_ID.m_Key);
				if (NodeProcessor::DataStatus::Invalid == es2)
				{
					p.OnPeerInsane(m_pInfo->m_ID.m_Key);
					break;
				}
			}
		}
	}

	p.TryGoUpAsync();
	OnFirstTaskDone(eStatus);
}

void Node::Peer::OnFirstTaskDone(NodeProcessor::DataStatus::Enum eStatus)
{
    if (NodeProcessor::DataStatus::Invalid == eStatus)
        ThrowUnexpected();

    get_FirstTask().m_bNeeded = false;
    OnFirstTaskDone();
}

void Node::Peer::OnMsg(proto::NewTransaction&& msg)
{
    if (!msg.m_Transaction)
        ThrowUnexpected(); // our deserialization permits NULL Ptrs.
    // However the transaction body must have already been checked for NULLs

    // Change in protocol!
    // Historically the node replied with proto::Status message for transactions in stem phase only, for fluff phase no reply was necessary.
    // Now we reply regardless to phase, but ONLY to non-node client (means - FlyClient).
    // For other cases the tx verification is deferred, until the node is idle.
    bool bReply = !(Flags::PiRcvd & m_Flags);

    const PeerID* pSender = m_pInfo ? &m_pInfo->m_ID.m_Key : nullptr;

    if (bReply)
    {
        proto::Status msgOut;
        msgOut.m_Value = m_This.OnTransaction(std::move(msg.m_Transaction), pSender, msg.m_Fluff);
        Send(msgOut);
    }
    else
    {
        m_This.OnTransactionDeferred(std::move(msg.m_Transaction), pSender, msg.m_Fluff);
    }
}

void Node::OnTransactionDeferred(Transaction::Ptr&& pTx, const PeerID* pSender, bool bFluff)
{
    TxDeferred::Element txd;
    txd.m_pTx = std::move(pTx);
    txd.m_Fluff = bFluff;

    if (pSender)
        txd.m_Sender = *pSender;
    else
        txd.m_Sender = Zero;

    //if (m_Cfg.m_LogTxFluff)
    //{
    //    Transaction::KeyType key;
    //    txd.m_pTx->get_Key(key);

    //    LOG_INFO() << "Tx " << key << " deferred";
    //}

    if (m_TxDeferred.m_lst.empty())
        m_TxDeferred.start();
    else
    {
        while (m_TxDeferred.m_lst.size() > m_Cfg.m_MaxDeferredTransactions)
            m_TxDeferred.m_lst.pop_front();
    }

    m_TxDeferred.m_lst.push_back(std::move(txd));
}

void Node::TxDeferred::OnSchedule()
{
    if (!m_lst.empty())
    {
        TxDeferred::Element& x = m_lst.front();
        get_ParentObj().OnTransaction(std::move(x.m_pTx), &x.m_Sender, x.m_Fluff);
        m_lst.pop_front();
    }

    if (m_lst.empty())
        cancel();

}

uint8_t Node::OnTransaction(Transaction::Ptr&& pTx, const PeerID* pSender, bool bFluff)
{
    return bFluff ?
        OnTransactionFluff(std::move(pTx), pSender, nullptr) :
        OnTransactionStem(std::move(pTx));
}

uint8_t Node::ValidateTx(Transaction::Context& ctx, const Transaction& tx, uint32_t& nSizeCorrection, Amount& feeReserve)
{
    ctx.m_Height.m_Min = m_Processor.m_Cursor.m_ID.m_Height + 1;

    if (!(m_Processor.ValidateAndSummarize(ctx, tx, tx.get_Reader()) && ctx.IsValidTransaction()))
        return proto::TxStatus::Invalid;

    uint8_t nCode = m_Processor.ValidateTxContextEx(tx, ctx.m_Height, false, nSizeCorrection);
    if (proto::TxStatus::Ok != nCode)
        return nCode;

<<<<<<< HEAD
    if (nSizeCorrection)
    {
        // convert charge to effective size correction
        nSizeCorrection = (uint32_t) (((uint64_t) nSizeCorrection) * Rules::get().MaxBodySize /
                                      bvm2::Limits::BlockCharge);
    }

    if (!CalculateFeeReserve(ctx.m_Stats, ctx.m_Height, ctx.m_Stats.m_Fee, nSizeCorrection, feeReserve))
    {
=======
    if (nSizeCorrection) {
        // convert charge to effective size correction
        nSizeCorrection = (uint32_t) (((uint64_t) nSizeCorrection) * Rules::get().MaxBodySize / bvm2::Limits::BlockCharge);
    }

    if (!CalculateFeeReserve(ctx.m_Stats, ctx.m_Height, ctx.m_Stats.m_Fee, nSizeCorrection, feeReserve)) {
>>>>>>> 6a2367b6
        return proto::TxStatus::LowFee;
    }

	return proto::TxStatus::Ok;
}

bool Node::CalculateFeeReserve(const TxStats& s, const HeightRange& hr, const AmountBig::Type& fees, uint32_t nBvmCharge, Amount& feeReserve)
{
    feeReserve = static_cast<Amount>(-1);

    if (hr.m_Min >= Rules::get().pForks[1].m_Height)
    {
        Transaction::FeeSettings feeSettings;
        Amount feesMin = feeSettings.Calculate(s);

        if (nBvmCharge)
            feesMin += feeSettings.CalculateForBvm(s, nBvmCharge);

        AmountBig::Type val(feesMin);

        if (fees < val)
            return false;

        val.Negate();
        val += fees;

        if (!AmountBig::get_Hi(val))
            feeReserve = AmountBig::get_Lo(val);
    }

    return true;
}

void Node::LogTx(const Transaction& tx, uint8_t nStatus, const Transaction::KeyType& key)
{
	if (!m_Cfg.m_LogTxFluff)
		return;

    std::ostringstream os;

    os << "Tx " << key;

    for (size_t i = 0; i < tx.m_vInputs.size(); i++)
        os << "\n\tI: " << tx.m_vInputs[i]->m_Commitment;

    for (size_t i = 0; i < tx.m_vOutputs.size(); i++)
    {
        const Output& outp = *tx.m_vOutputs[i];
        os << "\n\tO: " << outp.m_Commitment;

        if (outp.m_Incubation)
            os << ", Incubation +" << outp.m_Incubation;

        if (outp.m_pPublic)
            os << ", Sum=" << outp.m_pPublic->m_Value;
    }

    for (size_t i = 0; i < tx.m_vKernels.size(); i++)
    {
        const TxKernel& krn = *tx.m_vKernels[i];

		char sz[Merkle::Hash::nTxtLen + 1];
		krn.m_Internal.m_ID.Print(sz);

        os << "\n\tK: " << sz << " Fee=" << krn.m_Fee;
    }

    os << "\n\tStatus: " << static_cast<uint32_t>(nStatus);
    LOG_INFO() << os.str();
}

void Node::LogTxStem(const Transaction& tx, const char* szTxt)
{
	if (!m_Cfg.m_LogTxStem)
		return;

	std::ostringstream os;
	os << "Stem-Tx " << szTxt;

	for (size_t i = 0; i < tx.m_vKernels.size(); i++)
	{
		char sz[Merkle::Hash::nTxtLen + 1];
		tx.m_vKernels[i]->m_Internal.m_ID.Print(sz);

		os << "\n\tK: " << sz;
	}

	LOG_INFO() << os.str();
}

const ECC::uintBig& Node::NextNonce()
{
    ECC::Scalar::Native sk;
    NextNonce(sk);
    return m_NonceLast.V;
}

void Node::NextNonce(ECC::Scalar::Native& sk)
{
    m_Keys.m_pGeneric->DeriveKey(sk, m_NonceLast.V);
    ECC::Hash::Processor() << sk >> m_NonceLast.V;
}

uint32_t Node::RandomUInt32(uint32_t threshold)
{
    if (threshold)
    {
        typedef uintBigFor<uint32_t>::Type Type;

        Type thr(threshold), val;
        Type::Threshold thrSel(thr);

        do
        {
            val = NextNonce();
        } while (!thrSel.Accept(val));

        val.Export(threshold);
    }
    return threshold;
}

uint8_t Node::OnTransactionStem(Transaction::Ptr&& ptx)
{
	TxStats s;
	ptx->get_Reader().AddStats(s);
	if (!s.m_Kernels) {
		// stupid compiler insists on parentheses here!
		return proto::TxStatus::TooSmall;
	}

    if ((s.m_InputsShielded > Rules::get().Shielded.MaxIns) || (s.m_OutputsShielded > Rules::get().Shielded.MaxOuts)) {
        return proto::TxStatus::LimitExceeded;
    }

	Transaction::Context::Params pars;
	Transaction::Context ctx(pars);
    bool bTested = false;
    TxPool::Stem::Element* pDup = nullptr;
    uint32_t nSizeCorrection = 0;
    Amount feeReserve = 0;

    // find match by kernels
    for (size_t i = 0; i < ptx->m_vKernels.size(); i++)
    {
        const TxKernel& krn = *ptx->m_vKernels[i];

        TxPool::Stem::Element::Kernel key;
		key.m_pKrn = &krn;

        TxPool::Stem::KrnSet::iterator it = m_Dandelion.m_setKrns.find(key);
        if (m_Dandelion.m_setKrns.end() == it)
            continue;

        TxPool::Stem::Element* pElem = it->m_pThis;
        bool bElemCovers = true, bNewCovers = true;
        pElem->m_pValue->get_Reader().Compare(std::move(ptx->get_Reader()), bElemCovers, bNewCovers);

		if (!bNewCovers)
		{
			LogTxStem(*ptx, "obscured by another tx. Deleting");
			LogTxStem(*pElem->m_pValue, "Remaining");
			return proto::TxStatus::Obscured; // the new tx is reduced, drop it
		}

        if (bElemCovers)
        {
            pDup = pElem; // exact match

			if (pDup->m_bAggregating)
			{
				LogTxStem(*ptx, "Received despite being-aggregated");
				return proto::TxStatus::Ok; // it shouldn't have been received, but nevermind, just ignore
			}

			LogTxStem(*ptx, "Already received");
			break;
        }

		if (!bTested)
		{
			uint8_t nCode = ValidateTx(ctx, *ptx, nSizeCorrection, feeReserve);
			if (proto::TxStatus::Ok != nCode)
				return nCode;

			bTested = true;
		}

		LogTxStem(*pElem->m_pValue, "obscured by newer tx. Deleting");
        m_Dandelion.Delete(*pElem);
    }

    if (!pDup)
    {
		if (!bTested)
		{
			uint8_t nCode = ValidateTx(ctx, *ptx, nSizeCorrection, feeReserve);
			if (proto::TxStatus::Ok != nCode)
				return nCode;
		}

        AddDummyInputs(*ptx);

        std::unique_ptr<TxPool::Stem::Element> pGuard(new TxPool::Stem::Element);
        pGuard->m_bAggregating = false;
        pGuard->m_Time.m_Value = 0;
        pGuard->m_Profit.m_Fee = ctx.m_Stats.m_Fee;
        pGuard->m_Profit.SetSize(*ptx, nSizeCorrection);
        pGuard->m_pValue.swap(ptx);
		pGuard->m_Height = ctx.m_Height;
        pGuard->m_FeeReserve = feeReserve;

        m_Dandelion.InsertKrn(*pGuard);

        pDup = pGuard.release();

		LogTxStem(*pDup->m_pValue, "New");
    }

    assert(!pDup->m_bAggregating);

	bool bDontAggregate =
		(pDup->m_pValue->m_vOutputs.size() >= m_Cfg.m_Dandelion.m_OutputsMax) || // already big enough
		s.m_KernelsNonStd || // contains non-std elements
		!m_Keys.m_pMiner; // can't manage decoys

    if (bDontAggregate)
        OnTransactionAggregated(*pDup);
    else
    {
        m_Dandelion.InsertAggr(*pDup);
        PerformAggregation(*pDup);
    }

    return proto::TxStatus::Ok;
}

void Node::OnTransactionAggregated(TxPool::Stem::Element& x)
{
	m_Dandelion.DeleteAggr(x);
	LogTxStem(*x.m_pValue, "Aggregation finished");

    // must have at least 1 peer to continue the stem phase
    uint32_t nStemPeers = 0;

    for (PeerList::iterator it = m_lstPeers.begin(); m_lstPeers.end() != it; it++)
        if (it->m_LoginFlags & proto::LoginFlags::SpreadingTransactions)
            nStemPeers++;

    if (nStemPeers)
    {
        auto thr = uintBigFrom(m_Cfg.m_Dandelion.m_FluffProbability);

        // Compare two bytes of threshold with random nonce 
        if (memcmp(thr.m_pData, NextNonce().m_pData, thr.nBytes) < 0)
        {
            // broadcast to random peer
            assert(nStemPeers);

            // Choose random peer index between 0 and nStemPeers - 1 
            uint32_t nRandomPeerIdx = RandomUInt32(nStemPeers);

            for (PeerList::iterator it = m_lstPeers.begin(); ; it++)
                if ((it->m_LoginFlags & proto::LoginFlags::SpreadingTransactions) && !nRandomPeerIdx--)
                {
					if (m_Cfg.m_LogTxStem)
					{
						LOG_INFO() << "Stem continues to " << it->m_RemoteAddr;
					}

					it->SendTx(x.m_pValue, false);
                    break;
                }

            // set random timer
            uint32_t nTimeout_ms = m_Cfg.m_Dandelion.m_TimeoutMin_ms + RandomUInt32(m_Cfg.m_Dandelion.m_TimeoutMax_ms - m_Cfg.m_Dandelion.m_TimeoutMin_ms);
            m_Dandelion.SetTimer(nTimeout_ms, x);

            return;
        }
    }

	LogTxStem(*x.m_pValue, "Going to fluff");
	OnTransactionFluff(std::move(x.m_pValue), NULL, &x);
}

void Node::PerformAggregation(TxPool::Stem::Element& x)
{
    assert(x.m_bAggregating);

    // Aggregation policiy: first select those with worse profit, than those with better
    TxPool::Stem::ProfitSet::iterator it = TxPool::Stem::ProfitSet::s_iterator_to(x.m_Profit);
    ++it;

    while (x.m_pValue->m_vOutputs.size() <= m_Cfg.m_Dandelion.m_OutputsMax)
    {
        if (m_Dandelion.m_setProfit.end() == it)
            break;

        TxPool::Stem::Element& src = it->get_ParentObj();
        ++it;

        m_Dandelion.TryMerge(x, src);
    }

    it = TxPool::Stem::ProfitSet::s_iterator_to(x.m_Profit);
    if (m_Dandelion.m_setProfit.begin() != it)
    {
        --it;
        while (x.m_pValue->m_vOutputs.size() <= m_Cfg.m_Dandelion.m_OutputsMax)
        {
            TxPool::Stem::Element& src = it->get_ParentObj();

            bool bEnd = (m_Dandelion.m_setProfit.begin() == it);
            if (!bEnd)
                --it;

            m_Dandelion.TryMerge(x, src);

            if (bEnd)
                break;
        }
    }

	LogTxStem(*x.m_pValue, "Aggregated so far");

    if (x.m_pValue->m_vOutputs.size() >= m_Cfg.m_Dandelion.m_OutputsMin)
        OnTransactionAggregated(x);
	else
	{
		LogTxStem(*x.m_pValue, "Aggregation pending");
		m_Dandelion.SetTimer(m_Cfg.m_Dandelion.m_AggregationTime_ms, x);
	}
}

void Node::AddDummyInputs(Transaction& tx)
{
	if (!m_Keys.m_pMiner)
		return;

    bool bModified = false;

    while (tx.m_vInputs.size() < m_Cfg.m_Dandelion.m_OutputsMax)
    {
		CoinID cid(Zero);
        Height h = m_Processor.get_DB().GetLowestDummy(cid);
        if (h > m_Processor.m_Cursor.m_ID.m_Height)
            break;

		bModified = true;
        cid.m_Value = 0;

		if (AddDummyInputEx(tx, cid))
		{
			/// in the (unlikely) case the tx will be lost - we'll retry spending this UTXO after the following num of blocks
			m_Processor.get_DB().SetDummyHeight(cid, m_Processor.m_Cursor.m_ID.m_Height + m_Cfg.m_Dandelion.m_DummyLifetimeLo + 1);
		}
		else
		{
			// spent
			m_Processor.get_DB().DeleteDummy(cid);
		}
    }

    if (bModified)
    {
        m_Processor.FlushDB(); // make sure they're not lost
        tx.Normalize();
    }
}

bool Node::AddDummyInputEx(Transaction& tx, const CoinID& cid)
{
	if (AddDummyInputRaw(tx, cid))
		return true;

	// try workaround
	if (!cid.IsBb21Possible())
		return false;

	CoinID cid2 = cid;
	cid2.set_WorkaroundBb21();
	return AddDummyInputRaw(tx, cid2);

}

bool Node::AddDummyInputRaw(Transaction& tx, const CoinID& cid)
{
	assert(m_Keys.m_pMiner);

	Key::IKdf::Ptr pChild;
	Key::IKdf* pKdf = nullptr;

	if (cid.get_Subkey() == m_Keys.m_nMinerSubIndex)
		pKdf = m_Keys.m_pMiner.get();
	else
	{
		// was created by other miner. If we have the root key - we can recreate its key
		if (m_Keys.m_nMinerSubIndex)
			return false;

		pChild = cid.get_ChildKdf(m_Keys.m_pMiner);
		pKdf = pChild.get();
	}

	ECC::Scalar::Native sk;

	// bounds
	ECC::Point comm;
	CoinID::Worker(cid).Create(sk, comm, *pKdf);

	if (!m_Processor.ValidateInputs(comm))
		return false;

	// unspent
	Input::Ptr pInp(new Input);
	pInp->m_Commitment = comm;

	tx.m_vInputs.push_back(std::move(pInp));
	tx.m_Offset = ECC::Scalar::Native(tx.m_Offset) + ECC::Scalar::Native(sk);

	return true;
}

void Node::AddDummyOutputs(Transaction& tx, Amount feeReserve)
{
    if (!m_Cfg.m_Dandelion.m_DummyLifetimeHi || !m_Keys.m_pMiner)
        return;

    // add dummy outputs
    bool bModified = false;
    Transaction::FeeSettings feeSettings;
    NodeDB& db = m_Processor.get_DB();

    while (tx.m_vOutputs.size() < m_Cfg.m_Dandelion.m_OutputsMin)
    {
        if (feeReserve < feeSettings.m_Output)
            break;

		CoinID cid(Zero);
		cid.m_Type = Key::Type::Decoy;
        cid.set_Subkey(m_Keys.m_nMinerSubIndex);

		while (true)
		{
			NextNonce().ExportWord<0>(cid.m_Idx);
			if (MaxHeight == db.GetDummyHeight(cid))
				break;
		}

        bModified = true;

        Output::Ptr pOutput(new Output);
        ECC::Scalar::Native sk;
        pOutput->Create(m_Processor.m_Cursor.m_ID.m_Height + 1, sk, *m_Keys.m_pMiner, cid, *m_Keys.m_pOwner);

		Height h = SampleDummySpentHeight();
        db.InsertDummy(h, cid);

        tx.m_vOutputs.push_back(std::move(pOutput));

        sk = -sk;
        tx.m_Offset = ECC::Scalar::Native(tx.m_Offset) + sk;

        feeReserve -= feeSettings.m_Output;
    }

    if (bModified)
    {
        m_Processor.FlushDB();
        tx.Normalize();
    }
}

Height Node::SampleDummySpentHeight()
{
	const Config::Dandelion& d = m_Cfg.m_Dandelion; // alias

	Height h = m_Processor.m_Cursor.m_ID.m_Height + d.m_DummyLifetimeLo + 1;

	if (d.m_DummyLifetimeHi > d.m_DummyLifetimeLo)
		h += RandomUInt32(d.m_DummyLifetimeHi - d.m_DummyLifetimeLo);

	return h;
}

uint8_t Node::OnTransactionFluff(Transaction::Ptr&& ptxArg, const PeerID* pSender, TxPool::Stem::Element* pElem)
{
    Transaction::Ptr ptx;
    ptx.swap(ptxArg);

	Transaction::Context::Params pars;
	Transaction::Context ctx(pars);
    if (pElem)
    {
		bool bValid = pElem->m_Height.IsInRange(m_Processor.m_Cursor.m_ID.m_Height + 1);

        ctx.m_Stats.m_Fee = pElem->m_Profit.m_Fee;
		ctx.m_Height = pElem->m_Height;
        m_Dandelion.Delete(*pElem);

		if (!bValid)
			return proto::TxStatus::InvalidContext;
	}
    else
    {
        for (size_t i = 0; i < ptx->m_vKernels.size(); i++)
        {
            TxPool::Stem::Element::Kernel key;
			key.m_pKrn = ptx->m_vKernels[i].get();

            TxPool::Stem::KrnSet::iterator it = m_Dandelion.m_setKrns.find(key);
            if (m_Dandelion.m_setKrns.end() != it)
                m_Dandelion.Delete(*it->m_pThis);
        }

    }

    TxPool::Fluff::Element::Tx key;
    ptx->get_Key(key.m_Key);

    TxPool::Fluff::TxSet::iterator it = m_TxPool.m_setTxs.find(key);
    if (m_TxPool.m_setTxs.end() != it)
        return proto::TxStatus::Ok;

    const Transaction& tx = *ptx;

    m_Wtx.Delete(key.m_Key);

    // new transaction
    uint32_t nSizeCorrection = 0;
    Amount feeReserve = 0;
    uint8_t nCode = pElem ? proto::TxStatus::Ok : ValidateTx(ctx, tx, nSizeCorrection, feeReserve);
    LogTx(tx, nCode, key.m_Key);

	if (proto::TxStatus::Ok != nCode) {
		return nCode; // stupid compiler insists on parentheses here!
	}

	TxPool::Fluff::Element* pNewTxElem = m_TxPool.AddValidTx(std::move(ptx), ctx, key.m_Key, nSizeCorrection);

	while (m_TxPool.m_setProfit.size() + m_TxPool.m_setOutdated.size() > m_Cfg.m_MaxPoolTransactions)
	{
        TxPool::Fluff::Element& txDel = m_TxPool.m_setOutdated.empty() ?
            m_TxPool.m_setProfit.rbegin()->get_ParentObj() :
            m_TxPool.m_setOutdated.begin()->get_ParentObj();

		if (&txDel == pNewTxElem)
			pNewTxElem = nullptr; // Anti-spam protection: in case the maximum pool capacity is reached - ensure this tx is any better BEFORE broadcasting ti

		m_TxPool.Delete(txDel);
	}

    if (!pNewTxElem)
		return nCode; // though the tx is dropped, we return status ok.

    proto::HaveTransaction msgOut;
    msgOut.m_ID = key.m_Key;

    for (PeerList::iterator it2 = m_lstPeers.begin(); m_lstPeers.end() != it2; it2++)
    {
        Peer& peer = *it2;
        if (pSender && peer.m_pInfo && (peer.m_pInfo->m_ID.m_Key == *pSender))
            continue;
        if (!(peer.m_LoginFlags & proto::LoginFlags::SpreadingTransactions) || peer.IsChocking())
            continue;

        peer.Send(msgOut);
		peer.SetTxCursor(pNewTxElem);
    }

    if (m_Miner.IsEnabled() && !m_Miner.m_pTaskToFinalize)
        m_Miner.SetTimer(m_Cfg.m_Timeout.m_MiningSoftRestart_ms, false);

    return nCode;
}

void Node::Dandelion::OnTimedOut(Element& x)
{
    if (x.m_bAggregating)
    {
        get_ParentObj().AddDummyOutputs(*x.m_pValue, x.m_FeeReserve);
		get_ParentObj().LogTxStem(*x.m_pValue, "Aggregation timed-out, dummies added");
		get_ParentObj().OnTransactionAggregated(x);
	}
	else
	{
		get_ParentObj().LogTxStem(*x.m_pValue, "Fluff timed-out. Emergency fluff");
		get_ParentObj().OnTransactionFluff(std::move(x.m_pValue), NULL, &x);
	}
}

bool Node::Dandelion::ValidateTxContext(const Transaction& tx, const HeightRange& hr, const AmountBig::Type& fees, Amount& feeReserve)
{
    uint32_t nBvmCharge = 0;
    if (proto::TxStatus::Ok != get_ParentObj().m_Processor.ValidateTxContextEx(tx, hr, true, nBvmCharge))
        return false;

    TxStats s;
    tx.get_Reader().AddStats(s);
    CalculateFeeReserve(s, hr, fees, nBvmCharge, feeReserve);

    return true;
}

void Node::Peer::OnLogin(proto::Login&& msg)
{
    if (Flags::Probe & m_Flags)
    {
        DeleteSelf(false, ByeReason::Probed);
        return;
    }

    if ((m_LoginFlags ^ msg.m_Flags) & proto::LoginFlags::SendPeers)
    {
        if (msg.m_Flags & proto::LoginFlags::SendPeers)
        {
            if (!m_pTimerPeers)
                m_pTimerPeers = io::Timer::create(io::Reactor::get_Current());

            m_pTimerPeers->start(m_This.m_Cfg.m_Timeout.m_TopPeersUpd_ms, true, [this]() { OnResendPeers(); });

            OnResendPeers();
        }
        else
        {
            if (m_pTimerPeers)
                m_pTimerPeers->cancel();
        }
    }

    bool b = ShouldFinalizeMining();

	if (m_This.m_Cfg.m_Bbs.IsEnabled() &&
		!(proto::LoginFlags::Bbs & m_LoginFlags) &&
		(proto::LoginFlags::Bbs & msg.m_Flags))
	{
		proto::BbsResetSync msgOut;
		msgOut.m_TimeFrom = std::min(m_This.m_Bbs.m_HighestPosted_s, getTimestamp() - Rules::get().DA.MaxAhead_s);
		Send(msgOut);
	}

    m_LoginFlags = msg.m_Flags;
    MaybeSendSerif();

	if (b != ShouldFinalizeMining()) {
		// stupid compiler insists on parentheses!
		m_This.m_Miner.OnFinalizerChanged(b ? NULL : this);
	}

	BroadcastTxs();
	BroadcastBbs();
}

bool Node::Peer::IsChocking(size_t nExtra /* = 0 */)
{
	if (Flags::Chocking & m_Flags)
		return true;

	if (get_Unsent() + nExtra  <= m_This.m_Cfg.m_BandwidthCtl.m_Chocking)
		return false;

	OnChocking();
	return true;
}

void Node::Peer::OnChocking()
{
	if (!(Flags::Chocking & m_Flags))
	{
		m_Flags |= Flags::Chocking;
		Send(proto::Ping(Zero));
	}
}

void Node::Peer::SetTxCursor(TxPool::Fluff::Element* p)
{
	if (m_pCursorTx)
	{
		assert(m_pCursorTx != p);
		m_This.m_TxPool.Release(*m_pCursorTx);
	}

	m_pCursorTx = p;
	if (m_pCursorTx)
		m_pCursorTx->m_Queue.m_Refs++;
}

void Node::Peer::BroadcastTxs()
{
	if (!(proto::LoginFlags::SpreadingTransactions & m_LoginFlags))
		return;

	if (IsChocking())
		return;

	for (size_t nExtra = 0; ; )
	{
		TxPool::Fluff::Queue::iterator itNext;
		if (m_pCursorTx)
		{
			itNext = TxPool::Fluff::Queue::s_iterator_to(m_pCursorTx->m_Queue);
			++itNext;
		}
		else
			itNext = m_This.m_TxPool.m_Queue.begin();

		if (m_This.m_TxPool.m_Queue.end() == itNext)
			break; // all sent

		SetTxCursor(&itNext->get_ParentObj());

		if (!m_pCursorTx->m_pValue || m_pCursorTx->IsOutdated())
			continue; // already deleted

		proto::HaveTransaction msgOut;
		msgOut.m_ID = m_pCursorTx->m_Tx.m_Key;
		Send(msgOut);

		nExtra += m_pCursorTx->m_Profit.m_nSize;
		if (IsChocking(nExtra))
			break;
	}
}
void Node::Peer::BroadcastBbs()
{
	m_This.m_Bbs.MaybeCleanup();

	if (!(proto::LoginFlags::Bbs & m_LoginFlags))
		return;

	if (IsChocking())
		return;

	size_t nExtra = 0;

	NodeDB& db = m_This.m_Processor.get_DB();
	NodeDB::WalkerBbsLite wlk;

	wlk.m_ID = m_CursorBbs;
	for (db.EnumAllBbsSeq(wlk); wlk.MoveNext(); )
	{
		proto::BbsHaveMsg msgOut;
		msgOut.m_Key = wlk.m_Key;
		Send(msgOut);

		nExtra += wlk.m_Size;
		if (IsChocking(nExtra))
			break;
	}

	m_CursorBbs = wlk.m_ID;
}

void Node::Peer::MaybeSendSerif()
{
    if (!(Flags::Viewer & m_Flags) || (Flags::SerifSent & m_Flags))
        return;

    if (proto::LoginFlags::Extension::get(m_LoginFlags) < 5)
        return;

    proto::EventsSerif msg;

    Blob blob(msg.m_Value);
    m_This.m_Processor.get_DB().ParamGet(NodeDB::ParamID::EventsSerif, &msg.m_Height, &blob);

    Send(msg);
    m_Flags |= Flags::SerifSent;
}

void Node::Peer::OnMsg(proto::HaveTransaction&& msg)
{
    TxPool::Fluff::Element::Tx key;
    key.m_Key = msg.m_ID;

    TxPool::Fluff::TxSet::iterator it = m_This.m_TxPool.m_setTxs.find(key);
    if (m_This.m_TxPool.m_setTxs.end() != it)
        return; // already have it

    if (!m_This.m_Wtx.Add(key.m_Key))
        return; // already waiting for it

    proto::GetTransaction msgOut;
    msgOut.m_ID = msg.m_ID;
    Send(msgOut);
}

void Node::Peer::OnMsg(proto::GetTransaction&& msg)
{
    TxPool::Fluff::Element::Tx key;
    key.m_Key = msg.m_ID;

    TxPool::Fluff::TxSet::iterator it = m_This.m_TxPool.m_setTxs.find(key);
    if (m_This.m_TxPool.m_setTxs.end() == it)
        return; // don't have it

    SendTx(it->get_ParentObj().m_pValue, true);
}

void Node::Peer::SendTx(Transaction::Ptr& ptx, bool bFluff)
{
    proto::NewTransaction msg;
    msg.m_Fluff = bFluff;

    TemporarySwap scope(msg.m_Transaction, ptx);

    Send(msg);
}

void Node::Peer::OnMsg(proto::GetCommonState&& msg)
{
    proto::ProofCommonState msgOut;

    Processor& p = m_This.m_Processor; // alias

    for (size_t i = 0; i < msg.m_IDs.size(); i++)
    {
        const Block::SystemState::ID& id = msg.m_IDs[i];
        if (id.m_Height < Rules::HeightGenesis)
            ThrowUnexpected();

        if ((id.m_Height < p.m_Cursor.m_ID.m_Height) && !p.IsFastSync())
        {
            Merkle::Hash hv;
            p.get_DB().get_StateHash(p.FindActiveAtStrict(id.m_Height), hv);

            if ((hv == id.m_Hash) || (i + 1 == msg.m_IDs.size()))
            {
                msgOut.m_ID.m_Height = id.m_Height;
                msgOut.m_ID.m_Hash = hv;
                p.GenerateProofStateStrict(msgOut.m_Proof, id.m_Height);
                break;
            }
        }
    }

    Send(msgOut);
}

void Node::Peer::OnMsg(proto::GetProofState&& msg)
{
    if (msg.m_Height < Rules::HeightGenesis)
        ThrowUnexpected();

    proto::ProofState msgOut;

    Processor& p = m_This.m_Processor;
    const NodeDB::StateID& sid = p.m_Cursor.m_Sid;
    if ((msg.m_Height < sid.m_Height) && !p.IsFastSync())
        p.GenerateProofStateStrict(msgOut.m_Proof, msg.m_Height);

    Send(msgOut);
}

void Node::Processor::GenerateProofStateStrict(Merkle::HardProof& proof, Height h)
{
    assert(h < m_Cursor.m_Sid.m_Height);

    Merkle::ProofBuilderHard bld;

    m_Mmr.m_States.get_Proof(bld, m_Mmr.m_States.H2I(h));

    proof.swap(bld.m_Proof);

    struct MyProofBuilder
        :public ProofBuilderHard
    {
        using ProofBuilderHard::ProofBuilderHard;
        virtual bool get_History(Merkle::Hash&) override { return false; }
    };

    MyProofBuilder pb(*this, proof);
    pb.GenerateProof();
}

void Node::Peer::OnMsg(proto::GetProofKernel&& msg)
{
    proto::ProofKernel msgOut;

    Processor& p = m_This.m_Processor;
	if (!p.IsFastSync())
	{
		Height h = p.get_ProofKernel(msgOut.m_Proof.m_Inner, NULL, msg.m_ID);
		if (h)
		{
			uint64_t rowid = p.FindActiveAtStrict(h);
			p.get_DB().get_State(rowid, msgOut.m_Proof.m_State);

			if (h < p.m_Cursor.m_ID.m_Height)
				p.GenerateProofStateStrict(msgOut.m_Proof.m_Outer, h);
		}
	}
    Send(msgOut);
}

void Node::Peer::OnMsg(proto::GetProofKernel2&& msg)
{
    proto::ProofKernel2 msgOut;

	Processor& p = m_This.m_Processor;
	if (!p.IsFastSync())
		msgOut.m_Height = p.get_ProofKernel(msgOut.m_Proof, msg.m_Fetch ? &msgOut.m_Kernel : NULL, msg.m_ID);
    Send(msgOut);
}

void Node::Peer::OnMsg(proto::GetProofUtxo&& msg)
{
    struct Traveler :public UtxoTree::ITraveler
    {
        proto::ProofUtxo m_Msg;
        NodeProcessor& m_Proc;

        virtual bool OnLeaf(const RadixTree::Leaf& x) override {

            const UtxoTree::MyLeaf& v = Cast::Up<UtxoTree::MyLeaf>(x);
            UtxoTree::Key::Data d;
            d = v.m_Key;

            Input::Proof& ret = m_Msg.m_Proofs.emplace_back();

            ret.m_State.m_Count = v.get_Count();
            ret.m_State.m_Maturity = d.m_Maturity;
            m_Proc.get_Utxos().get_Proof(ret.m_Proof, *m_pCu);

            struct MyProofBuilder
                :public NodeProcessor::ProofBuilder
            {
                using ProofBuilder::ProofBuilder;
                virtual bool get_Utxos(Merkle::Hash&) override { return false; }
            };

            MyProofBuilder pb(m_Proc, ret.m_Proof);
            pb.GenerateProof();

            return m_Msg.m_Proofs.size() < Input::Proof::s_EntriesMax;
        }

        Traveler(NodeProcessor& np) :m_Proc(np) {}
    };

	Processor& p = m_This.m_Processor;
    Traveler t(p);

	if (!p.IsFastSync())
	{
		UtxoTree::Cursor cu;
		t.m_pCu = &cu;

		// bounds
		UtxoTree::Key kMin, kMax;

		UtxoTree::Key::Data d;
		d.m_Commitment = msg.m_Utxo;
		d.m_Maturity = msg.m_MaturityMin;
		kMin = d;
		d.m_Maturity = Height(-1);
		kMax = d;

		t.m_pBound[0] = kMin.V.m_pData;
		t.m_pBound[1] = kMax.V.m_pData;

        p.get_Utxos().Traverse(t);
	}

    Send(t.m_Msg);
}

void Node::Processor::GenerateProofShielded(Merkle::Proof& p, const uintBigFor<TxoID>::Type& mmrIdx)
{
    TxoID nIdx;
    mmrIdx.Export(nIdx);

    m_Mmr.m_Shielded.get_Proof(p, nIdx);

    struct MyProofBuilder
        :public NodeProcessor::ProofBuilder
    {
        using ProofBuilder::ProofBuilder;
        virtual bool get_Shielded(Merkle::Hash&) override { return false; }
    };

    MyProofBuilder pb(*this, p);
    pb.GenerateProof();
}

void Node::Peer::OnMsg(proto::GetProofShieldedOutp&& msg)
{
    if (msg.m_SerialPub.m_Y > 1)
        ThrowUnexpected(); // would not be necessary if/when our serialization will take care of this

    proto::ProofShieldedOutp msgOut;

	Processor& p = m_This.m_Processor;
    if (!p.IsFastSync())
	{
        NodeDB::Recordset rs;
        Blob blob(&msg.m_SerialPub, sizeof(msg.m_SerialPub));
        if (p.get_DB().UniqueFind(blob, rs))
        {
            const NodeProcessor::ShieldedOutpPacked& sop = rs.get_As<NodeProcessor::ShieldedOutpPacked>(0); // Note: will throw CorruptionException if of wrong size

            sop.m_Height.Export(msgOut.m_Height);
            sop.m_TxoID.Export(msgOut.m_ID);
            msgOut.m_Commitment = sop.m_Commitment;

            p.GenerateProofShielded(msgOut.m_Proof, sop.m_MmrIndex);
        }
	}

	Send(msgOut);
}

void Node::Peer::OnMsg(proto::GetProofShieldedInp&& msg)
{
    if (msg.m_SpendPk.m_Y > 1)
        ThrowUnexpected(); // would not be necessary if/when our serialization will take care of this

    proto::ProofShieldedInp msgOut;

    Processor& p = m_This.m_Processor;
    if (!p.IsFastSync())
    {
        NodeDB::Recordset rs;

        msg.m_SpendPk.m_Y |= 2;
        Blob blob(&msg.m_SpendPk, sizeof(msg.m_SpendPk));
        if (p.get_DB().UniqueFind(blob, rs))
        {
            const NodeProcessor::ShieldedInpPacked& sip = rs.get_As<NodeProcessor::ShieldedInpPacked>(0); // Note: will throw CorruptionException if of wrong size

            sip.m_Height.Export(msgOut.m_Height);

            p.GenerateProofShielded(msgOut.m_Proof, sip.m_MmrIndex);
        }
    }

    Send(msgOut);
}

void Node::Peer::OnMsg(proto::GetProofAsset&& msg)
{
    proto::ProofAsset msgOut;

    Processor& p = m_This.m_Processor;
    if (!p.IsFastSync())
    {
        Asset::Full ai;
        ai.m_ID = msg.m_AssetID ?
            msg.m_AssetID :
            p.get_DB().AssetFindByOwner(msg.m_Owner);

        if  (ai.m_ID && p.get_DB().AssetGetSafe(ai))
        {
            msgOut.m_Info = std::move(ai);

            p.m_Mmr.m_Assets.get_Proof(msgOut.m_Proof, msgOut.m_Info.m_ID - 1);

            struct MyProofBuilder
                :public NodeProcessor::ProofBuilder
            {
                using ProofBuilder::ProofBuilder;
                virtual bool get_Assets(Merkle::Hash&) override { return false; }
            };

            MyProofBuilder pb(p, msgOut.m_Proof);
            pb.GenerateProof();
        }
    }

    Send(msgOut);
}

void Node::Peer::OnMsg(proto::GetShieldedList&& msg)
{
	proto::ShieldedList msgOut;

	Processor& p = m_This.m_Processor;
	if ((msg.m_Id0 < p.m_Extra.m_ShieldedOutputs) && msg.m_Count)
	{
        std::setmin(msg.m_Count, Rules::get().Shielded.m_ProofMax.get_N() * 2); // no reason to ask for more

		TxoID n = p.m_Extra.m_ShieldedOutputs - msg.m_Id0;

		if (msg.m_Count > n)
			msg.m_Count = static_cast<uint32_t>(n);

		msgOut.m_Items.resize(msg.m_Count);
		p.get_DB().ShieldedRead(msg.m_Id0, &msgOut.m_Items.front(), msg.m_Count);
	}

    msgOut.m_ShieldedOuts = p.m_Extra.m_ShieldedOutputs;
	Send(msgOut);
}

bool Node::Processor::BuildCwp()
{
    if (!m_Cwp.IsEmpty())
        return true; // already built

    if (m_Cursor.m_Full.m_Height < Rules::HeightGenesis)
        return false;

    struct Source
        :public Block::ChainWorkProof::ISource
    {
        Processor& m_Proc;

        Source(Processor& proc)
            :m_Proc(proc)
        {}

        virtual void get_StateAt(Block::SystemState::Full& s, const Difficulty::Raw& d) override
        {
            uint64_t rowid = m_Proc.get_DB().FindStateWorkGreater(d);
            m_Proc.get_DB().get_State(rowid, s);
        }

        virtual void get_Proof(Merkle::IProofBuilder& bld, Height h) override
        {
            m_Proc.m_Mmr.m_States.get_Proof(bld, m_Proc.m_Mmr.m_States.H2I(h));
        }
    };

    Source src(*this);

    m_Cwp.Create(src, m_Cursor.m_Full);

    Evaluator ev(*this);
    ev.get_Live(m_Cwp.m_hvRootLive);

    return true;
}

void Node::Peer::OnMsg(proto::GetProofChainWork&& msg)
{
    proto::ProofChainWork msgOut;

    Processor& p = m_This.m_Processor;
    if (!p.IsFastSync() && p.BuildCwp())
    {
        msgOut.m_Proof.m_LowerBound = msg.m_LowerBound;
        BEAM_VERIFY(msgOut.m_Proof.Crop(p.m_Cwp));
    }

    Send(msgOut);
}

void Node::Peer::OnMsg(proto::PeerInfoSelf&& msg)
{
    m_Port = msg.m_Port;
}

void Node::Peer::OnMsg(proto::PeerInfo&& msg)
{
    if (msg.m_ID != m_This.m_MyPublicID)
        m_This.m_PeerMan.OnPeer(msg.m_ID, msg.m_LastAddr, false);
}

void Node::Peer::OnMsg(proto::GetExternalAddr&& msg)
{
    proto::ExternalAddr msgOut;
    msgOut.m_Value = m_RemoteAddr.ip();
    Send(msgOut);
}

void Node::Peer::OnMsg(proto::BbsMsg&& msg)
{
	if ((m_This.m_Processor.m_Cursor.m_ID.m_Height >= Rules::get().pForks[1].m_Height) && !Rules::get().FakePoW)
	{
		// test the hash
		ECC::Hash::Value hv;
		proto::Bbs::get_Hash(hv, msg);

        if (!proto::Bbs::IsHashValid(hv))
			return; // drop
    }

	if (!m_This.m_Cfg.m_Bbs.IsEnabled())
		ThrowUnexpected();

	if (msg.m_Message.size() > proto::Bbs::s_MaxMsgSize)
		ThrowUnexpected("Bbs msg too large"); // will also ban this peer

	Timestamp t = getTimestamp();

    if (msg.m_TimePosted > t + Rules::get().DA.MaxAhead_s)
		return; // too much ahead of time

    if (msg.m_TimePosted + m_This.m_Cfg.m_Bbs.m_MessageTimeout_s < t)
        return; // too old

    if (msg.m_TimePosted + Rules::get().DA.MaxAhead_s < m_This.m_Bbs.m_HighestPosted_s)
        return; // don't allow too much out-of-order messages

    NodeDB& db = m_This.m_Processor.get_DB();
    NodeDB::WalkerBbs wlk;

    wlk.m_Data.m_Channel = msg.m_Channel;
    wlk.m_Data.m_TimePosted = msg.m_TimePosted;
    wlk.m_Data.m_Message = Blob(msg.m_Message);
	msg.m_Nonce.Export(wlk.m_Data.m_Nonce);

    Bbs::CalcMsgKey(wlk.m_Data);

    if (db.BbsFind(wlk.m_Data.m_Key))
        return; // already have it

    m_This.m_Bbs.MaybeCleanup();

    uint64_t id = db.BbsIns(wlk.m_Data);
    m_This.m_Bbs.m_W.Delete(wlk.m_Data.m_Key);

	std::setmax(m_This.m_Bbs.m_HighestPosted_s, msg.m_TimePosted);
	m_This.m_Bbs.m_Totals.m_Count++;
	m_This.m_Bbs.m_Totals.m_Size += wlk.m_Data.m_Message.n;

    // 1. Send to other BBS-es

    proto::BbsHaveMsg msgOut;
    msgOut.m_Key = wlk.m_Data.m_Key;

    for (PeerList::iterator it = m_This.m_lstPeers.begin(); m_This.m_lstPeers.end() != it; it++)
    {
        Peer& peer = *it;
        if (this == &peer)
            continue;

        if (!(peer.m_LoginFlags & proto::LoginFlags::Bbs) || peer.IsChocking())
            continue;

        peer.Send(msgOut);
    }

    // 2. Send to subscribed
    typedef Bbs::Subscription::BbsSet::iterator It;

    Bbs::Subscription::InBbs key;
    key.m_Channel = msg.m_Channel;

    for (std::pair<It, It> range = m_This.m_Bbs.m_Subscribed.equal_range(key); range.first != range.second; range.first++)
    {
        Bbs::Subscription& s = range.first->get_ParentObj();
		assert(s.m_Cursor < id);

        if (s.m_pPeer->IsChocking())
            continue;

        s.m_pPeer->SendBbsMsg(wlk.m_Data);
		s.m_Cursor = id;

		s.m_pPeer->IsChocking(); // in case it's chocking - for faster recovery recheck it ASAP
    }
}

void Node::Peer::OnMsg(proto::BbsHaveMsg&& msg)
{
    if (!m_This.m_Cfg.m_Bbs.IsEnabled())
		ThrowUnexpected();

    NodeDB& db = m_This.m_Processor.get_DB();
	if (db.BbsFind(msg.m_Key)) {
		// stupid compiler insists on parentheses here!
		return; // already have it
	}

	if (!m_This.m_Bbs.m_W.Add(msg.m_Key)) {
		// stupid compiler insists on parentheses here!
		return; // already waiting for it
	}

    proto::BbsGetMsg msgOut;
    msgOut.m_Key = msg.m_Key;
    Send(msgOut);
}

void Node::Peer::OnMsg(proto::BbsGetMsg&& msg)
{
	if (!m_This.m_Cfg.m_Bbs.IsEnabled())
		ThrowUnexpected();

	NodeDB& db = m_This.m_Processor.get_DB();
    NodeDB::WalkerBbs wlk;

    wlk.m_Data.m_Key = msg.m_Key;
    if (!db.BbsFind(wlk))
        return; // don't have it

    SendBbsMsg(wlk.m_Data);
}

void Node::Peer::SendBbsMsg(const NodeDB::WalkerBbs::Data& d)
{
	proto::BbsMsg msgOut;
	msgOut.m_Channel = d.m_Channel;
	msgOut.m_TimePosted = d.m_TimePosted;
	d.m_Message.Export(msgOut.m_Message);
	msgOut.m_Nonce = d.m_Nonce;
	Send(msgOut);
}

void Node::Peer::OnMsg(proto::BbsSubscribe&& msg)
{
	if (!m_This.m_Cfg.m_Bbs.IsEnabled())
		ThrowUnexpected();

	Bbs::Subscription::InPeer key;
    key.m_Channel = msg.m_Channel;

    Bbs::Subscription::PeerSet::iterator it = m_Subscriptions.find(key);
    if ((m_Subscriptions.end() == it) != msg.m_On)
        return;

    if (msg.m_On)
    {
        Bbs::Subscription* pS = new Bbs::Subscription;
        pS->m_pPeer = this;

        pS->m_Bbs.m_Channel = msg.m_Channel;
        pS->m_Peer.m_Channel = msg.m_Channel;
        m_This.m_Bbs.m_Subscribed.insert(pS->m_Bbs);
        m_Subscriptions.insert(pS->m_Peer);

		pS->m_Cursor = m_This.m_Processor.get_DB().BbsFindCursor(msg.m_TimeFrom) - 1;

		BroadcastBbs(*pS);
    }
    else
        Unsubscribe(it->get_ParentObj());
}

void Node::Peer::BroadcastBbs(Bbs::Subscription& s)
{
	if (IsChocking())
		return;

	NodeDB& db = m_This.m_Processor.get_DB();
	NodeDB::WalkerBbs wlk;

	wlk.m_Data.m_Channel = s.m_Peer.m_Channel;
	wlk.m_ID = s.m_Cursor;

	for (db.EnumBbsCSeq(wlk); wlk.MoveNext(); )
	{
		SendBbsMsg(wlk.m_Data);
		if (IsChocking())
			break;
	}

	s.m_Cursor = wlk.m_ID;
}

void Node::Peer::OnMsg(proto::BbsResetSync&& msg)
{
	if (!m_This.m_Cfg.m_Bbs.IsEnabled())
		ThrowUnexpected();

	m_CursorBbs = m_This.m_Processor.get_DB().BbsFindCursor(msg.m_TimeFrom) - 1;
	BroadcastBbs();
}

void Node::Peer::OnMsg(proto::GetEvents&& msg)
{
    proto::Events msgOut;

    if (Flags::Viewer & m_Flags)
    {
		Processor& p = m_This.m_Processor;
		NodeDB& db = p.get_DB();
        NodeDB::WalkerEvent wlk;

        Height hLast = 0;
        uint32_t nCount = 0;

        bool bSkipAssets = (proto::LoginFlags::Extension::get(m_LoginFlags) < 6);
        static_assert(proto::LoginFlags::Extension::Minimum < 6); // remove this logic when older protocol won't be supported

        bool bUtxo0 = bSkipAssets;

        // we'll send up to s_Max num of events, even to older clients, they won't complain
        static_assert(proto::Event::s_Max > proto::Event::s_Max0);

        Serializer ser, serCvt;

        for (db.EnumEvents(wlk, msg.m_HeightMin); wlk.MoveNext(); hLast = wlk.m_Height)
        {
            if ((nCount >= proto::Event::s_Max) && (wlk.m_Height != hLast))
                break;

			if (p.IsFastSync() && (wlk.m_Height > p.m_SyncData.m_h0))
				break;

            if (bSkipAssets || bUtxo0)
            {
                Deserializer der;
                der.reset(wlk.m_Body.p, wlk.m_Body.n);

                proto::Event::Type::Enum eType = proto::Event::Type::Load(der);
                if (bSkipAssets && (proto::Event::Type::AssetCtl == eType))
                    continue; // skip

                if (bUtxo0 && (proto::Event::Type::Utxo == eType))
                {
                    proto::Event::Utxo evt;
                    der & evt;

                    // convert to Utxo0.
                    proto::Event::Utxo0 evt0;
#define THE_MACRO(type, name) evt0.m_##name = std::move(evt.m_##name);
                    BeamEvent_Utxo0(THE_MACRO)
#undef THE_MACRO

                    serCvt.reset();

                    eType = proto::Event::Type::Utxo0;
                    serCvt & eType;
                    serCvt & evt0;

                    wlk.m_Body.p = serCvt.buffer().first;
                    wlk.m_Body.n = static_cast<uint32_t>(serCvt.buffer().second);
                }
            }

            ser & wlk.m_Height;
            ser.WriteRaw(wlk.m_Body.p, wlk.m_Body.n);

            nCount++;   
		}

        ser.swap_buf(msgOut.m_Events);
    }
    else
        LOG_WARNING() << "Peer " << m_RemoteAddr << " Unauthorized Utxo events request.";

    Send(msgOut);
}

void Node::Peer::OnMsg(proto::BlockFinalization&& msg)
{
    if (!(Flags::Owner & m_Flags) ||
        !(Flags::Finalizing & m_Flags))
        ThrowUnexpected();

    m_Flags &= ~Flags::Finalizing;

    if (!msg.m_Value)
        ThrowUnexpected();
    Transaction& tx = *msg.m_Value;

    if (this != m_This.m_Miner.m_pFinalizer)
        return; // outdated

    if (!m_This.m_Miner.m_pTaskToFinalize)
    {
        m_This.m_Miner.Restart(); // time to restart
        return;
    }

    Miner::Task::Ptr pTask;
    pTask.swap(m_This.m_Miner.m_pTaskToFinalize);
    NodeProcessor::GeneratedBlock& x = *pTask;

    {
        ECC::Mode::Scope scope(ECC::Mode::Fast);

        // verify that all the outputs correspond to our viewer's Kdf (in case our comm was hacked this'd prevent mining for someone else)
        // and do the overall validation
        TxBase::Context::Params pars;
		TxBase::Context ctx(pars);
		ctx.m_Height = m_This.m_Processor.m_Cursor.m_ID.m_Height + 1;
        if (!m_This.m_Processor.ValidateAndSummarize(ctx, *msg.m_Value, msg.m_Value->get_Reader()))
            ThrowUnexpected();

        if (ctx.m_Stats.m_Coinbase != AmountBig::Type(Rules::get_Emission(m_This.m_Processor.m_Cursor.m_ID.m_Height + 1)))
            ThrowUnexpected();

        ctx.m_Sigma = -ctx.m_Sigma;
        ctx.m_Stats.m_Coinbase += AmountBig::Type(x.m_Fees);
        AmountBig::AddTo(ctx.m_Sigma, ctx.m_Stats.m_Coinbase);

        if (!(ctx.m_Sigma == Zero))
            ThrowUnexpected();

        if (!tx.m_vInputs.empty())
            ThrowUnexpected();

        for (size_t i = 0; i < tx.m_vOutputs.size(); i++)
        {
            CoinID cid;
            if (!tx.m_vOutputs[i]->Recover(m_This.m_Processor.m_Cursor.m_ID.m_Height + 1, *m_This.m_Keys.m_pOwner, cid))
                ThrowUnexpected();
        }

        tx.MoveInto(x.m_Block);

        ECC::Scalar::Native offs = x.m_Block.m_Offset;
        offs += ECC::Scalar::Native(tx.m_Offset);
        x.m_Block.m_Offset = offs;

    }

    TxPool::Fluff txpEmpty;

    NodeProcessor::BlockContext bc(txpEmpty, 0, *m_This.m_Keys.m_pGeneric, *m_This.m_Keys.m_pGeneric); // the key isn't used anyway
    bc.m_Mode = NodeProcessor::BlockContext::Mode::Finalize;
    Cast::Down<NodeProcessor::GeneratedBlock>(bc) = std::move(x);

    bool bRes = m_This.m_Processor.GenerateNewBlock(bc);

    if (!bRes)
    {
        LOG_WARNING() << "Block finalization failed";
        return;
    }

    Cast::Down<NodeProcessor::GeneratedBlock>(x) = std::move(bc);

    LOG_INFO() << "Block Finalized by owner";

    m_This.m_Miner.StartMining(std::move(pTask));
}

void Node::Peer::OnMsg(proto::GetStateSummary&& msg)
{
    Processor& p = m_This.m_Processor;

    proto::StateSummary msgOut;
    msgOut.m_TxoLo = p.m_Extra.m_TxoLo;
    msgOut.m_Txos = p.m_Extra.m_Txos - p.m_Cursor.m_ID.m_Height; // by convention after each block there's an artificial gap in Txo counting
    msgOut.m_ShieldedOuts = p.m_Extra.m_ShieldedOutputs;
    msgOut.m_ShieldedIns = p.m_Mmr.m_Shielded.m_Count - p.m_Extra.m_ShieldedOutputs;
    msgOut.m_AssetsMax = static_cast<Asset::ID>(p.m_Mmr.m_Assets.m_Count);
    msgOut.m_AssetsActive = static_cast<Asset::ID>(p.get_DB().ParamIntGetDef(NodeDB::ParamID::AssetsCountUsed));

    Send(msgOut);
}

void Node::Peer::OnMsg(proto::GetShieldedOutputsAt&& msg)
{
    Processor& p = m_This.m_Processor;
    Height h = std::min(msg.m_Height, p.m_Cursor.m_Full.m_Height); // don't throw exc if the height is too high, theoretically height can go down due to reorg (of course the chainwork must be higher anyway)

    proto::ShieldedOutputsAt msgOut;
    msgOut.m_ShieldedOuts = p.get_DB().ShieldedOutpGet(h);
    Send(msgOut);
}

void Node::Peer::OnMsg(proto::ContractVarsEnum&& msg)
{
    NodeDB::WalkerContractData wlk;
    m_This.m_Processor.get_DB().ContractDataEnum(wlk, msg.m_KeyMin, msg.m_KeyMax);

    proto::ContractVars msgOut;
    Serializer ser;

    while (true)
    {
        if (!wlk.MoveNext())
            break;

        if (msg.m_bSkipMin)
        {
            msg.m_bSkipMin = false;
            if (wlk.m_Key == msg.m_KeyMin)
                continue; // skip
        }

        ser
            & wlk.m_Key.n
            & wlk.m_Val.n;

        ser.WriteRaw(wlk.m_Key.p, wlk.m_Key.n);
        ser.WriteRaw(wlk.m_Val.p, wlk.m_Val.n);

        if (IsChocking(ser.buffer().second))
        {
            msgOut.m_bMore = true;
            break;
        }
    }

    ser.swap_buf(msgOut.m_Result);
    Send(msgOut);
}

void Node::Peer::OnMsg(proto::GetContractVar&& msg)
{
    proto::ContractVar msgOut;

    Blob val;
    NodeDB::Recordset rs;

    NodeProcessor& p = m_This.m_Processor;
    if (p.get_DB().ContractDataFind(msg.m_Key, val, rs))
    {
        val.Export(msgOut.m_Value);

        Merkle::Hash hv;
        Block::get_HashContractVar(hv, msg.m_Key, val);

        RadixHashOnlyTree& t = p.get_Contracts();
        RadixHashOnlyTree::Cursor cu;
        bool bCreate = false;
        if (!t.Find(cu, hv, bCreate))
            NodeProcessor::OnCorrupted();

        t.get_Proof(msgOut.m_Proof, cu);

        struct MyProofBuilder
            :public NodeProcessor::ProofBuilder
        {
            using ProofBuilder::ProofBuilder;
            virtual bool get_Contracts(Merkle::Hash&) override { return false; }
        };

        MyProofBuilder pb(p, msgOut.m_Proof);
        pb.GenerateProof();

    }

    Send(msgOut);
}

void Node::Server::OnAccepted(io::TcpStream::Ptr&& newStream, int errorCode)
{
    if (newStream)
    {
        LOG_DEBUG() << "New peer connected: " << newStream->address();
        Peer* p = get_ParentObj().AllocPeer(newStream->peer_address());
        p->Accept(std::move(newStream));
		p->m_Flags |= Peer::Flags::Accepted;
        p->SecureConnect();
    }
}

void Node::Miner::Initialize(IExternalPOW* externalPOW)
{
    const Config& cfg = get_ParentObj().m_Cfg;
    if (!cfg.m_MiningThreads && !externalPOW)
        return;

    m_pEvtMined = io::AsyncEvent::create(io::Reactor::get_Current(), [this]() { OnMined(); });

    if (cfg.m_MiningThreads) {
        m_vThreads.resize(cfg.m_MiningThreads);
        for (uint32_t i = 0; i < cfg.m_MiningThreads; i++) {
            PerThread &pt = m_vThreads[i];
            pt.m_pReactor = io::Reactor::create();
            pt.m_pEvt = io::AsyncEvent::create(*pt.m_pReactor, [this, i]() { OnRefresh(i); });
            pt.m_Thread = std::thread(&Miner::RunMinerThread, this, pt.m_pReactor, Rules::get());
        }
    }

	m_External.m_pSolver = externalPOW;

    SetTimer(0, true); // async start mining
}

void Node::Miner::RunMinerThread(const io::Reactor::Ptr& pReactor, const Rules& r)
{
    Rules::Scope scopeRules(r);
    pReactor->run();
}

void Node::Miner::OnFinalizerChanged(Peer* p)
{
    // always prefer newer (in case there are several ones)
    m_pFinalizer = p;
    if (!m_pFinalizer)
    {
        // try to find another one
        for (PeerList::iterator it = get_ParentObj().m_lstPeers.begin(); get_ParentObj().m_lstPeers.end() != it; it++)
            if (it->ShouldFinalizeMining())
            {
                m_pFinalizer = &(*it);
                break;
            }
    }

    Restart();
}

void Node::Miner::OnRefresh(uint32_t iIdx)
{
    while (true)
    {
        Task::Ptr pTask;
        Block::SystemState::Full s;

        {
            std::scoped_lock<std::mutex> scope(m_Mutex);
            if (!m_pTask || *m_pTask->m_pStop)
                break;

            pTask = m_pTask;
            s = pTask->m_Hdr; // local copy
        }

        ECC::Hash::Value hv; // pick pseudo-random initial nonce for mining.
        ECC::Hash::Processor()
            << pTask->m_hvNonceSeed
            << iIdx
            >> hv;

        static_assert(s.m_PoW.m_Nonce.nBytes <= hv.nBytes);
        s.m_PoW.m_Nonce = hv;

        Block::PoW::Cancel fnCancel = [this, pTask](bool bRetrying)
        {
            if (*pTask->m_pStop)
                return true;

            if (bRetrying)
            {
                std::scoped_lock<std::mutex> scope(m_Mutex);
                if (pTask != m_pTask)
                    return true; // soft restart triggered
            }

            return false;
        };

        if (Rules::get().FakePoW)
        {
            uint32_t timeout_ms = get_ParentObj().m_Cfg.m_TestMode.m_FakePowSolveTime_ms;

            bool bSolved = false;

            for (uint32_t t0_ms = GetTime_ms(); ; )
            {
                if (fnCancel(false))
                    break;
                std::this_thread::sleep_for(std::chrono::milliseconds(50));

                uint32_t dt_ms = GetTime_ms() - t0_ms;

                if (dt_ms >= timeout_ms)
                {
                    bSolved = true;
                    break;
                }
            }

            if (!bSolved)
                continue;

            ZeroObject(s.m_PoW.m_Indices); // keep the difficulty intact
        }
        else
        {
            try
            {
                if (!s.GeneratePoW(fnCancel))
                    continue;
            }
            catch (const std::exception& ex)
            {
                LOG_DEBUG() << ex.what();
                break;
            }
        }

        std::scoped_lock<std::mutex> scope(m_Mutex);

        if (*pTask->m_pStop)
            continue; // either aborted, or other thread was faster

        pTask->m_Hdr = s; // save the result
        *pTask->m_pStop = true;
        m_pTask = pTask; // In case there was a soft restart we restore the one that we mined.

        m_pEvtMined->post();
        break;
    }
}

void Node::Miner::HardAbortSafe()
{
    m_pTaskToFinalize.reset();

    std::scoped_lock<std::mutex> scope(m_Mutex);

    if (m_pTask)
    {
        *m_pTask->m_pStop = true;
        m_pTask.reset();
    }

	if (m_External.m_pSolver)
	{
		bool bHadTasks = false;

		for (size_t i = 0; i < _countof(m_External.m_ppTask); i++)
		{
			Task::Ptr& pTask = m_External.m_ppTask[i];
			if (!pTask)
				continue;

			assert(*pTask->m_pStop); // should be the same stop inficator
			pTask.reset();
			bHadTasks = true;
		}

		if (bHadTasks)
		m_External.m_pSolver->stop_current();
	}
}

void Node::Miner::SetTimer(uint32_t timeout_ms, bool bHard)
{
    if (!IsEnabled())
        return;

    if (!m_pTimer)
        m_pTimer = io::Timer::create(io::Reactor::get_Current());
    else
        if (m_bTimerPending && !bHard)
            return;

    m_pTimer->start(timeout_ms, false, [this]() { OnTimer(); });
    m_bTimerPending = true;
}

void Node::Miner::OnTimer()
{
    m_bTimerPending = false;
    Restart();
}

bool Node::Miner::Restart()
{
    if (!IsEnabled())
        return false; //  n/a

    if (!get_ParentObj().m_Processor.IsTreasuryHandled() || get_ParentObj().m_Processor.IsFastSync())
        return false;

    m_pTaskToFinalize.reset();

    const Keys& keys = get_ParentObj().m_Keys;

    if (m_pFinalizer)
    {
        if (Peer::Flags::Finalizing & m_pFinalizer->m_Flags)
            return false; // wait until we receive that outdated finalization
    }
    else
        if (!keys.m_pMiner)
            return false; // offline mining is disabled

    NodeProcessor::BlockContext bc(
        get_ParentObj().m_TxPool,
        keys.m_nMinerSubIndex,
        keys.m_pMiner ? *keys.m_pMiner : *keys.m_pGeneric,
        keys.m_pOwner ? *keys.m_pOwner : *keys.m_pGeneric);

    if (m_pFinalizer)
        bc.m_Mode = NodeProcessor::BlockContext::Mode::Assemble;

    bool bRes = get_ParentObj().m_Processor.GenerateNewBlock(bc);

    if (!bRes)
    {
        LOG_WARNING() << "Block generation failed, can't mine!";
        return false;
    }

    Task::Ptr pTask(std::make_shared<Task>());
    Cast::Down<NodeProcessor::GeneratedBlock>(*pTask) = std::move(bc);

    if (m_pFinalizer)
    {
        const NodeProcessor::GeneratedBlock& x = *pTask;
        LOG_INFO() << "Block generated: Height=" << x.m_Hdr.m_Height << ", Fee=" << x.m_Fees << ", Waiting for owner response...";

        proto::GetBlockFinalization msg;
        msg.m_Height = pTask->m_Hdr.m_Height;
        msg.m_Fees = pTask->m_Fees;
        m_pFinalizer->Send(msg);

        assert(!(Peer::Flags::Finalizing & m_pFinalizer->m_Flags));
        m_pFinalizer->m_Flags |= Peer::Flags::Finalizing;

        m_pTaskToFinalize = std::move(pTask);
    }
    else
        StartMining(std::move(pTask));

    return true;
}

void Node::Miner::StartMining(Task::Ptr&& pTask)
{
    assert(pTask && !m_pTaskToFinalize);

    const NodeProcessor::GeneratedBlock& x = *pTask;
    LOG_INFO() << "Block generated: Height=" << x.m_Hdr.m_Height << ", Fee=" << x.m_Fees << ", Difficulty=" << x.m_Hdr.m_PoW.m_Difficulty << ", Size=" << (x.m_BodyP.size() + x.m_BodyE.size());

    pTask->m_hvNonceSeed = get_ParentObj().NextNonce();

    // let's mine it.
    std::scoped_lock<std::mutex> scope(m_Mutex);

    if (m_pTask)
    {
        if (*m_pTask->m_pStop)
            return; // block already mined, probably notification to this thread on its way. Ignore the newly-constructed block
        pTask->m_pStop = m_pTask->m_pStop; // use the same soft-restart indicator
    }
    else
    {
        pTask->m_pStop.reset(new volatile bool);
        *pTask->m_pStop = false;
    }

    m_pTask = std::move(pTask);

    for (size_t i = 0; i < m_vThreads.size(); i++)
        m_vThreads[i].m_pEvt->post();

    OnRefreshExternal();
}

Node::Miner::Task::Ptr& Node::Miner::External::get_At(uint64_t jobID)
{
	return m_ppTask[static_cast<size_t>(jobID % _countof(m_ppTask))];
}

void Node::Miner::OnRefreshExternal()
{
    if (!m_External.m_pSolver)
		return;

    // NOTE the mutex is locked here
    LOG_INFO() << "New job for external miner";

	uint64_t jobID = ++m_External.m_jobID;
	m_External.get_At(jobID) = m_pTask;

    auto fnCancel = []() { return false; };

    Merkle::Hash hv;
	m_pTask->m_Hdr.get_HashForPoW(hv);

	m_External.m_pSolver->new_job(std::to_string(jobID), hv, m_pTask->m_Hdr.m_PoW, m_pTask->m_Hdr.m_Height , BIND_THIS_MEMFN(OnMinedExternal), fnCancel);
}

IExternalPOW::BlockFoundResult Node::Miner::OnMinedExternal()
{
	std::string jobID_;
	Block::PoW POW;
	Height h;

	assert(m_External.m_pSolver);
	m_External.m_pSolver->get_last_found_block(jobID_, h, POW);

	char* szEnd = nullptr;
	uint64_t jobID = strtoul(jobID_.c_str(), &szEnd, 10);

	std::scoped_lock<std::mutex> scope(m_Mutex);

	bool bReject = (m_External.m_jobID - jobID >= _countof(m_External.m_ppTask));

	LOG_INFO() << "Solution from external miner. jobID=" << jobID << ", Current.jobID=" << m_External.m_jobID << ", Accept=" << static_cast<uint32_t>(!bReject);

    if (bReject)
    {
        LOG_INFO() << "Solution is rejected due it is outdated.";
		return IExternalPOW::solution_expired; // outdated
    }

	Task::Ptr& pTask = m_External.get_At(jobID);

    if (!pTask || *pTask->m_pStop)
    {
        LOG_INFO() << "Solution is rejected due block mining has been canceled.";
		return IExternalPOW::solution_rejected; // already cancelled
    }

	pTask->m_Hdr.m_PoW.m_Nonce = POW.m_Nonce;
	pTask->m_Hdr.m_PoW.m_Indices = POW.m_Indices;

    if (!pTask->m_Hdr.IsValidPoW())
    {
        LOG_INFO() << "invalid solution from external miner";
        return IExternalPOW::solution_rejected;
    }

    IExternalPOW::BlockFoundResult result(IExternalPOW::solution_accepted);
    Merkle::Hash hv;
    pTask->m_Hdr.get_Hash(hv);
    result._blockhash = to_hex(hv.m_pData, hv.nBytes);

	m_pTask = pTask;
    *m_pTask->m_pStop = true;
    m_pEvtMined->post();

    return result;
}

void Node::Miner::OnMined()
{
    Task::Ptr pTask;
    {
        std::scoped_lock<std::mutex> scope(m_Mutex);
        if (!(m_pTask && *m_pTask->m_pStop))
            return; //?!
        pTask.swap(m_pTask);
    }

    Block::SystemState::ID id;
    pTask->m_Hdr.get_ID(id);

    LOG_INFO() << "New block mined: " << id;

	Processor& p = get_ParentObj().m_Processor; // alias

    NodeProcessor::DataStatus::Enum eStatus = p.OnState(pTask->m_Hdr, get_ParentObj().m_MyPublicID);
    switch (eStatus)
    {
    default:
    case NodeProcessor::DataStatus::Invalid:
        // Some bug?
        LOG_WARNING() << "Mined block rejected as invalid!";
        return;

    case NodeProcessor::DataStatus::Rejected:
        // Someone else mined exactly the same block!
        LOG_WARNING() << "Mined block duplicated";
        return;

    case NodeProcessor::DataStatus::Accepted:
        break; // ok
    }
    assert(NodeProcessor::DataStatus::Accepted == eStatus);

    eStatus = p.OnBlock(id, pTask->m_BodyP, pTask->m_BodyE, get_ParentObj().m_MyPublicID);
    assert(NodeProcessor::DataStatus::Accepted == eStatus);

    p.FlushDB();
	p.TryGoUpAsync(); // will likely trigger OnNewState(), and spread this block to the network
}

struct Node::Beacon::OutCtx
{
    int m_Refs;
    OutCtx() :m_Refs(0) {}

    struct UvRequest
        :public uv_udp_send_t
    {
        IMPLEMENT_GET_PARENT_OBJ(OutCtx, m_Request)
    } m_Request;

    uv_buf_t m_BufDescr;

#pragma pack (push, 1)
    struct Message
    {
        Merkle::Hash m_CfgChecksum;
        PeerID m_NodeID;
        uint16_t m_Port; // in network byte order
    };
#pragma pack (pop)

    Message m_Message; // the message broadcasted

    void Release()
    {
        assert(m_Refs > 0);
        if (!--m_Refs)
            delete this;
    }

    static void OnDone(uv_udp_send_t* req, int status);
};

Node::Beacon::Beacon()
    :m_pUdp(NULL)
    ,m_pOut(NULL)
{
}

Node::Beacon::~Beacon()
{
    if (m_pUdp)
        uv_close((uv_handle_t*) m_pUdp, OnClosed);

    if (m_pOut)
        m_pOut->Release();
}

uint16_t Node::Beacon::get_Port()
{
    uint16_t nPort = get_ParentObj().m_Cfg.m_BeaconPort;
    return nPort ? nPort : get_ParentObj().m_Cfg.m_Listen.port();
}

void Node::Beacon::Start()
{
    assert(!m_pUdp);
    m_pUdp = new uv_udp_t;

    uv_udp_init(&io::Reactor::get_Current().get_UvLoop(), m_pUdp);
    m_pUdp->data = this;

    m_BufRcv.resize(sizeof(OutCtx::Message));

    io::Address addr;
    addr.port(get_Port());

    sockaddr_in sa;
    addr.fill_sockaddr_in(sa);

    if (uv_udp_bind(m_pUdp, (sockaddr*)&sa, UV_UDP_REUSEADDR)) // should allow multiple nodes on the same machine (for testing)
        std::ThrowLastError();

    if (uv_udp_recv_start(m_pUdp, AllocBuf, OnRcv))
        std::ThrowLastError();

    if (uv_udp_set_broadcast(m_pUdp, 1))
        std::ThrowLastError();

    m_pTimer = io::Timer::create(io::Reactor::get_Current());
    m_pTimer->start(get_ParentObj().m_Cfg.m_BeaconPeriod_ms, true, [this]() { OnTimer(); }); // periodic timer
    OnTimer();
}

void Node::Beacon::OnTimer()
{
    if (!m_pOut)
    {
        m_pOut = new OutCtx;
        m_pOut->m_Refs = 1;

        m_pOut->m_Message.m_CfgChecksum = Rules::get().get_LastFork().m_Hash;
        m_pOut->m_Message.m_NodeID = get_ParentObj().m_MyPublicID;
        m_pOut->m_Message.m_Port = htons(get_ParentObj().m_Cfg.m_Listen.port());

        m_pOut->m_BufDescr.base = (char*) &m_pOut->m_Message;
        m_pOut->m_BufDescr.len = sizeof(m_pOut->m_Message);
    }
    else
        if (m_pOut->m_Refs > 1)
            return; // send still pending

    io::Address addr;
    addr.port(get_Port());
    addr.ip(INADDR_BROADCAST);

    sockaddr_in sa;
    addr.fill_sockaddr_in(sa);

    m_pOut->m_Refs++;

    int nErr = uv_udp_send(&m_pOut->m_Request, m_pUdp, &m_pOut->m_BufDescr, 1, (sockaddr*) &sa, OutCtx::OnDone);
    if (nErr)
        m_pOut->Release();
}

void Node::Beacon::OutCtx::OnDone(uv_udp_send_t* req, int /* status */)
{
    UvRequest* pVal = (UvRequest*)req;
    assert(pVal);

    pVal->get_ParentObj().Release();
}

void Node::Beacon::OnRcv(uv_udp_t* handle, ssize_t nread, const uv_buf_t* buf, const struct sockaddr* pSa, unsigned flags)
{
    OutCtx::Message msg;
    if (sizeof(msg) != nread)
        return;

    memcpy(&msg, buf->base, sizeof(msg)); // copy it to prevent (potential) datatype misallignment and etc.

    if (msg.m_CfgChecksum != Rules::get().get_LastFork().m_Hash)
        return;

    Beacon* pThis = (Beacon*)handle->data;

    if (pThis->get_ParentObj().m_MyPublicID == msg.m_NodeID)
        return;

    io::Address addr(*(sockaddr_in*)pSa);
    addr.port(ntohs(msg.m_Port));

    pThis->get_ParentObj().m_PeerMan.OnPeer(msg.m_NodeID, addr, true);
}

void Node::Beacon::AllocBuf(uv_handle_t* handle, size_t suggested_size, uv_buf_t* buf)
{
    Beacon* pThis = (Beacon*)handle->data;
    assert(pThis);

    buf->base = (char*) &pThis->m_BufRcv.at(0);
    buf->len = sizeof(OutCtx::Message);
}

void Node::Beacon::OnClosed(uv_handle_t* p)
{
    assert(p);
    delete (uv_udp_t*) p;
}

void Node::PeerMan::Initialize()
{
    const Config& cfg = get_ParentObj().m_Cfg;

    for (uint32_t i = 0; i < cfg.m_Connect.size(); i++)
    {
        PeerID id0(Zero);
        OnPeer(id0, cfg.m_Connect[i], true);
    }

    // peers
    m_pTimerUpd = io::Timer::create(io::Reactor::get_Current());
    m_pTimerUpd->start(cfg.m_Timeout.m_PeersUpdate_ms, true, [this]() { Update(); });

    m_pTimerFlush = io::Timer::create(io::Reactor::get_Current());
    m_pTimerFlush->start(cfg.m_Timeout.m_PeersDbFlush_ms, true, [this]() { OnFlush(); });

    {
        NodeDB::WalkerPeer wlk;
        for (get_ParentObj().m_Processor.get_DB().EnumPeers(wlk); wlk.MoveNext(); )
        {
            if (wlk.m_Data.m_ID == get_ParentObj().m_MyPublicID)
                continue; // could be left from previous run?

            PeerMan::PeerInfo* pPi = OnPeer(wlk.m_Data.m_ID, io::Address::from_u64(wlk.m_Data.m_Address), false);
            if (!pPi)
                continue;

            // set rating
            uint32_t r = wlk.m_Data.m_Rating;
            if (!r)
                Ban(*pPi);
            else
                SetRating(*pPi, r);

            pPi->m_LastSeen = wlk.m_Data.m_LastSeen;
            pPi->m_LastConnectAttempt = pPi->m_LastSeen;
        }
    }
}

void Node::PeerMan::OnFlush()
{
    NodeDB& db = get_ParentObj().m_Processor.get_DB();

    db.PeersDel();

    const PeerMan::RawRatingSet& rs = get_Ratings();

    for (PeerMan::RawRatingSet::const_iterator it = rs.begin(); rs.end() != it; it++)
    {
        const PeerMan::PeerInfo& pi = it->get_ParentObj();

        NodeDB::WalkerPeer::Data d;
        d.m_ID = pi.m_ID.m_Key;
        d.m_Rating = pi.m_RawRating.m_Value;
        d.m_Address = pi.m_Addr.m_Value.u64();
        d.m_LastSeen = pi.m_LastSeen;

        db.PeerIns(d);
    }
}

void Node::PeerMan::ActivateMorePeers(uint32_t nTime_ms)
{
    const Config& cfg = get_ParentObj().m_Cfg; // alias
    if (!cfg.m_PeersPersistent)
        return;

    for (uint32_t i = 0; i < cfg.m_Connect.size(); i++)
    {
        PeerID id0(Zero);
        PeerInfo* pPi = OnPeer(id0, cfg.m_Connect[i], true);
        if (pPi)
            ActivatePeerSafe(*pPi, nTime_ms);
    }
}

void Node::PeerMan::ActivatePeer(PeerInfo& pi)
{
    PeerInfoPlus& pip = Cast::Up<PeerInfoPlus>(pi);
    if (pip.m_Live.m_p)
        return; //?

    Peer* p = get_ParentObj().AllocPeer(pip.m_Addr.m_Value);
	pip.Attach(*p);

    p->Connect(pip.m_Addr.m_Value);
    p->m_Port = pip.m_Addr.m_Value.port();
}

void Node::PeerMan::DeactivatePeer(PeerInfo& pi)
{
    PeerInfoPlus& pip = (PeerInfoPlus&)pi;
    if (!pip.m_Live.m_p)
        return; //?

    pip.m_Live.m_p->DeleteSelf(false, proto::NodeConnection::ByeReason::Other);
}

PeerManager::PeerInfo* Node::PeerMan::AllocPeer()
{
    PeerInfoPlus* p = new PeerInfoPlus;
    p->m_Live.m_p = nullptr;
    return p;
}

void Node::PeerMan::DeletePeer(PeerInfo& pi)
{
    delete &Cast::Up<PeerInfoPlus>(pi);
}

void Node::PeerMan::PeerInfoPlus::Attach(Peer& p)
{
	assert(!m_Live.m_p && !p.m_pInfo);
	m_Live.m_p = &p;
	p.m_pInfo = this;

	PeerManager::TimePoint tp;
	p.m_This.m_PeerMan.m_LiveSet.insert(m_Live);
}

void Node::PeerMan::PeerInfoPlus::DetachStrict()
{
	assert(m_Live.m_p && (this == m_Live.m_p->m_pInfo));

	m_Live.m_p->m_This.m_PeerMan.m_LiveSet.erase(PeerMan::LiveSet::s_iterator_to(m_Live));

	m_Live.m_p->m_pInfo = nullptr;
	m_Live.m_p = nullptr;
}

bool Node::GenerateRecoveryInfo(const char* szPath)
{
	if (!m_Processor.BuildCwp())
		return false; // no info yet

    typedef yas::binary_oarchive<std::FStream, SERIALIZE_OPTIONS> MySerializer;

	struct MyTraveler
		:public RadixTree::ITraveler
	{
		RecoveryInfo::Writer m_Writer;
		NodeDB* m_pDB;

		virtual bool OnLeaf(const RadixTree::Leaf& x) override
		{
			const UtxoTree::MyLeaf& n = Cast::Up<UtxoTree::MyLeaf>(x);
			UtxoTree::Key::Data d;
			d = n.m_Key;

			if (n.IsExt())
			{
				for (auto p = n.m_pIDs.get_Strict()->m_pTop.get_Strict(); p; p = p->m_pNext.get())
					OnUtxo(d, p->m_ID);
			}
			else
				OnUtxo(d, n.m_ID);

			return true;
		}

		void OnUtxo(const UtxoTree::Key::Data& d, TxoID id)
		{
			NodeDB::WalkerTxo wlk;
			m_pDB->TxoGetValue(wlk, id);

			Deserializer der;
			der.reset(wlk.m_Value.p, wlk.m_Value.n);

            Output outp;
			der & outp;

            assert(outp.m_Commitment == d.m_Commitment);
            outp.m_RecoveryOnly = true;

			// 2 ways to discover the UTXO create height: either directly by looking its TxoID in States table, or reverse-engineer it from Maturity
			// Since currently maturity delta is independent of current height (not a function of height, not changed in current forks) - we prefer the 2nd method, which is faster.

            //m_Processor.FindHeightByTxoID(val.m_CreateHeight, id);
			//assert(val.m_Output.get_MinMaturity(val.m_CreateHeight) == d.m_Maturity);

			Height hCreateHeight = d.m_Maturity - outp.get_MinMaturity(0);

            MySerializer ser(m_Writer.m_Stream);
            ser & hCreateHeight;
            ser & outp;
		}
	};

	MyTraveler ctx;
	ctx.m_pDB = &m_Processor.get_DB();

	try
	{
		ctx.m_Writer.Open(szPath, m_Processor.m_Cwp);
		m_Processor.get_Utxos().Traverse(ctx);

        const Rules& r = Rules::get();

        if (m_Processor.m_Cursor.m_ID.m_Height >= r.pForks[2].m_Height)
        {
            MySerializer ser(ctx.m_Writer.m_Stream);
            ser & MaxHeight; // terminator

            // shielded in/outs
            struct MyKrnWalker
                :public NodeProcessor::KrnWalkerShielded
            {
                MySerializer& m_Ser;
                MyKrnWalker(MySerializer& ser) :m_Ser(ser) {}

                virtual bool OnKrnEx(const TxKernelShieldedInput& krn) override
                {
                    uint8_t nFlags = 0;

                    m_Ser & m_Height;
                    m_Ser & nFlags;
                    m_Ser & krn.m_SpendProof.m_SpendPk;
                    return true;
                }

                virtual bool OnKrnEx(const TxKernelShieldedOutput& krn) override
                {
                    uint8_t nFlags = RecoveryInfo::Flags::Output;
                    if (krn.m_Txo.m_pAsset)
                    {
                        Cast::NotConst(krn).m_Txo.m_pAsset.reset(); // not needed for recovery atm
                        nFlags |= RecoveryInfo::Flags::HadAsset;
                    }

                    m_Ser & m_Height;
                    m_Ser & nFlags;
                    m_Ser & krn.m_Txo;
                    m_Ser & krn.m_Msg;
                    return true;
                }

            } wlk(ser);

            m_Processor.EnumKernels(wlk, HeightRange(r.pForks[2].m_Height, m_Processor.m_Cursor.m_ID.m_Height));

            ser & MaxHeight; // terminator

            // assets
            Asset::Full ai;
            ai.m_ID = 0;

            while (m_Processor.get_DB().AssetGetNext(ai))
                ser & ai;

            ser & (Asset::s_MaxCount + 1); // terminator

            if (m_Processor.m_Cursor.m_ID.m_Height >= r.pForks[3].m_Height)
            {
                Merkle::Hash hv;
                m_Processor.get_Contracts().get_Hash(hv);
                ser & hv;
            }
        }

	}
	catch (const std::exception& ex)
	{
		LOG_ERROR() << ex.what();
		return false;
	}

	return true;
}

void Node::PrintTxos()
{
    if (!m_Keys.m_pOwner)
    {
        LOG_INFO() << "Owner key not specified";
        return;
    }

    PeerID pid;

    {
        Key::ID kid(Zero);
        kid.m_Type = ECC::Key::Type::WalletID;
        kid.get_Hash(pid);

        ECC::Point::Native ptN;
        m_Keys.m_pOwner->DerivePKeyG(ptN, pid);
        pid.Import(ptN);
    }

    struct PerAsset {
        Amount m_Avail = 0;
        Amount m_Locked = 0;
    };
    typedef std::map<Asset::ID, PerAsset> AssetMap;

    std::ostringstream os;
    os << "Printing Events for Key=" << pid << std::endl;

    if (m_Processor.IsFastSync())
        os << "Note: Fast-sync is in progress. Data is preliminary and not fully verified yet." << std::endl;

    Height hSerif0 = m_Processor.get_DB().ParamIntGetDef(NodeDB::ParamID::EventsSerif);
    if (hSerif0 >= Rules::HeightGenesis)
        os << "Note: Cut-through up to Height=" << hSerif0 << ", Txos spent earlier may be missing. To recover them too please make full sync." << std::endl;

    struct MyParser :public proto::Event::IParser
    {
        std::ostringstream& m_os;
        AssetMap m_Map;
        Height m_Height;

        MyParser(std::ostringstream& os) :m_os(os) {}

        virtual void OnEventBase(proto::Event::Base& x) override
        {
            x.Dump(m_os);
        }

        void OnValue(Amount v, Asset::ID aid, uint8_t nFlags, bool bMature)
        {
            PerAsset& pa = m_Map[aid];

            if (proto::Event::Flags::Add & nFlags)
                (bMature ? pa.m_Avail : pa.m_Locked) += v;
            else
                pa.m_Avail -= v;
        }

        virtual void OnEventType(proto::Event::Utxo& x) override
        {
            OnEventBase(x);
            OnValue(x.m_Cid.m_Value, x.m_Cid.m_AssetID, x.m_Flags, x.m_Maturity <= m_Height);
        }

        virtual void OnEventType(proto::Event::Shielded& x) override
        {
            OnEventBase(x);
            OnValue(x.m_CoinID.m_Value, x.m_CoinID.m_AssetID, x.m_Flags, true);
        }

    } p(os);
    p.m_Height = m_Processor.m_Cursor.m_Full.m_Height;

    NodeDB::WalkerEvent wlk;
    for (m_Processor.get_DB().EnumEvents(wlk, Rules::HeightGenesis - 1); wlk.MoveNext(); )
    {
        os << "\tHeight=" << wlk.m_Height << ", ";
        p.ProceedOnce(wlk.m_Body);
        os << std::endl;
    }

    os << "Totals:" << std::endl;

    for (AssetMap::iterator it = p.m_Map.begin(); p.m_Map.end() != it; it++)
    {
        const PerAsset& pa = it->second;
        if (pa.m_Avail || pa.m_Locked)
        {
            os << "\tAssetID=" << it->first << ", Avail=" << pa.m_Avail << ", Locked=" << pa.m_Locked << std::endl;

        }
    }

    LOG_INFO() << os.str();
}

void Node::PrintRollbackStats()
{
    std::ostringstream os;
    os << "Printing recent rollback stats" << std::endl;

    NodeDB& db = m_Processor.get_DB(); // alias

    ByteBuffer bufP, bufE;
    std::vector<NodeDB::StateInput> vIns;

    NodeDB::WalkerState wlk;
    for (db.EnumFunctionalTips(wlk); wlk.MoveNext(); )
    {
        Block::SystemState::Full sTip1;
        db.get_State(wlk.m_Sid.m_Row, sTip1);
        assert(sTip1.m_Height == wlk.m_Sid.m_Height);

        typedef std::map<ECC::Point, Height> InputMap;
        InputMap inpMap;

        typedef std::map<ECC::Hash::Value, Height> KrnMap;
        KrnMap krnMap;

        NodeDB::StateID sidSplit = wlk.m_Sid;

        for (; sidSplit.m_Row; db.get_Prev(sidSplit))
        {
            if (NodeDB::StateFlags::Active & db.GetStateFlags(sidSplit.m_Row))
                break;

            bufP.clear();
            bufE.clear();
            db.GetStateBlock(sidSplit.m_Row, &bufP, &bufE, nullptr);

            Block::Body block;

            Deserializer der;
            der.reset(bufP);
            der & Cast::Down<Block::BodyBase>(block);
            der & Cast::Down<TxVectors::Perishable>(block);

            der.reset(bufE);
            der & Cast::Down<TxVectors::Eternal>(block);

            for (size_t i = 0; i < block.m_vInputs.size(); i++)
                inpMap[block.m_vInputs[i]->m_Commitment] = sidSplit.m_Height;

            for (size_t i = 0; i < block.m_vKernels.size(); i++)
                krnMap[block.m_vKernels[i]->m_Internal.m_ID] = sidSplit.m_Height;
        }

        if (inpMap.empty())
            continue;

        os << "Rollback " << sTip1.m_Height << " -> " << sidSplit.m_Height << std::endl;

        Height h = sidSplit.m_Height;
        while (h < m_Processor.m_Cursor.m_Full.m_Height)
        {
            uint64_t row = db.FindActiveStateStrict(++h);
            Block::SystemState::Full s2;
            db.get_State(row, s2);

            if (s2.m_TimeStamp > sTip1.m_TimeStamp)
            {
                os << "	H=" << h << ", Stopping" << std::endl;
                break;
            }

            vIns.clear();
            db.get_StateInputs(row, vIns);

            if (vIns.empty())
                continue;

            os << "	H=" << h << ", Inputs=" << vIns.size() << std::endl;

            bufE.clear();
            db.GetStateBlock(row, nullptr, &bufE, nullptr);

            TxVectors::Eternal krns;

            Deserializer der;
            der.reset(bufE);
            der & krns;

            typedef std::map<Height, uint32_t> DoubleSpendMap;
            DoubleSpendMap dsm;

            for (size_t i = 0; i < vIns.size(); i++)
            {
                ECC::Point comm;
                vIns[i].Get(comm);

                InputMap::iterator it = inpMap.find(comm);
                if (inpMap.end() != it)
                {
                    Height hOld = it->second;
                    inpMap.erase(it);

                    DoubleSpendMap::iterator it2 = dsm.find(hOld);
                    if (dsm.end() == it2)
                    {
                        // check if there're corresponding kernels
                        uint32_t nCommonKrns = 0;
                        for (size_t j = 0; j < krns.m_vKernels.size(); j++)
                        {
                            if (krnMap.end() != krnMap.find(krns.m_vKernels[j]->m_Internal.m_ID))
                                nCommonKrns++;
                        }

                        it2 = dsm.insert(DoubleSpendMap::value_type(hOld, nCommonKrns ? uint32_t(-1) : 0)).first;
                    }

                    if (it2->second != uint32_t(-1))
                        it2->second++;
                }
            }

            for (DoubleSpendMap::iterator it = dsm.begin(); dsm.end() != it; it++)
            {
                uint32_t n = it->second;
                if (uint32_t(-1) == n)
                    continue;

                os << "		Double-spend. Old Height=" << it->first << ", Count=" << n << std::endl;
            }

        }

    }

    LOG_INFO() << os.str();
}

} // namespace beam<|MERGE_RESOLUTION|>--- conflicted
+++ resolved
@@ -2167,24 +2167,12 @@
     if (proto::TxStatus::Ok != nCode)
         return nCode;
 
-<<<<<<< HEAD
-    if (nSizeCorrection)
-    {
-        // convert charge to effective size correction
-        nSizeCorrection = (uint32_t) (((uint64_t) nSizeCorrection) * Rules::get().MaxBodySize /
-                                      bvm2::Limits::BlockCharge);
-    }
-
-    if (!CalculateFeeReserve(ctx.m_Stats, ctx.m_Height, ctx.m_Stats.m_Fee, nSizeCorrection, feeReserve))
-    {
-=======
     if (nSizeCorrection) {
         // convert charge to effective size correction
         nSizeCorrection = (uint32_t) (((uint64_t) nSizeCorrection) * Rules::get().MaxBodySize / bvm2::Limits::BlockCharge);
     }
 
     if (!CalculateFeeReserve(ctx.m_Stats, ctx.m_Height, ctx.m_Stats.m_Fee, nSizeCorrection, feeReserve)) {
->>>>>>> 6a2367b6
         return proto::TxStatus::LowFee;
     }
 
